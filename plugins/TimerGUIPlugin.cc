/*
 * Copyright (C) 2014-2015 Open Source Robotics Foundation
 *
 * Licensed under the Apache License, Version 2.0 (the "License");
 * you may not use this file except in compliance with the License.
 * You may obtain a copy of the License at
 *
 *     http://www.apache.org/licenses/LICENSE-2.0
 *
 * Unless required by applicable law or agreed to in writing, software
 * distributed under the License is distributed on an "AS IS" BASIS,
 * WITHOUT WARRANTIES OR CONDITIONS OF ANY KIND, either express or implied.
 * See the License for the specific language governing permissions and
 * limitations under the License.
 *
*/
#include <sstream>
#include <gazebo/msgs/msgs.hh>
#include "TimerGUIPlugin.hh"

using namespace gazebo;

// Register this plugin with the simulator
GZ_REGISTER_GUI_PLUGIN(TimerGUIPlugin)

/////////////////////////////////////////////////
TimerGUIPlugin::TimerGUIPlugin()
  : GUIPlugin()
{
  // Set the frame background and foreground colors
  this->setStyleSheet(
      "QFrame {"
        "background-color : rgba(255, 255, 255, 255);"
        "color : black;"
        "font-size: 24px;"
      "}");

  // Create the main layout
  QHBoxLayout *mainLayout = new QHBoxLayout;

  // Create the frame to hold all the widgets
  QFrame *mainFrame = new QFrame();

  // Create the layout that sits inside the frame
  QVBoxLayout *frameLayout = new QVBoxLayout();

  // Create a time label
  QLabel *timeLabel = new QLabel(tr("00:00:00.00"));

  // Add the label to the frame's layout
  frameLayout->addWidget(timeLabel);
  frameLayout->setAlignment(timeLabel, Qt::AlignCenter);
  connect(this, SIGNAL(SetTime(QString)),
      timeLabel, SLOT(setText(QString)), Qt::QueuedConnection);

  // Create a start/stop button
  this->startStopButton = new QPushButton();
  this->startStopButton->installEventFilter(this);
  this->startStopButton->setFocusPolicy(Qt::NoFocus);
  this->startStopButton->setText(QString("Start"));

  this->startStyle =
      "QPushButton {\
         background: qradialgradient(cx: 0.3, cy: -0.4, fx: 0.3, fy: -0.4, \
         radius: 1.35, stop: 0 #ddd, stop: 1 #59b353);\
         border: 2px solid #8bca88;\
         border-radius: 4px;\
         font: bold 20px;\
         color: #eee;\
         margin-right: 10px;\
         margin-left: 10px;\
      }\
      QPushButton:hover {\
         background: qradialgradient(cx: 0.3, cy: -0.4, fx: 0.3, fy: -0.4, \
         radius: 1.35, stop: 0 #ddd, stop: 1 #70c464);\
      }";

  this->stopStyle =
      "QPushButton {\
         background: qradialgradient(cx: 0.3, cy: -0.4, fx: 0.3, fy: -0.4, \
         radius: 1.35, stop: 0 #ddd, stop: 1 #D85C48);\
         border: 2px solid #e18071;\
         border-radius: 4px;\
         font: bold 20px;\
         color: #eee;\
         margin-right: 10px;\
         margin-left: 10px;\
      }\
      QPushButton:hover {\
         background: qradialgradient(cx: 0.3, cy: -0.4, fx: 0.3, fy: -0.4, \
         radius: 1.35, stop: 0 #ddd, stop: 1 #bf5140);\
      }";

  this->startStopButton->setStyleSheet(this->startStyle.c_str());
  this->startStopButton->hide();

  // Add the button to the frame's layout
  frameLayout->addWidget(this->startStopButton);
  connect(this->startStopButton, SIGNAL(clicked()), this,
      SLOT(OnStartStopButton()));
  connect(this, SIGNAL(SetStartStopButton(QString)),
      this, SLOT(OnSetStartStopButton(QString)), Qt::QueuedConnection);

  // Create a reset button
  this->resetButton = new QPushButton();
  this->resetButton->installEventFilter(this);
  this->resetButton->setFocusPolicy(Qt::NoFocus);
  this->resetButton->setText(QString("Reset"));
  this->resetButton->setStyleSheet(
      "QPushButton {\
         background: qradialgradient(cx: 0.3, cy: -0.4, fx: 0.3, fy: -0.4, \
         radius: 1.35, stop: 0 #ddd, stop: 1 #666);\
         border: 2px solid #ccc;\
         border-radius: 4px;\
         font: bold 20px;\
         color: #eee;\
         margin-right: 10px;\
         margin-left: 10px;\
      }\
      QPushButton:hover {\
         background: qradialgradient(cx: 0.3, cy: -0.4, fx: 0.3, fy: -0.4, \
         radius: 1.35, stop: 0 #ddd, stop: 1 #777);\
      }");
  this->resetButton->hide();

  // Add the button to the frame's layout
  frameLayout->addWidget(this->resetButton);
  connect(this->resetButton, SIGNAL(clicked()), this, SLOT(OnResetButton()));

  // Add frameLayout to the frame
  mainFrame->setLayout(frameLayout);

  // Add the frame to the main layout
  mainLayout->addWidget(mainFrame);

  // Remove margins to reduce space
  frameLayout->setContentsMargins(4, 4, 4, 4);
  mainLayout->setContentsMargins(0, 0, 0, 0);

  this->setLayout(mainLayout);

  // Connect to the PreRender Gazebo signal
  this->connections.push_back(event::Events::ConnectPreRender(
                              boost::bind(&TimerGUIPlugin::PreRender, this)));

  // Initialize variables
  this->posX = 0;
  this->posY = 0;
}

/////////////////////////////////////////////////
TimerGUIPlugin::~TimerGUIPlugin()
{
}

/////////////////////////////////////////////////
void TimerGUIPlugin::Load(sdf::ElementPtr _elem)
{
  bool hasStartButton = false;
  bool hasResetButton = false;

  // Check if there is a start button
  if (_elem->HasElement("start_stop_button"))
  {
    hasStartButton = _elem->Get<bool>("start_stop_button");
    if (hasStartButton)
      this->startStopButton->show();
  }

  // Check if there is a reset button
  if (_elem->HasElement("reset_button"))
  {
    hasResetButton = _elem->Get<bool>("reset_button");
    if (hasResetButton)
      this->resetButton->show();
  }

  // Size this widget
  math::Vector2d s;
  if (_elem->HasElement("size"))
  {
    s = _elem->Get<math::Vector2d>("size");
  }

  // Minumum horizontal size
  s.x = std::max(s.x, 150.0);

  // Minimum vertical size according to the elements present
  if (hasStartButton && hasResetButton)
    s.y = std::max(s.y, 120.0);
  else if (hasStartButton || hasResetButton)
    s.y = std::max(s.y, 80.0);
  else
    s.y = std::max(s.y, 30.0);

  this->resize(s.x, s.y);

  // Position this widget
  if (_elem->HasElement("pos"))
  {
    math::Vector2d p = _elem->Get<math::Vector2d>("pos");

    // Negative positions are counted from the ends
    // If there are negative positions, we need to filter window resize
    // events to reposition the timer
    if (p.x < 0 || p.y < 0)
    {
      this->parent()->installEventFilter(this);
    }

    if (p.x < 0)
    {
      if (this->parent())
      {
        this->posX = p.x - s.x;
        p.x = static_cast<QWidget *>(this->parent())->width() + this->posX;
      }
      else
      {
        gzwarn << "Couldn't get parent, setting position x to zero" <<
            std::endl;
        p.x = 0;
      }
    }

    if (p.y < 0)
    {
      if (this->parent())
      {
        this->posY = p.y - s.y;
        p.y = static_cast<QWidget *>(this->parent())->height() + this->posY;
      }
      else
      {
        gzwarn << "Couldn't get parent, setting position y to zero" <<
            std::endl;
        p.y = 0;
      }
    }

    // Check for x position greater than parent width
    if (this->parent() && p.x > static_cast<QWidget *>(this->parent())->width())
    {
      gzwarn << "GUI widget x pos > parent width, "
        << "clamping to parent width - this widget's width.\n";
      p.x = static_cast<QWidget *>(this->parent())->width() - this->width();
    }

    // Check for y position greater than parent height
    if (this->parent() &&
        p.y > static_cast<QWidget *>(this->parent())->height())
    {
      gzwarn << "GUI widget y pos > parent height, "
        << "clamping to parent height - this widget's height.\n";
      p.y = static_cast<QWidget *>(this->parent())->height() -
          this->height();
    }

    this->move(p.x, p.y);
  }
  else
  {
    int xPos, yPos;
    if (this->parent())
    {
      xPos = static_cast<QWidget *>(this->parent())->width() - this->width() -
          10;
    }
    else
      xPos = 600;

    yPos = 10;
    this->move(xPos, yPos);
  }

  // Create a node for transportation
  this->node = transport::NodePtr(new transport::Node());
  this->node->Init();

  // Subscribe to the control topic
  if (_elem->HasElement("topic"))
  {
    this->ctrlSub = this->node->Subscribe(_elem->Get<std::string>("topic"),
        &TimerGUIPlugin::OnTimerCtrl, this);
  }
  else
  {
    this->ctrlSub = this->node->Subscribe("~/timer_control",
        &TimerGUIPlugin::OnTimerCtrl, this);
  }
}

/////////////////////////////////////////////////
common::Time TimerGUIPlugin::GetCurrentTime() const
{
  return this->timer.GetElapsed();
}

/////////////////////////////////////////////////
void TimerGUIPlugin::PreRender()
{
  boost::mutex::scoped_lock lock(this->timerMutex);
  this->SetTime(QString::fromStdString(
<<<<<<< HEAD
        this->timer.GetElapsed().FormattedString(false)));
=======
      this->timer.GetElapsed().FormattedString(
      common::Time::FormatOption::HOURS)));
>>>>>>> c9ce07ea
}

/////////////////////////////////////////////////
void TimerGUIPlugin::OnTimerCtrl(ConstGzStringPtr &_msg)
{
  if (_msg->data() == "start")
    this->Start();
  else if (_msg->data() == "stop")
    this->Stop();
  else if (_msg->data() == "reset")
    this->Reset();
  else
    gzwarn << "Unable to process command[" << _msg->data() << "]\n";
}

/////////////////////////////////////////////////
void TimerGUIPlugin::Start()
{
  boost::mutex::scoped_lock lock(this->timerMutex);
  this->timer.Start();

  this->SetStartStopButton("Stop");
}

/////////////////////////////////////////////////
void TimerGUIPlugin::Stop()
{
  boost::mutex::scoped_lock lock(this->timerMutex);
  this->timer.Stop();

  this->SetStartStopButton("Start");
}

/////////////////////////////////////////////////
void TimerGUIPlugin::OnSetStartStopButton(QString _state)
{
  if (!this->startStopButton->isVisible())
    return;

  this->startStopButton->setText(_state);

  if (_state == "Start")
    this->startStopButton->setStyleSheet(this->startStyle.c_str());
  else if (_state == "Stop")
    this->startStopButton->setStyleSheet(this->stopStyle.c_str());
}

/////////////////////////////////////////////////
void TimerGUIPlugin::Reset()
{
  // stop before resetting
  this->Stop();
  {
    boost::mutex::scoped_lock lock(this->timerMutex);
    this->timer.Reset();
  }
}

////////////////////////////////////////////////
void TimerGUIPlugin::OnStartStopButton()
{
  if (!timer.GetRunning())
    this->Start();
  else
    this->Stop();
}

////////////////////////////////////////////////
void TimerGUIPlugin::OnResetButton()
{
  this->Reset();
}

/////////////////////////////////////////////////
bool TimerGUIPlugin::eventFilter(QObject *_obj, QEvent *_event)
{
  QWidget *widget = qobject_cast<QWidget *>(_obj);
  if (widget == this->parent() && _event->type() == QEvent::Resize)
  {
    int pX = this->posX;
    int pY = this->posY;

    // Zero values mean that was a positive position, so keep the same
    if (pX == 0)
      pX = this->pos().x();
    else
      pX = widget->width() + pX;

    if (pY == 0)
      pY = this->pos().y();
    else
      pY = widget->height() + pY;

    this->move(pX, pY);
  }
  return QObject::eventFilter(_obj, _event);
}<|MERGE_RESOLUTION|>--- conflicted
+++ resolved
@@ -301,12 +301,8 @@
 {
   boost::mutex::scoped_lock lock(this->timerMutex);
   this->SetTime(QString::fromStdString(
-<<<<<<< HEAD
-        this->timer.GetElapsed().FormattedString(false)));
-=======
       this->timer.GetElapsed().FormattedString(
       common::Time::FormatOption::HOURS)));
->>>>>>> c9ce07ea
 }
 
 /////////////////////////////////////////////////
