/*
 * Copyright (C) 2016 Open Source Robotics Foundation
 *
 * Licensed under the Apache License, Version 2.0 (the "License");
 * you may not use this file except in compliance with the License.
 * You may obtain a copy of the License at
 *
 *     http://www.apache.org/licenses/LICENSE-2.0
 *
 * Unless required by applicable law or agreed to in writing, software
 * distributed under the License is distributed on an "AS IS" BASIS,
 * WITHOUT WARRANTIES OR CONDITIONS OF ANY KIND, either express or implied.
 * See the License for the specific language governing permissions and
 * limitations under the License.
 *
*/
#ifndef GAZEBO_PLUGINS_LOOKATDEMOPLUGIN_HH_
#define GAZEBO_PLUGINS_LOOKATDEMOPLUGIN_HH_

#include <ignition/transport/Node.hh>

#include <gazebo/common/Plugin.hh>
#include <gazebo/gui/GuiPlugin.hh>
// moc parsing error of tbb headers
#ifndef Q_MOC_RUN
<<<<<<< HEAD
# include <gazebo/transport/transport.hh>
=======
#include <gazebo/transport/transport.hh>
>>>>>>> 915f8f68
#endif

namespace gazebo
{
  /// \brief A GUI plugin that demos the ignition::math::Matrix4<T>::LookAt
  /// function. The plugin offers 3 input fields (XYZ) for each of 3 vectors:
  /// the position of the eye, the position of the target and the desired up
  /// direction. See more documentation on ignition math.
  ///
  /// It works with the lookat_demo.world, and expects that world to have 3
  /// models:
  ///
  /// 1. "frame": A model representing the resulting frame, the one which
  /// "looks at"
  ///
  /// 2. "target": A yellow sphere representing the target which is being
  /// "looked at"
  ///
  /// 3. "desired_z": A single axis, representing the desired Z axis.
  class GAZEBO_VISIBLE LookAtDemoPlugin : public GUIPlugin
  {
    Q_OBJECT

    /// \brief Constructor
    public: LookAtDemoPlugin();

    /// \brief Destructor
    public: virtual ~LookAtDemoPlugin();

    // Documentation inherited
    public: void Load(sdf::ElementPtr /*_elem*/);

    /// \brief Callback when a value changes.
    /// \param[in] _newValue The new value.
    private slots: void OnChange(const double _newValue);

    /// \brief Box holding the eye X value.
    private: QDoubleSpinBox *eyeX;

    /// \brief Box holding the eye Y value.
    private: QDoubleSpinBox *eyeY;

    /// \brief Box holding the eye Z value.
    private: QDoubleSpinBox *eyeZ;

    /// \brief Box holding the target X value.
    private: QDoubleSpinBox *targetX;

    /// \brief Box holding the target Y value.
    private: QDoubleSpinBox *targetY;

    /// \brief Box holding the target Z value.
    private: QDoubleSpinBox *targetZ;

    /// \brief Box holding the up X value.
    private: QDoubleSpinBox *upX;

    /// \brief Box holding the up Y value.
    private: QDoubleSpinBox *upY;

    /// \brief Box holding the up Z value.
    private: QDoubleSpinBox *upZ;

    /// \brief Node for communication.
    private: transport::NodePtr node;

    /// \brief To publish model modify messages.
    private: transport::PublisherPtr modelModifyPub;

    // Place ignition::transport objects at the end of this file to
    // guarantee they are destructed first.

    /// \brief Node for communication.
    private: ignition::transport::Node nodeIgn;

    /// \brief To publish model modify messages.
    private: ignition::transport::Node::Publisher modelModifyPubIgn;
  };
}

#endif<|MERGE_RESOLUTION|>--- conflicted
+++ resolved
@@ -23,11 +23,7 @@
 #include <gazebo/gui/GuiPlugin.hh>
 // moc parsing error of tbb headers
 #ifndef Q_MOC_RUN
-<<<<<<< HEAD
-# include <gazebo/transport/transport.hh>
-=======
 #include <gazebo/transport/transport.hh>
->>>>>>> 915f8f68
 #endif
 
 namespace gazebo
