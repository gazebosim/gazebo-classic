--- conflicted
+++ resolved
@@ -76,14 +76,10 @@
   SonarPlugin
   SphereAtlasDemoPlugin
   TouchPlugin
-<<<<<<< HEAD
   VariableGearboxPlugin
-  VehiclePlugin)
-=======
   VehiclePlugin
   WheelSlipPlugin
 )
->>>>>>> 4ec857f9
 
 set (plugins_private_header
   ElevatorPlugin
