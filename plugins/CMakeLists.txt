include_directories(
  ${PROJECT_SOURCE_DIR}
  ${PROTOBUF_INCLUDE_DIR}
  ${SDFormat_INCLUDE_DIRS}
  ${OGRE_INCLUDE_DIRS}
)

# Tinyxml are used since the plugins are linking against gazebo_common
# which uses tinxyml. Not defining the link directory here will end up
# failures in clang.
link_directories(
  ${CCD_LIBRARY_DIRS}
  ${SDFormat_LIBRARY_DIRS}
  ${tinyxml_LIBRARY_DIRS}
)

include (${QT_USE_FILE})
add_definitions(${QT_DEFINITIONS})

if (HAVE_BULLET)
  link_directories(${BULLET_LIBRARY_DIRS})
endif()

if (HAVE_DART)
  link_directories(${DARTCore_LIBRARY_DIRS})
endif()

set (plugins
  ActuatorPlugin
  ArrangePlugin
  BreakableJointPlugin
  BuoyancyPlugin
  CameraPlugin
  CartDemoPlugin
  ContactPlugin
  DepthCameraPlugin
  DiffDrivePlugin
<<<<<<< HEAD
  DronePlugin
=======
  ElevatorPlugin
>>>>>>> 6a6d16e1
  ForceTorquePlugin
  GpuRayPlugin
  ImuSensorPlugin
  InitialVelocityPlugin
  JointTrajectoryPlugin
  LiftDragPlugin
  ModelPropShop
  MudPlugin
  PressurePlugin
  RayPlugin
  RaySensorNoisePlugin
  RubblePlugin
  SkidSteerDrivePlugin
  SonarPlugin
  SphereAtlasDemoPlugin
  VehiclePlugin)

if (HAVE_USB AND UNIX AND NOT APPLE)
  set (plugins ${plugins}
    HydraPlugin
    HydraDemoPlugin
  )
endif()

set(GAZEBO_PLUGIN_INSTALL_DIR
  ${CMAKE_INSTALL_PREFIX}/${LIB_INSTALL_DIR}/gazebo-${GAZEBO_VERSION}/plugins/
)
foreach (src ${plugins})
  add_library(${src} SHARED ${src}.cc)
  target_link_libraries(${src} libgazebo gazebo_sensors ${ogre_libraries})
  install (TARGETS ${src} DESTINATION ${GAZEBO_PLUGIN_INSTALL_DIR})
  gz_install_includes("plugins" ${src}.hh)
endforeach (src ${plugins})

target_link_libraries(BreakableJointPlugin ForceTorquePlugin)
set_target_properties(BreakableJointPlugin PROPERTIES
  INSTALL_RPATH ${GAZEBO_PLUGIN_INSTALL_DIR}
)

QT4_WRAP_CPP(TimerGUIPlugin_MOC TimerGUIPlugin.hh)
add_library(TimerGUIPlugin SHARED TimerGUIPlugin.cc ${TimerGUIPlugin_MOC})
target_link_libraries(TimerGUIPlugin libgazebo gazebo_sensors ${ogre_libraries} ${QT_LIBRARIES})
install (TARGETS TimerGUIPlugin DESTINATION ${GAZEBO_PLUGIN_INSTALL_DIR})
gz_install_includes("plugins" TimerGUIPlugin.hh)

add_subdirectory(events)
add_subdirectory(rest_web)<|MERGE_RESOLUTION|>--- conflicted
+++ resolved
@@ -35,11 +35,8 @@
   ContactPlugin
   DepthCameraPlugin
   DiffDrivePlugin
-<<<<<<< HEAD
   DronePlugin
-=======
   ElevatorPlugin
->>>>>>> 6a6d16e1
   ForceTorquePlugin
   GpuRayPlugin
   ImuSensorPlugin
