include_directories(
  ${PROJECT_SOURCE_DIR}
  ${PROTOBUF_INCLUDE_DIR}
  ${SDFormat_INCLUDE_DIRS}
  ${OGRE_INCLUDE_DIRS}
)

# Tinyxml are used since the plugins are linking against gazebo_common
# which uses tinxyml. Not defining the link directory here will end up
# failures in clang.
link_directories(
  ${CCD_LIBRARY_DIRS}
  ${SDFormat_LIBRARY_DIRS}
  ${tinyxml_LIBRARY_DIRS}
)

include (${QT_USE_FILE})
add_definitions(${QT_DEFINITIONS})

if (HAVE_BULLET)
  link_directories(${BULLET_LIBRARY_DIRS})
endif()

if (HAVE_DART)
  link_directories(${DARTCore_LIBRARY_DIRS})
endif()

set (plugins
  ActuatorPlugin
  ArrangePlugin
  BreakableJointPlugin
  BuoyancyPlugin
  CameraPlugin
  CartDemoPlugin
  CessnaPlugin
  ContactPlugin
  DepthCameraPlugin
  DiffDrivePlugin
<<<<<<< HEAD
  FoosballDemoPlugin
=======
  ElevatorPlugin
>>>>>>> 1b7b74fe
  ForceTorquePlugin
  GpuRayPlugin
  ImuSensorPlugin
  InitialVelocityPlugin
  JointTrajectoryPlugin
  LiftDragPlugin
  ModelPropShop
  MudPlugin
  PressurePlugin
  RayPlugin
  RaySensorNoisePlugin
  RubblePlugin
  SkidSteerDrivePlugin
  SonarPlugin
  SphereAtlasDemoPlugin
  VehiclePlugin)

if (HAVE_USB AND UNIX AND NOT APPLE)
  set (plugins ${plugins}
    FoosballTablePlugin
    HydraPlugin
    HydraDemoPlugin
  )
endif()

set (GUIplugins
<<<<<<< HEAD
  TimerGUIPlugin
  FoosballGUIPlugin
=======
  CessnaGUIPlugin
  TimerGUIPlugin
>>>>>>> 1b7b74fe
)

set(GAZEBO_PLUGIN_INSTALL_DIR
  ${CMAKE_INSTALL_PREFIX}/${LIB_INSTALL_DIR}/gazebo-${GAZEBO_VERSION}/plugins/
)
foreach (src ${plugins})
  add_library(${src} SHARED ${src}.cc)
  target_link_libraries(${src} libgazebo gazebo_sensors ${ogre_libraries})
  install (TARGETS ${src} DESTINATION ${GAZEBO_PLUGIN_INSTALL_DIR})
  gz_install_includes("plugins" ${src}.hh)
endforeach (src ${plugins})

target_link_libraries(BreakableJointPlugin ForceTorquePlugin)
set_target_properties(BreakableJointPlugin PROPERTIES
  INSTALL_RPATH ${GAZEBO_PLUGIN_INSTALL_DIR}
)

foreach (src ${GUIplugins})
  QT4_WRAP_CPP(${src}_MOC ${src}.hh)
  add_library(${src} SHARED ${src}.cc ${${src}_MOC})
  target_link_libraries(${src} libgazebo gazebo_sensors ${ogre_libraries} ${QT_LIBRARIES})
  install (TARGETS ${src} DESTINATION ${GAZEBO_PLUGIN_INSTALL_DIR})
<<<<<<< HEAD
=======
  gz_install_includes("plugins" ${src}.hh)
>>>>>>> 1b7b74fe
endforeach (src ${GUIplugins})

add_subdirectory(events)
add_subdirectory(rest_web)<|MERGE_RESOLUTION|>--- conflicted
+++ resolved
@@ -36,11 +36,8 @@
   ContactPlugin
   DepthCameraPlugin
   DiffDrivePlugin
-<<<<<<< HEAD
+  ElevatorPlugin
   FoosballDemoPlugin
-=======
-  ElevatorPlugin
->>>>>>> 1b7b74fe
   ForceTorquePlugin
   GpuRayPlugin
   ImuSensorPlugin
@@ -67,13 +64,9 @@
 endif()
 
 set (GUIplugins
-<<<<<<< HEAD
+  CessnaGUIPlugin
   TimerGUIPlugin
   FoosballGUIPlugin
-=======
-  CessnaGUIPlugin
-  TimerGUIPlugin
->>>>>>> 1b7b74fe
 )
 
 set(GAZEBO_PLUGIN_INSTALL_DIR
@@ -96,10 +89,7 @@
   add_library(${src} SHARED ${src}.cc ${${src}_MOC})
   target_link_libraries(${src} libgazebo gazebo_sensors ${ogre_libraries} ${QT_LIBRARIES})
   install (TARGETS ${src} DESTINATION ${GAZEBO_PLUGIN_INSTALL_DIR})
-<<<<<<< HEAD
-=======
   gz_install_includes("plugins" ${src}.hh)
->>>>>>> 1b7b74fe
 endforeach (src ${GUIplugins})
 
 add_subdirectory(events)
