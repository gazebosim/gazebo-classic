/*
 * Copyright (C) 2015 Open Source Robotics Foundation
 *
 * Licensed under the Apache License, Version 2.0 (the "License");
 * you may not use this file except in compliance with the License.
 * You may obtain a copy of the License at
 *
 *     http://www.apache.org/licenses/LICENSE-2.0
 *
 * Unless required by applicable law or agreed to in writing, software
 * distributed under the License is distributed on an "AS IS" BASIS,
 * WITHOUT WARRANTIES OR CONDITIONS OF ANY KIND, either express or implied.
 * See the License for the specific language governing permissions and
 * limitations under the License.
 *
*/

#include <algorithm>
#include <string>

#include <boost/thread.hpp>

#include "gazebo/rendering/RenderingIface.hh"
#include "gazebo/rendering/Scene.hh"
#include "gazebo/rendering/Visual.hh"
#include "gazebo/rendering/OculusCamera.hh"

#include "gazebo/math/Helpers.hh"

#include "gazebo/common/Assert.hh"
#include "gazebo/common/Assert.hh"
#include "gazebo/util/Joystick.hh"
#include "gazebo/physics/physics.hh"
#include "gazebo/transport/transport.hh"
#include "gazebo/util/Joystick.hh"
#include "plugins/DronePlugin.hh"

using namespace gazebo;

GZ_REGISTER_MODEL_PLUGIN(DronePlugin)

/////////////////////////////////////////////////
DronePlugin::DronePlugin()
{
  this->joy = new util::Joystick();
  this->yawSpeed = 0;
<<<<<<< HEAD
=======
  this->quit = false;
>>>>>>> 791da569
}

/////////////////////////////////////////////////
void DronePlugin::Load(physics::ModelPtr _model, sdf::ElementPtr _sdf)
{
  this->model = _model;
  this->joy->Init(0);

  this->sdf = _sdf;

  this->baseJoint =
    this->model->GetJoint(this->sdf->Get<std::string>("base_joint"));
  if (!this->baseJoint)
  {
    gzerr << "<base_joint>" << this->sdf->Get<std::string>("base_joint")
          << "<base_joint> does not exist\n";
    return;
  }

  this->baseLink =
    this->model->GetLink(this->sdf->Get<std::string>("base_link"));
  if (!this->baseLink)
  {
    gzerr << "<base_link>" << this->sdf->Get<std::string>("base_link")
          << "<base_link> does not exist\n";
    return;
  }

  if (this->sdf->HasElement("base_pid_pos"))
  {
    sdf::ElementPtr basePidPos = this->sdf->GetElement("base_pid_pos");
    double pVal, iVal, dVal, cmdMaxVal, cmdMinVal;
    basePidPos->GetAttribute("p")->Get(pVal);
    basePidPos->GetAttribute("i")->Get(iVal);
    basePidPos->GetAttribute("d")->Get(dVal);
    basePidPos->GetAttribute("cmd_max")->Get(cmdMaxVal);
    basePidPos->GetAttribute("cmd_min")->Get(cmdMinVal);
    this->posPid.Init(pVal, iVal, dVal, 0, 0, cmdMaxVal, cmdMinVal);
  }
  else
  {
    gzwarn << "no <base_pid_pos> block, using defaults.\n";
    this->posPid.Init(10000, 0, 0, 0, 0, 10000, -10000);
  }

  if (this->sdf->HasElement("base_pid_rot"))
  {
    sdf::ElementPtr basePidRot = this->sdf->GetElement("base_pid_rot");
    double pVal, iVal, dVal, cmdMaxVal, cmdMinVal;
    basePidRot->GetAttribute("p")->Get(pVal);
    basePidRot->GetAttribute("i")->Get(iVal);
    basePidRot->GetAttribute("d")->Get(dVal);
    basePidRot->GetAttribute("cmd_max")->Get(cmdMaxVal);
    basePidRot->GetAttribute("cmd_min")->Get(cmdMinVal);
    this->rotPid.Init(pVal, iVal, dVal, 0, 0, cmdMaxVal, cmdMinVal);
  }
  else
  {
    gzwarn << "no <base_pid_rot> block, using defaults.\n";
<<<<<<< HEAD
    this->rotPid.Init(80000, 0, 0, 0, 0, 100000, -100000);
=======
    this->rotPid.Init(10000, 0, 0, 0, 0, 10000, -10000);
>>>>>>> 791da569
  }

  double baseJointImplicitDamping = 1.0;
  if (this->sdf->HasElement("damping"))
  {
    baseJointImplicitDamping = this->sdf->Get<double>("damping");
  }
  const double dampTol = 1.0e-6;
  if (baseJointImplicitDamping < dampTol)
  {
    gzwarn << "truncating arm base joint damping at " << dampTol << ".\n";
    baseJointImplicitDamping = dampTol;
  }
  // set damping
  this->baseJoint->SetParam("erp", 0, 0.0);
  this->baseJoint->SetParam("cfm", 0, 1.0/baseJointImplicitDamping);
  // same implicit damping for revolute joint stops
  this->baseJoint->SetParam("stop_erp", 0, 0.0);
  this->baseJoint->SetParam("stop_cfm", 0, 1.0/baseJointImplicitDamping);

  this->targetBaseLinkPose = this->baseLink->GetWorldPose();
<<<<<<< HEAD
=======
  this->initPose = this->targetBaseLinkPose;
>>>>>>> 791da569

  this->baseLink->SetGravityMode(false);

  this->lastSimTime = this->model->GetWorld()->GetSimTime();

  /*physics::ShapePtr shape = this->model->GetWorld()->GetModel(
      "heightmap")->GetLink("link")->GetCollision("collision")->GetShape();
  this->heightmap = boost::dynamic_pointer_cast<physics::HeightmapShape>(shape);
  */

  this->testRay = boost::dynamic_pointer_cast<physics::RayShape>(
      this->model->GetWorld()->GetPhysicsEngine()->CreateShape(
        "ray", physics::CollisionPtr()));

  this->rotorJoints.push_back(this->model->GetJoint("iris::rotor_0_joint"));
  this->rotorJoints.push_back(this->model->GetJoint("iris::rotor_3_joint"));
  this->rotorJoints.push_back(this->model->GetJoint("iris::rotor_2_joint"));
  this->rotorJoints.push_back(this->model->GetJoint("iris::rotor_1_joint"));
<<<<<<< HEAD
=======

  this->node = transport::NodePtr(new transport::Node());
  this->node->Init();
  this->worldControlPub =
      this->node->Advertise<msgs::WorldControl>(
          "~/world_control");

  this->timeLimit = common::Time(180);
  this->joyMutex = new boost::recursive_mutex();
  this->joyThread = new boost::thread(
      boost::bind(&DronePlugin::PollJoystick, this));
>>>>>>> 791da569

  this->updateConnection = event::Events::ConnectWorldUpdateBegin(
          boost::bind(&DronePlugin::OnUpdate, this));
}

/////////////////////////////////////////////////
DronePlugin::~DronePlugin()
{
  this->quit = true;

  this->joyThread->join();
  delete this->joyThread;
  this->joyThread = NULL;

  delete this->joyMutex;
  this->joyMutex = NULL;

  delete this->joy;
  this->joy = NULL;
}

/////////////////////////////////////////////////
void DronePlugin::Reset()
{
  if (this->model)
    this->lastSimTime = this->model->GetWorld()->GetSimTime();

  this->targetBaseLinkPose = this->initPose;

  this->posPid.Reset();
  this->rotPid.Reset();

  this->wrench.force = math::Vector3::Zero;
  this->wrench.torque = math::Vector3::Zero;

  this->velocity = math::Vector3::Zero;
  this->yawSpeed = 0;

  if (this->baseLink)
    this->baseLink->SetGravityMode(false);

  this->timer.Stop();
  this->timer.Reset();
}

/////////////////////////////////////////////////
void DronePlugin::PollJoystick()
{
  while (!this->quit)
  {
    common::Time::MSleep(10);
    msgs::Joysticks msg;
    if (this->joy->Poll(msg))

    boost::recursive_mutex::scoped_lock lock(*this->joyMutex);
    this->joyMsg = msg;

    if (this->joyMsg.joy_size() > 0)
    {
      if (this->joyMsg.joy(0).button_size() > 0)
      {
        bool startButton = false;
        bool selectButton = false;
        for (int i = 0; i < this->joyMsg.joy(0).button_size(); ++i)
        {
          if (this->joyMsg.joy(0).button(i).index() == 3 &&
              this->joyMsg.joy(0).button(i).state() == 1)
            startButton = true;
          if (this->joyMsg.joy(0).button(i).index() == 0 &&
              this->joyMsg.joy(0).button(i).state() == 1)
            selectButton = true;
        }

        if (startButton || selectButton)
        {
          msgs::WorldControl worldControlMsg;
          if (selectButton)
            worldControlMsg.mutable_reset()->set_all(true);
          else if (startButton)
          {
            worldControlMsg.set_pause(!this->model->GetWorld()->IsPaused());
          }
          this->worldControlPub->Publish(worldControlMsg);
        }

      }
      // std::cout << this->joyMsg.DebugString();
    }
  }
}

/////////////////////////////////////////////////
void DronePlugin::OnUpdate()
{
<<<<<<< HEAD
=======
  if (!this->timer.GetRunning())
  {
    math::Vector3 dist =
        this->baseLink->GetWorldPose().pos - this->initPose.pos;
    if (dist.GetLength() > 1.0)
    {
      this->timer.Start();
      std::cerr << "timer starts now!" << std::endl;
    }
  }
  else if (this->timer.GetElapsed() > this->timeLimit)
  {
    if (this->baseLink)
    {
      this->wrench.force = math::Vector3::Zero;
      this->wrench.torque = math::Vector3::Zero;
      this->baseLink->AddForceAtRelativePosition(this->wrench.force,
        math::Vector3(0, 0, 0.2));
      this->baseLink->AddTorque(this->wrench.torque);
      this->baseLink->SetGravityMode(true);
    }
    return;
  }


>>>>>>> 791da569
  common::Time curTime = this->model->GetWorld()->GetSimTime();
  common::Time dt = curTime - this->lastSimTime;
  this->lastSimTime = curTime;

<<<<<<< HEAD
  msgs::Joysticks msg;
  if (this->joy->Poll(msg))
=======
  // msgs::Joysticks this->joyMsg;
  // if (this->joy->Poll(this->joyMsg))
>>>>>>> 791da569
  {
    boost::recursive_mutex::scoped_lock lock(*this->joyMutex);
    if (this->joyMsg.joy_size() > 0)
    {
      for (int i = 0; i < this->joyMsg.joy(0).analog_axis_size(); ++i)
      {
        if (this->joyMsg.joy(0).analog_axis(i).index() == 3)
        {
          // Forward motion (pitch)
          this->velocity.x =
              this->joyMsg.joy(0).analog_axis(i).value()/(-32768.0);
        }
        else if (this->joyMsg.joy(0).analog_axis(i).index() == 2)
        {
<<<<<<< HEAD
          // Forward motion (pitch)
          this->velocity.x = msg.joy(0).analog_axis(i).value()/(-32768.0);
        }
        else if (msg.joy(0).analog_axis(i).index() == 3)
        {
          // Lateral motion (roll)
          this->velocity.y = msg.joy(0).analog_axis(i).value()/(-32768.0);
        }
        else if (msg.joy(0).analog_axis(i).index() == 1)
=======
          // Lateral motion (roll)
          this->velocity.y =
              this->joyMsg.joy(0).analog_axis(i).value()/(-32768.0);
        }
        else if (this->joyMsg.joy(0).analog_axis(i).index() == 1)
>>>>>>> 791da569
        {
          // Up/down
          this->velocity.z =
              this->joyMsg.joy(0).analog_axis(i).value()/(-32768.0);
        }

        else if (this->joyMsg.joy(0).analog_axis(i).index() == 0)
        {
          // Yaw
          this->yawSpeed =
              this->joyMsg.joy(0).analog_axis(i).value()/(-32768.0);
        }
      }
    }

    // std::cout << "velocity[" << this->velocity << "]\n";
    // std::cout << "yawSpeed[" << this->yawSpeed << "]\n";
  }

  double direction = -1.0;
  for (physics::Joint_V::iterator j = this->rotorJoints.begin();
       j != this->rotorJoints.end(); ++j)
  {
    direction *= -1.0;
    if (*j)
      (*j)->SetVelocity(0, direction * (-100 * this->velocity.z + 60));
    else
      gzerr << "joint not found\n";
  }

  math::Pose baseLinkPose = this->baseLink->GetWorldPose();

  // rotate velocity to world frame
  const math::Vector3 maxVelocity(10.0, 10.0, 4.0);
  this->targetBaseLinkPose.pos += dt.Double() *
    baseLinkPose.rot.RotateVector(maxVelocity * this->velocity);

  double fakeTorqueScale = 2.0;
  math::Vector3 fakeRpyBodyFrame(-fakeTorqueScale * this->velocity.y,
   fakeTorqueScale * this->velocity.x, 0.0);

  math::Vector3 fakeRpyWorldFrame =
    baseLinkPose.rot.RotateVector(fakeRpyBodyFrame);

  // bounding box for target pose from body frame
  const math::Vector3 targetBB(5.0, 5.0, 2.0);
  this->targetBaseLinkPose.pos.x = math::clamp(targetBaseLinkPose.pos.x,
    baseLinkPose.pos.x-targetBB.x, baseLinkPose.pos.x+targetBB.x);
  this->targetBaseLinkPose.pos.y = math::clamp(targetBaseLinkPose.pos.y,
    baseLinkPose.pos.y-targetBB.y, baseLinkPose.pos.y+targetBB.y);
  this->targetBaseLinkPose.pos.z = math::clamp(targetBaseLinkPose.pos.z,
    baseLinkPose.pos.z-targetBB.z, baseLinkPose.pos.z+targetBB.z);
<<<<<<< HEAD

  math::Quaternion drpy;
  drpy.SetFromEuler(math::Vector3(0.0, 0.0, dt.Double() * yawSpeed));
  this->targetBaseLinkPose.rot = this->targetBaseLinkPose.rot * drpy;

  math::Vector3 errorPos = baseLinkPose.pos - this->targetBaseLinkPose.pos;
=======

  // zero out pitch and roll
  // math::Vector3 rpy = this->targetBaseLinkPose.rot.GetAsEuler();
  // this->targetBaseLinkPose.rot.SetFromEuler(rpy);

  math::Quaternion drpy;
  drpy.SetFromEuler(math::Vector3(0.0, 0.0, dt.Double() * yawSpeed));
  this->targetBaseLinkPose.rot = this->targetBaseLinkPose.rot * drpy;

  math::Vector3 errorPos = baseLinkPose.pos - this->targetBaseLinkPose.pos;

  // std::cout << "curret[" << baseLinkPose << "]\n";
  // std::cout << "target[" << this->targetBaseLinkPose << "]\n";
  math::Vector3 errorRot =
    (baseLinkPose.rot * this->targetBaseLinkPose.rot.GetInverse()).GetAsEuler();

  this->wrench.force.x = this->posPid.Update(errorPos.x, dt);
  this->wrench.force.y = this->posPid.Update(errorPos.y, dt);
  this->wrench.force.z = this->posPid.Update(errorPos.z, dt);
  this->baseLink->AddForceAtRelativePosition(this->wrench.force,
    math::Vector3(0, 0, 0.2));

  this->wrench.torque.x = this->rotPid.Update(errorRot.x, dt) + fakeRpyWorldFrame.x;
  this->wrench.torque.y = this->rotPid.Update(errorRot.y, dt) + fakeRpyWorldFrame.y;
  this->wrench.torque.z = this->rotPid.Update(errorRot.z, dt);

  // math::Vector3 curRpy = baseLinkPose.rot.GetAsEuler();
  // this->wrench.torque.x = this->rotPid.Update(curRpy.x, dt);
  // this->wrench.torque.y = this->rotPid.Update(curRpy.y, dt);

  // double izzDt = 20.0 * 0.004/0.001;
  // this->wrench.torque.z = izzDt * this->yawSpeed;

  this->baseLink->AddTorque(this->wrench.torque);

/*
  math::Pose pose = this->model->GetWorldPose();
  pose.pos = pose.rot.RotateVector(
      this->velocity * math::Vector3(0.02,0.02,0.01)) + pose.pos;
>>>>>>> 791da569

  math::Vector3 errorRot =
    (baseLinkPose.rot * this->targetBaseLinkPose.rot.GetInverse()).GetAsEuler();

  this->wrench.force.x = this->posPid.Update(errorPos.x, dt);
  this->wrench.force.y = this->posPid.Update(errorPos.y, dt);
  this->wrench.force.z = this->posPid.Update(errorPos.z, dt);
  this->baseLink->AddForceAtRelativePosition(this->wrench.force,
    math::Vector3(0, 0, -0.01));

  this->wrench.torque.x = this->rotPid.Update(errorRot.x, dt) +
    fakeRpyWorldFrame.x;
  this->wrench.torque.y = this->rotPid.Update(errorRot.y, dt) +
    fakeRpyWorldFrame.y;
  this->wrench.torque.z = this->rotPid.Update(errorRot.z, dt);

<<<<<<< HEAD
  this->baseLink->AddTorque(this->wrench.torque);
=======
  this->model->SetWorldPose(pose);
*/
>>>>>>> 791da569
}<|MERGE_RESOLUTION|>--- conflicted
+++ resolved
@@ -20,14 +20,8 @@
 
 #include <boost/thread.hpp>
 
-#include "gazebo/rendering/RenderingIface.hh"
-#include "gazebo/rendering/Scene.hh"
-#include "gazebo/rendering/Visual.hh"
-#include "gazebo/rendering/OculusCamera.hh"
-
 #include "gazebo/math/Helpers.hh"
 
-#include "gazebo/common/Assert.hh"
 #include "gazebo/common/Assert.hh"
 #include "gazebo/util/Joystick.hh"
 #include "gazebo/physics/physics.hh"
@@ -44,10 +38,7 @@
 {
   this->joy = new util::Joystick();
   this->yawSpeed = 0;
-<<<<<<< HEAD
-=======
   this->quit = false;
->>>>>>> 791da569
 }
 
 /////////////////////////////////////////////////
@@ -107,11 +98,7 @@
   else
   {
     gzwarn << "no <base_pid_rot> block, using defaults.\n";
-<<<<<<< HEAD
     this->rotPid.Init(80000, 0, 0, 0, 0, 100000, -100000);
-=======
-    this->rotPid.Init(10000, 0, 0, 0, 0, 10000, -10000);
->>>>>>> 791da569
   }
 
   double baseJointImplicitDamping = 1.0;
@@ -133,10 +120,7 @@
   this->baseJoint->SetParam("stop_cfm", 0, 1.0/baseJointImplicitDamping);
 
   this->targetBaseLinkPose = this->baseLink->GetWorldPose();
-<<<<<<< HEAD
-=======
   this->initPose = this->targetBaseLinkPose;
->>>>>>> 791da569
 
   this->baseLink->SetGravityMode(false);
 
@@ -155,8 +139,6 @@
   this->rotorJoints.push_back(this->model->GetJoint("iris::rotor_3_joint"));
   this->rotorJoints.push_back(this->model->GetJoint("iris::rotor_2_joint"));
   this->rotorJoints.push_back(this->model->GetJoint("iris::rotor_1_joint"));
-<<<<<<< HEAD
-=======
 
   this->node = transport::NodePtr(new transport::Node());
   this->node->Init();
@@ -168,7 +150,6 @@
   this->joyMutex = new boost::recursive_mutex();
   this->joyThread = new boost::thread(
       boost::bind(&DronePlugin::PollJoystick, this));
->>>>>>> 791da569
 
   this->updateConnection = event::Events::ConnectWorldUpdateBegin(
           boost::bind(&DronePlugin::OnUpdate, this));
@@ -263,8 +244,6 @@
 /////////////////////////////////////////////////
 void DronePlugin::OnUpdate()
 {
-<<<<<<< HEAD
-=======
   if (!this->timer.GetRunning())
   {
     math::Vector3 dist =
@@ -290,49 +269,31 @@
   }
 
 
->>>>>>> 791da569
   common::Time curTime = this->model->GetWorld()->GetSimTime();
   common::Time dt = curTime - this->lastSimTime;
   this->lastSimTime = curTime;
 
-<<<<<<< HEAD
-  msgs::Joysticks msg;
-  if (this->joy->Poll(msg))
-=======
   // msgs::Joysticks this->joyMsg;
   // if (this->joy->Poll(this->joyMsg))
->>>>>>> 791da569
   {
     boost::recursive_mutex::scoped_lock lock(*this->joyMutex);
     if (this->joyMsg.joy_size() > 0)
     {
       for (int i = 0; i < this->joyMsg.joy(0).analog_axis_size(); ++i)
       {
-        if (this->joyMsg.joy(0).analog_axis(i).index() == 3)
+        if (this->joyMsg.joy(0).analog_axis(i).index() == 4)
         {
           // Forward motion (pitch)
           this->velocity.x =
               this->joyMsg.joy(0).analog_axis(i).value()/(-32768.0);
         }
-        else if (this->joyMsg.joy(0).analog_axis(i).index() == 2)
-        {
-<<<<<<< HEAD
-          // Forward motion (pitch)
-          this->velocity.x = msg.joy(0).analog_axis(i).value()/(-32768.0);
-        }
-        else if (msg.joy(0).analog_axis(i).index() == 3)
-        {
-          // Lateral motion (roll)
-          this->velocity.y = msg.joy(0).analog_axis(i).value()/(-32768.0);
-        }
-        else if (msg.joy(0).analog_axis(i).index() == 1)
-=======
+        else if (this->joyMsg.joy(0).analog_axis(i).index() == 3)
+        {
           // Lateral motion (roll)
           this->velocity.y =
               this->joyMsg.joy(0).analog_axis(i).value()/(-32768.0);
         }
         else if (this->joyMsg.joy(0).analog_axis(i).index() == 1)
->>>>>>> 791da569
         {
           // Up/down
           this->velocity.z =
@@ -385,54 +346,12 @@
     baseLinkPose.pos.y-targetBB.y, baseLinkPose.pos.y+targetBB.y);
   this->targetBaseLinkPose.pos.z = math::clamp(targetBaseLinkPose.pos.z,
     baseLinkPose.pos.z-targetBB.z, baseLinkPose.pos.z+targetBB.z);
-<<<<<<< HEAD
 
   math::Quaternion drpy;
   drpy.SetFromEuler(math::Vector3(0.0, 0.0, dt.Double() * yawSpeed));
   this->targetBaseLinkPose.rot = this->targetBaseLinkPose.rot * drpy;
 
   math::Vector3 errorPos = baseLinkPose.pos - this->targetBaseLinkPose.pos;
-=======
-
-  // zero out pitch and roll
-  // math::Vector3 rpy = this->targetBaseLinkPose.rot.GetAsEuler();
-  // this->targetBaseLinkPose.rot.SetFromEuler(rpy);
-
-  math::Quaternion drpy;
-  drpy.SetFromEuler(math::Vector3(0.0, 0.0, dt.Double() * yawSpeed));
-  this->targetBaseLinkPose.rot = this->targetBaseLinkPose.rot * drpy;
-
-  math::Vector3 errorPos = baseLinkPose.pos - this->targetBaseLinkPose.pos;
-
-  // std::cout << "curret[" << baseLinkPose << "]\n";
-  // std::cout << "target[" << this->targetBaseLinkPose << "]\n";
-  math::Vector3 errorRot =
-    (baseLinkPose.rot * this->targetBaseLinkPose.rot.GetInverse()).GetAsEuler();
-
-  this->wrench.force.x = this->posPid.Update(errorPos.x, dt);
-  this->wrench.force.y = this->posPid.Update(errorPos.y, dt);
-  this->wrench.force.z = this->posPid.Update(errorPos.z, dt);
-  this->baseLink->AddForceAtRelativePosition(this->wrench.force,
-    math::Vector3(0, 0, 0.2));
-
-  this->wrench.torque.x = this->rotPid.Update(errorRot.x, dt) + fakeRpyWorldFrame.x;
-  this->wrench.torque.y = this->rotPid.Update(errorRot.y, dt) + fakeRpyWorldFrame.y;
-  this->wrench.torque.z = this->rotPid.Update(errorRot.z, dt);
-
-  // math::Vector3 curRpy = baseLinkPose.rot.GetAsEuler();
-  // this->wrench.torque.x = this->rotPid.Update(curRpy.x, dt);
-  // this->wrench.torque.y = this->rotPid.Update(curRpy.y, dt);
-
-  // double izzDt = 20.0 * 0.004/0.001;
-  // this->wrench.torque.z = izzDt * this->yawSpeed;
-
-  this->baseLink->AddTorque(this->wrench.torque);
-
-/*
-  math::Pose pose = this->model->GetWorldPose();
-  pose.pos = pose.rot.RotateVector(
-      this->velocity * math::Vector3(0.02,0.02,0.01)) + pose.pos;
->>>>>>> 791da569
 
   math::Vector3 errorRot =
     (baseLinkPose.rot * this->targetBaseLinkPose.rot.GetInverse()).GetAsEuler();
@@ -449,10 +368,5 @@
     fakeRpyWorldFrame.y;
   this->wrench.torque.z = this->rotPid.Update(errorRot.z, dt);
 
-<<<<<<< HEAD
   this->baseLink->AddTorque(this->wrench.torque);
-=======
-  this->model->SetWorldPose(pose);
-*/
->>>>>>> 791da569
 }