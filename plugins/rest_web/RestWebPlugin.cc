/*
 * Copyright (C) 2015 Open Source Robotics Foundation
 *
 * Licensed under the Apache License, Version 2.0 (the "License");
 * you may not use this file except in compliance with the License.
 * You may obtain a copy of the License at
 *
 *     http://www.apache.org/licenses/LICENSE-2.0
 *
 * Unless required by applicable law or agreed to in writing, software
 * distributed under the License is distributed on an "AS IS" BASIS,
 * WITHOUT WARRANTIES OR CONDITIONS OF ANY KIND, either express or implied.
 * See the License for the specific language governing permissions and
 * limitations under the License.
 *
*/

#ifdef _WIN32
  #include <Rpc.h>
  #pragma comment(lib, "Rpcrt4.lib")
#else /* UNIX */

#ifdef HAVE_UUID
  #include <uuid/uuid.h>
#endif

#endif

#include "RestWebPlugin.hh"


using namespace gazebo;
using namespace std;

//////////////////////////////////////////////////
RestWebPlugin::RestWebPlugin()
: node(new gazebo::transport::Node()),
  stopMsgProcessing(false),
  requestQThread(NULL)
{
  // generate a unique session ID
  // On Windows
#ifdef _WIN32
  UUID uuid;
  C_STATUS Result = ::UuidCreate(uuid);
  if (Result != RPC_S_OK)
  {
    gzerr << "Call to UuidCreate return a non success RPC call. " <<
                 "Return code: " << Result << std::endl;
  }
  char* szUuid = NULL;
  if (::UuidToStringA(&this->data, reinterpret_cast<RPC_CSTR*>(&szUuid)) ==
    RPC_S_OK)
  {
    this->session = szUuid;
    ::RpcStringFreeA(reinterpret_cast<RPC_CSTR*>(&szUuid));
  }
  // or on UNIX
#else

#ifdef HAVE_UUID
  uuid_t uuid;
  uuid_generate_random(uuid);
  char s[37];
  uuid_unparse(uuid, s);
  this->session = s;
#else
  this->session = common::Time::GetWallTimeAsISOString();
#endif


#endif

#endif

  gzmsg << "REST web Session : " << this->session << endl;
}

//////////////////////////////////////////////////
RestWebPlugin::~RestWebPlugin()
{
  // tell the requestQ to stop precessing
  this->stopMsgProcessing = true;
  if (this->requestQThread->joinable())
  {
    this->requestQThread->join();
    delete this->requestQThread;
  }
}

//////////////////////////////////////////////////
void RestWebPlugin::Init()
{
  // setup our node for communication
  this->node->Init();
  this->subLogin = node->Subscribe("/gazebo/rest/rest_login",
                               &RestWebPlugin::OnRestLoginRequest, this);

  this->subLogout = node->Subscribe("/gazebo/rest/rest_logout",
                               &RestWebPlugin::OnRestLogoutRequest, this);

  this->subEvent = node->Subscribe("/gazebo/rest/rest_post",
                             &RestWebPlugin::OnEventRestPost, this);

  this->subSimEvent = node->Subscribe("/gazebo/sim_events",
                                &RestWebPlugin::OnSimEvent, this);

  this->requestQThread = new boost::thread(
      boost::bind(&RestWebPlugin::RunRequestQ, this));
}

//////////////////////////////////////////////////
void RestWebPlugin::Load(int /*_argc*/, char ** /*_argv*/)
{
  // nothing to do for now
}

//////////////////////////////////////////////////
std::string FormatTime(int _sec, int _nsec)
{
  std::ostringstream stream;
  unsigned int day, hour, min, sec, msec;

  stream.str("");

  sec = _sec;

  day = sec / 86400;
  sec -= day * 86400;

  hour = sec / 3600;
  sec -= hour * 3600;

  min = sec / 60;
  sec -= min * 60;

  msec = rint(_nsec * 1e-6);

  stream << std::setw(2) << std::setfill('0') << day << " ";
  stream << std::setw(2) << std::setfill('0') << hour << ":";
  stream << std::setw(2) << std::setfill('0') << min << ":";
  stream << std::setw(2) << std::setfill('0') << sec << ".";
  stream << std::setw(3) << std::setfill('0') << msec;

  return stream.str();
}

//////////////////////////////////////////////////
void RestWebPlugin::OnSimEvent(ConstSimEventPtr &_msg)
{
  try
  {
    // where to post the data on the REST server
    std::string route = "/events/new";
    std::string eType = _msg->type();
    std::string name = _msg->name();
    std::string data = _msg->data();

    msgs::WorldStatistics ws = _msg->world_statistics();
    msgs::Time simT = ws.sim_time();
    msgs::Time realT = ws.real_time();
    msgs::Time pauseT = ws.pause_time();
    bool paused = ws.paused();

    std::string worldName = physics::get_world()->GetName();
    std::string event = "{\n";

    event += "\"session\": \"" + this->session + "\", ";
    event += "\"name\": \"" + name + "\", ";
    event += "\"type\": \"" + eType + "\",\n";
    event += "\"data\": " + data + ", ";

    event += "\"world\": {";
    event += "\"name\": ";
    event += "\"";
    event += worldName;
    event += "\", ";

    event += "\"paused\": ";
    event += "\"";
    if (paused)
      event += "true";
    else
      event += "false";
    event += "\", ";

    event += "\"clock_time\": ";
    event += "\"";
    event += common::Time::GetWallTimeAsISOString();
    event += "\", ";

    event += "\"real_time\": ";
    event += "\"";
    event += FormatTime(realT.sec(), realT.nsec());
    event += "\", ";

    event += "\"sim_time\": ";
    event += "\"";
    event += FormatTime(simT.sec(), simT.nsec());
    event += "\", ";

    event += "\"pause_time\": ";
    event += "\"";
    event += FormatTime(pauseT.sec(), pauseT.nsec());
    event += "\"";

    event += "}\n";  // world element
    event += "}";    // root element
    // post it with curl
    this->restApi.PostJsonData(route.c_str(), event.c_str());
  }
  catch(RestException &x)
  {
    gazebo::msgs::RestError msg;
    std::string errorMsg;
    errorMsg = "There was a problem trying to send data to the server: ";
    errorMsg += x.what();
    msg.set_type("Error");
    msg.set_msg(errorMsg);
    // alert the user via the gui plugin
    gzerr << "ERROR in REST service POST request: " << errorMsg << std::endl;
    this->pub->Publish(msg);
  }
}

//////////////////////////////////////////////////
void RestWebPlugin::OnEventRestPost(ConstRestPostPtr &_msg)
{
  gzmsg << "RestWebPlugin::OnRestPost";
  gzmsg << "[" << _msg->route() << ", " << _msg->json() << "]"  << std::endl;
  gzmsg << std::endl;

  try
  {
    std::string event = "{";
    event +=  _msg->json() + ", ";
    physics::WorldPtr world = physics::get_world();
    if (!world)
    {
      gzerr << "Can't access world before web service POST" << std::endl;
    }
    else
    {
      event += "\"session\": \"" + this->session + "\", ";
      event += "\"world\": {";

      event += "\"name\": ";
      event += "\"";
      event += world->GetName();
      event += "\", ";

      if (!world->IsPaused())
      {
        event += "\"is_running\": \"true\", ";
      }
      else
      {
        event +=  "\"is_running\": \"false\", ";
      }

      common::Time t;
      event += "\"clock_time\": ";
      event += "\"";
      event += common::Time::GetWallTimeAsISOString();
      event += "\", ";

      event += "\"real_time\": ";
      event += "\"";
      t = world->GetRealTime();
      event += FormatTime(t.sec, t.nsec);
      event += "\", ";

      event += "\"sim_time\": ";
      event += "\"";
      t = world->GetSimTime();
      event += FormatTime(t.sec, t.nsec);
      event += "\", ";

      event += "\"pause_time\": ";
      event += "\"";
      t = world->GetPauseTime();
      event += FormatTime(t.sec, t.nsec);
      event += "\" ";

      event += "}";
    }
    event += "}";
    this->restApi.PostJsonData(_msg->route().c_str(), event.c_str());
  }
  catch(RestException &x)
  {
    gazebo::msgs::RestError msg;
    std::string errorMsg;
    errorMsg = "There was a problem trying to send data to the server: ";
    errorMsg += x.what();
    msg.set_type("Error");
    msg.set_msg(errorMsg);
    // alert the user via the gui plugin
    gzerr << "ERROR in REST request: " << errorMsg << std::endl;
    this->pub->Publish(msg);
  }
}

//////////////////////////////////////////////////
void RestWebPlugin::OnRestLoginRequest(ConstRestLoginPtr &_msg)
{
  gzerr << "RestWebPlugin::OnRestLoginRequest" << std::endl;
  boost::mutex::scoped_lock lock(this->requestQMutex);
  this->msgLoginQ.push_back(_msg);
}

//////////////////////////////////////////////////
void RestWebPlugin::OnRestLogoutRequest(ConstRestLogoutPtr &/*_msg*/)
{
<<<<<<< HEAD
  gzerr << "RestWebPlugin::OnRestLogoutRequest" << std::endl;
=======
>>>>>>> 8cbfbd6a
  boost::mutex::scoped_lock lock(this->requestQMutex);
  this->restApi.Logout();
}

//////////////////////////////////////////////////
void RestWebPlugin::ProcessLoginRequest(ConstRestLoginPtr _msg)
{
  // this is executed asynchronously
  try
  {
    this->restApi.Login(_msg->url().c_str(),
        "/login",
        _msg->username().c_str(),
        _msg->password().c_str());
  }
  catch(RestException &x)
  {
    gazebo::msgs::RestError msg;
    std::string errorMsg;
    errorMsg = "There was a problem trying to login to the server: ";
    errorMsg += x.what();
    msg.set_type("Error");
    msg.set_msg(errorMsg);
    // alert the user via the gui plugin
    gzerr << "ERROR in REST login request. : " << errorMsg << std::endl;
    this->pub->Publish(msg);
  }
}

//////////////////////////////////////////////////
void RestWebPlugin::RunRequestQ()
{
  // be ready to send errors back to the UI
  std::string path("/gazebo/rest/rest_error");
  this->pub = node->Advertise<gazebo::msgs::RestError>(path);
  // process any login or post data that ha been received
  while (!this->stopMsgProcessing)
  {
    gazebo::common::Time::MSleep(50);
    try
    {
      boost::shared_ptr<const gazebo::msgs::RestLogin> login;
      // Grab the mutex and remove first message the queue
      {
        boost::mutex::scoped_lock lock(this->requestQMutex);
        if (!this->msgLoginQ.empty())
        {
          login = this->msgLoginQ.front();
          this->msgLoginQ.pop_front();
        }
      }
      if (login)
      {
        this->ProcessLoginRequest(login);
      }
    }
    catch(...)
    {
      gzerr << "Unhandled exception while processing request message"
          << std::endl;
    }
  }
}

// plugin registration
GZ_REGISTER_SYSTEM_PLUGIN(RestWebPlugin)<|MERGE_RESOLUTION|>--- conflicted
+++ resolved
@@ -68,9 +68,6 @@
   this->session = common::Time::GetWallTimeAsISOString();
 #endif
 
-
-#endif
-
 #endif
 
   gzmsg << "REST web Session : " << this->session << endl;
@@ -312,10 +309,7 @@
 //////////////////////////////////////////////////
 void RestWebPlugin::OnRestLogoutRequest(ConstRestLogoutPtr &/*_msg*/)
 {
-<<<<<<< HEAD
   gzerr << "RestWebPlugin::OnRestLogoutRequest" << std::endl;
-=======
->>>>>>> 8cbfbd6a
   boost::mutex::scoped_lock lock(this->requestQMutex);
   this->restApi.Logout();
 }
