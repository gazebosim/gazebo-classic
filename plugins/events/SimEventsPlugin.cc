--- conflicted
+++ resolved
@@ -15,11 +15,14 @@
  *
 */
 
+
 #include "SimEventsPlugin.hh"
+
 
 using namespace gazebo;
 using namespace sdf;
 using namespace physics;
+
 
 ////////////////////////////////////////////////////////////////////////////////
 void SimEventsPlugin::OnModelInfo(ConstModelPtr &_msg)
@@ -48,13 +51,8 @@
     if (models.erase(modelName) == 1)
     {
       // notify everyone!
-<<<<<<< HEAD
       SimEventConnector::spawnModel(modelName, false);
-    } 
-=======
-      SimEventsEvents::spawnModel(modelName, false);
     }
->>>>>>> 910fcfc2
   }
 }
 
@@ -71,7 +69,8 @@
   // Create a publisher on the Rest plugin topic
   pub = node->Advertise<gazebo::msgs::SimEvent>("/gazebo/sim_events");
   // Subscribe to model spawning
-  spawnSub = node->Subscribe("~/model/info", &SimEventsPlugin::OnModelInfo,
+  spawnSub = node->Subscribe("~/model/info",
+                             &SimEventsPlugin::OnModelInfo,
                              this);
   // detect model deletion
   requestSub = node->Subscribe("~/request", &SimEventsPlugin::OnRequest, this);
@@ -86,7 +85,6 @@
     r->Load(child);
     RegionPtr region;
     region.reset(r);
-
     this->regions[region->name] = region;
     child = child->GetNextElement("region");
   }
@@ -108,12 +106,13 @@
     }
     else if (eventType == "inclusion")
     {
-      event.reset(new InRegionEventSource(this->pub, this->world,
+      event.reset(new InRegionEventSource(this->pub,
+                                          this->world,
                                           this->regions));
     }
     else if (eventType == "existence" )
     {
-      event.reset(new ExistenceEventSource(this->pub, this->world));
+      event.reset(new ExistenceEventSource(this->pub, this->world) );
     }
     else
     {
@@ -131,6 +130,7 @@
   // Sim events are now loaded
 }
 
+
 ////////////////////////////////////////////////////////////////////////////////
 void SimEventsPlugin::Init()
 {
@@ -146,5 +146,7 @@
   }
 }
 
+
+
 // Register this plugin with the simulator
 GZ_REGISTER_WORLD_PLUGIN(SimEventsPlugin)