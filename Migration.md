--- conflicted
+++ resolved
@@ -5,7 +5,6 @@
 notification to users that their code should be upgraded. The next major
 release will remove the deprecated code.
 
-<<<<<<< HEAD
 ## Gazebo 8.x to 9.x
 
 ### -g command line argument to load plugins in gzclient
@@ -1140,8 +1139,6 @@
 1. **gazebo/physics/Link.hh**
     + std::vector<std::string> cgVisuals
 
-## Gazebo 7.3.1 to 7.4
-=======
 ## Gazebo 7.9.0 to 7.X
 
 ### Modifications
@@ -1161,8 +1158,7 @@
    See [pull request 2715](https://bitbucket.org/osrf/gazebo/pull-requests/2715/add-log-record-filter-options)
    for further details.
 
-## Gazebo 7.3.1 to 7.X
->>>>>>> 71de602d
+## Gazebo 7.3.1 to 7.4
 
 ### Deprecations
 
