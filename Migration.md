--- conflicted
+++ resolved
@@ -28,7 +28,6 @@
     + ***Removed:*** private: void OnJoy(ConstJoystickPtr &_msg)
     + ***Replacement:*** private: void OnJoyTwist(ConstJoystickPtr &_msg)
 
-<<<<<<< HEAD
 1. **gazebo/rendering/Camera.hh**
     + ***Deprecation:*** public: void RotatePitch(math::Angle _angle);
     + ***Replacement:*** public: void Pitch(const math::Angle &_angle,
@@ -37,7 +36,6 @@
     + ***Replacement:*** public: void Yaw(const math::Angle &_angle,
                                         Ogre::Node::TransformSpace _relativeTo = Ogre::Node::TS_LOCAL);
     
-=======
 1. **gazebo/rendering/AxisVisual.hh**
     + ***Removed:*** public: void ShowRotation(unsigned int _axis)
     + ***Replacement:*** public: void ShowAxisRotation(unsigned int _axis, bool _show)
@@ -46,7 +44,6 @@
     + ***Removed:*** public: void ShowRotation()
     + ***Replacement:*** public: void ShowRotation(bool _show)
 
->>>>>>> 9cded856
 ### Deletions
 
 1. **gazebo/physics/Collision.hh**
