--- conflicted
+++ resolved
@@ -5,7 +5,6 @@
 notification to users that their code should be upgraded. The next major
 release will remove the deprecated code.
 
-<<<<<<< HEAD
 ## Gazebo 7.X to 8.X
 
 ### Additions
@@ -302,15 +301,14 @@
 
 1. **gazebo/physics/Link.hh**
     + std::vector<std::string> cgVisuals
-=======
-## Gazebo 7.3.1 to 7.X
+
+## Gazebo 7.3.1 to 7.4
 
 ### Deprecations
 
 1. **gazebo/sensors/ImuSensor.hh**
     + ***Deprecation:** public: void SetWorldToReferencePose(const ignition::math::Pose3d &)
     + ***Replacement:** public: void SetWorldToReferenceOrientation(const ignition::math::Quaterniond &)
->>>>>>> 482c37a1
 
 ## Gazebo 7.1.0 to 7.X
 
