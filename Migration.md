--- conflicted
+++ resolved
@@ -9,15 +9,13 @@
 
 ### Modifications
 
-<<<<<<< HEAD
 1. **gazebo/rendering/Camera.hh**
     + ***Removed:*** public: void SetClipDist();
     + ***Replacement:*** public: virtual void SetClipDist();
-=======
+    
 1. **gazebo/msgs/logical_camera_sensors.proto**
     + The `near` and `far` members have been replaced with `near_clip` and `far_clip`
     + [Pull request #1942](https://bitbucket.org/osrf/gazebo/pull-request/1942)
->>>>>>> 657bdb9c
 
 1. **gazebo/rendering/Visual.hh**
     + ***Removed:*** public: void SetVisible(bool _visible, bool _cascade = true);
