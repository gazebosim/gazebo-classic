--- conflicted
+++ resolved
@@ -97,7 +97,6 @@
     + ***Deprecation:*** public: math::Vector3 GetPoint(unsigned int _index) const
     + ***Replacement:*** public: ignition::math::Vector3d Point(const unsigned int _index) const;
 
-<<<<<<< HEAD
 1. **gazebo/rendering/WindowManager.hh**
     + ***Deprecation:*** public: uint32_t GetAvgFPS(uint32_t _id);
     + ***Replacement:*** public: uint32_t AvgFPS(const uint32_t _id) const;
@@ -105,7 +104,7 @@
     + ***Replacement:*** public: uint32_t TriangleCount(const uint32_t _id) const;
     + ***Deprecation:*** public: Ogre::RenderWindow *GetWindow(uint32_t _id);
     + ***Replacement:*** public: Ogre::RenderWindow *Window(const uint32_t _id) const;
-=======
+
 1. **gazebo/rendering/Light.hh**
     + ***Deprecation:*** public: std::string GetName() const;
     + ***Replacement:*** public: std::string Name() const;
@@ -129,7 +128,6 @@
     + ***Replacement:*** public: void SetDirection(const ignition::math::Vector3d &_dir);
     + ***Deprecation:*** public: math::Vector3 GetDirection() const;
     + ***Replacement:*** public: ignition::math::Vector3d Direction() const;
->>>>>>> 5670f7bc
 
 1. **gazebo/util/Diagnostics.hh**
     + ***Deprecation:*** public: int GetTimerCount() const;
