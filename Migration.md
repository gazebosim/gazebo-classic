--- conflicted
+++ resolved
@@ -122,7 +122,6 @@
     + ***Deprecation:*** math::Vector3 GetScale() const
     + ***Replacement:*** ignition::math::Vector3d Scale() const
 
-<<<<<<< HEAD
 1. **gazebo/physics/Collision.hh**
     + ***Deprecation:*** inline virtual const math::Pose GetWorldPose() const
     + ***Replacement:*** inline virtual const ignition::math::Pose3d &WorldPose() const
@@ -132,13 +131,12 @@
     + ***Replacement:*** const ignition::math::Pose3d &DirtyPose() const
     + ***Deprecation:*** inline virtual const math::Pose GetWorldPose() const
     + ***Replacement:*** inline virtual const ignition::math::Pose3d &WorldPose() const
-=======
+
 1. **gazebo/physics/PlaneShape.hh**
     + ***Deprecation:*** void SetSize(const math::Vector2d &_size)
     + ***Replacement:*** void SetSize(const ignition::math::Vector2d &_size)
     + ***Deprecation:*** math::Vector2d GetSize() const
     + ***Replacement:*** ignition::math::Vector2d Size() const
->>>>>>> b030f8b4
 
 1. **gazebo/rendering/Distortion.hh**
     + ***Deprecation:*** double GetK1() const
