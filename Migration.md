--- conflicted
+++ resolved
@@ -1,6 +1,5 @@
 ## Gazebo 5.X to 6.X
 
-<<<<<<< HEAD
 ### Modifications
 
 1. **gazebo/common/MeshManager.hh**
@@ -14,12 +13,11 @@
 1. **gazebo/physics/PolylineShape.hh**
     + ***Removed:*** public: std::vector<math::Vector2d> GetVertices() const
     + ***Replacement:*** public: std::vector<std::vector<math::Vector2d> > GetVertices() const
-=======
+
 ### Deletions
 
 1. **gazebo/gui/RenderWidget.hh**
     + The ShowEditor(bool _show)
->>>>>>> 5a190381
 
 ## Gazebo 4.X to 5.X
 
