--- conflicted
+++ resolved
@@ -1,4 +1,3 @@
-<<<<<<< HEAD
 ## Gazebo 3.0 to 4.0
 
 ### New Deprecations
@@ -6,7 +5,7 @@
 1. **gazebo/physics/Joint.hh**
     + ***Deprecation*** virtual void SetAngle(unsigned int, math::Angle)
     + ***Replacement*** virtual void SetPosition(unsigned int, double)
-=======
+
 ## Gazebo 3.0 to 3.1
 
 ### Additions
@@ -14,7 +13,6 @@
 1. **gazebo/physics/JointController.hh**
     + void SetPositionPID(const std::string &_jointName, const common::PID &_pid);
     + void SetVelocityPID(const std::string &_jointName, const common::PID &_pid);
->>>>>>> 1c3867e1
 
 ## Gazebo 2.0 to 3.0
 
