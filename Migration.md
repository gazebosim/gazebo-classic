--- conflicted
+++ resolved
@@ -13,7 +13,6 @@
     + ***Deprecation*** void CFMDamping()
     + ***Replacement*** void ApplyImplicitStiffnessDamping()
 
-<<<<<<< HEAD
 1. **gazebo/physics/ScrewJoint.hh**
     + ***Deprecation*** virtual void SetThreadPitch(unsigned int _index, double _threadPitch) = 0
     + ***Replacement*** virtual void SetThreadPitch(double _threadPitch) = 0
@@ -25,7 +24,6 @@
     + ***Deprecation*** protected: virtual void Load(sdf::ElementPtr _sdf)
     + ***Replacement*** public: virtual void Load(sdf::ElementPtr _sdf)
 
-=======
 1. **gazebo/physics/PhysicsEngine.hh**
     + ***Deprecation*** virtual void SetSORPGSPreconIters(unsigned int _iters)
     + ***Replacement*** virtual bool SetParam(const std::string &_key, const boost::any &_value)
@@ -62,7 +60,6 @@
 1. **gazebo/physics/dart/DARTPhysics.hh**
     + ***Deprecation*** virtual boost::any GetParam(DARTParam _param) const
     + ***Replacement*** virtual boost::any GetParam(const std::string &_key) const
->>>>>>> fbe19c99
 
 1. **gazebo/physics/Joint.hh**
     + ***Deprecation*** virtual double GetAttribute(const std::string &_key, unsigned int _index) = 0
@@ -192,8 +189,6 @@
     + ***Replacement:*** double RaySensor::GetFiducial(unsigned int _index)
     + ***Note:*** Changed argument type from int to unsigned int.
 
-<<<<<<< HEAD
-=======
 1. **gazebo/physics/PhysicsEngine.hh**
     + ***Removed*** virtual void SetParam(const std::string &_key, const boost::any &_value)
     + ***Replacement*** virtual bool SetParam(const std::string &_key, const boost::any &_value)
@@ -206,7 +201,6 @@
     + ***Removed*** virtual void SetParam(const std::string &_key, const boost::any &_value)
     + ***Replacement*** virtual bool SetParam(const std::string &_key, const boost::any &_value)
 
->>>>>>> fbe19c99
 1. **gazebo/physics/BallJoint.hh**
     + ***Removed*** virtual void SetHighStop(unsigned int /*_index*/, const math::Angle &/*_angle*/)
     + ***Replacement*** virtual bool SetHighStop(unsigned int /*_index*/, const math::Angle &/*_angle*/)
@@ -393,7 +387,6 @@
     + virtual void SetAttribute(const std::string &_key, unsigned int _index, const boost::any &_value)
     + virtual double GetAttribute(const std::string &_key, unsigned int _index)
 
-<<<<<<< HEAD
 1. **gazebo/physics/simbody/SimbodyScrewJoint.hh**
     + virtual void SetThreadPitch(double _threadPitch)
     + virtual void GetThreadPitch() 
@@ -409,7 +402,7 @@
 1. **gazebo/physics/bullet/BulletJoint.hh**
     + virtual math::Angle GetHighStop(unsigned int _index)
     + virtual math::Angle GetLowStop(unsigned int _index)
-=======
+
 1. **gazebo/physics/simbody/SimbodyPhysics.hh**
     + virtual boost::any GetParam(const std::string &_key) const
     + virtual bool SetParam(const std::string &_key, const boost::any &_value)
@@ -417,11 +410,6 @@
 1. **gazebo/physics/dart/DARTPhysics.hh**
     + virtual boost::any GetParam(const std::string &_key) const
     + virtual bool SetParam(const std::string &_key, const boost::any &_value)
-
-1. **gazebo/physics/Link.hh**
-    + common::MovingWindowFilter<math::Vector3> *GetLinVelFil() const
-    + common::MovingWindowFilter<math::Vector3> *GetAngVelFil() const
->>>>>>> fbe19c99
 
 ### Deletions
 
