# Note on deprecations
A tick-tock release cycle allows easy migration to new software versions.
Obsolete Gazebo code is marked as deprecated for one major release.
Deprecated code produces compile-time warnings. These warning serve as
notification to users that their code should be upgraded. The next major
release will remove the deprecated code.

## Gazebo 6.X to 7.X

### Additions

1. **gazebo/sensors/DepthCameraSensor.hh**
    + public: virtual rendering::DepthCameraPtr GetDepthCamera() const
    + public: virtual const float *GetDepthData() const
    + public: virtual std::string GetPointCloudTopic() const

1. **gazebo/physics/Model.hh**
    + public: gazebo::physics::JointPtr CreateJoint(
        const std::string &_name, const std::string &_type,
        physics::LinkPtr _parent, physics::LinkPtr _child);
    + public: bool RemoveJoint(const std::string &_name);
    + public: boost::shared_ptr<Model> shared_from_this();

1. **gazebo/physics/SurfaceParams.hh**
    + public: double PoissonsRatio() const;
    + public: void SetPoissonsRatio(double _ratio);
    + public: double ElasticModulus() const;
    + public: void SetElasticModulus(double _modulus);

### Modifications

<<<<<<< HEAD
1. **gazebo/sensors/DepthCameraSensor.hh**
    + Modified to inherit from CameraSensor class.
=======
1. **gazebo/rendering/DepthCamera.hh**
    + ***Removed:*** public: template<typename T> event::ConnectionPtr ConnectNewDepthFrame(T _subscriber)
    + ***Replacement:*** public: event::ConnectionPtr ConnectNewDepthFrame(std::function<void (const float *, unsigned int, unsigned int, unsigned int, const std::string &)>  _subscriber);
    + ***Removed:*** public: template<typename T> event::ConnectionPtr ConnectNewRGBPointCloud(T _subscriber)
    + ***Replacement:*** public: event::ConnectionPtr ConnectNewRGBPointCloud(std::function<void (const float *, unsigned int, unsigned int, unsigned int, const std::string &)>  _subscriber);
>>>>>>> 799f05b4

1. **gazebo/physics/Actor.hh**
    + Type change of `protected: math::Vector3 lastPos;` to `protected: ignition::math::Vector3d lastPos;`

1. **gazebo/rendering/RenderTypes.hh**
    + typedefs for Visual and its derived classes have been changed from boost to std pointers.
    + [pull request #1924](https://bitbucket.org/osrf/gazebo/pull-request/1924)

1. **gazebo/gui/model/ModelEditorEvents.hh**
    + ***Removed:*** public: static event::EventT<void (bool, bool, const math::Pose &, const std::string &)> modelPropertiesChanged
    + ***Replacement:*** public: static event::EventT<void (bool, bool)> modelPropertiesChanged
    + ***Note:*** Removed last two arguments, model pose and name, from the function

1. **gazebo/rendering/Camera.hh**
    + ***Removed:*** public: void SetClipDist();
    + ***Replacement:*** public: virtual void SetClipDist();

1. **gazebo/msgs/logical_camera_sensors.proto**
    + The `near` and `far` members have been replaced with `near_clip` and `far_clip`
    + [Pull request #1942](https://bitbucket.org/osrf/gazebo/pull-request/1942)

1. **Light topic**
    + ***Removed:*** ~/light
    + ***Replacement:*** ~/factory/light - for spawning new lights
    + ***Replacement:*** ~/light/modify - for modifying existing lights
    * [Pull request #1920](https://bitbucket.org/osrf/gazebo/pull-request/1920)

1. **gazebo/rendering/Visual.hh**
    + ***Removed:*** public: void SetVisible(bool _visible, bool _cascade = true);
    + ***Replacement:*** public: virtual void SetVisible(bool _visible, bool _cascade = true);

1. **gazebo/rendering/OribitViewController.hh**
    + ***Removed:*** public: OrbitViewController(UserCameraPtr _camera);
    + ***Replacement:*** public: OrbitViewController(UserCameraPtr _camera, const std::string &_name = "OrbitViewController");

1. **gazebo/test/ServerFixture.hh**
    + ***Removed:*** protected: void RunServer(const std::string &_worldFilename);
    + ***Removed:*** protected: void RunServer(const std::string &_worldFilename,
      bool _paused, const std::string &_physics, const std::vector<std::string> &
      _systemPlugins = {});
    + ***Replacement:*** void ServerFixture::RunServer(const std::vector<:string>
      &_args)
    * [Pull request #1874](https://bitbucket.org/osrf/gazebo/pull-request/1874)

1. **gazebo/gui/building/BuildingMaker.hh**
    * Doesn't inherit from gui::EntityMaker anymore
    * [Pull request #1828](https://bitbucket.org/osrf/gazebo/pull-request/1828)

1. **gazebo/gui/EntityMaker.hh**
    + ***Removed:*** EntityMaker();
    + ***Replacement:*** EntityMaker(EntityMakerPrivate &_dataPtr);
    + ***Removed:*** public: virtual void Start(const rendering::UserCameraPtr _camera) = 0;
    + ***Replacement:*** public: virtual void Start();
    + ***Removed:*** public: virtual void Stop() = 0;
    + ***Replacement:*** public: virtual void Stop();

1. **gazebo/gui/ModelAlign.hh**
    + ***Removed:*** public: void AlignVisuals(std::vector<rendering::VisualPtr> _visuals, const std::string &_axis, const std::string &_config, const std::string &_target, bool _publish = true);
    + ***Replacement:*** public: void AlignVisuals(std::vector<rendering::VisualPtr> _visuals, const std::string &_axis, const std::string &_config, const std::string &_target, bool _publish = true, const bool _inverted = false);

1. **gazebo/gui/GuiEvents.hh**
    + ***Removed:*** public: static event::EventT<void (std::string, std::string, std::string, bool)> alignMode; std::string, std::string, bool)> alignMode;
    + ***Replacement:*** public: static event::EventT<void (std::string, std::string, std::string, bool)> alignMode; std::string, std::string, bool, bool)> alignMode;

### Deprecations

1. **gazebo/rendering/DepthCamera.hh**
    + ***Deprecation:*** public: virtual const float *GetDepthData();
    + ***Replacement:*** public: virtual const float *DepthData() const;

1. **gazebo/rendering/DynamicLines.hh**
    + ***Deprecation:*** public: void AddPoint(const math::Vector3 &_pt,const common::Color &_color = common::Color::White)
    + ***Replacement:*** public: void AddPoint(const ignition::math::Vector3d &_pt,const common::Color &_color = common::Color::White);
    + ***Deprecation:*** public: void SetPoint(unsigned int _index, const math::Vector3 &_value)
    + ***Replacement:*** public: void SetPoint(unsigned int _index,const ignition::math::Vector3d &_value);
    + ***Deprecation:*** public: math::Vector3 GetPoint(unsigned int _index) const
    + ***Replacement:*** public: ignition::math::Vector3d Point(const unsigned int _index) const;

1. **gazebo/rendering/WindowManager.hh**
    + ***Deprecation:*** public: uint32_t GetAvgFPS(uint32_t _id);
    + ***Replacement:*** public: uint32_t AvgFPS(const uint32_t _id) const;
    + ***Deprecation:*** public: uint32_t GetTriangleCount(uint32_t _id);
    + ***Replacement:*** public: uint32_t TriangleCount(const uint32_t _id) const;
    + ***Deprecation:*** public: Ogre::RenderWindow *GetWindow(uint32_t _id);
    + ***Replacement:*** public: Ogre::RenderWindow *Window(const uint32_t _id) const;

1. **gazebo/rendering/Light.hh**
    + ***Deprecation:*** public: std::string GetName() const;
    + ***Replacement:*** public: std::string Name() const;
    + ***Deprecation:*** public: std::string GetType() const;
    + ***Replacement:*** public: std::string Type() const;
    + ***Deprecation:*** public: public: void SetPosition(const math::Vector3 &_p);
    + ***Replacement:*** public: void SetPosition(const ignition::math::Vector3d &_p);
    + ***Deprecation:*** public: math::Vector3 GetPosition();
    + ***Replacement:*** public: ignition::math::Vector3d Position() const;
    + ***Deprecation:*** public: void SetRotation(const math::Quaternion &_q);
    + ***Replacement:*** public: void SetRotation(const ignition::math::Quaterniond &_q);
    + ***Deprecation:*** public: math::Quaternion GetRotation() const;
    + ***Replacement:*** public: ignition::math::Quaterniond Rotation() const;
    + ***Deprecation:*** public: bool GetVisible() const;
    + ***Replacement:*** public: bool Visible() const;
    + ***Deprecation:*** public: common::Color GetDiffuseColor() const;
    + ***Replacement:*** public: common::Color DiffuseColor() const;
    + ***Deprecation:*** public: common::Color GetSpecularColor() const;
    + ***Replacement:*** public: common::Color SpecularColor() const;
    + ***Deprecation:*** public: void SetDirection(const math::Vector3 &_dir);
    + ***Replacement:*** public: void SetDirection(const ignition::math::Vector3d &_dir);
    + ***Deprecation:*** public: math::Vector3 GetDirection() const;
    + ***Replacement:*** public: ignition::math::Vector3d Direction() const;

1. **gazebo/util/Diagnostics.hh**
    + ***Deprecation:*** public: int GetTimerCount() const;
    + ***Replacement:*** public: int TimerCount() const;
    + ***Deprecation:*** public: common::Time GetTime(int _index) const;
    + ***Replacement:*** public: common::Time Time(const int _index) const;
    + ***Deprecation:*** public: common::Time GetTime(const std::string &_label) const;
    + ***Replacement:*** public: common::Time Time(const std::string &_label) const;
    + ***Deprecation:*** public: std::string GetLabel(int _index) const;
    + ***Replacement:*** public: std::string Label(const int _index) const;
    + ***Deprecation:*** public: boost::filesystem::path GetLogPath() const
    + ***Replacement:*** public: boost::filesystem::path LogPath() const;

1. **gazebo/util/LogPlay.hh**
    + ***Deprecation:*** public: std::string GetLogVersion() const;
    + ***Replacement:*** public: std::string LogVersion() const;
    + ***Deprecation:*** public: std::string GetGazeboVersion() const;
    + ***Replacement:*** public: std::string GazeboVersion() const;
    + ***Deprecation:*** public: uint32_t GetRandSeed() const
    + ***Replacement:*** public: uint32_t RandSeed() const;
    + ***Deprecation:*** public: common::Time GetLogStartTime() const;
    + ***Replacement:*** public: common::Time LogStartTime() const;
    + ***Deprecation:*** public: common::Time GetLogEndTime() const;
    + ***Replacement:*** public: common::Time LogEndTime() const;
    + ***Deprecation:*** public: std::string GetFilename() const;
    + ***Replacement:*** public: std::string Filename() const;
    + ***Deprecation:*** public: std::string GetFullPathFilename() const;
    + ***Replacement:*** public: std::string FullPathFilename() const;
    + ***Deprecation:*** public: uintmax_t GetFileSize() const
    + ***Replacement:*** public: uintmax_t FileSize() const;
    + ***Deprecation:*** public: unsigned int GetChunkCount() const;
    + ***Replacement:*** public: unsigned int ChunkCount() const;
    + ***Deprecation:*** public: bool GetChunk(unsigned int _index, std::string &_data);
    + ***Replacement:*** public: bool Chunk(const unsigned int _index, std::string &_data) const;
    + ***Deprecation:*** public: std::string GetEncoding() const
    + ***Replacement:*** public: std::string Encoding() const;
    + ***Deprecation:*** public: std::string GetHeader() const
    + ***Replacement:*** public: std::string Header() const;
    + ***Deprecation:*** public: uint64_t GetInitialIterations() const
    + ***Replacement:*** public: uint64_t InitialIterations() const;

1. **gazebo/rendering/ApplyWrenchVisual.hh**
    + ***Deprecation:*** public: void SetCoM(const math::Vector3 &_comVector)
    + ***Replacement:*** public: void SetCoM(const ignition::math::Vector3d &_comVector);
    + ***Deprecation:*** public: void SetForcePos(const math::Vector3 &_forcePosVector)
    + ***Replacement:*** public: void SetForcePos(const ignition::math::Vector3d &_forcePosVector);
    + ***Deprecation:*** public: void SetForce(const math::Vector3 &_forceVector,const bool _rotatedByMouse);
    + ***Replacement:*** public: void SetForce(const ignition::math::Vector3d &_forceVector, const bool _rotatedByMouse);
    + ***Deprecation:*** public: void SetTorque(const math::Vector3 &_torqueVector,const bool _rotatedByMouse);
    + ***Replacement:*** public: void SetTorque(const ignition::math::Vector3d &_torqueVector, const bool _rotatedByMouse);

1. **gazebo/rendering/AxisVisual.hh**
    + ***Deprecation:*** public: void ScaleXAxis(const math::Vector3 &_scale)
    + ***Replacement:*** public: void ScaleXAxis(const ignition::math::Vector3d &_scale);
    + ***Deprecation:*** public: void ScaleYAxis(const math::Vector3 &_scale)
    + ***Replacement:*** public: void ScaleYAxis(const ignition::math::Vector3d &_scale);
    + ***Deprecation:*** public: void ScaleZAxis(const math::Vector3 &_scale)
    + ***Replacement:*** public: void ScaleZAxis(const ignition::math::Vector3d &_scale);

1. **gazebo/gui/CloneWindow.hh**
    + ***Deprecation:*** int GetPort()
    + ***Replacement:*** int Port() const

1. **gazebo/gui/ConfigWidget.hh**
    + ***Deprecation:*** public: google::protobuf::Message *GetMsg()
    + ***Replacement:*** public: google::protobuf::Message *Msg()
    + ***Deprecation:*** public: std::string GetHumanReadableKey(const std::string &_key)
    + ***Replacement:*** public: std::string HumanReadableKey(const std::string &_key) const
    + ***Deprecation:*** public: std::string GetUnitFromKey(const std::string &_key, const std::string &_jointType = "")
    + ***Replacement:*** public: std::string UnitFromKey(const std::string &_key, const std::string &_jointType = "") const
    + ***Deprecation:*** public: void GetRangeFromKey(const std::string &_key, double &_min, double &_max)
    + ***Replacement:*** public: void RangeFromKey(const std::string &_key, double &_min, double &_max) const
    + ***Deprecation:*** public: bool GetWidgetVisible(const std::string &_name)
    + ***Replacement:*** public: bool WidgetVisible(const std::string &_name) const
    + ***Deprecation:*** public: bool GetWidgetReadOnly(const std::string &_name) const
    + ***Replacement:*** public: bool WidgetReadOnly(const std::string &_name) const
    + ***Deprecation:*** public: bool SetVector3WidgetValue(const std::string &_name, const math::Vector3 &_value)
    + ***Replacement:*** public: bool SetVector3dWidgetValue(const std::string &_name, const ignition::math::Vector3d &_value)
    + ***Deprecation:*** public: bool SetPoseWidgetValue(const std::string &_name, const math::Pose &_value)
    + ***Replacement:*** public: bool SetPoseWidgetValue(const std::string &_name, const ignition::math::Pose3d &_value)
    + ***Deprecation:*** public: bool SetGeometryWidgetValue(const std::string &_name, const std::string &_value, const math::Vector3 &_dimensions, const std::string &_uri = "")
    + ***Replacement:*** public: bool SetGeometryWidgetValue(const std::string &_name, const std::string &_value, const ignition::math::Vector3d &_dimensions, const std::string &_uri = "")
    + ***Deprecation:*** public: int GetIntWidgetValue(const std::string &_name) const
    + ***Replacement:*** public: int IntWidgetValue(const std::string &_name) const
    + ***Deprecation:*** public: unsigned int GetUIntWidgetValue(const std::string &_name) const
    + ***Replacement:*** public: unsigned int UIntWidgetValue(const std::string &_name) const
    + ***Deprecation:*** public: double GetDoubleWidgetValue(const std::string &_name) const
    + ***Replacement:*** public: double DoubleWidgetValue(const std::string &_name) const
    + ***Deprecation:*** public: bool GetBoolWidgetValue(const std::string &_name) const
    + ***Replacement:*** public: bool BoolWidgetValue(const std::string &_name) const
    + ***Deprecation:*** public: std::string GetStringWidgetValue(const std::string &_name) const
    + ***Replacement:*** public: std::string StringWidgetValue(const std::string &_name) const
    + ***Deprecation:*** public: math::Vector3 GetVector3WidgetValue(const std::string &_name)
    + ***Replacement:*** public: ignition::math::Vector3d Vector3dWidgetValue(const std::string &_name) const
    + ***Deprecation:*** public: common::Color GetColorWidgetValue(const std::string &_name) const
    + ***Replacement:*** public: common::Color ColorWidgetValue(const std::string &_name) const
    + ***Deprecation:*** public: math::Pose GetPoseWidgetValue(const std::string &_name) const
    + ***Replacement:*** public: ignition::math::Pose3d PoseWidgetValue(const std::string &_name) const
    + ***Deprecation:*** public: std::string GetGeometryWidgetValue(const std::string &_name, math::Vector3 &_dimensions, std::string &_uri) const
    + ***Replacement:*** public: std::string GeometryWidgetValue(const std::string &_name, ignition::math::Vector3d &_dimensions, std::string &_uri) const
    + ***Deprecation:*** public: std::string GetEnumWidgetValue(const std::string &_name) const
    + ***Replacement:*** public: std::string EnumWidgetValue(const std::string &_name) const

1. **gazebo/gui/GLWidget.hh**
    + ***Deprecation:*** rendering::UserCameraPtr GetCamera() const
    + ***Replacement:*** rendering::UserCameraPtr Camera() const
    + ***Deprecation:*** rendering::ScenePtr GetScene() const
    + ***Replacement:*** rendering::ScenePtr Scene() const

1. **gazebo/gui/KeyEventHandler.hh**
    + ***Deprecation:*** bool GetAutoRepeat() const
    + ***Replacement:*** bool AutoRepeat() const

1. **gazebo/rendering/Camera.hh**
    + ***Deprecation:*** public: math::Vector3 GetWorldPosition() const
    + ***Replacement:*** public: ignition::math::Vector3d WorldPosition() const;
    + ***Deprecation:*** public: math::Quaternion GetWorldRotation() const 
    + ***Replacement:*** public: ignition::math::Quaterniond WorldRotation() const;
    + ***Deprecation:*** public: virtual void SetWorldPose(const math::Pose &_pose)
    + ***Replacement:*** public: virtual void SetWorldPose(const ignition::math::Pose3d &_pose);
    + ***Deprecation:***  public: math::Pose GetWorldPose() const
    + ***Replacement:*** public: ignition::math::Pose3d WorldPose() const;
    + ***Deprecation:*** public: void SetWorldPosition(const math::Vector3 &_pos);
    + ***Replacement:*** public: void SetWorldPosition(const ignition::math::Vector3d &_pos);
    + ***Deprecation:*** public: void SetWorldRotation(const math::Quaternion &_quat);
    + ***Replacement:*** public: void SetWorldRotation(const ignition::math::Quaterniond &_quat);
    + ***Deprecation:*** public: void Translate(const math::Vector3 &_direction)
    + ***Replacement:*** public: void Translate(const ignition::math::Vector3d &_direction);
    + ***Deprecation:***  public: void Roll(const math::Angle &_angle,Ogre::Node::TransformSpace _relativeTo =Ogre::Node::TS_LOCAL);
    + ***Replacement:*** public: void Roll(const ignition::math::Angle &_angle,Ogre::Node::TransformSpace _relativeTo =Ogre::Node::TS_LOCAL);
    + ***Deprecation:***  public: void Pitch(const math::Angle &_angle,Ogre::Node::TransformSpace _relativeTo =Ogre::Node::TS_LOCAL);
    + ***Replacement:*** public: void Pitch(const ignition::math::Angle &_angle,Ogre::Node::TransformSpace _relativeTo =Ogre::Node::TS_LOCAL);
    + ***Deprecation:***  public: void Yaw(const math::Angle &_angle,Ogre::Node::TransformSpace _relativeTo =Ogre::Node::TS_LOCAL);
    + ***Replacement:*** public: void Yaw(const ignition::math::Angle &_angle,Ogre::Node::TransformSpace _relativeTo =Ogre::Node::TS_LOCAL);
    + ***Deprecation:*** public: void SetHFOV(math::Angle _angle);
    + ***Replacement:*** public: void SetHFOV(const ignition::math::Angle &_angle);
    + ***Deprecation:*** public: math::Angle GetHFOV() const
    + ***Replacement:*** public: ignition::math::Angle HFOV() const;
    + ***Deprecation:*** public: math::Angle GetVFOV() const;
    + ***Replacement:*** public: ignition::math::Angle VFOV() const;
    + ***Deprecation:*** public: math::Vector3 GetUp();
    + ***Replacement:*** public: ignition::math::Vector3d Up() const;
    + ***Deprecation:*** public: math::Vector3 GetRight();
    + ***Replacement:*** public: ignition::math::Vector3d Right() const;
    + ***Deprecation:*** public: void GetCameraToViewportRay(int _screenx, int _screeny,math::Vector3 &_origin, math::Vector3 &_dir);
    + ***Replacement:*** public: void CameraToViewportRay(int _screenx, int _screeny,ignition::math::Vector3d &_origin,ignition::math::Vector3d &_dir) const;
    + ***Deprecation:*** public: bool GetWorldPointOnPlane(int _x, int _y,const math::Plane &_plane, math::Vector3 &_result);
    + ***Replacement:*** public: bool WorldPointOnPlane(int _x, int _y,const ignition::math::Planed &_plane,ignition::math::Vector3d &_result);
    + ***Deprecation:*** public: math::Vector3 GetDirection();
    + ***Replacement:*** public: ignition::math::Vector3d Direction() const;
    + ***Deprecation:*** public: virtual bool MoveToPosition(const math::Pose &_pose,double _time);
    + ***Replacement:***  public: virtual bool MoveToPosition(const ignition::math::Pose3d &_pose,double _time);
    + ***Deprecation:*** public: bool MoveToPositions(const std::vector<math::Pose> &_pts,double _time,boost::function<void()> _onComplete = NULL);
    + ***Replacement:*** public: bool MoveToPositions(const std::vector<ignition::math::Pose3d> &_pts,double _time,boost::function<void()> _onComplete = NULL);

1. **gazebo/gui/RTShaderSystem.hh**
    + ***Deprecation:*** void AttachEntity(Visual *vis)
    + ***No replacement for AttachEntity ***

1. **gazebo/gui/RTShaderSystem.hh**
    + ***Deprecation:*** void DetachEntity(Visual *_vis)
    + ***No replacement for DetachEntity ***

### Deletions

1. **plugins/rest_web/RestUiLogoutDialog.hh.hh**

1. **gazebo rendering libraries**
    * The following libraries have been removed: `libgazebo_skyx`, `libgazebo_selection_buffer`, `libgazebo_rendering_deferred`. Gazebo now combines all the different rendering libraries into `libgazebo_rendering.so`.
    * [Pull request #1817](https://bitbucket.org/osrf/gazebo/pull-request/1817)

1. **gazebo physics libraries**
    * The following libraries have been removed: `libgazebo_ode_physics`, `libgazebo_simbody_physics`, `libgazebo_dart_physics`, and `libgazebo_bullet_physics`. Gazebo now combines all the different physics engine libraries into `libgazebo_physics.so`.
    * [Pull request #1814](https://bitbucket.org/osrf/gazebo/pull-request/1814)

1. **gazebo/gui/BoxMaker.hh**

1. **gazebo/gui/CylinderMaker.hh**

1. **gazebo/gui/SphereMaker.hh**

1. **gazebo/gui/MeshMaker.hh**

1. **gazebo/gui/EntityMaker.hh**
    + public: typedef boost::function<void(const math::Vector3 &pos,
                  const math::Vector3 &scale)> CreateCallback;
    + public: static void SetSnapToGrid(bool _snap);
    + public: virtual bool IsActive() const = 0;
    + public: virtual void OnMousePush(const common::MouseEvent &_event);
    + public: virtual void OnMouseDrag(const common::MouseEvent &_event);
    + protected: math::Vector3 GetSnappedPoint(math::Vector3 _p);

1. **gazebo/sensors/ForceTorqueSensor.hh**
    + public: math::Vector3 GetTorque() const
    + public: math::Vector3 GetForce() const

1. **gazebo/sensors/GpsSensor.hh**
    + public: math::Angle GetLongitude()
    + public: math::Angle GetLatitude()

1. **gazebo/sensors/GpuRaySensor.hh**
    + public: math::Angle GetAngleMin() const
    + public: math::Angle GetAngleMax() const
    + public: math::Angle GetVerticalAngleMin() const
    + public: math::Angle GetVerticalAngleMax() const

1. **gazebo/sensors/ImuSensor.hh**
    + public: math::Vector3 GetAngularVelocity() const
    + public: math::Vector3 GetLinearAcceleration() const
    + public: math::Quaternion GetOrientation() const

1. **gazebo/sensors/RFIDSensor.hh**
    + private: bool CheckTagRange(const math::Pose &_pose)

1. **gazebo/sensors/RFIDTag.hh**
    + public: math::Pose GetTagPose() const

1. **gazebo/sensors/RaySensor.hh**
    + public: math::Angle GetAngleMin() const
    + public: math::Angle GetAngleMax() const
    + public: math::Angle GetVerticalAngleMin() const
    + public: math::Angle GetVerticalAngleMax() const

1. **gazebo/sensors/Sensor.hh**
    + public: virtual math::Pose GetPose() const
    + public: NoisePtr GetNoise(unsigned int _index = 0) const

1. **gazebo/sensors/WirelessTransmitter.hh**
    + public: double GetSignalStrength(const math::Pose &_receiver, const double _rxGain)

## Gazebo 5.X to 6.X

### Deprecations

1. **gazebo/common/Color.hh**
    + ***Deprecation:*** math::Vector3 GetAsHSV() const;
    + ***Replacement:*** ignition::math::Vector3d HSV() const;

1. **gazebo/common/Dem.hh**
    + ***Deprecation:*** void GetGeoReferenceOrigin(math::Angle &_latitude,math::Angle &_longitude);
    + ***Replacement:*** void GetGeoReferenceOrigin(ignition::math::Angle &_latitude,  ignition::math::Angle &_longitude) const;
    + ***Deprecation:***void FillHeightMap(int _subSampling, unsigned int _vertSize, const math::Vector3 &_size, const math::Vector3 &_scale, bool _flipY, std::vector<float> &_heights);
    + ***Replacement:***void FillHeightMap(const int _subSampling, const unsigned int _vertSize, const ignition::math::Vector3d &_size, const ignition::math::Vector3d &_scale, const bool _flipY, std::vector<float> &_heights);

1. **gazebo/common/GTSMeshUtils.hh**
    + ***Deprecation:***static bool DelaunayTriangulation(const std::vector<math::Vector2d> &_vertices, const std::vector<math::Vector2i> &_edges, SubMesh *_submesh);
    + ***Replacement:***static bool DelaunayTriangulation( const std::vector<ignition::math::Vector2d> &_vertices, const std::vector<ignition::math::Vector2i> &_edges, SubMesh *_submesh);

1. **gazebo/common/HeightmapData.hh**
    + ***Deprecation:***virtual void FillHeightMap(int _subSampling,unsigned int _vertSize, const math::Vector3 &_size,const math::Vector3 &_scale, bool _flipY, std::vector<float> &_heights);
    + ***Replacement:***void FillHeightMap(int _subSampling,unsigned int _vertSize, const ignition::math::Vector3d &_size,const ignition::math::Vector3d &_scale, bool _flipY,std::vector<float> &_heights);

1. **gazebo/common/KeyFrame.hh**
    + ***Deprecation:***void SetTranslation(const math::Vector3 &_trans);
    + ***Replacement:***void Translation(const ignition::math::Vector3d &_trans);
    + ***Deprecation:***math::Vector3 GetTranslation() const;
    + ***Replacement:***ignition::math::Vector3d Translation() const;
    + ***Deprecation:***void SetRotation(const math::Quaternion &_rot);
    + ***Replacement:***void Rotation(const ignition::math::Quaterniond &_rot);
    + ***Deprecation:***math::Quaternion GetRotation();
    + ***Replacement:***ignition::math::Quaterniond Rotation() const;

1. **gazebo/common/Mesh.hh**
    + ***Deprecation:***math::Vector3 GetMax() const;
    + ***Replacement:***ignition::math::Vector3d Max() const;
    + ***Deprecation:***math::Vector3 GetMin() const;
    + ***Replacement:***ignition::math::Vector3d Min() const;
    + ***Deprecation:***void GetAABB(math::Vector3 &_center, math::Vector3 &_min_xyz,math::Vector3 &_max_xyz) const;
    + ***Replacement:***void GetAABB(ignition::math::Vector3d &_center,ignition::math::Vector3d &_minXYZ,ignition::math::Vector3d &_maxXYZ) const;
    + ***Deprecation:***void GenSphericalTexCoord(const math::Vector3 &_center);
    + ***Replacement:***void GenSphericalTexCoord(const ignition::math::Vector3d &_center);
    + ***Deprecation:***void SetScale(const math::Vector3 &_factor);
    + ***Replacement:***void SetScale(const ignition::math::Vector3d &_factor);
    + ***Deprecation:***void Center(const math::Vector3 &_center = math::Vector3::Zero);
    + ***Replacement:***void Center(const ignition::math::Vector3d &_center =ignition::math::Vector3d::Zero);
    + ***Deprecation:***void Translate(const math::Vector3 &_vec);
    + ***Replacement:***void Translate(const ignition::math::Vector3d &_vec);
    + ***Deprecation:*** void CopyVertices(const std::vector<math::Vector3> &_verts);
    + ***Replacement:***void CopyVertices(const std::vector<ignition::math::Vector3d> &_verts);
    + ***Deprecation:***void CopyNormals(const std::vector<math::Vector3> &_norms);
    + ***Replacement:***void CopyNormals( const std::vector<ignition::math::Vector3d> &_norms);
    + ***Deprecation:***void AddVertex(const math::Vector3 &_v);
    + ***Replacement:***void AddVertex(const ignition::math::Vector3d &_v);
    + ***Deprecation:***void AddNormal(const math::Vector3 &_n);
    + ***Replacement:***void AddNormal(const ignition::math::Vector3d &_n);
    + ***Deprecation:***math::Vector3 GetVertex(unsigned int _i) const;
    + ***Replacement:***ignition::math::Vector3d Vertex(unsigned int _i) const;
    + ***Deprecation:***void SetVertex(unsigned int _i, const math::Vector3 &_v);
    + ***Replacement:***void SetVertex(unsigned int _i,const ignition::math::Vector3d &_v);
    + ***Deprecation:***math::Vector3 GetNormal(unsigned int _i) const;
    + ***Replacement:***ignition::math::Vector3d Normal(unsigned int _i) const;
    + ***Deprecation:***void SetNormal(unsigned int _i, const math::Vector3 &_n);
    + ***Replacement:***void SetNormal(unsigned int _i,const ignition::math::Vector3d &_n);
    + ***Deprecation:***math::Vector2d GetTexCoord(unsigned int _i) const;
    + ***Replacement:***ignition::math::Vector2d TexCoord(unsigned int _i) const;
    + ***Deprecation:***void SetTexCoord(unsigned int _i, const math::Vector2d &_t);
    + ***Replacement:***void SetTexCoord(unsigned int _i,const ignition::math::Vector2d &_t);
    + ***Deprecation:***math::Vector3 GetMax() const;
    + ***Replacement:***ignition::math::Vector3d Max() const;
    + ***Deprecation:***math::Vector3 GetMin() const;
    + ***Replacement:***ignition::math::Vector3d Min() const;
    + ***Deprecation:***bool HasVertex(const math::Vector3 &_v) const;
    + ***Replacement:***bool HasVertex(const ignition::math::Vector3d &_v) const;
    + ***Deprecation:***unsigned int GetVertexIndex(const math::Vector3 &_v) const;
    + ***Replacement:***unsigned int GetVertexIndex( const ignition::math::Vector3d &_v) const;
    + ***Deprecation:***void GenSphericalTexCoord(const math::Vector3 &_center);
    + ***Replacement:***void GenSphericalTexCoord(const ignition::math::Vector3d &_center);
    + ***Deprecation:***void Center(const math::Vector3 &_center = math::Vector3::Zero);
    + ***Replacement:***void Center(const ignition::math::Vector3d &_center =ignition::math::Vector3d::Zero);
    + ***Deprecation:***void Translate(const math::Vector3 &_vec) ;
    + ***Replacement:***void Translate(const ignition::math::Vector3d &_vec);
    + ***Deprecation:***void SetScale(const math::Vector3 &_factor);
    + ***Replacement:***void SetScale(const ignition::math::Vector3d &_factor);

1. **gazebo/common/MeshCSG.hh**
    + ***Deprecation:***Mesh *CreateBoolean(const Mesh *_m1, const Mesh *_m2,const int _operation, const math::Pose &_offset = math::Pose::Zero);
    + ***Replacement:***Mesh *CreateBoolean(const Mesh *_m1, const Mesh *_m2,const int _operation,const ignition::math::Pose3d &_offset = ignition::math::Pose3d::Zero);

1. **gazebo/common/MeshManager.hh**
    + ***Deprecation:***void GetMeshAABB(const Mesh *_mesh,math::Vector3 &_center,math::Vector3 &_minXYZ,math::Vector3 &_maxXYZ);
    + ***Replacement:***void GetMeshAABB(const Mesh *_mesh,ignition::math::Vector3d &_center,ignition::math::Vector3d &_min_xyz,ignition::math::Vector3d &_max_xyz);
    + ***Deprecation:***void GenSphericalTexCoord(const Mesh *_mesh,math::Vector3 _center);
    + ***Replacement:*** void GenSphericalTexCoord(const Mesh *_mesh,const ignition::math::Vector3d &_center);
    + ***Deprecation:***void CreateBox(const std::string &_name, const math::Vector3 &_sides,const math::Vector2d &_uvCoords);
    + ***Replacement:***void CreateBox(const std::string &_name,const ignition::math::Vector3d &_sides,const ignition::math::Vector2d &_uvCoords);
    + ***Deprecation:***void CreateExtrudedPolyline(const std::string &_name, const std::vector<std::vector<math::Vector2d> > &_vertices,double _height);
    + ***Replacement:*** void CreateExtrudedPolyline(const std::string &_name,const std::vector<std::vector<ignition::math::Vector2d> > &_vertices, double _height);
    + ***Deprecation:***void CreatePlane(const std::string &_name,const math::Plane &_plane,const math::Vector2d &_segments,const math::Vector2d &_uvTile);
    + ***Replacement:***void CreatePlane(const std::string &_name,const ignition::math::Planed &_plane,const ignition::math::Vector2d &_segments, const ignition::math::Vector2d &_uvTile);
    + ***Deprecation:***void CreatePlane(const std::string &_name,const math::Vector3 &_normal,double _d,const math::Vector2d &_size,const math::Vector2d &_segments,const math::Vector2d &_uvTile);
    + ***Replacement:***void CreatePlane(const std::string &_name,const ignition::math::Vector3d &_normal,const double _d,const ignition::math::Vector2d &_size,const ignition::math::Vector2d &_segments, const ignition::math::Vector2d &_uvTile);
    + ***Deprecation:***void CreateBoolean(const std::string &_name, const Mesh *_m1,const Mesh *_m2, const int _operation,const math::Pose &_offset = math::Pose::Zero);
    + ***Replacement:***void CreateBoolean(const std::string &_name, const Mesh *_m1,const Mesh *_m2, const int _operation,const ignition::math::Pose3d &_offset = ignition::math::Pose3d::Zero);

1. **gazebo/common/SVGLoader.hh**
    + ***Deprecation:***static void PathsToClosedPolylines(const std::vector<common::SVGPath> &_paths, double _tol,std::vector< std::vector<math::Vector2d> > &_closedPolys,std::vector< std::vector<math::Vector2d> > &_openPolys);
    + ***Replacement:***static void PathsToClosedPolylines(const std::vector<common::SVGPath> &_paths,double _tol,std::vector< std::vector<ignition::math::Vector2d> > &_closedPolys,std::vector< std::vector<ignition::math::Vector2d> > &_openPolys);

1. **gazebo/common/Skeleton.hh**
    + ***Deprecation:***void SetBindShapeTransform(math::Matrix4 _trans);
    + ***Replacement:***void SetBindShapeTransform(const ignition::math::Matrix4d &_trans);
    + ***Deprecation:***math::Matrix4 GetBindShapeTransform();
    + ***Replacement:***ignition::math::Matrix4d BindShapeTransform();
    + ***Deprecation:***void SetTransform(math::Matrix4 _trans,bool _updateChildren = true);
    + ***Replacement:***void SetTransform(const ignition::math::Matrix4d &_trans,bool _updateChildren = true);
    + ***Deprecation:***void SetModelTransform(math::Matrix4 _trans,bool _updateChildren = true);
    + ***Replacement:***void SetModelTransform(const ignition::math::Matrix4d &_trans,bool _updateChildren = true);
    + ***Deprecation:***void SetInitialTransform(math::Matrix4 _tras);
    + ***Replacement:***void SetInitialTransform(const ignition::math::Matrix4d &_tras);
    + ***Deprecation:***math::Matrix4 GetTransform();
    + ***Replacement:***ignition::math::Matrix4d Transform();
    + ***Deprecation:***void SetInverseBindTransform(math::Matrix4 _invBM);
    + ***Replacement:***void SetInverseBindTransform(const ignition::math::Matrix4d &_invBM);
    + ***Deprecation:***math::Matrix4 GetInverseBindTransform();
    + ***Replacement:***ignition::math::Matrix4d InverseBindTransform();
    + ***Deprecation:***math::Matrix4 GetModelTransform();
    + ***Replacement:***ignition::math::Matrix4d ModelTransform() const;
    + ***Deprecation:***NodeTransform(math::Matrix4 _mat, std::string _sid = "_default_",TransformType _type = MATRIX);
    + ***Replacement:***NodeTransform(const ignition::math::Matrix4d &_mat,const std::string &_sid = "_default_",TransformType _type = MATRIX);
    + ***Deprecation:***void Set(math::Matrix4 _mat);
    + ***Replacement:***void Set(const ignition::math::Matrix4d &_mat);
    + ***Deprecation:***math::Matrix4 Get();
    + ***Replacement:***ignition::math::Matrix4d GetTransform() const;
    + ***Deprecation:***void SetSourceValues(math::Matrix4 _mat);
    + ***Replacement:***void SetSourceValues(const ignition::math::Matrix4d &_mat);
    + ***Deprecation:***void SetSourceValues(math::Vector3 _vec);
    + ***Replacement:*** void SetSourceValues(const ignition::math::Vector3d &_vec);
    + ***Deprecation:***void SetSourceValues(math::Vector3 _axis, double _angle);
    + ***Replacement:***void SetSourceValues(const ignition::math::Vector3d &_axis,const double _angle);
    + ***Deprecation:***math::Matrix4 operator* (math::Matrix4 _m);
    + ***Replacement:***ignition::math::Matrix4d operator*(const ignition::math::Matrix4d &_m);

1. **gazebo/common/SkeletonAnimation.hh**
    + ***Deprecation:***void AddKeyFrame(const double _time, const math::Matrix4 &_trans);
    + ***Replacement:***void AddKeyFrame(const double _time,const ignition::math::Matrix4d &_trans);
    + ***Deprecation:***void AddKeyFrame(const double _time,const math::Pose &_pose);
    + ***Replacement:***void AddKeyFrame(const double _time,const ignition::math::Pose3d &_pose);
    + ***Deprecation:***void GetKeyFrame(const unsigned int _i, double &_time,math::Matrix4 &_trans);
    + ***Replacement:***void GetKeyFrame(const unsigned int _i, double &_time,ignition::math::Matrix4d &_trans) const;
    + ***Deprecation:***std::pair<double, math::Matrix4> GetKeyFrame(const unsigned int _i);
    + ***Replacement:***std::pair<double, ignition::math::Matrix4d> KeyFrame(const unsigned int _i) const;
    + ***Deprecation:***math::Matrix4 GetFrameAt(double _time, bool _loop = true) const;
    + ***Replacement:***ignition::math::Matrix4d FrameAt(double _time, bool _loop = true) const;
    + ***Deprecation:***void AddKeyFrame(const std::string &_node, const double _time, const math::Matrix4 &_mat);
    + ***Replacement:***void AddKeyFrame(const std::string &_node, const double _time,const ignition::math::Matrix4d &_mat);
    + ***Deprecation:***void AddKeyFrame(const std::string &_node, const double _time,const math::Pose &_pose);
    + ***Replacement:***void AddKeyFrame(const std::string &_node, const double _time,const ignition::math::Pose3d &_pose);
    + ***Deprecation:*** math::Matrix4 GetNodePoseAt(const std::string &_node,const double _time, const bool _loop = true);
    + ***Replacement:***ignition::math::Matrix4d NodePoseAt(const std::string &_node,const double _time, const bool _loop = true);
    + ***Deprecation:***std::map<std::string, math::Matrix4> GetPoseAt(const double _time, const bool _loop = true) const;
    + ***Replacement:***std::map<std::string, ignition::math::Matrix4d> PoseAt(const double _time, const bool _loop = true) const;
    + ***Deprecation:***std::map<std::string, math::Matrix4> GetPoseAtX(const double _x, const std::string &_node, const bool _loop = true) const;
    + ***Replacement:***std::map<std::string, ignition::math::Matrix4d> PoseAtX(const double _x, const std::string &_node, const bool _loop = true) const;

1. **gazebo/common/SphericalCoordinates.hh**
    + ***Deprecation:***SphericalCoordinates(const SurfaceType _type,const math::Angle &_latitude,const math::Angle &_longitude,double _elevation,const math::Angle &_heading);
    + ***Replacement:***SphericalCoordinates(const SurfaceType _type,const ignition::math::Angle &_latitude,const ignition::math::Angle &_longitude,double _elevation,const ignition::math::Angle &_heading);
    + ***Deprecation:***math::Vector3 SphericalFromLocal(const math::Vector3 &_xyz) const;
    + ***Replacement:***ignition::math::Vector3d SphericalFromLocal(const ignition::math::Vector3d &_xyz) const;
    + ***Deprecation:***math::Vector3 GlobalFromLocal(const math::Vector3 &_xyz) const;
    + ***Replacement:***ignition::math::Vector3d GlobalFromLocal(const ignition::math::Vector3d &_xyz) const;
    + ***Deprecation:***static double Distance(const math::Angle &_latA,const math::Angle &_lonA,const math::Angle &_latB,const math::Angle &_lonB);
    + ***Replacement:***static double Distance(const ignition::math::Angle &_latA,const ignition::math::Angle &_lonA,const ignition::math::Angle &_latB,const ignition::math::Angle &_lonB);
    + ***Deprecation:*** math::Angle GetLatitudeReference() const;
    + ***Replacement:***ignition::math::Angle LatitudeReference() const;
    + ***Deprecation:***math::Angle GetLongitudeReference() const;
    + ***Replacement:***ignition::math::Angle LongitudeReference() const;
    + ***Deprecation:***math::Angle GetHeadingOffset() const;
    + ***Replacement:***ignition::math::Angle HeadingOffset() const;
    + ***Deprecation:***void SetLatitudeReference(const math::Angle &_angle);
    + ***Replacement:***void SetLatitudeReference(const ignition::math::Angle &_angle);
    + ***Deprecation:***void SetLongitudeReference(const math::Angle &_angle);
    + ***Replacement:***void SetLongitudeReference(const ignition::math::Angle &_angle);
    + ***Deprecation:***void SetHeadingOffset(const math::Angle &_angle);
    + ***Replacement:***void SetHeadingOffset(const ignition::math::Angle &_angle);

### Modifications

1. **gazebo/common/MouseEvent.hh**
    * Replaced all member variables with functions that use Ignition Math.
    * [Pull request #1777](https://bitbucket.org/osrf/gazebo/pull-request/1777)

1. **gazebo/msgs/world_stats.proto**
    + ***Removed:*** optional bool log_playback = 8;
    + ***Replacement:*** optional LogPlaybackStatistics log_playback_stats = 8;

1. **gazebo/physics/JointState.hh**
    + ***Removed:*** public: JointState(JointPtr _joint, const common::Time
    &_realTime, const common::Time &_simTime)
    + ***Replacement:*** public: JointState(JointPtr _joint, const common::Time
    &_realTime, const common::Time &_simTime, const uint64_t _iterations)

1. **gazebo/physics/LinkState.hh**
    + ***Removed:*** public: LinkState(const LinkPtr _link, const common::Time
    &_realTime, const common::Time &_simTime)
    + ***Replacement:*** public: LinkState(const LinkPtr _link,
    const common::Time &_realTime, const common::Time &_simTime, const uint64_t
    _iterations)
    + ***Removed:*** public: void Load(const LinkPtr _link, const common::Time
    &_realTime, const common::Time &_simTime)
    + ***Replacement:*** public: void Load(const LinkPtr _link, const
    common::Time &_realTime, const common::Time &_simTime, const uint64_t
    _iterations)

1. **gazebo/physics/ModelState.hh**
    + ***Removed:*** public: ModelState(const ModelPtr _model, const
    common::Time &_realTime, const common::Time &_simTime)
    + ***Replacement:*** public: ModelState(const ModelPtr _model, const
    common::Time &_realTime, const common::Time &_simTime, const uint64_t
    _iterations)
    + ***Removed:*** public: void Load(const ModelPtr _model, const common::Time
    &_realTime, const common::Time &_simTime)
    + ***Replacement:*** public: void Load(const ModelPtr _model, const
    common::Time &_realTime, const common::Time &_simTime, const uint64_t
    _iterations)

1. **gazebo/physics/State.hh**
    + ***Removed:*** public: State(const std::string &_name, const
    common::Time &_realTime, const common::Time &_simTime)
    + ***Replacement:*** public: State(const std::string &_name,
    const common::Time &_realTime, const common::Time &_simTime, const uint64_t
    _iterations)

1. **gazebo/physics/ModelState.hh**
    + ***Removed:*** public: void Load(const ModelPtr _model, const common::Time
    &_realTime, const common::Time &_simTime)
    + ***Replacement:*** public: void Load(const ModelPtr _model, const
    common::Time &_realTime, const common::Time &_simTime, const uint64_t
    _iterations)

1. ignition-math is now a dependency. Many classes and functions are modified to use ignition-math, please see the pull request listing below for individual changes.
    + [http://ignitionrobotics.org/libraries/math](http://ignitionrobotics.org/libraries/math)
    + [Gazebo migration](https://bitbucket.org/osrf/gazebo/src/583edbeb90759d43d994cc57c0797119dd6d2794/ign-math-migration.md)
    * [Pull request #1756](https://bitbucket.org/osrf/gazebo/pull-request/1756)
    * [Pull request #1766](https://bitbucket.org/osrf/gazebo/pull-request/1766)
    * [Pull request #1774](https://bitbucket.org/osrf/gazebo/pull-request/1774)
    * [Pull request #1771](https://bitbucket.org/osrf/gazebo/pull-request/1771)
    * [Pull request #1776](https://bitbucket.org/osrf/gazebo/pull-request/1776)
    * [Pull request #1777](https://bitbucket.org/osrf/gazebo/pull-request/1777)
    * [Pull request #1772](https://bitbucket.org/osrf/gazebo/pull-request/1772)
    * [Pull request #1773](https://bitbucket.org/osrf/gazebo/pull-request/1773)
    * [Pull request #1778](https://bitbucket.org/osrf/gazebo/pull-request/1778)

1. Gazebo client's should now use `gazebo/gazebo_client.hh` and `libgazebo_client.so` instead of `gazebo/gazebo.hh` and `libgazebo.so`. This separates running a Gazebo server from a Gazebo client.
    + ***Removed:*** bool gazebo::setupClient(int _argc = 0, char **_argv = 0);
    + ***Replacement:*** bool gazebo::client::setup(int _argc = 0, char **_argv = 0);

1. **gazebo/rendering/GpuLaser.hh**
    + ***Removed:*** protected: double near
    + ***Replacement:*** protected: double nearClip

1. **gazebo/rendering/GpuLaser.hh**
    + ***Removed:*** protected: double far
    + ***Replacement:*** protected: double farClip

1. **gazebo/rendering/Visual.hh**
    + ***Removed:*** public: void Fini();
    + ***Replacement:*** public: virtual void Fini();

1. **gazebo/common/MeshManager.hh**
    + ***Removed:*** void CreateExtrudedPolyline(const std::string &_name, const std::vector<math::Vector2d> &_vertices, const double &_height, const math::Vector2d &_uvCoords)
    + ***Replacement:*** void CreateExtrudedPolyline(const std::string &_name, const const std::vector<std::vector<math::Vector2d> > &_vertices, const double &_height, const math::Vector2d &_uvCoords)

1. **gazebo/common/GTSMeshUtils.hh**
    + ***Removed:*** public: static bool CreateExtrudedPolyline(const std::vector<math::Vector2d> &_vertices, const double &_height, SubMesh *_submesh)
    + ***Replacement:*** public: static bool DelaunayTriangulation(const std::vector<std::vector<math::Vector2d> > &_path, SubMesh *_submesh)

1. **gazebo/physics/PolylineShape.hh**
    + ***Removed:*** public: std::vector<math::Vector2d> GetVertices() const
    + ***Replacement:*** public: std::vector<std::vector<math::Vector2d> > GetVertices() const

1. **gazebo/physics/SurfaceParams.hh**
    + ***Removed:*** public: FrictionPyramid frictionPyramid
    + ***Replacement:*** public: FrictionPyramidPtr GetFrictionPyramid() const

### Deletions

1. **gazebo/gui/RenderWidget.hh**
    + The ShowEditor(bool _show)

### Additions

1. **gazebo/msgs/log_playback_control.proto**
    + New message to control the playback from a log file.

1. **gazebo/util/LogPlay.hh**
    + public: bool Rewind()

1. **gazebo/physics/LinkState.hh**
    + public: virtual void SetIterations(const uint64_t _iterations)

1. **gazebo/physics/ModelState.hh**
    + public: virtual void SetIterations(const uint64_t _iterations)

1. **gazebo/physics/State.hh**
    + public: uint64_t GetIterations() const
    + public: virtual void SetIterations(const uint64_t _iterations)

1. **gazebo/physics/WorldState.hh**
    + public: virtual void SetIterations(const uint64_t _iterations)

1. **gazebo/util/LogPlay.hh**
    + public: uint64_t GetInitialIterations() const
    + public: bool HasIterations() const

## Gazebo 4.X to 5.X

### C++11 compiler required

Gazebo 5.x uses features from the new c++11 standard. This requires to have a compatible c++11 compiler. Note that some platforms (like Ubuntu Precise) do not include one by default.

### Modifications

1. Privatized World::dirtyPoses
    + World::dirtyPoses used to be a public attribute. This is now a private attribute, and specific "friends" have been added to the World file.

1. Privatized Scene::skyx
    + Scene::skyx used to be a public attribute. This is now a private attribute, and a GetSkyX() funcion has been added to access the sky object.

1. **gazebo/rendering/Visual.hh**
    + The GetBoundingBox() function now returns a local bounding box without scale applied.

1. **gazebo/math/Box.hh**
    + The constructor that takes two math::Vector3 values now treats these as two corners, and computes the minimum and maximum values automatically. This change is API and ABI compatible.

1. **Informational logs:** The log files will be created inside
  ~/.gazebo/server-<GAZEBO_MASTER_PORT> and
  ~/.gazebo/client-<GAZEBO_MASTER_PORT>. The motivation for this
  change is to avoid name collisions when cloning a simulation. If the
  environment variable GAZEBO_MASTER_URI is not present or invalid,
  <GAZEBO_MASTER_PORT> will be replaced by "default".

1. **gazebo/common/Plugin.hh**
    + ***Removed:*** protected: std::string Plugin::handle
    + ***Replacement:*** protected: std::string Plugin::handleName

1. **gazebo/gui/KeyEventHandler.hh**
    + ***Removed:*** public: void HandlePress(const common::KeyEvent &_event);
    + ***Replacement:*** public: bool HandlePress(const common::KeyEvent &_event);

1. **gazebo/gui/KeyEventHandler.hh**
    + ***Removed:*** public: void HandleRelease(const common::KeyEvent &_event);
    + ***Replacement:*** public: bool HandleRelease(const common::KeyEvent &_event);

1. **gazebo/rendering/UserCamera.hh**
    + ***Removed:*** private: void OnJoy(ConstJoystickPtr &_msg)
    + ***Replacement:*** private: void OnJoyTwist(ConstJoystickPtr &_msg)

1. **gazebo/rendering/Camera.hh**
    + ***Deprecation:*** public: void RotatePitch(math::Angle _angle);
    + ***Replacement:*** public: void Pitch(const math::Angle &_angle,
                                        Ogre::Node::TransformSpace _relativeTo = Ogre::Node::TS_LOCAL);
    + ***Deprecation:*** public: void RotateYaw(math::Angle _angle);
    + ***Replacement:*** public: void Yaw(const math::Angle &_angle,
                                        Ogre::Node::TransformSpace _relativeTo = Ogre::Node::TS_LOCAL);

1. **gazebo/rendering/AxisVisual.hh**
    + ***Removed:*** public: void ShowRotation(unsigned int _axis)
    + ***Replacement:*** public: void ShowAxisRotation(unsigned int _axis, bool _show)

1. **gazebo/rendering/ArrowVisual.hh**
    + ***Removed:*** public: void ShowRotation()
    + ***Replacement:*** public: void ShowRotation(bool _show)

### Deletions

1. **gazebo/physics/Collision.hh**
    + unsigned int GetShapeType()

1. **gazebo/physics/World.hh**
    + EntityPtr GetSelectedEntity() const

1. **gazebo/physics/bullet/BulletJoint.hh**
    + void SetAttribute(Attribute, unsigned int, double)

1. **gazebo/physics/simbody/SimbodyJoint.hh**
    + void SetAttribute(Attribute, unsigned int, double)


## Gazebo 3.1 to 4.0

### New Deprecations

1. **gazebo/physics/Collision.hh**
    + ***Deprecation*** unsigned int GetShapeType()
    + ***Replacement*** unsigned int GetShapeType() const

1. **gazebo/physics/Joint.hh**
    + ***Deprecation*** virtual double GetMaxForce(unsigned int)
    + ***Deprecation*** virtual void SetMaxForce(unsigned int, double)
    + ***Deprecation*** virtual void SetAngle(unsigned int, math::Angle)
    + ***Replacement*** virtual void SetPosition(unsigned int, double)

### Modifications
1. **gazebo/physics/Model.hh**
    + ***Removed:*** Link_V GetLinks() const `ABI Change`
    + ***Replacement:***  const Link_V &GetLinks() const

1. **gzprop command line tool**
    + The `gzprop` command line tool outputs a zip file instead of a tarball.

### Additions

1. **gazebo/msgs/msgs.hh**
    + sdf::ElementPtr LightToSDF(const msgs::Light &_msg, sdf::ElementPtr _sdf = sdf::ElementPtr())

1. **gazebo/rendering/Light.hh**
    + math::Quaternion GetRotation() const
    + void SetRotation(const math::Quaternion &_q)
    + LightPtr Clone(const std::string &_name, ScenePtr _scene)

1. **gazebo/rendering/Scene.hh**
    + void AddLight(LightPtr _light)
    + void RemoveLight(LightPtr _light)

1. **gazebo/gui/GuiEvents.hh**
    + template<typename T> static event::ConnectionPtr ConnectLightUpdate(T _subscriber)
    + static void DisconnectLightUpdate(event::ConnectionPtr _subscriber)

1. **gazebo/gui/ModelMaker.hh**
    + bool InitFromModel(const std::string & _modelName)

1. **gazebo/gui/LightMaker.hh**
    + bool InitFromLight(const std::string & _lightName)

1. **gazebo/common/Mesh.hh**
    + int GetMaterialIndex(const Material *_mat) const

1. **gazebo/math/Filter.hh**
    + ***New classes:*** Filter, OnePole, OnePoleQuaternion, OnePoleVector3, BiQuad, and BiQuadVector3

1. **gazebo/physics/Joint.hh**
      + bool FindAllConnectedLinks(const LinkPtr &_originalParentLink,
          Link_V &_connectedLinks);
      + math::Pose ComputeChildLinkPose( unsigned int _index,
          double _position);

1. **gazebo/physics/Link.hh**
      + void Move(const math::Pose &_worldRefernceFrameSrc,
                        const math::Pose &_worldRefernceFrameDst);
      + bool FindAllConnectedLinksHelper(
          const LinkPtr &_originalParentLink,
          Link_V &_connectedLinks, bool _fistLink = false);
      + bool ContainsLink(const Link_V &_vector, const LinkPtr &_value);
      + msgs::Visual GetVisualMessage(const std::string &_name)

### Modifications
1. **gazebo/physics/Model.hh**
    + ***Removed:*** Link_V GetLinks() const `ABI Change`
    + ***Replacement:***  const Link_V &GetLinks() const

1. **gazebo/physics/Base.cc**
    + ***Removed*** std::string GetScopedName() const
    + ***Replaced*** std::string GetScopedName(bool _prependWorldName=false) const

## Gazebo 3.0 to 3.1

### Additions

1. **gazebo/physics/World.hh**
      + void RemoveModel(const std::string &_name);
      + void RemoveModel(ModelPtr _model);

1. **gazebo/physics/JointController.hh**
    + void SetPositionPID(const std::string &_jointName, const common::PID &_pid);
    + void SetVelocityPID(const std::string &_jointName, const common::PID &_pid);

## Gazebo 2.0 to 3.0

### New Deprecations

1. **gazebo/physics/Joint.hh**
    + ***Deprecation*** virtual void ApplyDamping()
    + ***Replacement*** virtual void ApplyStiffnessDamping()
    ---
    + ***Deprecation*** double GetDampingCoefficient() const
    + ***Replacement*** double GetDamping(int _index)

1. **gazebo/physics/ode/ODEJoint.hh**
    + ***Deprecation*** void CFMDamping()
    + ***Replacement*** void ApplyImplicitStiffnessDamping()

1. **gazebo/physics/ScrewJoint.hh**
    + ***Deprecation*** virtual void SetThreadPitch(unsigned int _index, double _threadPitch) = 0
    + ***Replacement*** virtual void SetThreadPitch(double _threadPitch) = 0
    ---
    + ***Deprecation*** virtual void GetThreadPitch(unsigned int _index) = 0
    + ***Replacement*** virtual void GetThreadPitch() = 0

1. **gazebo/physics/bullet/BulletScrewJoint.hh**
    + ***Deprecation*** protected: virtual void Load(sdf::ElementPtr _sdf)
    + ***Replacement*** public: virtual void Load(sdf::ElementPtr _sdf)

1. **gazebo/physics/PhysicsEngine.hh**
    + ***Deprecation*** virtual void SetSORPGSPreconIters(unsigned int _iters)
    + ***Replacement*** virtual bool SetParam(const std::string &_key, const boost::any &_value)
    ---
    + ***Deprecation*** virtual void SetSORPGSIters(unsigned int _iters)
    + ***Replacement*** virtual bool SetParam(const std::string &_key, const boost::any &_value)
    ---
    + ***Deprecation*** virtual void SetSORPGSW(double _w)
    + ***Replacement*** virtual bool SetParam(const std::string &_key, const boost::any &_value)
    ---
    + ***Deprecation*** virtual int GetSORPGSPreconIters()
    + ***Replacement*** virtual boost::any GetParam(const std::string &_key) const
    ---
    + ***Deprecation*** virtual int GetSORPGSIters()
    + ***Replacement*** virtual boost::any GetParam(const std::string &_key) const
    ---
    + ***Deprecation*** virtual double GetSORPGSW()
    + ***Replacement*** virtual boost::any GetParam(const std::string &_key) const

1. **gazebo/physics/bullet/BulletPhysics.hh**
    + ***Deprecation*** virtual bool SetParam(BulletParam _param, const boost::any &_value)
    + ***Replacement*** virtual bool SetParam(const std::string &_key, const boost::any &_value)
    ---
    + ***Deprecation*** virtual boost::any GetParam(BulletParam _param) const
    + ***Replacement*** virtual boost::any GetParam(const std::string &_key) const

1. **gazebo/physics/ode/ODEPhysics.hh**
    + ***Deprecation*** virtual bool SetParam(ODEParam _param, const boost::any &_value)
    + ***Replacement*** virtual bool SetParam(const std::string &_key, const boost::any &_value)
    ---
    + ***Deprecation*** virtual boost::any GetParam(ODEParam _param) const
    + ***Replacement*** virtual boost::any GetParam(const std::string &_key) const

1. **gazebo/physics/dart/DARTPhysics.hh**
    + ***Deprecation*** virtual boost::any GetParam(DARTParam _param) const
    + ***Replacement*** virtual boost::any GetParam(const std::string &_key) const

1. **gazebo/physics/Joint.hh**
    + ***Deprecation*** virtual double GetAttribute(const std::string &_key, unsigned int _index) = 0
    + ***Replacement*** virtual double GetParam(const std::string &_key, unsigned int _index) = 0;

1. **gazebo/physics/bullet/BulletJoint.hh**
    + ***Deprecation*** virtual double GetAttribute(const std::string &_key, unsigned int _index)
    + ***Replacement*** virtual double GetParam(const std::string &_key, unsigned int _index)

1. **gazebo/physics/bullet/BulletScrewJoint.hh**
    + ***Deprecation*** virtual double GetAttribute(const std::string &_key, unsigned int _index)
    + ***Replacement*** virtual double GetParam(const std::string &_key, unsigned int _index)

1. **gazebo/physics/dart/DARTJoint.hh**
    + ***Deprecation*** virtual double GetParam(const std::string &_key, unsigned int _index)
    + ***Replacement*** virtual double GetAttribute(const std::string &_key, unsigned int _index)

1. **gazebo/physics/ode/ODEJoint.hh**
    + ***Deprecation*** virtual double GetParam(const std::string &_key, unsigned int _index)
    + ***Replacement*** virtual double GetAttribute(const std::string &_key, unsigned int _index)

1. **gazebo/physics/ode/ODEScrewJoint.hh**
    + ***Deprecation*** virtual double GetParam(const std::string &_key, unsigned int _index)
    + ***Replacement*** virtual double GetAttribute(const std::string &_key, unsigned int _index)

1. **gazebo/physics/ode/ODEUniversalJoint.hh**
    + ***Deprecation*** virtual double GetParam(const std::string &_key, unsigned int _index)
    + ***Replacement*** virtual double GetAttribute(const std::string &_key, unsigned int _index)

1. **gazebo/physics/simbody/SimbodyJoint.hh**
    + ***Deprecation*** virtual double GetParam(const std::string &_key, unsigned int _index)
    + ***Replacement*** virtual double GetAttribute(const std::string &_key, unsigned int _index)

1. **gazebo/physics/simbody/SimbodyScrewJoint.hh**
    + ***Deprecation*** virtual double GetParam(const std::string &_key, unsigned int _index)
    + ***Replacement*** virtual double GetAttribute(const std::string &_key, unsigned int _index)

1. **gazebo/physics/Joint.hh**
    + ***Deprecation*** virtual void SetAttribute(const std::string &_key, unsigned int _index, const boost::any &_value) = 0
    + ***Replacement*** virtual bool SetParam(const std::string &_key, unsigned int _index, const boost::any &_value) = 0

1. **gazebo/physics/bullet/BulletJoint.hh**
    + ***Deprecation*** virtual void SetAttribute(const std::string &_key, unsigned int _index, const boost::any &_value)
    + ***Replacement*** virtual bool SetParam(const std::string &_key, unsigned int _index, const boost::any &_value)

1. **gazebo/physics/dart/DARTJoint.hh**
    + ***Deprecation*** virtual void SetAttribute(const std::string &_key, unsigned int _index, const boost::any &_value)
    + ***Replacement*** virtual bool SetParam(const std::string &_key, unsigned int _index, const boost::any &_value)

1. **gazebo/physics/ode/ODEJoint.hh**
    + ***Deprecation*** virtual void SetAttribute(const std::string &_key, unsigned int _index, const boost::any &_value)
    + ***Replacement*** virtual bool SetParam(const std::string &_key, unsigned int _index, const boost::any &_value)

1. **gazebo/physics/ode/ODEScrewJoint.hh**
    + ***Deprecation*** virtual void SetAttribute(const std::string &_key, unsigned int _index, const boost::any &_value)
    + ***Replacement*** virtual bool SetParam(const std::string &_key, unsigned int _index, const boost::any &_value)

1. **gazebo/physics/ode/ODEUniversalJoint.hh**
    + ***Deprecation*** virtual void SetAttribute(const std::string &_key, unsigned int _index, const boost::any &_value)
    + ***Replacement*** virtual bool SetParam(const std::string &_key, unsigned int _index, const boost::any &_value)

1. **gazebo/physics/simbody/SimbodyJoint.hh**
    + ***Deprecation*** virtual void SetAttribute(const std::string &_key, unsigned int _index, const boost::any &_value)
    + ***Replacement*** virtual bool SetParam(const std::string &_key, unsigned int _index, const boost::any &_value)

1. **gazebo/physics/simbody/SimbodyScrewJoint.hh**
    + ***Deprecation*** virtual void SetAttribute(const std::string &_key, unsigned int _index, const boost::any &_value)
    + ***Replacement*** virtual bool SetParam(const std::string &_key, unsigned int _index, const boost::any &_value)

### Modifications
1. **gazebo/physics/Entity.hh**
    + ***Removed:*** inline const math::Pose &GetWorldPose() const `ABI change`
    + ***Replacement:*** inline virutal const math::Pose &GetWorldPose() const
1. **gazebo/physics/Box.hh**
    + ***Removed:*** bool operator==(const Box &_b) `ABI Change`
    + ***Replacement:***  bool operator==(const Box &_b) const

1. **gazebo/gui/GuiIface.hh**
    + ***Removed:*** void load() `ABI change`
    + ***Replacement:*** bool load()
    + ***Note:*** Changed return type from void to bool.
1. **Functions in joint classes use unsigned int, instead of int**
    + All functions in Joint classes (gazebo/physics/\*Joint\*) and subclasses (gazebo/physics/[ode,bullet,simbody,dart]/\*Joint\*) now use unsigned integers instead of integers when referring to a specific joint axis.
    + Add const to Joint::GetInitialAnchorPose(), Joint::GetStopDissipation(), Joint::GetStopStiffness()
1. **gazebo/sensors/Noise.hh** `ABI change`
    + ***Removed:*** void Noise::Load(sdf::ElementPtr _sdf)
    + ***Replacement:*** virtual void Noise::Load(sdf::ElementPtr _sdf)
    + ***Removed:*** void Noise::~Noise()
    + ***Replacement:*** virtual void Noise::~Noise()
    + ***Removed:*** void Noise::Apply() const
    + ***Replacement:*** void Noise::Apply()
    + ***Note:*** Make Noise a base class and refactored out GaussianNoiseModel to its own class.
1. **gazebo/transport/ConnectionManager.hh**
    + ***Removed:*** bool ConnectionManager::Init(const std::string &_masterHost, unsigned int _masterPort) `ABI change`
    + ***Replacement:*** bool ConnectionManager::Init(const std::string &_masterHost, unsigned int _masterPort, uint32_t _timeoutIterations = 30)
    + ***Note:*** No changes to downstream code required. A third parameter has been added that specifies the number of timeout iterations. This parameter has a default value of 30.
1. **gazebo/transport/TransportIface.hh**
    + ***Removed:*** bool init(const std::string &_masterHost = "", unsigned int _masterPort = 0) `ABI change`
    + ***Replacement:*** bool init(const std::string &_masterHost = "", unsigned int _masterPort = 0, uint32_t _timeoutIterations = 30)
    + ***Note:*** No changes to downstream code required. A third parameter has been added that specifies the number of timeout iterations. This parameter has a default value of 30.
1. **gazebo/transport/Publication.hh**
    + ***Removed:*** void Publish(MessagePtr _msg, boost::function<void(uint32_t)> _cb, uint32_t _id) `ABI change`
    + ***Replacement:*** int Publish(MessagePtr _msg, boost::function<void(uint32_t)> _cb, uint32_t _id)
    + ***Note:*** Only the return type changed.

1. **gazebo/common/ModelDatabase.hh** `API change`
    + ***Removed:*** void ModelDatabase::GetModels(boost::function<void (const std::map<std::string, std::string> &)> _func)
    + ***Replacement:*** event::ConnectionPtr ModelDatabase::GetModels(boost::function<void (const std::map<std::string, std::string> &)> _func)
    + ***Note:*** The replacement function requires that the returned connection shared pointer remain valid in order to receive the GetModels callback. Reset the shared pointer to stop receiving GetModels callback.

1. **gazebo/physics/Collision.hh** `API change`
    + ***Modified:*** SurfaceParamsPtr Collision::surface
    + ***Note:*** Changed from `private` to `protected`

1. **gazebo/physics/MultiRayShape.hh** `API change`
    + ***Removed:*** double MultiRayShape::GetRange(int _index)
    + ***Replacement:*** double MultiRayShape::GetRange(unsigned int _index)
    + ***Removed:*** double MultiRayShape::GetRetro(int _index)
    + ***Replacement:*** double MultiRayShape::GetRetro(unsigned int _index)
    + ***Removed:*** double MultiRayShape::GetFiducial(int _index)
    + ***Replacement:*** double MultiRayShape::GetFiducial(unsigned int _index)
    + ***Note:*** Changed argument type from int to unsigned int.

1. **gazebo/physics/SurfaceParams.hh**
    + ***Removed:*** void FillMsg(msgs::Surface &_msg)
    + ***Replacement:*** virtual void FillMsg(msgs::Surface &_msg)

1. **gazebo/sensors/RaySensor.hh** `API change`
    + ***Removed:*** double RaySensor::GetRange(int _index)
    + ***Replacement:*** double RaySensor::GetRange(unsigned int _index)
    + ***Removed:*** double RaySensor::GetRetro(int _index)
    + ***Replacement:*** double RaySensor::GetRetro(unsigned int _index)
    + ***Removed:*** double RaySensor::GetFiducial(int _index)
    + ***Replacement:*** double RaySensor::GetFiducial(unsigned int _index)
    + ***Note:*** Changed argument type from int to unsigned int.

1. **gazebo/physics/PhysicsEngine.hh**
    + ***Removed*** virtual void SetParam(const std::string &_key, const boost::any &_value)
    + ***Replacement*** virtual bool SetParam(const std::string &_key, const boost::any &_value)

1. **gazebo/physics/ode/ODEPhysics.hh**
    + ***Removed*** virtual void SetParam(const std::string &_key, const boost::any &_value)
    + ***Replacement*** virtual bool SetParam(const std::string &_key, const boost::any &_value)

1. **gazebo/physics/bullet/BulletPhysics.hh**
    + ***Removed*** virtual void SetParam(const std::string &_key, const boost::any &_value)
    + ***Replacement*** virtual bool SetParam(const std::string &_key, const boost::any &_value)

1. **gazebo/physics/BallJoint.hh**
    + ***Removed*** virtual void SetHighStop(unsigned int /*_index*/, const math::Angle &/*_angle*/)
    + ***Replacement*** virtual bool SetHighStop(unsigned int /*_index*/, const math::Angle &/*_angle*/)
    ---
    + ***Removed*** virtual void SetLowStop(unsigned int /*_index*/, const math::Angle &/*_angle*/)
    + ***Replacement*** virtual bool SetLowStop(unsigned int /*_index*/, const math::Angle &/*_angle*/)

1. **gazebo/physics/Joint.hh**
    + ***Removed*** virtual void SetHighStop(unsigned int _index, const math::Angle &_angle)
    + ***Replacement*** virtual bool SetHighStop(unsigned int _index, const math::Angle &_angle)
    ---
    + ***Removed*** virtual void SetLowStop(unsigned int _index, const math::Angle &_angle)
    + ***Replacement*** virtual bool SetLowStop(unsigned int _index, const math::Angle &_angle)

1. **gazebo/physics/bullet/BulletBallJoint.hh**
    + ***Removed*** virtual void SetHighStop(unsigned int _index, const math::Angle &_angle)
    + ***Replacement*** virtual bool SetHighStop(unsigned int _index, const math::Angle &_angle)
    ---
    + ***Removed*** virtual void SetLowStop(unsigned int _index, const math::Angle &_angle)
    + ***Replacement*** virtual bool SetLowStop(unsigned int _index, const math::Angle &_angle)

1. **gazebo/physics/bullet/BulletHinge2Joint.hh**
    + ***Removed*** virtual void SetHighStop(unsigned int _index, const math::Angle &_angle)
    + ***Replacement*** virtual bool SetHighStop(unsigned int _index, const math::Angle &_angle)
    ---
    + ***Removed*** virtual void SetLowStop(unsigned int _index, const math::Angle &_angle)
    + ***Replacement*** virtual bool SetLowStop(unsigned int _index, const math::Angle &_angle)

1. **gazebo/physics/bullet/BulletHingeJoint.hh**
    + ***Removed*** virtual void SetHighStop(unsigned int _index, const math::Angle &_angle)
    + ***Replacement*** virtual bool SetHighStop(unsigned int _index, const math::Angle &_angle)
    ---
    + ***Removed*** virtual void SetLowStop(unsigned int _index, const math::Angle &_angle)
    + ***Replacement*** virtual bool SetLowStop(unsigned int _index, const math::Angle &_angle)

1. **gazebo/physics/bullet/BulletScrewJoint.hh**
    + ***Removed*** virtual void SetHighStop(unsigned int _index, const math::Angle &_angle)
    + ***Replacement*** virtual bool SetHighStop(unsigned int _index, const math::Angle &_angle)
    ---
    + ***Removed*** virtual void SetLowStop(unsigned int _index, const math::Angle &_angle)
    + ***Replacement*** virtual bool SetLowStop(unsigned int _index, const math::Angle &_angle)

1. **gazebo/physics/bullet/BulletSliderJoint.hh**
    + ***Removed*** virtual void SetHighStop(unsigned int _index, const math::Angle &_angle)
    + ***Replacement*** virtual bool SetHighStop(unsigned int _index, const math::Angle &_angle)
    ---
    + ***Removed*** virtual void SetLowStop(unsigned int _index, const math::Angle &_angle)
    + ***Replacement*** virtual bool SetLowStop(unsigned int _index, const math::Angle &_angle)

1. **gazebo/physics/bullet/BulletUniversalJoint.hh**
    + ***Removed*** virtual void SetHighStop(unsigned int _index, const math::Angle &_angle)
    + ***Replacement*** virtual bool SetHighStop(unsigned int _index, const math::Angle &_angle)
    ---
    + ***Removed*** virtual void SetLowStop(unsigned int _index, const math::Angle &_angle)
    + ***Replacement*** virtual bool SetLowStop(unsigned int _index, const math::Angle &_angle)

1. **gazebo/physics/dart/DARTJoint.hh**
    + ***Removed*** virtual void SetHighStop(unsigned int _index, const math::Angle &_angle)
    + ***Replacement*** virtual bool SetHighStop(unsigned int _index, const math::Angle &_angle)
    ---
    + ***Removed*** virtual void SetLowStop(unsigned int _index, const math::Angle &_angle)
    + ***Replacement*** virtual bool SetLowStop(unsigned int _index, const math::Angle &_angle)

1. **gazebo/physics/ode/ODEJoint.hh**
    + ***Removed*** virtual void SetHighStop(unsigned int _index, const math::Angle &_angle)
    + ***Replacement*** virtual bool SetHighStop(unsigned int _index, const math::Angle &_angle)
    ---
    + ***Removed*** virtual void SetLowStop(unsigned int _index, const math::Angle &_angle)
    + ***Replacement*** virtual bool SetLowStop(unsigned int _index, const math::Angle &_angle)

1. **gazebo/physics/ode/ODEUniversalJoint.hh**
    + ***Removed*** virtual void SetHighStop(unsigned int _index, const math::Angle &_angle)
    + ***Replacement*** virtual bool SetHighStop(unsigned int _index, const math::Angle &_angle)
    ---
    + ***Removed*** virtual void SetLowStop(unsigned int _index, const math::Angle &_angle)
    + ***Replacement*** virtual bool SetLowStop(unsigned int _index, const math::Angle &_angle)

1. **gazebo/physics/simbody/SimbodyJoint.hh**
    + ***Removed*** virtual void SetHighStop(unsigned int _index, const math::Angle &_angle)
    + ***Replacement*** virtual bool SetHighStop(unsigned int _index, const math::Angle &_angle)
    ---
    + ***Removed*** virtual void SetLowStop(unsigned int _index, const math::Angle &_angle)
    + ***Replacement*** virtual bool SetLowStop(unsigned int _index, const math::Angle &_angle)

1. **gazebo/physics/simbody/SimbodyScrewJoint.hh**
    + ***Removed*** virtual void SetHighStop(unsigned int _index, const math::Angle &_angle)
    + ***Replacement*** virtual bool SetHighStop(unsigned int _index, const math::Angle &_angle)
    ---
    + ***Removed*** virtual void SetLowStop(unsigned int _index, const math::Angle &_angle)
    + ***Replacement*** virtual bool SetLowStop(unsigned int _index, const math::Angle &_angle)

### Additions

1. **gazebo/physics/Joint.hh**
      + bool FindAllConnectedLinks(const LinkPtr &_originalParentLink,
          Link_V &_connectedLinks);
      + math::Pose ComputeChildLinkPose( unsigned int _index,
          double _position);

1. **gazebo/physics/Link.hh**
      + void MoveFrame(const math::Pose &_worldReferenceFrameSrc,
                       const math::Pose &_worldReferenceFrameDst);
      + bool FindAllConnectedLinksHelper(
          const LinkPtr &_originalParentLink,
          Link_V &_connectedLinks, bool _fistLink = false);
      + bool ContainsLink(const Link_V &_vector, const LinkPtr &_value);

1. **gazebo/physics/Collision.hh**
    + void SetWorldPoseDirty()
    + virtual const math::Pose &GetWorldPose() const
1. **gazebo/physics/JointController.hh**
      + common::Time GetLastUpdateTime() const
      + std::map<std::string, JointPtr> GetJoints() const
      + bool SetPositionTarget(const std::string &_jointName, double _target)
      + bool SetVelocityTarget(const std::string &_jointName, double _target)
      + std::map<std::string, common::PID> GetPositionPIDs() const
      + std::map<std::string, common::PID> GetVelocityPIDs() const
      + std::map<std::string, double> GetForces() const
      + std::map<std::string, double> GetPositions() const
      + std::map<std::string, double> GetVelocities() const


1. **gazebo/common/PID.hh**
      + double GetPGain() const
      + double GetIGain() const
      + double GetDGain() const
      + double GetIMax() const
      + double GetIMin() const
      + double GetCmdMax() const
      + double GetCmdMin() const


1. **gazebo/transport/TransportIface.hh**
    +  transport::ConnectionPtr connectToMaster()

1. **gazebo/physics/World.hh**
    +  msgs::Scene GetSceneMsg() const
1. **gazebo/physics/ContactManager.hh**
    + unsigned int GetFilterCount()
    + bool HasFilter(const std::string &_name)
    + void RemoveFilter(const std::string &_name)

1. **gazebo/physics/Joint.hh**
    + virtual void Fini()
    + math::Pose GetAnchorErrorPose() const
    + math::Quaternion GetAxisFrame(unsigned int _index) const
    + double GetWorldEnergyPotentialSpring(unsigned int _index) const
    + math::Pose GetParentWorldPose() const
    + double GetSpringReferencePosition(unsigned int) const
    + math::Pose GetWorldPose() const
    + virtual void SetEffortLimit(unsigned _index, double _stiffness)
    + virtual void SetStiffness(unsigned int _index, double _stiffness) = 0
    + virtual void SetStiffnessDamping(unsigned int _index, double _stiffness, double _damping, double _reference = 0) = 0
    + bool axisParentModelFrame[MAX_JOINT_AXIS]
    + protected: math::Pose parentAnchorPose
    + public: double GetInertiaRatio(const math::Vector3 &_axis) const

1. **gazebo/physics/Link.hh**
    + double GetWorldEnergy() const
    + double GetWorldEnergyKinetic() const
    + double GetWorldEnergyPotential() const
    + bool initialized

1. **gazebo/physics/Model.hh**
    + double GetWorldEnergy() const
    + double GetWorldEnergyKinetic() const
    + double GetWorldEnergyPotential() const

1. **gazebo/physics/SurfaceParams.hh**
    + FrictionPyramid()
    + ~FrictionPyramid()
    + double GetMuPrimary()
    + double GetMuSecondary()
    + void SetMuPrimary(double _mu)
    + void SetMuSecondary(double _mu)
    + math::Vector3 direction1
    + ***Note:*** Replaces mu, m2, fdir1 variables

1. **gazebo/physics/bullet/BulletSurfaceParams.hh**
    + BulletSurfaceParams()
    + virtual ~BulletSurfaceParams()
    + virtual void Load(sdf::ElementPtr _sdf)
    + virtual void FillMsg(msgs::Surface &_msg)
    + virtual void ProcessMsg(msgs::Surface &_msg)
    + FrictionPyramid frictionPyramid

1. **gazebo/physics/ode/ODESurfaceParams.hh**
    + virtual void FillMsg(msgs::Surface &_msg)
    + virtual void ProcessMsg(msgs::Surface &_msg)
    + double bounce
    + double bounce
    + double bounceThreshold
    + double kp
    + double kd
    + double cfm
    + double erp
    + double maxVel
    + double minDepth
    + FrictionPyramid frictionPyramid
    + double slip1
    + double slip2

1. **gazebo/rendering/Light.hh**
    + bool GetVisible() const
    + virtual void LoadFromMsg(const msgs::Light &_msg)

1. **gazebo/sensors/ForceTorqueSensor.hh**
    + physics::JointPtr GetJoint() const

1. **gazebo/sensors/Noise.hh**
    + virtual double ApplyImpl(double _in)
    + virtual void Fini()
    + virtual void SetCustomNoiseCallback(boost::function<double (double)> _cb)

1. **gazebo/sensors/Sensor.hh**
    + NoisePtr GetNoise(unsigned int _index = 0) const

1. **gazebo/sensors/GaussianNoiseModel.hh**

1. **gazebo/physics/ode/ODEUniversalJoint.hh**
    + virtual void SetHighStop(unsigned int _index, const math::Angle &_angle)
    + virtual void SetLowStop(unsigned int _index, const math::Angle &_angle)
    + virtual void SetAttribute(const std::string &_key, unsigned int _index, const boost::any &_value)
    + virtual double GetAttribute(const std::string &_key, unsigned int _index)

1. **gazebo/physics/simbody/SimbodyScrewJoint.hh**
    + virtual void SetThreadPitch(double _threadPitch)
    + virtual void GetThreadPitch()

1. **gazebo/physics/ode/ODEScrewJoint.hh**
    + virtual void SetThreadPitch(double _threadPitch)
    + virtual void GetThreadPitch()

1. **gazebo/physics/ScrewJoint.hh**
    + virtual math::Vector3 GetAnchor(unsigned int _index) const
    + virtual void SetAnchor(unsigned int _index, const math::Vector3 &_anchor)

1. **gazebo/physics/bullet/BulletJoint.hh**
    + virtual math::Angle GetHighStop(unsigned int _index)
    + virtual math::Angle GetLowStop(unsigned int _index)

1. **gazebo/physics/simbody/SimbodyPhysics.hh**
    + virtual boost::any GetParam(const std::string &_key) const
    + virtual bool SetParam(const std::string &_key, const boost::any &_value)

1. **gazebo/physics/dart/DARTPhysics.hh**
    + virtual boost::any GetParam(const std::string &_key) const
    + virtual bool SetParam(const std::string &_key, const boost::any &_value)

1. **gazebo/physics/Joint.hh**
    + math::Quaternion GetAxisFrameOffset(unsigned int _index) const

### Deletions

1. **Removed libtool**
    + Libtool used to be an option for loading plugins. Now, only libdl is supported.

1. **gazebo/physics/Base.hh**
    + Base_V::iterator childrenEnd

1. **gazebo/sensors/Noise.hh**
    + double Noise::GetMean() const
    + double Noise::GetStdDev() const
    + double Noise::GetBias() const
    + ***Note:*** Moved gaussian noise functions to a new GaussianNoiseModel class

1. **gazebo/physics/SurfaceParams.hh**
    + double bounce
    + double bounce
    + double bounceThreshold
    + double kp
    + double kd
    + double cfm
    + double erp
    + double maxVel
    + double minDepth
    + double mu1
    + double mu2
    + double slip1
    + double slip2
    + math::Vector3 fdir1
    + ***Note:*** These parameters were moved to FrictionPyramid,
      ODESurfaceParams, and BulletSurfaceParams.


## Gazebo 1.9 to 2.0

### New Deprecations

1. **gazebo/gazebo.hh**
    + ***Deprecation*** void fini()
    + ***Deprecation*** void stop()
    + ***Replacement*** bool shutdown()
    + ***Note*** Replace fini and stop with shutdown
    ---
    + ***Deprecation*** bool load()
    + ***Deprecation*** bool init()
    + ***Deprecation*** bool run()
    + ***Replacement*** bool setupClient()
        + Use this function to setup gazebo for use as a client
    + ***Replacement*** bool setupServer()
        + Use this function to setup gazebo for use as a server
    + ***Note*** Replace load+init+run with setupClient/setupServer
    ---
    + ***Deprecation*** std::string find_file(const std::string &_file)
    + ***Replacement*** std::string common::find_file(const std::string &_file)
    ---
    + ***Deprecation*** void add_plugin(const std::string &_filename)
    + ***Replacement*** void addPlugin(const std::string &_filename)
    ---
    + ***Deprecation*** void print_version()
    + ***Replacement*** void printVersion()
1. **gazebo/physics/World.hh**
    + ***Deprecation*** void World::StepWorld(int _steps)
    + ***Replacement*** void World::Step(unsigned int _steps)
1. **gazebo/sensors/SensorsIface.hh**
    + ***Deprecation*** std::string sensors::create_sensor(sdf::ElementPtr _elem, const std::string &_worldName,const std::string &_parentName)
    + ***Replacement*** std::string sensors::create_sensor(sdf::ElementPtr _elem, const std::string &_worldName, const std::string &_parentName, uint32_t _parentId)
1. **gazebo/sensors/Sensor.hh**
    + ***Deprecation*** void Sensor::SetParent(const std::string &_name)
    + ***Replacement*** void Sensor::SetParent(const std::string &_name, uint32_t _id)
1. **gazebo/sensors/SensorManager.hh**
    + ***Deprecation*** std::string CreateSensor(sdf::ElementPtr _elem, const std::string &_worldName,  const std::string &_parentName)
    + ***Replacement*** std::string CreateSensor(sdf::ElementPtr _elem, const std::string &_worldName, const std::string &_parentName, uint32_t _parentId)
1. **gazebo/sensors/Collision.hh**
    + ***Deprecation*** void Collision::SetContactsEnabled(bool _enable)
    + ***Replacement*** Use [ContactManager](http://gazebosim.org/api/2.0.0/classgazebo_1_1physics_1_1ContactManager.html).
    ---
    + ***Deprecation*** bool Colliion::GetContactsEnabled() const
    + ***Replacement*** Use [ContactManager](http://gazebosim.org/api/2.0.0/classgazebo_1_1physics_1_1ContactManager.html).
    ---
    + ***Deprecation*** void AddContact(const Contact &_contact)
    + ***Replacement*** Use [ContactManager](http://gazebosim.org/api/2.0.0/classgazebo_1_1physics_1_1ContactManager.html).

### Modifications

1. File rename: `gazebo/common/Common.hh` to `gazebo/common/CommonIface.hh`
1. File rename: `gazebo/physics/Physics.hh` to `gazebo/physics/PhysicsIface.hh`
1. File rename: `gazebo/rendering/Rendering.hh` to `gazebo/rendering/RenderingIface.hh`
1. File rename: `gazebo/sensors/Sensors.hh` to `gazebo/sensors/SensorsIface.hh`
1. File rename: `gazebo/transport/Transport.hh` to `gazebo/transport/TransportIface.hh`
1. File rename: `gazebo/gui/Gui.hh` to `gazebo/gui/GuiIface.hh`
1. File rename: `<model>/manifest.xml` to `<model>/model.config`
1. File rename: `<model_database>/manifest.xml` to `<model_database>/database.config`
1. **gazebo/msgs/physics.proto**
    + ***Removed*** optional double dt
    + ***Replacement*** optional double min_step_size
    ---
    + ***Removed*** optional double update_rate
    + ***Replacement*** optional double real_time_update_rate
1. **gazebo/physics/ModelState.hh**
    + ***Removed*** LinkState ModelState::GetLinkState(int _index) `API change`
    + ***Replacement*** LinkState ModelState::GetLinkState(const std::string &_linkName) const
1. **gazebo/physics/PhyscisEngine.hh**
    + ***Removed*** void PhysicsEngine::SetUpdateRate(double _value) `API change`
    + ***Replacement*** void PhyscisEngine::SetRealTimeUpdateRate(double _rate)
    ---
    + ***Removed*** double PhysicsEngine::GetUpdateRate() `API change`
    + ***Replacement*** double PhysicsEngine::GetRealTimeUpdateRate() const
    ---
    + ***Removed*** void PhysicsEngine::SetStepTime(double _value) `API change`
    + ***Replacement*** void PhysicsEngine::SetMaxStepSize(double _stepSize)
    ---
    + ***Removed*** double PhysicsEngine::GetStepTime() `API change`
    + ***Replacement*** double PhysicsEngine::GetMaxStepSize() const
1. **gazebo/physics/Joint.hh**
    + ***Removed:*** Joint::Load(LinkPtr _parent, LinkPtr _child, const math::Vector3 &_pos) `API chance`
    + ***Replacement:*** Joint::Load(LinkPtr _parent, LinkPtr _child, const math::Pose &_pose)
    ---
    + ***Removed:*** public: double GetInertiaRatio(unsigned int _index) const
    + ***Replacement:*** public: double GetInertiaRatio(const unsigned int _index) const
1. **gazebo/common/Events.hh**
    + ***Removed:*** Events::ConnectWorldUpdateStart(T _subscriber) `API change`
    + ***Replacement*** ConnectionPtr Events::ConnectWorldUpdateBegin(T _subscriber)
    ---
    + ***Removed:*** Events::DisconnectWorldUpdateStart(T _subscriber) `API change`
    + ***Replacement*** ConnectionPtr Events::DiconnectWorldUpdateBegin(T _subscriber)
1. **gazebo/physics/Link.hh**
    + ***Removed*** void Link::RemoveChildJoint(JointPtr _joint) `API change`
    + ***Replacement*** void Link::RemoveChildJoint(const std::string &_jointName)
    ---
    + ***Removed*** void Link::RemoveParentJoint(const std::string &_jointName) `API change`
    + ***Replacement*** void Link::RemoveParentJoint(const std::string &_jointName)
1. **gazebo/physics/MeshShape.hh**
    + ***Removed*** std::string MeshShape::GetFilename() const `API change`
    + ***Replacement*** std::string MeshShape::GetURI() const
    ---
    + ***Removed*** void MeshShape::SetFilename() const `API change`
    + ***Replacement*** std::string MeshShape::SetMesh(const std::string &_uri, const std::string &_submesh = "", bool _center = false) const
1. **gazebo/common/Time.hh**
    + ***Removed*** static Time::NSleep(Time _time) `API change`
    + ***Replacement*** static Time NSleep(unsigned int _ns)

### Deletions

1. **gazebo/physics/Collision.hh**
    + template<typename T> event::ConnectionPtr ConnectContact(T _subscriber)
    + template<typename T> event::ConnectionPtr DisconnectContact(T _subscriber)
    + ***Note:*** The ContactManager::CreateFilter functions can be used to
      create a gazebo topic with contact messages filtered by the name(s)
      of collision shapes. The topic can then be subscribed with a callback
      to replicate this removed functionality. See
      [gazebo pull request #713](https://bitbucket.org/osrf/gazebo/pull-request/713)
      for an example migration.<|MERGE_RESOLUTION|>--- conflicted
+++ resolved
@@ -29,16 +29,14 @@
 
 ### Modifications
 
-<<<<<<< HEAD
 1. **gazebo/sensors/DepthCameraSensor.hh**
     + Modified to inherit from CameraSensor class.
-=======
+
 1. **gazebo/rendering/DepthCamera.hh**
     + ***Removed:*** public: template<typename T> event::ConnectionPtr ConnectNewDepthFrame(T _subscriber)
     + ***Replacement:*** public: event::ConnectionPtr ConnectNewDepthFrame(std::function<void (const float *, unsigned int, unsigned int, unsigned int, const std::string &)>  _subscriber);
     + ***Removed:*** public: template<typename T> event::ConnectionPtr ConnectNewRGBPointCloud(T _subscriber)
     + ***Replacement:*** public: event::ConnectionPtr ConnectNewRGBPointCloud(std::function<void (const float *, unsigned int, unsigned int, unsigned int, const std::string &)>  _subscriber);
->>>>>>> 799f05b4
 
 1. **gazebo/physics/Actor.hh**
     + Type change of `protected: math::Vector3 lastPos;` to `protected: ignition::math::Vector3d lastPos;`
