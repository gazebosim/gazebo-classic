## Gazebo 4.X to 5.X

### C++11 compiler required

Gazebo 5.x uses features from the new c++11 standard. This requires to have a compatible c++11 compiler. Note that some platforms (like Ubuntu Precise) do not include one by default.

### Modifications

1. Privatized World::dirtyPoses
    + World::dirtyPoses used to be a public attribute. This is now a private attribute, and specific "friends" have been added to the World file.

1. Privatized Scene::skyx
    + Scene::skyx used to be a public attribute. This is now a private attribute, and a GetSkyX() funcion has been added to access the sky object.

1. **gazebo/rendering/Visual.hh**
    + The GetBoundingBox() function now returns a local bounding box without scale applied.

1. **gazebo/math/Box.hh**
    + The constructor that takes two math::Vector3 values now treats these as two corners, and computes the minimum and maximum values automatically. This change is API and ABI compatible.

1. **Informational logs:** The log files will be created inside
  ~/.gazebo/server-<GAZEBO_MASTER_PORT> and
  ~/.gazebo/client-<GAZEBO_MASTER_PORT>. The motivation for this
  change is to avoid name collisions when cloning a simulation. If the
  environment variable GAZEBO_MASTER_URI is not present or invalid,
  <GAZEBO_MASTER_PORT> will be replaced by "default".

1. **gazebo/common/Plugin.hh**
    + ***Removed:*** protected: std::string Plugin::handle
    + ***Replacement:*** protected: std::string Plugin::handleName

1. **gazebo/gui/KeyEventHandler.hh**
    + ***Removed:*** public: void HandlePress(const common::KeyEvent &_event);
    + ***Replacement:*** public: bool HandlePress(const common::KeyEvent &_event);

1. **gazebo/gui/KeyEventHandler.hh**
    + ***Removed:*** public: void HandleRelease(const common::KeyEvent &_event);
    + ***Replacement:*** public: bool HandleRelease(const common::KeyEvent &_event);

1. **gazebo/rendering/UserCamera.hh**
    + ***Removed:*** private: void OnJoy(ConstJoystickPtr &_msg)
    + ***Replacement:*** private: void OnJoyTwist(ConstJoystickPtr &_msg)

<<<<<<< HEAD
1. **gazebo/gui/RenderWidget.hh**
      + void InsertWidget(unsigned int _index, QWidget *_widget)
      + unsigned int GetWidgetCount()
      + void ShowTimePanel(bool _show)
      
1. **gazebo/gui/SpaceNav.hh**
    + ***New class:*** SpaceNav, an interface to the space navigator 3D mouse
=======
1. **gazebo/rendering/Camera.hh**
    + ***Deprecation:*** public: void RotatePitch(math::Angle _angle);
    + ***Replacement:*** public: void Pitch(const math::Angle &_angle,
                                        Ogre::Node::TransformSpace _relativeTo = Ogre::Node::TS_LOCAL);
    + ***Deprecation:*** public: void RotateYaw(math::Angle _angle);
    + ***Replacement:*** public: void Yaw(const math::Angle &_angle,
                                        Ogre::Node::TransformSpace _relativeTo = Ogre::Node::TS_LOCAL);
>>>>>>> 95073c4d

1. **gazebo/rendering/AxisVisual.hh**
    + ***Removed:*** public: void ShowRotation(unsigned int _axis)
    + ***Replacement:*** public: void ShowAxisRotation(unsigned int _axis, bool _show)

<<<<<<< HEAD
### Deletions

1. **gazebo/physics/RenderWidget.hh**
    + void ShowEditor(bool _show)
    + ***Note:*** The render widget no longer supports just one editor. Instead
    a more generic InsertWidget function is added to allow custom QWidgets to
    be added to the render widget.

1. **gazebo/common/Plugin.hh**
    + ***Removed:*** protected: std::string Plugin::handle
    + ***Replacement:*** protected: std::string Plugin::handleName
=======
1. **gazebo/rendering/ArrowVisual.hh**
    + ***Removed:*** public: void ShowRotation()
    + ***Replacement:*** public: void ShowRotation(bool _show)
>>>>>>> 95073c4d

1. **gazebo/physics/Collision.hh**
    + unsigned int GetShapeType()

1. **gazebo/physics/World.hh**
    + EntityPtr GetSelectedEntity() const

1. **gazebo/physics/bullet/BulletJoint.hh**
    + void SetAttribute(Attribute, unsigned int, double)

1. **gazebo/physics/simbody/SimbodyJoint.hh**
    + void SetAttribute(Attribute, unsigned int, double)


## Gazebo 3.1 to 4.0

### New Deprecations

1. **gazebo/physics/Collision.hh**
    + ***Deprecation*** unsigned int GetShapeType()
    + ***Replacement*** unsigned int GetShapeType() const

1. **gazebo/physics/Joint.hh**
    + ***Deprecation*** virtual double GetMaxForce(unsigned int)
    + ***Deprecation*** virtual void SetMaxForce(unsigned int, double)
    + ***Deprecation*** virtual void SetAngle(unsigned int, math::Angle)
    + ***Replacement*** virtual void SetPosition(unsigned int, double)

### Modifications
1. **gazebo/physics/Model.hh**
    + ***Removed:*** Link_V GetLinks() const `ABI Change`
    + ***Replacement:***  const Link_V &GetLinks() const

1. **gzprop command line tool**
    + The `gzprop` command line tool outputs a zip file instead of a tarball.

### Additions

1. **gazebo/msgs/msgs.hh**
    + sdf::ElementPtr LightToSDF(const msgs::Light &_msg, sdf::ElementPtr _sdf = sdf::ElementPtr())

1. **gazebo/rendering/Light.hh**
    + math::Quaternion GetRotation() const
    + void SetRotation(const math::Quaternion &_q)
    + LightPtr Clone(const std::string &_name, ScenePtr _scene)

1. **gazebo/rendering/Scene.hh**
    + void AddLight(LightPtr _light)
    + void RemoveLight(LightPtr _light)

1. **gazebo/gui/GuiEvents.hh**
    + template<typename T> static event::ConnectionPtr ConnectLightUpdate(T _subscriber)
    + static void DisconnectLightUpdate(event::ConnectionPtr _subscriber)

1. **gazebo/gui/ModelMaker.hh**
    + bool InitFromModel(const std::string & _modelName)

1. **gazebo/gui/LightMaker.hh**
    + bool InitFromLight(const std::string & _lightName)

1. **gazebo/common/Mesh.hh**
    + int GetMaterialIndex(const Material *_mat) const

1. **gazebo/math/Filter.hh**
    + ***New classes:*** Filter, OnePole, OnePoleQuaternion, OnePoleVector3, BiQuad, and BiQuadVector3

1. **gazebo/physics/Joint.hh**
      + bool FindAllConnectedLinks(const LinkPtr &_originalParentLink,
          Link_V &_connectedLinks);
      + math::Pose ComputeChildLinkPose( unsigned int _index,
          double _position);

1. **gazebo/physics/Link.hh**
      + void Move(const math::Pose &_worldRefernceFrameSrc,
                        const math::Pose &_worldRefernceFrameDst);
      + bool FindAllConnectedLinksHelper(
          const LinkPtr &_originalParentLink,
          Link_V &_connectedLinks, bool _fistLink = false);
      + bool ContainsLink(const Link_V &_vector, const LinkPtr &_value);
      + msgs::Visual GetVisualMessage(const std::string &_name)

### Modifications
1. **gazebo/physics/Model.hh**
    + ***Removed:*** Link_V GetLinks() const `ABI Change`
    + ***Replacement:***  const Link_V &GetLinks() const

1. **gazebo/physics/Base.cc**
    + ***Removed*** std::string GetScopedName() const
    + ***Replaced*** std::string GetScopedName(bool _prependWorldName=false) const

## Gazebo 3.0 to 3.1

### Additions

1. **gazebo/physics/World.hh**
      + void RemoveModel(const std::string &_name);
      + void RemoveModel(ModelPtr _model);

1. **gazebo/physics/JointController.hh**
    + void SetPositionPID(const std::string &_jointName, const common::PID &_pid);
    + void SetVelocityPID(const std::string &_jointName, const common::PID &_pid);

## Gazebo 2.0 to 3.0

### New Deprecations

1. **gazebo/physics/Joint.hh**
    + ***Deprecation*** virtual void ApplyDamping()
    + ***Replacement*** virtual void ApplyStiffnessDamping()
    ---
    + ***Deprecation*** double GetDampingCoefficient() const
    + ***Replacement*** double GetDamping(int _index)

1. **gazebo/physics/ode/ODEJoint.hh**
    + ***Deprecation*** void CFMDamping()
    + ***Replacement*** void ApplyImplicitStiffnessDamping()

1. **gazebo/physics/ScrewJoint.hh**
    + ***Deprecation*** virtual void SetThreadPitch(unsigned int _index, double _threadPitch) = 0
    + ***Replacement*** virtual void SetThreadPitch(double _threadPitch) = 0
    ---
    + ***Deprecation*** virtual void GetThreadPitch(unsigned int _index) = 0
    + ***Replacement*** virtual void GetThreadPitch() = 0

1. **gazebo/physics/bullet/BulletScrewJoint.hh**
    + ***Deprecation*** protected: virtual void Load(sdf::ElementPtr _sdf)
    + ***Replacement*** public: virtual void Load(sdf::ElementPtr _sdf)

1. **gazebo/physics/PhysicsEngine.hh**
    + ***Deprecation*** virtual void SetSORPGSPreconIters(unsigned int _iters)
    + ***Replacement*** virtual bool SetParam(const std::string &_key, const boost::any &_value)
    ---
    + ***Deprecation*** virtual void SetSORPGSIters(unsigned int _iters)
    + ***Replacement*** virtual bool SetParam(const std::string &_key, const boost::any &_value)
    ---
    + ***Deprecation*** virtual void SetSORPGSW(double _w)
    + ***Replacement*** virtual bool SetParam(const std::string &_key, const boost::any &_value)
    ---
    + ***Deprecation*** virtual int GetSORPGSPreconIters()
    + ***Replacement*** virtual boost::any GetParam(const std::string &_key) const
    ---
    + ***Deprecation*** virtual int GetSORPGSIters()
    + ***Replacement*** virtual boost::any GetParam(const std::string &_key) const
    ---
    + ***Deprecation*** virtual double GetSORPGSW()
    + ***Replacement*** virtual boost::any GetParam(const std::string &_key) const

1. **gazebo/physics/bullet/BulletPhysics.hh**
    + ***Deprecation*** virtual bool SetParam(BulletParam _param, const boost::any &_value)
    + ***Replacement*** virtual bool SetParam(const std::string &_key, const boost::any &_value)
    ---
    + ***Deprecation*** virtual boost::any GetParam(BulletParam _param) const
    + ***Replacement*** virtual boost::any GetParam(const std::string &_key) const

1. **gazebo/physics/ode/ODEPhysics.hh**
    + ***Deprecation*** virtual bool SetParam(ODEParam _param, const boost::any &_value)
    + ***Replacement*** virtual bool SetParam(const std::string &_key, const boost::any &_value)
    ---
    + ***Deprecation*** virtual boost::any GetParam(ODEParam _param) const
    + ***Replacement*** virtual boost::any GetParam(const std::string &_key) const

1. **gazebo/physics/dart/DARTPhysics.hh**
    + ***Deprecation*** virtual boost::any GetParam(DARTParam _param) const
    + ***Replacement*** virtual boost::any GetParam(const std::string &_key) const

1. **gazebo/physics/Joint.hh**
    + ***Deprecation*** virtual double GetAttribute(const std::string &_key, unsigned int _index) = 0
    + ***Replacement*** virtual double GetParam(const std::string &_key, unsigned int _index) = 0;

1. **gazebo/physics/bullet/BulletJoint.hh**
    + ***Deprecation*** virtual double GetAttribute(const std::string &_key, unsigned int _index)
    + ***Replacement*** virtual double GetParam(const std::string &_key, unsigned int _index)

1. **gazebo/physics/bullet/BulletScrewJoint.hh**
    + ***Deprecation*** virtual double GetAttribute(const std::string &_key, unsigned int _index)
    + ***Replacement*** virtual double GetParam(const std::string &_key, unsigned int _index)

1. **gazebo/physics/dart/DARTJoint.hh**
    + ***Deprecation*** virtual double GetParam(const std::string &_key, unsigned int _index)
    + ***Replacement*** virtual double GetAttribute(const std::string &_key, unsigned int _index)

1. **gazebo/physics/ode/ODEJoint.hh**
    + ***Deprecation*** virtual double GetParam(const std::string &_key, unsigned int _index)
    + ***Replacement*** virtual double GetAttribute(const std::string &_key, unsigned int _index)

1. **gazebo/physics/ode/ODEScrewJoint.hh**
    + ***Deprecation*** virtual double GetParam(const std::string &_key, unsigned int _index)
    + ***Replacement*** virtual double GetAttribute(const std::string &_key, unsigned int _index)

1. **gazebo/physics/ode/ODEUniversalJoint.hh**
    + ***Deprecation*** virtual double GetParam(const std::string &_key, unsigned int _index)
    + ***Replacement*** virtual double GetAttribute(const std::string &_key, unsigned int _index)

1. **gazebo/physics/simbody/SimbodyJoint.hh**
    + ***Deprecation*** virtual double GetParam(const std::string &_key, unsigned int _index)
    + ***Replacement*** virtual double GetAttribute(const std::string &_key, unsigned int _index)

1. **gazebo/physics/simbody/SimbodyScrewJoint.hh**
    + ***Deprecation*** virtual double GetParam(const std::string &_key, unsigned int _index)
    + ***Replacement*** virtual double GetAttribute(const std::string &_key, unsigned int _index)

1. **gazebo/physics/Joint.hh**
    + ***Deprecation*** virtual void SetAttribute(const std::string &_key, unsigned int _index, const boost::any &_value) = 0
    + ***Replacement*** virtual bool SetParam(const std::string &_key, unsigned int _index, const boost::any &_value) = 0

1. **gazebo/physics/bullet/BulletJoint.hh**
    + ***Deprecation*** virtual void SetAttribute(const std::string &_key, unsigned int _index, const boost::any &_value)
    + ***Replacement*** virtual bool SetParam(const std::string &_key, unsigned int _index, const boost::any &_value)

1. **gazebo/physics/dart/DARTJoint.hh**
    + ***Deprecation*** virtual void SetAttribute(const std::string &_key, unsigned int _index, const boost::any &_value)
    + ***Replacement*** virtual bool SetParam(const std::string &_key, unsigned int _index, const boost::any &_value)

1. **gazebo/physics/ode/ODEJoint.hh**
    + ***Deprecation*** virtual void SetAttribute(const std::string &_key, unsigned int _index, const boost::any &_value)
    + ***Replacement*** virtual bool SetParam(const std::string &_key, unsigned int _index, const boost::any &_value)

1. **gazebo/physics/ode/ODEScrewJoint.hh**
    + ***Deprecation*** virtual void SetAttribute(const std::string &_key, unsigned int _index, const boost::any &_value)
    + ***Replacement*** virtual bool SetParam(const std::string &_key, unsigned int _index, const boost::any &_value)

1. **gazebo/physics/ode/ODEUniversalJoint.hh**
    + ***Deprecation*** virtual void SetAttribute(const std::string &_key, unsigned int _index, const boost::any &_value)
    + ***Replacement*** virtual bool SetParam(const std::string &_key, unsigned int _index, const boost::any &_value)

1. **gazebo/physics/simbody/SimbodyJoint.hh**
    + ***Deprecation*** virtual void SetAttribute(const std::string &_key, unsigned int _index, const boost::any &_value)
    + ***Replacement*** virtual bool SetParam(const std::string &_key, unsigned int _index, const boost::any &_value)

1. **gazebo/physics/simbody/SimbodyScrewJoint.hh**
    + ***Deprecation*** virtual void SetAttribute(const std::string &_key, unsigned int _index, const boost::any &_value)
    + ***Replacement*** virtual bool SetParam(const std::string &_key, unsigned int _index, const boost::any &_value)

### Modifications
1. **gazebo/physics/Entity.hh**
    + ***Removed:*** inline const math::Pose &GetWorldPose() const `ABI change`
    + ***Replacement:*** inline virutal const math::Pose &GetWorldPose() const
1. **gazebo/physics/Box.hh**
    + ***Removed:*** bool operator==(const Box &_b) `ABI Change`
    + ***Replacement:***  bool operator==(const Box &_b) const

1. **gazebo/gui/GuiIface.hh**
    + ***Removed:*** void load() `ABI change`
    + ***Replacement:*** bool load()
    + ***Note:*** Changed return type from void to bool.
1. **Functions in joint classes use unsigned int, instead of int**
    + All functions in Joint classes (gazebo/physics/\*Joint\*) and subclasses (gazebo/physics/[ode,bullet,simbody,dart]/\*Joint\*) now use unsigned integers instead of integers when referring to a specific joint axis.
    + Add const to Joint::GetInitialAnchorPose(), Joint::GetStopDissipation(), Joint::GetStopStiffness()
1. **gazebo/sensors/Noise.hh** `ABI change`
    + ***Removed:*** void Noise::Load(sdf::ElementPtr _sdf)
    + ***Replacement:*** virtual void Noise::Load(sdf::ElementPtr _sdf)
    + ***Removed:*** void Noise::~Noise()
    + ***Replacement:*** virtual void Noise::~Noise()
    + ***Removed:*** void Noise::Apply() const
    + ***Replacement:*** void Noise::Apply()
    + ***Note:*** Make Noise a base class and refactored out GaussianNoiseModel to its own class.
1. **gazebo/transport/ConnectionManager.hh**
    + ***Removed:*** bool ConnectionManager::Init(const std::string &_masterHost, unsigned int _masterPort) `ABI change`
    + ***Replacement:*** bool ConnectionManager::Init(const std::string &_masterHost, unsigned int _masterPort, uint32_t _timeoutIterations = 30)
    + ***Note:*** No changes to downstream code required. A third parameter has been added that specifies the number of timeout iterations. This parameter has a default value of 30.
1. **gazebo/transport/TransportIface.hh**
    + ***Removed:*** bool init(const std::string &_masterHost = "", unsigned int _masterPort = 0) `ABI change`
    + ***Replacement:*** bool init(const std::string &_masterHost = "", unsigned int _masterPort = 0, uint32_t _timeoutIterations = 30)
    + ***Note:*** No changes to downstream code required. A third parameter has been added that specifies the number of timeout iterations. This parameter has a default value of 30.
1. **gazebo/transport/Publication.hh**
    + ***Removed:*** void Publish(MessagePtr _msg, boost::function<void(uint32_t)> _cb, uint32_t _id) `ABI change`
    + ***Replacement:*** int Publish(MessagePtr _msg, boost::function<void(uint32_t)> _cb, uint32_t _id)
    + ***Note:*** Only the return type changed.

1. **gazebo/common/ModelDatabase.hh** `API change`
    + ***Removed:*** void ModelDatabase::GetModels(boost::function<void (const std::map<std::string, std::string> &)> _func)
    + ***Replacement:*** event::ConnectionPtr ModelDatabase::GetModels(boost::function<void (const std::map<std::string, std::string> &)> _func)
    + ***Note:*** The replacement function requires that the returned connection shared pointer remain valid in order to receive the GetModels callback. Reset the shared pointer to stop receiving GetModels callback.

1. **gazebo/physics/Collision.hh** `API change`
    + ***Modified:*** SurfaceParamsPtr Collision::surface
    + ***Note:*** Changed from `private` to `protected`

1. **gazebo/physics/MultiRayShape.hh** `API change`
    + ***Removed:*** double MultiRayShape::GetRange(int _index)
    + ***Replacement:*** double MultiRayShape::GetRange(unsigned int _index)
    + ***Removed:*** double MultiRayShape::GetRetro(int _index)
    + ***Replacement:*** double MultiRayShape::GetRetro(unsigned int _index)
    + ***Removed:*** double MultiRayShape::GetFiducial(int _index)
    + ***Replacement:*** double MultiRayShape::GetFiducial(unsigned int _index)
    + ***Note:*** Changed argument type from int to unsigned int.

1. **gazebo/physics/SurfaceParams.hh**
    + ***Removed:*** void FillMsg(msgs::Surface &_msg)
    + ***Replacement:*** virtual void FillMsg(msgs::Surface &_msg)

1. **gazebo/sensors/RaySensor.hh** `API change`
    + ***Removed:*** double RaySensor::GetRange(int _index)
    + ***Replacement:*** double RaySensor::GetRange(unsigned int _index)
    + ***Removed:*** double RaySensor::GetRetro(int _index)
    + ***Replacement:*** double RaySensor::GetRetro(unsigned int _index)
    + ***Removed:*** double RaySensor::GetFiducial(int _index)
    + ***Replacement:*** double RaySensor::GetFiducial(unsigned int _index)
    + ***Note:*** Changed argument type from int to unsigned int.

1. **gazebo/physics/PhysicsEngine.hh**
    + ***Removed*** virtual void SetParam(const std::string &_key, const boost::any &_value)
    + ***Replacement*** virtual bool SetParam(const std::string &_key, const boost::any &_value)

1. **gazebo/physics/ode/ODEPhysics.hh**
    + ***Removed*** virtual void SetParam(const std::string &_key, const boost::any &_value)
    + ***Replacement*** virtual bool SetParam(const std::string &_key, const boost::any &_value)

1. **gazebo/physics/bullet/BulletPhysics.hh**
    + ***Removed*** virtual void SetParam(const std::string &_key, const boost::any &_value)
    + ***Replacement*** virtual bool SetParam(const std::string &_key, const boost::any &_value)

1. **gazebo/physics/BallJoint.hh**
    + ***Removed*** virtual void SetHighStop(unsigned int /*_index*/, const math::Angle &/*_angle*/)
    + ***Replacement*** virtual bool SetHighStop(unsigned int /*_index*/, const math::Angle &/*_angle*/)
    ---
    + ***Removed*** virtual void SetLowStop(unsigned int /*_index*/, const math::Angle &/*_angle*/)
    + ***Replacement*** virtual bool SetLowStop(unsigned int /*_index*/, const math::Angle &/*_angle*/)

1. **gazebo/physics/Joint.hh**
    + ***Removed*** virtual void SetHighStop(unsigned int _index, const math::Angle &_angle)
    + ***Replacement*** virtual bool SetHighStop(unsigned int _index, const math::Angle &_angle)
    ---
    + ***Removed*** virtual void SetLowStop(unsigned int _index, const math::Angle &_angle)
    + ***Replacement*** virtual bool SetLowStop(unsigned int _index, const math::Angle &_angle)

1. **gazebo/physics/bullet/BulletBallJoint.hh**
    + ***Removed*** virtual void SetHighStop(unsigned int _index, const math::Angle &_angle)
    + ***Replacement*** virtual bool SetHighStop(unsigned int _index, const math::Angle &_angle)
    ---
    + ***Removed*** virtual void SetLowStop(unsigned int _index, const math::Angle &_angle)
    + ***Replacement*** virtual bool SetLowStop(unsigned int _index, const math::Angle &_angle)

1. **gazebo/physics/bullet/BulletHinge2Joint.hh**
    + ***Removed*** virtual void SetHighStop(unsigned int _index, const math::Angle &_angle)
    + ***Replacement*** virtual bool SetHighStop(unsigned int _index, const math::Angle &_angle)
    ---
    + ***Removed*** virtual void SetLowStop(unsigned int _index, const math::Angle &_angle)
    + ***Replacement*** virtual bool SetLowStop(unsigned int _index, const math::Angle &_angle)

1. **gazebo/physics/bullet/BulletHingeJoint.hh**
    + ***Removed*** virtual void SetHighStop(unsigned int _index, const math::Angle &_angle)
    + ***Replacement*** virtual bool SetHighStop(unsigned int _index, const math::Angle &_angle)
    ---
    + ***Removed*** virtual void SetLowStop(unsigned int _index, const math::Angle &_angle)
    + ***Replacement*** virtual bool SetLowStop(unsigned int _index, const math::Angle &_angle)

1. **gazebo/physics/bullet/BulletScrewJoint.hh**
    + ***Removed*** virtual void SetHighStop(unsigned int _index, const math::Angle &_angle)
    + ***Replacement*** virtual bool SetHighStop(unsigned int _index, const math::Angle &_angle)
    ---
    + ***Removed*** virtual void SetLowStop(unsigned int _index, const math::Angle &_angle)
    + ***Replacement*** virtual bool SetLowStop(unsigned int _index, const math::Angle &_angle)

1. **gazebo/physics/bullet/BulletSliderJoint.hh**
    + ***Removed*** virtual void SetHighStop(unsigned int _index, const math::Angle &_angle)
    + ***Replacement*** virtual bool SetHighStop(unsigned int _index, const math::Angle &_angle)
    ---
    + ***Removed*** virtual void SetLowStop(unsigned int _index, const math::Angle &_angle)
    + ***Replacement*** virtual bool SetLowStop(unsigned int _index, const math::Angle &_angle)

1. **gazebo/physics/bullet/BulletUniversalJoint.hh**
    + ***Removed*** virtual void SetHighStop(unsigned int _index, const math::Angle &_angle)
    + ***Replacement*** virtual bool SetHighStop(unsigned int _index, const math::Angle &_angle)
    ---
    + ***Removed*** virtual void SetLowStop(unsigned int _index, const math::Angle &_angle)
    + ***Replacement*** virtual bool SetLowStop(unsigned int _index, const math::Angle &_angle)

1. **gazebo/physics/dart/DARTJoint.hh**
    + ***Removed*** virtual void SetHighStop(unsigned int _index, const math::Angle &_angle)
    + ***Replacement*** virtual bool SetHighStop(unsigned int _index, const math::Angle &_angle)
    ---
    + ***Removed*** virtual void SetLowStop(unsigned int _index, const math::Angle &_angle)
    + ***Replacement*** virtual bool SetLowStop(unsigned int _index, const math::Angle &_angle)

1. **gazebo/physics/ode/ODEJoint.hh**
    + ***Removed*** virtual void SetHighStop(unsigned int _index, const math::Angle &_angle)
    + ***Replacement*** virtual bool SetHighStop(unsigned int _index, const math::Angle &_angle)
    ---
    + ***Removed*** virtual void SetLowStop(unsigned int _index, const math::Angle &_angle)
    + ***Replacement*** virtual bool SetLowStop(unsigned int _index, const math::Angle &_angle)

1. **gazebo/physics/ode/ODEUniversalJoint.hh**
    + ***Removed*** virtual void SetHighStop(unsigned int _index, const math::Angle &_angle)
    + ***Replacement*** virtual bool SetHighStop(unsigned int _index, const math::Angle &_angle)
    ---
    + ***Removed*** virtual void SetLowStop(unsigned int _index, const math::Angle &_angle)
    + ***Replacement*** virtual bool SetLowStop(unsigned int _index, const math::Angle &_angle)

1. **gazebo/physics/simbody/SimbodyJoint.hh**
    + ***Removed*** virtual void SetHighStop(unsigned int _index, const math::Angle &_angle)
    + ***Replacement*** virtual bool SetHighStop(unsigned int _index, const math::Angle &_angle)
    ---
    + ***Removed*** virtual void SetLowStop(unsigned int _index, const math::Angle &_angle)
    + ***Replacement*** virtual bool SetLowStop(unsigned int _index, const math::Angle &_angle)

1. **gazebo/physics/simbody/SimbodyScrewJoint.hh**
    + ***Removed*** virtual void SetHighStop(unsigned int _index, const math::Angle &_angle)
    + ***Replacement*** virtual bool SetHighStop(unsigned int _index, const math::Angle &_angle)
    ---
    + ***Removed*** virtual void SetLowStop(unsigned int _index, const math::Angle &_angle)
    + ***Replacement*** virtual bool SetLowStop(unsigned int _index, const math::Angle &_angle)

### Additions

1. **gazebo/physics/Joint.hh**
      + bool FindAllConnectedLinks(const LinkPtr &_originalParentLink,
          Link_V &_connectedLinks);
      + math::Pose ComputeChildLinkPose( unsigned int _index,
          double _position);

1. **gazebo/physics/Link.hh**
      + void MoveFrame(const math::Pose &_worldReferenceFrameSrc,
                       const math::Pose &_worldReferenceFrameDst);
      + bool FindAllConnectedLinksHelper(
          const LinkPtr &_originalParentLink,
          Link_V &_connectedLinks, bool _fistLink = false);
      + bool ContainsLink(const Link_V &_vector, const LinkPtr &_value);

1. **gazebo/physics/Collision.hh**
    + void SetWorldPoseDirty()
    + virtual const math::Pose &GetWorldPose() const
1. **gazebo/physics/JointController.hh**
      + common::Time GetLastUpdateTime() const
      + std::map<std::string, JointPtr> GetJoints() const
      + bool SetPositionTarget(const std::string &_jointName, double _target)
      + bool SetVelocityTarget(const std::string &_jointName, double _target)
      + std::map<std::string, common::PID> GetPositionPIDs() const
      + std::map<std::string, common::PID> GetVelocityPIDs() const
      + std::map<std::string, double> GetForces() const
      + std::map<std::string, double> GetPositions() const
      + std::map<std::string, double> GetVelocities() const


1. **gazebo/common/PID.hh**
      + double GetPGain() const
      + double GetIGain() const
      + double GetDGain() const
      + double GetIMax() const
      + double GetIMin() const
      + double GetCmdMax() const
      + double GetCmdMin() const


1. **gazebo/transport/TransportIface.hh**
    +  transport::ConnectionPtr connectToMaster()

1. **gazebo/physics/World.hh**
    +  msgs::Scene GetSceneMsg() const
1. **gazebo/physics/ContactManager.hh**
    + unsigned int GetFilterCount()
    + bool HasFilter(const std::string &_name)
    + void RemoveFilter(const std::string &_name)

1. **gazebo/physics/Joint.hh**
    + virtual void Fini()
    + math::Pose GetAnchorErrorPose() const
    + math::Quaternion GetAxisFrame(unsigned int _index) const
    + double GetWorldEnergyPotentialSpring(unsigned int _index) const
    + math::Pose GetParentWorldPose() const
    + double GetSpringReferencePosition(unsigned int) const
    + math::Pose GetWorldPose() const
    + virtual void SetEffortLimit(unsigned _index, double _stiffness)
    + virtual void SetStiffness(unsigned int _index, double _stiffness) = 0
    + virtual void SetStiffnessDamping(unsigned int _index, double _stiffness, double _damping, double _reference = 0) = 0
    + bool axisParentModelFrame[MAX_JOINT_AXIS]
    + protected: math::Pose parentAnchorPose
    + public: double GetInertiaRatio(const math::Vector3 &_axis) const

1. **gazebo/physics/Link.hh**
    + double GetWorldEnergy() const
    + double GetWorldEnergyKinetic() const
    + double GetWorldEnergyPotential() const
    + bool initialized

1. **gazebo/physics/Model.hh**
    + double GetWorldEnergy() const
    + double GetWorldEnergyKinetic() const
    + double GetWorldEnergyPotential() const

1. **gazebo/physics/SurfaceParams.hh**
    + FrictionPyramid()
    + ~FrictionPyramid()
    + double GetMuPrimary()
    + double GetMuSecondary()
    + void SetMuPrimary(double _mu)
    + void SetMuSecondary(double _mu)
    + math::Vector3 direction1
    + ***Note:*** Replaces mu, m2, fdir1 variables

1. **gazebo/physics/bullet/BulletSurfaceParams.hh**
    + BulletSurfaceParams()
    + virtual ~BulletSurfaceParams()
    + virtual void Load(sdf::ElementPtr _sdf)
    + virtual void FillMsg(msgs::Surface &_msg)
    + virtual void ProcessMsg(msgs::Surface &_msg)
    + FrictionPyramid frictionPyramid

1. **gazebo/physics/ode/ODESurfaceParams.hh**
    + virtual void FillMsg(msgs::Surface &_msg)
    + virtual void ProcessMsg(msgs::Surface &_msg)
    + double bounce
    + double bounce
    + double bounceThreshold
    + double kp
    + double kd
    + double cfm
    + double erp
    + double maxVel
    + double minDepth
    + FrictionPyramid frictionPyramid
    + double slip1
    + double slip2

1. **gazebo/rendering/Light.hh**
    + bool GetVisible() const
    + virtual void LoadFromMsg(const msgs::Light &_msg)

1. **gazebo/sensors/ForceTorqueSensor.hh**
    + physics::JointPtr GetJoint() const

1. **gazebo/sensors/Noise.hh**
    + virtual double ApplyImpl(double _in)
    + virtual void Fini()
    + virtual void SetCustomNoiseCallback(boost::function<double (double)> _cb)

1. **gazebo/sensors/Sensor.hh**
    + NoisePtr GetNoise(unsigned int _index = 0) const

1. **gazebo/sensors/GaussianNoiseModel.hh**

1. **gazebo/physics/ode/ODEUniversalJoint.hh**
    + virtual void SetHighStop(unsigned int _index, const math::Angle &_angle)
    + virtual void SetLowStop(unsigned int _index, const math::Angle &_angle)
    + virtual void SetAttribute(const std::string &_key, unsigned int _index, const boost::any &_value)
    + virtual double GetAttribute(const std::string &_key, unsigned int _index)

1. **gazebo/physics/simbody/SimbodyScrewJoint.hh**
    + virtual void SetThreadPitch(double _threadPitch)
    + virtual void GetThreadPitch()

1. **gazebo/physics/ode/ODEScrewJoint.hh**
    + virtual void SetThreadPitch(double _threadPitch)
    + virtual void GetThreadPitch()

1. **gazebo/physics/ScrewJoint.hh**
    + virtual math::Vector3 GetAnchor(unsigned int _index) const
    + virtual void SetAnchor(unsigned int _index, const math::Vector3 &_anchor)

1. **gazebo/physics/bullet/BulletJoint.hh**
    + virtual math::Angle GetHighStop(unsigned int _index)
    + virtual math::Angle GetLowStop(unsigned int _index)

1. **gazebo/physics/simbody/SimbodyPhysics.hh**
    + virtual boost::any GetParam(const std::string &_key) const
    + virtual bool SetParam(const std::string &_key, const boost::any &_value)

1. **gazebo/physics/dart/DARTPhysics.hh**
    + virtual boost::any GetParam(const std::string &_key) const
    + virtual bool SetParam(const std::string &_key, const boost::any &_value)

1. **gazebo/physics/Joint.hh**
    + math::Quaternion GetAxisFrameOffset(unsigned int _index) const

### Deletions

1. **Removed libtool**
    + Libtool used to be an option for loading plugins. Now, only libdl is supported.

1. **gazebo/physics/Base.hh**
    + Base_V::iterator childrenEnd

1. **gazebo/sensors/Noise.hh**
    + double Noise::GetMean() const
    + double Noise::GetStdDev() const
    + double Noise::GetBias() const
    + ***Note:*** Moved gaussian noise functions to a new GaussianNoiseModel class

1. **gazebo/physics/SurfaceParams.hh**
    + double bounce
    + double bounce
    + double bounceThreshold
    + double kp
    + double kd
    + double cfm
    + double erp
    + double maxVel
    + double minDepth
    + double mu1
    + double mu2
    + double slip1
    + double slip2
    + math::Vector3 fdir1
    + ***Note:*** These parameters were moved to FrictionPyramid,
      ODESurfaceParams, and BulletSurfaceParams.


## Gazebo 1.9 to 2.0

### New Deprecations

1. **gazebo/gazebo.hh**
    + ***Deprecation*** void fini()
    + ***Deprecation*** void stop()
    + ***Replacement*** bool shutdown()
    + ***Note*** Replace fini and stop with shutdown
    ---
    + ***Deprecation*** bool load()
    + ***Deprecation*** bool init()
    + ***Deprecation*** bool run()
    + ***Replacement*** bool setupClient()
        + Use this function to setup gazebo for use as a client
    + ***Replacement*** bool setupServer()
        + Use this function to setup gazebo for use as a server
    + ***Note*** Replace load+init+run with setupClient/setupServer
    ---
    + ***Deprecation*** std::string find_file(const std::string &_file)
    + ***Replacement*** std::string common::find_file(const std::string &_file)
    ---
    + ***Deprecation*** void add_plugin(const std::string &_filename)
    + ***Replacement*** void addPlugin(const std::string &_filename)
    ---
    + ***Deprecation*** void print_version()
    + ***Replacement*** void printVersion()
1. **gazebo/physics/World.hh**
    + ***Deprecation*** void World::StepWorld(int _steps)
    + ***Replacement*** void World::Step(unsigned int _steps)
1. **gazebo/sensors/SensorsIface.hh**
    + ***Deprecation*** std::string sensors::create_sensor(sdf::ElementPtr _elem, const std::string &_worldName,const std::string &_parentName)
    + ***Replacement*** std::string sensors::create_sensor(sdf::ElementPtr _elem, const std::string &_worldName, const std::string &_parentName, uint32_t _parentId)
1. **gazebo/sensors/Sensor.hh**
    + ***Deprecation*** void Sensor::SetParent(const std::string &_name)
    + ***Replacement*** void Sensor::SetParent(const std::string &_name, uint32_t _id)
1. **gazebo/sensors/SensorManager.hh**
    + ***Deprecation*** std::string CreateSensor(sdf::ElementPtr _elem, const std::string &_worldName,  const std::string &_parentName)
    + ***Replacement*** std::string CreateSensor(sdf::ElementPtr _elem, const std::string &_worldName, const std::string &_parentName, uint32_t _parentId)
1. **gazebo/sensors/Collision.hh**
    + ***Deprecation*** void Collision::SetContactsEnabled(bool _enable)
    + ***Replacement*** Use [ContactManager](http://gazebosim.org/api/2.0.0/classgazebo_1_1physics_1_1ContactManager.html).
    ---
    + ***Deprecation*** bool Colliion::GetContactsEnabled() const
    + ***Replacement*** Use [ContactManager](http://gazebosim.org/api/2.0.0/classgazebo_1_1physics_1_1ContactManager.html).
    ---
    + ***Deprecation*** void AddContact(const Contact &_contact)
    + ***Replacement*** Use [ContactManager](http://gazebosim.org/api/2.0.0/classgazebo_1_1physics_1_1ContactManager.html).

### Modifications

1. File rename: `gazebo/common/Common.hh` to `gazebo/common/CommonIface.hh`
1. File rename: `gazebo/physics/Physics.hh` to `gazebo/physics/PhysicsIface.hh`
1. File rename: `gazebo/rendering/Rendering.hh` to `gazebo/rendering/RenderingIface.hh`
1. File rename: `gazebo/sensors/Sensors.hh` to `gazebo/sensors/SensorsIface.hh`
1. File rename: `gazebo/transport/Transport.hh` to `gazebo/transport/TransportIface.hh`
1. File rename: `gazebo/gui/Gui.hh` to `gazebo/gui/GuiIface.hh`
1. File rename: `<model>/manifest.xml` to `<model>/model.config`
1. File rename: `<model_database>/manifest.xml` to `<model_database>/database.config`
1. **gazebo/msgs/physics.proto**
    + ***Removed*** optional double dt
    + ***Replacement*** optional double min_step_size
    ---
    + ***Removed*** optional double update_rate
    + ***Replacement*** optional double real_time_update_rate
1. **gazebo/physics/ModelState.hh**
    + ***Removed*** LinkState ModelState::GetLinkState(int _index) `API change`
    + ***Replacement*** LinkState ModelState::GetLinkState(const std::string &_linkName) const
1. **gazebo/physics/PhyscisEngine.hh**
    + ***Removed*** void PhysicsEngine::SetUpdateRate(double _value) `API change`
    + ***Replacement*** void PhyscisEngine::SetRealTimeUpdateRate(double _rate)
    ---
    + ***Removed*** double PhysicsEngine::GetUpdateRate() `API change`
    + ***Replacement*** double PhysicsEngine::GetRealTimeUpdateRate() const
    ---
    + ***Removed*** void PhysicsEngine::SetStepTime(double _value) `API change`
    + ***Replacement*** void PhysicsEngine::SetMaxStepSize(double _stepSize)
    ---
    + ***Removed*** double PhysicsEngine::GetStepTime() `API change`
    + ***Replacement*** double PhysicsEngine::GetMaxStepSize() const
1. **gazebo/physics/Joint.hh**
    + ***Removed:*** Joint::Load(LinkPtr _parent, LinkPtr _child, const math::Vector3 &_pos) `API chance`
    + ***Replacement:*** Joint::Load(LinkPtr _parent, LinkPtr _child, const math::Pose &_pose)
    ---
    + ***Removed:*** public: double GetInertiaRatio(unsigned int _index) const
    + ***Replacement:*** public: double GetInertiaRatio(const unsigned int _index) const
1. **gazebo/common/Events.hh**
    + ***Removed:*** Events::ConnectWorldUpdateStart(T _subscriber) `API change`
    + ***Replacement*** ConnectionPtr Events::ConnectWorldUpdateBegin(T _subscriber)
    ---
    + ***Removed:*** Events::DisconnectWorldUpdateStart(T _subscriber) `API change`
    + ***Replacement*** ConnectionPtr Events::DiconnectWorldUpdateBegin(T _subscriber)
1. **gazebo/physics/Link.hh**
    + ***Removed*** void Link::RemoveChildJoint(JointPtr _joint) `API change`
    + ***Replacement*** void Link::RemoveChildJoint(const std::string &_jointName)
    ---
    + ***Removed*** void Link::RemoveParentJoint(const std::string &_jointName) `API change`
    + ***Replacement*** void Link::RemoveParentJoint(const std::string &_jointName)
1. **gazebo/physics/MeshShape.hh**
    + ***Removed*** std::string MeshShape::GetFilename() const `API change`
    + ***Replacement*** std::string MeshShape::GetURI() const
    ---
    + ***Removed*** void MeshShape::SetFilename() const `API change`
    + ***Replacement*** std::string MeshShape::SetMesh(const std::string &_uri, const std::string &_submesh = "", bool _center = false) const
1. **gazebo/common/Time.hh**
    + ***Removed*** static Time::NSleep(Time _time) `API change`
    + ***Replacement*** static Time NSleep(unsigned int _ns)

### Deletions

1. **gazebo/physics/Collision.hh**
    + template<typename T> event::ConnectionPtr ConnectContact(T _subscriber)
    + template<typename T> event::ConnectionPtr DisconnectContact(T _subscriber)
    + ***Note:*** The ContactManager::CreateFilter functions can be used to
      create a gazebo topic with contact messages filtered by the name(s)
      of collision shapes. The topic can then be subscribed with a callback
      to replicate this removed functionality. See
      [gazebo pull request #713](https://bitbucket.org/osrf/gazebo/pull-request/713)
      for an example migration.<|MERGE_RESOLUTION|>--- conflicted
+++ resolved
@@ -1,3 +1,18 @@
+
+1. **gazebo/gui/RenderWidget.hh**
+      + void InsertWidget(unsigned int _index, QWidget *_widget)
+      + unsigned int GetWidgetCount()
+      + void ShowTimePanel(bool _show)
+
+### Deletions
+
+1. **gazebo/physics/RenderWidget.hh**
+    + void ShowEditor(bool _show)
+    + ***Note:*** The render widget no longer supports just one editor. Instead
+    a more generic InsertWidget function is added to allow custom QWidgets to
+    be added to the render widget.
+
+
 ## Gazebo 4.X to 5.X
 
 ### C++11 compiler required
@@ -41,45 +56,21 @@
     + ***Removed:*** private: void OnJoy(ConstJoystickPtr &_msg)
     + ***Replacement:*** private: void OnJoyTwist(ConstJoystickPtr &_msg)
 
-<<<<<<< HEAD
-1. **gazebo/gui/RenderWidget.hh**
-      + void InsertWidget(unsigned int _index, QWidget *_widget)
-      + unsigned int GetWidgetCount()
-      + void ShowTimePanel(bool _show)
-      
-1. **gazebo/gui/SpaceNav.hh**
-    + ***New class:*** SpaceNav, an interface to the space navigator 3D mouse
-=======
 1. **gazebo/rendering/Camera.hh**
     + ***Deprecation:*** public: void RotatePitch(math::Angle _angle);
     + ***Replacement:*** public: void Pitch(const math::Angle &_angle,
                                         Ogre::Node::TransformSpace _relativeTo = Ogre::Node::TS_LOCAL);
     + ***Deprecation:*** public: void RotateYaw(math::Angle _angle);
     + ***Replacement:*** public: void Yaw(const math::Angle &_angle,
-                                        Ogre::Node::TransformSpace _relativeTo = Ogre::Node::TS_LOCAL);
->>>>>>> 95073c4d
-
+                                        Ogre::Node::TransformSpace _relativeTo = Ogre::Node::TS_LOCAL);         
 1. **gazebo/rendering/AxisVisual.hh**
     + ***Removed:*** public: void ShowRotation(unsigned int _axis)
     + ***Replacement:*** public: void ShowAxisRotation(unsigned int _axis, bool _show)
 
-<<<<<<< HEAD
-### Deletions
-
-1. **gazebo/physics/RenderWidget.hh**
-    + void ShowEditor(bool _show)
-    + ***Note:*** The render widget no longer supports just one editor. Instead
-    a more generic InsertWidget function is added to allow custom QWidgets to
-    be added to the render widget.
-
-1. **gazebo/common/Plugin.hh**
-    + ***Removed:*** protected: std::string Plugin::handle
-    + ***Replacement:*** protected: std::string Plugin::handleName
-=======
 1. **gazebo/rendering/ArrowVisual.hh**
     + ***Removed:*** public: void ShowRotation()
     + ***Replacement:*** public: void ShowRotation(bool _show)
->>>>>>> 95073c4d
+    
 
 1. **gazebo/physics/Collision.hh**
     + unsigned int GetShapeType()
