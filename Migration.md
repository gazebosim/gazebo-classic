--- conflicted
+++ resolved
@@ -1521,11 +1521,7 @@
 
 1. **gz log**
    Gazebo log files no longer store velocity data and have reduced floating point precision.
-<<<<<<< HEAD
-   See [BitBucket pull request 2715](https://osrf-migration.github.io/gazebo-gh-pages/#!/osrf/gazebo/pull-requests/2715/)
-=======
    See [BitBucket pull request 2715](https://osrf-migration.github.io/gazebo-gh-pages/#!/osrf/gazebo/pull-requests/2715/add-log-record-filter-options)
->>>>>>> a42f269e
    for further details.
 
 ## Gazebo 7.3.1 to 7.X
