--- conflicted
+++ resolved
@@ -89,7 +89,14 @@
 
 ### Deprecations
 
-<<<<<<< HEAD
+1. **gazebo/rendering/DynamicLines.hh**
+    + ***Deprecation:*** public: void AddPoint(const math::Vector3 &_pt,const common::Color &_color = common::Color::White)
+    + ***Replacement:*** public: void AddPoint(const ignition::math::Vector3d &_pt,const common::Color &_color = common::Color::White);
+    + ***Deprecation:*** public: void SetPoint(unsigned int _index, const math::Vector3 &_value)
+    + ***Replacement:*** public: void SetPoint(unsigned int _index,const ignition::math::Vector3d &_value);
+    + ***Deprecation:*** public: math::Vector3 GetPoint(unsigned int _index) const
+    + ***Replacement:*** public: ignition::math::Vector3d Point(const unsigned int _index) const;
+
 1. **gazebo/rendering/WindowManager.hh**
     + ***Deprecation:*** public: uint32_t GetAvgFPS(uint32_t _id);
     + ***Replacement:*** public: uint32_t AvgFPS(const uint32_t _id) const;
@@ -97,15 +104,6 @@
     + ***Replacement:*** public: uint32_t TriangleCount(const uint32_t _id) const;
     + ***Deprecation:*** public: Ogre::RenderWindow *GetWindow(uint32_t _id);
     + ***Replacement:*** public: Ogre::RenderWindow *Window(const uint32_t _id) const;
-=======
-1. **gazebo/rendering/DynamicLines.hh**
-    + ***Deprecation:*** public: void AddPoint(const math::Vector3 &_pt,const common::Color &_color = common::Color::White)
-    + ***Replacement:*** public: void AddPoint(const ignition::math::Vector3d &_pt,const common::Color &_color = common::Color::White);
-    + ***Deprecation:*** public: void SetPoint(unsigned int _index, const math::Vector3 &_value)
-    + ***Replacement:*** public: void SetPoint(unsigned int _index,const ignition::math::Vector3d &_value);
-    + ***Deprecation:*** public: math::Vector3 GetPoint(unsigned int _index) const
-    + ***Replacement:*** public: ignition::math::Vector3d Point(const unsigned int _index) const;
->>>>>>> 2bc6f987
 
 1. **gazebo/util/Diagnostics.hh**
     + ***Deprecation:*** public: int GetTimerCount() const;
