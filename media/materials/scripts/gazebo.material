--- conflicted
+++ resolved
@@ -1316,7 +1316,6 @@
    }
 }
 
-<<<<<<< HEAD
 material Gazebo/PointHandle
 {
    technique
@@ -1329,7 +1328,7 @@
       }
    }
 }
-=======
+
 material Gazebo/BuildingFrame
 {
   technique
@@ -1348,4 +1347,3 @@
     }
   }
 }
->>>>>>> 6a3d262e
