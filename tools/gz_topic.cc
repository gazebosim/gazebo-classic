/*
 * Copyright (C) 2012 Open Source Robotics Foundation
 *
 * Licensed under the Apache License, Version 2.0 (the "License");
 * you may not use this file except in compliance with the License.
 * You may obtain a copy of the License at
 *
 *     http://www.apache.org/licenses/LICENSE-2.0
 *
 * Unless required by applicable law or agreed to in writing, software
 * distributed under the License is distributed on an "AS IS" BASIS,
 * WITHOUT WARRANTIES OR CONDITIONS OF ANY KIND, either express or implied.
 * See the License for the specific language governing permissions and
 * limitations under the License.
 *
*/
<<<<<<< HEAD

#ifdef _WIN32
  // Ensure that Winsock2.h is included before Windows.h, which can get
  // pulled in by anybody (e.g., Boost).
  #include <Winsock2.h>
#endif

#include <google/protobuf/text_format.h>

=======
>>>>>>> 508747a3
#include <gazebo/gui/qt.h>
#include <gazebo/gui/TopicSelector.hh>
#include <gazebo/gui/viewers/TopicView.hh>
#include <gazebo/gui/viewers/ViewFactory.hh>
#include <gazebo/gazebo_client.hh>

#include "gz_topic.hh"

using namespace gazebo;

static std::string &EraseTrailingWhitespaces(std::string &_str)
{
  const std::string whitespaces(" \t\f\v\n\r");

  std::size_t found = _str.find_last_not_of(whitespaces);
  if (found != std::string::npos)
    _str.erase(found + 1);
  else
    _str.clear();
  return _str;
}

/////////////////////////////////////////////////
TopicCommand::TopicCommand()
  : Command("topic", "Lists information about topics on a Gazebo master")
{
  // Options that are visible to the user through help.
  this->visibleOptions.add_options()
    ("world-name,w", po::value<std::string>(), "World name.")
    ("list,l", "List all topics.")
    ("info,i", po::value<std::string>(), "Get information about a topic.")
    ("echo,e", po::value<std::string>(), "Output topic data to screen.")
    ("view,v", po::value<std::string>()->implicit_value(""),
     "View topic data using a QT widget.")
    ("hz,z", po::value<std::string>(), "Get publish frequency.")
    ("bw,b", po::value<std::string>(), "Get topic bandwidth.")
    ("publish,p", po::value<std::string>(), "Publish message on a topic.")
    ("request,r", po::value<std::string>(), "Send a request.")
    ("unformatted,u", "Output data from echo without formatting.")
    ("duration,d", po::value<uint64_t>(), "Duration (seconds) to run. "
     "Applicable with echo, hz, and bw")
    ("msg,m", po::value<std::string>(), "Message to send on topic. "
     "Applicable with publish and request")
    ("file,f", po::value<std::string>(), "Path to a file containing the "
     "message to send on topic. Applicable with publish and request");
}

/////////////////////////////////////////////////
void TopicCommand::HelpDetailed()
{
  std::cerr <<
    "\tPrint topic information to standard out or publish a message on a "
    "topic.\n"
    "If a name for the world, \n"
    "\toption -w, is not specified, the first world found on \n"
    "\tthe Gazebo master will be used.\n"
    << std::endl;
}

/////////////////////////////////////////////////
bool TopicCommand::RunImpl()
{
  std::string worldName;

  if (this->vm.count("world-name"))
    worldName = this->vm["world-name"].as<std::string>();

  this->node.reset(new transport::Node());
  this->node->Init(worldName);

  if (this->vm.count("list"))
    this->List();
  else if (this->vm.count("info"))
    this->Info(this->vm["info"].as<std::string>());
  else if (this->vm.count("echo"))
    this->Echo(this->vm["echo"].as<std::string>());
  else if (this->vm.count("hz"))
    this->Hz(this->vm["hz"].as<std::string>());
  else if (this->vm.count("bw"))
    this->Bw(this->vm["bw"].as<std::string>());
  else if (this->vm.count("view"))
    this->View(this->vm["view"].as<std::string>());
  else if (this->vm.count("publish"))
    this->Publish(this->vm["publish"].as<std::string>());
  else if (this->vm.count("request"))
    this->Request(worldName, this->vm["request"].as<std::string>());
  else
    this->Help();

  return true;
}

/////////////////////////////////////////////////
void TopicCommand::List()
{
  std::string data;
  msgs::Packet packet;
  msgs::Request request;
  msgs::GzString_V topics;

  transport::ConnectionPtr connection = transport::connectToMaster();

  if (connection)
  {
    request.set_id(0);
    request.set_request("get_topics");
    connection->EnqueueMsg(msgs::Package("request", request), true);
    connection->Read(data);

    packet.ParseFromString(data);
    topics.ParseFromString(packet.serialized_data());

    for (int i = 0; i < topics.data_size(); ++i)
    {
      std::cout << topics.data(i) << std::endl;
    }
  }

  connection.reset();
}

/////////////////////////////////////////////////
msgs::TopicInfo TopicCommand::GetInfo(const std::string &_topic)
{
  msgs::TopicInfo topicInfo;
  std::string data;
  msgs::Request *request = msgs::CreateRequest("topic_info", _topic);
  msgs::Packet packet;

  transport::ConnectionPtr connection = transport::connectToMaster();

  connection->EnqueueMsg(msgs::Package("request", *request), true);

  int i = 0;
  do
  {
    connection->Read(data);
    packet.ParseFromString(data);
  } while (packet.type() != "topic_info_response" && ++i < 10);

  if (i <10)
    topicInfo.ParseFromString(packet.serialized_data());
  else
    std::cerr << "Unable to get topic info.\n";

  delete request;
  return topicInfo;
}

/////////////////////////////////////////////////
void TopicCommand::Info(const std::string &_topic)
{
  msgs::TopicInfo info = this->GetInfo(_topic);
  std::cout << "Type: " << info.msg_type() << "\n\n";

  std::cout << "Publishers:\n";
  for (int i = 0; i < info.publisher_size(); i++)
  {
    std::cout << "\t" << info.publisher(i).host() << ":"
              << info.publisher(i).port() << "\n";
  }

  std::cout << "\nSubscribers:\n";
  for (int i = 0; i < info.subscriber_size(); i++)
  {
    std::cout << "\t" << info.subscriber(i).host() << ":"
              << info.subscriber(i).port() << "\n";
  }
  std::cout << "\n";
}

/////////////////////////////////////////////////
void TopicCommand::EchoCB(const std::string &_data)
{
  this->echoMsg->ParseFromString(_data);
  if (this->vm.count("unformatted") > 0)
    std::cout << this->echoMsg->ShortDebugString() << "\n";
  else
    std::cout << this->echoMsg->DebugString() << "\n";
}

/////////////////////////////////////////////////
void TopicCommand::Echo(const std::string &_topic)
{
  // Get the message type on the topic.
  std::string msgTypeName = gazebo::transport::getTopicMsgType(
      this->node->DecodeTopicName(_topic));

  if (msgTypeName.empty())
  {
    gzerr << "Unable to get message type for topic[" << _topic << "]\n";
    return;
  }

  this->echoMsg = msgs::MsgFactory::NewMsg(msgTypeName);

  if (!this->echoMsg)
  {
    gzerr << "Unable to create message of type[" << msgTypeName << "]\n";
    transport::fini();
    return;
  }

  transport::SubscriberPtr sub = this->node->Subscribe(_topic,
      &TopicCommand::EchoCB, this);

  boost::mutex::scoped_lock lock(this->sigMutex);
  if (this->vm.count("duration"))
    this->sigCondition.timed_wait(lock,
        boost::posix_time::seconds(this->vm["duration"].as<uint64_t>()));
  else
    this->sigCondition.wait(lock);
}

/////////////////////////////////////////////////
void TopicCommand::HzCB(const std::string &/*_data*/)
{
  common::Time curTime = common::Time::GetWallTime();

  if (this->prevMsgTime != common::Time(0, 0))
    printf("Hz: %6.2f\n", 1.0 / (curTime - this->prevMsgTime).Double());

  this->prevMsgTime = curTime;
}

/////////////////////////////////////////////////
void TopicCommand::Hz(const std::string &_topic)
{
  transport::SubscriberPtr sub = this->node->Subscribe(_topic,
      &TopicCommand::HzCB, this);

  boost::mutex::scoped_lock lock(this->sigMutex);
  if (this->vm.count("duration"))
    this->sigCondition.timed_wait(lock,
        boost::posix_time::seconds(this->vm["duration"].as<uint64_t>()));
  else
    this->sigCondition.wait(lock);
}

/////////////////////////////////////////////////
void TopicCommand::BwCB(const std::string &_data)
{
  common::Time curTime = common::Time::GetWallTime();

  this->bwBytes.push_back(_data.size());
  this->bwTime.push_back(common::Time::GetWallTime());

  // One second time window
  if (curTime - this->prevMsgTime > common::Time(1, 0))
  {
    // Make sure we have received at least 10 bytes of data.
    if (this->bwBytes.size() >= 10)
    {
      std::sort(this->bwBytes.begin(), this->bwBytes.end());

      float sumSize = 0;
      unsigned int count = this->bwBytes.size();
      common::Time dt = this->bwTime[count - 1] - this->bwTime[0];

      for (unsigned int i = 0; i < count; ++i)
      {
        sumSize += this->bwBytes[i];
      }

      float meanBytes = sumSize / count;
      float totalBps = sumSize / dt.Double();

      // Create the output streams
      std::ostringstream bandwidth, mean, min, max;
      bandwidth << std::fixed << std::setprecision(2);
      mean << std::fixed << std::setprecision(2);
      min << std::fixed << std::setprecision(2);
      max << std::fixed << std::setprecision(2);

      // Format the bandwidth output
      if (totalBps < 1000)
        bandwidth << totalBps << " B/s";
      else if (totalBps < 1000000)
        bandwidth << totalBps / 1024.0f << " KB/s";
      else
        bandwidth << totalBps/1.049e6 << " MB/s";

      // Format message size  output
      if (meanBytes < 1000)
      {
        mean << meanBytes << " B";
        min << this->bwBytes[0] << " B";
        max << this->bwBytes[count-1] << " B";
      }
      else if (meanBytes < 1000000)
      {
        mean << meanBytes / 1024.0f << " KB";
        min << this->bwBytes[0] / 1024.0f << " KB";
        max << this->bwBytes[count-1] / 1024.0f << " KB";
      }
      else
      {
        mean << meanBytes / 1.049e6 << " MB";
        min << this->bwBytes[0] / 1.049e6 << " MB";
        max << this->bwBytes[count-1] / 1.049e6 << " MB";
      }

      std::cout << "Total[" << bandwidth.str() << "] "
        << "Mean[" << mean.str() << "] "
        << "Min[" << min.str() << "] "
        << "Max[" << max.str() << "] "
        << "Messages[" << count << "]\n";

      this->bwBytes.clear();
      this->bwTime.clear();
    }

    this->prevMsgTime = curTime;
  }
}

/////////////////////////////////////////////////
void TopicCommand::Bw(const std::string &_topic)
{
  this->prevMsgTime = common::Time::GetWallTime();
  transport::SubscriberPtr sub = node->Subscribe(_topic,
      &TopicCommand::BwCB, this);

  boost::mutex::scoped_lock lock(this->sigMutex);
  if (this->vm.count("duration"))
    this->sigCondition.timed_wait(lock,
        boost::posix_time::seconds(this->vm["duration"].as<uint64_t>()));
  else
    this->sigCondition.wait(lock);
}

/////////////////////////////////////////////////
void TopicCommand::View(const std::string &_topic)
{
  if (!gazebo::client::setup())
  {
    printf("load error\n");
    return;
  }

  QApplication *app = new QApplication(this->argc, this->argv);

  QFile file(":/style.qss");
  file.open(QFile::ReadOnly);
  QString styleSheet = QLatin1String(file.readAll());

  app->setStyleSheet(styleSheet);

  std::string topic;
  std::string msgType;

  if (_topic.empty())
  {
    gui::TopicSelector *selector = new gui::TopicSelector();
    selector->exec();

    topic = selector->GetTopic();
    msgType = selector->GetMsgType();
    delete selector;
  }
  else
  {
    topic = _topic;
    msgType = transport::getTopicMsgType(topic);
  }

  if (!topic.empty() && !msgType.empty())
  {
    gui::ViewFactory::RegisterAll();
    gui::TopicView *view = gui::ViewFactory::NewView(msgType, topic);
    if (view)
      view->show();
    else
      gzerr << "Unable to create viewer for message type[" << msgType << "]\n";
  }

  app->exec();

  delete app;
  app = NULL;

  gazebo::client::shutdown();
}

/////////////////////////////////////////////////
bool TopicCommand::Publish(const std::string &_topic)
{
  std::string msgData;
  if (this->vm.count("msg"))
  {
    msgData = this->vm["msg"].as<std::string>();
  }
  else if (this->vm.count("file"))
  {
    std::string filename = this->vm["file"].as<std::string>();
    std::ifstream ifs(filename.c_str());
    if (!ifs)
    {
      std::cerr << "Error: Unable to open file[" << filename << "]\n";
      return false;
    }

    msgData = std::string((std::istreambuf_iterator<char>(ifs)),
      std::istreambuf_iterator<char>());
  }
  else
  {
    std::cerr << "Error: Missing message to publish on topic.\n";
    return false;
  }

  std::string topicName = this->node->DecodeTopicName(_topic);

  // Get the message type on the topic
  std::string msgTypeName;
  transport::ConnectionPtr connection = transport::connectToMaster();
  if (connection)
  {
    msgs::Request *request;
    request = msgs::CreateRequest("get_topics");
    connection->EnqueueMsg(msgs::Package("request", *request), true);
    std::string topicData;
    connection->Read(topicData);

    msgs::Packet packet;
    packet.ParseFromString(topicData);
    msgs::GzString_V topics;
    topics.ParseFromString(packet.serialized_data());

    for (int i = 0; i < topics.data_size(); ++i)
    {
      if (topics.data(i) == topicName)
      {
        request = msgs::CreateRequest("topic_info", topics.data(i));
        connection->EnqueueMsg(msgs::Package("request", *request), true);

        int j = 0;
        do
        {
          std::string data;
          connection->Read(data);
          packet.ParseFromString(data);
        }
        while (packet.type() != "topic_info_response" && ++j < 10);

        msgs::TopicInfo topicInfo;
        if (j <10)
        {
          topicInfo.ParseFromString(packet.serialized_data());
          msgTypeName = topicInfo.msg_type();
        }
        else
        {
          std::cerr << "Unable to get info for topic["
                    << topics.data(i) << "]\n";
        }

        break;
      }
    }

    if (msgTypeName.empty())
    {
      std::cerr << "Unable to get message type for topic[" << _topic << "]\n";
      return false;
    }
  }

  // Create message
  boost::shared_ptr<google::protobuf::Message> msg =
    msgs::MsgFactory::NewMsg(msgTypeName);
  if (!msg)
  {
    std::cerr << "Unable to create message of type[" << msgTypeName << "]\n";
    transport::fini();
    return false;
  }

  // Parse string to the message object
  google::protobuf::TextFormat::ParseFromString(
     EraseTrailingWhitespaces(msgData), msg.get());

  // Publish message on topic
  this->node->Publish(topicName, *msg.get());

  return true;
}

/////////////////////////////////////////////////
bool TopicCommand::Request(const std::string &_space,
                           const std::string &_requestType)
{
  std::string requestData;
  if (this->vm.count("msg"))
  {
    requestData = this->vm["msg"].as<std::string>();
  }
  else if (this->vm.count("file"))
  {
    std::string filename = this->vm["file"].as<std::string>();
    std::ifstream ifs(filename.c_str());
    if (!ifs)
    {
      gzerr << "Error: Unable to open file[" << filename << "]\n";
      return false;
    }

    requestData = std::string((std::istreambuf_iterator<char>(ifs)),
      std::istreambuf_iterator<char>());
  }

  boost::shared_ptr<msgs::Response> response = gazebo::transport::request(
      _space, _requestType, EraseTrailingWhitespaces(requestData),
      gazebo::common::Time(10, 0));

  if (response)
  {
    if (response->type().empty())
    {
      // Empty response, nothing to parse
      return true;
    }

    const google::protobuf::Descriptor *descriptor =
      google::protobuf::DescriptorPool::generated_pool()->FindMessageTypeByName(
          response->type());

    if (descriptor)
    {
      const google::protobuf::Message *prototype =
        google::protobuf::MessageFactory::generated_factory()->GetPrototype(
            descriptor);
      if (prototype)
      {
        std::unique_ptr<google::protobuf::Message> payload(prototype->New());
        payload->ParseFromString(response->serialized_data());
        std::cout << payload->DebugString() << std::endl;
        return true;
      }
      else
      {
        std::cerr << "Unable to get or construct the default Message of type ["
          << response->type() << "]\n";
      }
    }
    else
    {
      std::cerr << "Unable to find top-level message of type ["
        << response->type() << "]\n";
    }

    return false;
  }

  std::cerr << "No response received\n";
  return false;
}<|MERGE_RESOLUTION|>--- conflicted
+++ resolved
@@ -14,18 +14,8 @@
  * limitations under the License.
  *
 */
-<<<<<<< HEAD
-
-#ifdef _WIN32
-  // Ensure that Winsock2.h is included before Windows.h, which can get
-  // pulled in by anybody (e.g., Boost).
-  #include <Winsock2.h>
-#endif
-
 #include <google/protobuf/text_format.h>
 
-=======
->>>>>>> 508747a3
 #include <gazebo/gui/qt.h>
 #include <gazebo/gui/TopicSelector.hh>
 #include <gazebo/gui/viewers/TopicView.hh>
