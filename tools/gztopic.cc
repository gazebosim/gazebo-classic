/*
 * Copyright 2012 Open Source Robotics Foundation
 *
 * Licensed under the Apache License, Version 2.0 (the "License");
 * you may not use this file except in compliance with the License.
 * You may obtain a copy of the License at
 *
 *     http://www.apache.org/licenses/LICENSE-2.0
 *
 * Unless required by applicable law or agreed to in writing, software
 * distributed under the License is distributed on an "AS IS" BASIS,
 * WITHOUT WARRANTIES OR CONDITIONS OF ANY KIND, either express or implied.
 * See the License for the specific language governing permissions and
 * limitations under the License.
 *
*/

#include <google/protobuf/message.h>

#include <gazebo/gui/qt.h>
#include <gazebo/gui/TopicSelector.hh>
#include <gazebo/gui/viewers/TopicView.hh>
#include <gazebo/gui/viewers/ViewFactory.hh>
#include <gazebo/gazebo.hh>

#include <gazebo/common/Time.hh>
#include <gazebo/transport/TransportIface.hh>
#include <gazebo/transport/TransportTypes.hh>
#include <gazebo/transport/Node.hh>

#include <gazebo/gazebo_config.h>

#include <boost/algorithm/string.hpp>
#include <boost/lexical_cast.hpp>
#include <boost/thread/mutex.hpp>

using namespace gazebo;

// transport::ConnectionPtr connection(new transport::Connection());
std::vector<std::string> params;

common::Time hz_prev_time;
common::Time bw_prev_time;

std::vector<int> bwBytes;
std::vector<common::Time> bwTime;

boost::mutex mutex;

boost::shared_ptr<google::protobuf::Message> g_echoMsg;
bool g_useShortDebugString = false;

/////////////////////////////////////////////////
void help()
{
<<<<<<< HEAD
  std::cerr << "This tool lists information about published topics on a "
            << "Gazebo master.\n"
            << "    list          : List all topics\n"
            << "    info <topic>  : Get information about a topic\n"
            << "    echo <topic>  : Output formatted topic data to screen \n"
            << "    echo2 <topic> : Output unformatted topic data to screen \n"
            << "    view <topic>  : View topic data using a QT widget\n"
            << "    hz <topic>    : Get publish frequency\n"
            << "    bw <topic>    : Get topic bandwidth\n"
            << "    help          : This help text\n";
=======
  std::cerr << "gztopic -- Tool to interact with gztopics on a "
    "Gazebo master\n\n";

  std::cerr << "`gztopic` <command>\n\n";

  std::cerr << "List information about published topics on a "
    "Gazebo master.\n\n";

  std::cerr << "Commands:\n"
            << "    list          List all topics.\n"
            << "    info <topic>  Get information about a topic.\n"
            << "    echo <topic>  Output topic data to screen.\n"
            << "    view <topic>  View topic data using a QT widget.\n"
            << "    hz <topic>    Get publish frequency.\n"
            << "    bw <topic>    Get topic bandwidth.\n"
            << "    help          This help text.\n\n";

  std::cerr << "See also:\n"
    << "Examples and more information can be found at:"
    << "http://gazebosim.org/wiki/Tools#Topic_Info\n";
>>>>>>> 2ea99f38
}

/////////////////////////////////////////////////
bool parse(int argc, char **argv)
{
  if (argc == 1 || std::string(argv[1]) == "help" ||
      std::string(argv[1]) == "-h")
  {
    help();
    return false;
  }

  // Get parameters from command line
  for (int i = 1; i < argc; i++)
  {
    std::string p = argv[i];
    boost::trim(p);
    params.push_back(p);
  }

  // Get parameters from stdin
  if (!isatty(fileno(stdin)))
  {
    char str[1024];
    while (!feof(stdin))
    {
      if (fgets(str, 1024, stdin)== NULL)
        break;

      if (feof(stdin))
        break;
      std::string p = str;
      boost::trim(p);
      params.push_back(p);
    }
  }

  return true;
}

/////////////////////////////////////////////////
transport::ConnectionPtr connect_to_master()
{
  std::string data, namespacesData, publishersData;
  msgs::Packet packet;

  std::string host;
  unsigned int port;
  transport::get_master_uri(host, port);

  // Connect to the master
  transport::ConnectionPtr connection(new transport::Connection());

  if (connection->Connect(host, port))
  {
    try
    {
      // Read the verification message
      connection->Read(data);
      connection->Read(namespacesData);
      connection->Read(publishersData);
    }
    catch(...)
    {
      gzerr << "Unable to read from master\n";
      return transport::ConnectionPtr();
    }

    packet.ParseFromString(data);
    if (packet.type() == "init")
    {
      msgs::GzString msg;
      msg.ParseFromString(packet.serialized_data());
      if (msg.data() != std::string("gazebo ") + GAZEBO_VERSION_FULL)
        std::cerr << "Conflicting gazebo versions\n";
    }
  }

  return connection;
}

/////////////////////////////////////////////////
void list()
{
  std::string data;
  msgs::Packet packet;
  msgs::Request request;
  msgs::Publishers pubs;

  transport::ConnectionPtr connection = connect_to_master();

  if (connection)
  {
    request.set_id(0);
    request.set_request("get_publishers");
    connection->EnqueueMsg(msgs::Package("request", request), true);

    try
    {
      connection->Read(data);
    }
    catch(...)
    {
      gzerr << "An active gzserver is probably not present.\n";
      connection.reset();
      return;
    }

    packet.ParseFromString(data);
    pubs.ParseFromString(packet.serialized_data());

    // This list is used to filter topic output.
    std::list<std::string> listed;

    for (int i = 0; i < pubs.publisher_size(); i++)
    {
      const msgs::Publish &p = pubs.publisher(i);
      if (std::find(listed.begin(), listed.end(), p.topic()) == listed.end())
      {
        std::cout << p.topic() << std::endl;

        // Record the topics that have been listed to prevent duplicates.
        listed.push_back(p.topic());
      }
    }
  }

  connection.reset();
}

/////////////////////////////////////////////////
void echoCB(const std::string &_data)
{
  g_echoMsg->ParseFromString(_data);
  if (g_useShortDebugString)
    std::cout << g_echoMsg->ShortDebugString() << "\n";
  else
    std::cout << g_echoMsg->DebugString() << "\n";
}

/////////////////////////////////////////////////
void bwCB(const std::string &_data)
{
  boost::mutex::scoped_lock lock(mutex);

  bwBytes.push_back(_data.size());
  bwTime.push_back(common::Time::GetWallTime());
}

/////////////////////////////////////////////////
void hzCB(const std::string &/*_data*/)
{
  common::Time cur_time = common::Time::GetWallTime();

  if (hz_prev_time != common::Time(0, 0))
    printf("Hz: %6.2f\n", 1.0 / (cur_time - hz_prev_time).Double());

  hz_prev_time = cur_time;
}

/////////////////////////////////////////////////
msgs::TopicInfo get_topic_info(const std::string &_topic)
{
  msgs::TopicInfo topic_info;
  std::string data;
  msgs::Request *request = msgs::CreateRequest("topic_info", _topic);
  msgs::Packet packet;

  transport::ConnectionPtr connection = connect_to_master();

  connection->EnqueueMsg(msgs::Package("request", *request), true);

  int i = 0;
  do
  {
    connection->Read(data);
    packet.ParseFromString(data);
  } while (packet.type() != "topic_info_response" && ++i < 10);

  if (i <10)
    topic_info.ParseFromString(packet.serialized_data());
  else
    std::cerr << "Unable to get topic info.\n";

  delete request;
  return topic_info;
}

/////////////////////////////////////////////////
void print_topic_info(const std::string &_topic)
{
  msgs::TopicInfo info = get_topic_info(_topic);
  std::cout << "Type: " << info.msg_type() << "\n\n";

  std::cout << "Publishers:\n";
  for (int i = 0; i < info.publisher_size(); i++)
  {
    std::cout << "\t" << info.publisher(i).host() << ":"
              << info.publisher(i).port() << "\n";
  }

  std::cout << "\nSubscribers:\n";
  for (int i = 0; i < info.subscriber_size(); i++)
  {
    std::cout << "\t" << info.subscriber(i).host() << ":"
              << info.subscriber(i).port() << "\n";
  }
  std::cout << "\n";
}

/////////////////////////////////////////////////
void echo()
{
  if (params[1].empty())
  {
    std::cerr << "Error: No topic specified.\n";
    return;
  }

  std::string topic = params[1];

  if (!transport::init())
    return;

  transport::NodePtr node(new transport::Node());
  node->Init();

  // Get the message type on the topic.
  std::string msgTypeName = gazebo::transport::getTopicMsgType(
      node->DecodeTopicName(topic));

  if (msgTypeName.empty())
  {
    gzerr << "Unable to get message type for topic[" << topic << "]\n";
    transport::fini();
    return;
  }

  g_echoMsg = msgs::MsgFactory::NewMsg(msgTypeName);

  if (!g_echoMsg)
  {
    gzerr << "Unable to create message of type[" << msgTypeName << "]\n";
    transport::fini();
    return;
  }

  transport::SubscriberPtr sub = node->Subscribe(topic, echoCB);

  // Run the transport loop: starts a new thread
  transport::run();

  while (true)
    common::Time::MSleep(10);

  transport::fini();
}

/////////////////////////////////////////////////
void bw()
{
  if (params[1].empty())
  {
    std::cerr << "Error: No topic specified.\n";
    return;
  }

  if (!transport::init())
    return;

  transport::NodePtr node(new transport::Node());
  node->Init();

  std::string topic = params[1];

  transport::SubscriberPtr sub = node->Subscribe(topic, bwCB);

  // Run the transport loop: starts a new thread
  transport::run();

  while (true)
  {
    common::Time::MSleep(100);
    {
      boost::mutex::scoped_lock lock(mutex);
      if (bwBytes.size() >= 10)
      {
        std::sort(bwBytes.begin(), bwBytes.end());

        float sumSize = 0;
        unsigned int count = bwBytes.size();
        common::Time dt = bwTime[count - 1] - bwTime[0];

        for (unsigned int i = 0; i < count; ++i)
        {
          sumSize += bwBytes[i];
        }

        float meanBytes = sumSize / count;
        float totalBps = sumSize / dt.Double();

        // Create the output streams
        std::ostringstream bandwidth, mean, min, max;
        bandwidth << std::fixed << std::setprecision(2);
        mean << std::fixed << std::setprecision(2);
        min << std::fixed << std::setprecision(2);
        max << std::fixed << std::setprecision(2);

        // Format the bandwidth output
        if (totalBps < 1000)
          bandwidth << totalBps << " B/s";
        else if (totalBps < 1000000)
          bandwidth << totalBps / 1024.0f << " KB/s";
        else
          bandwidth << totalBps/1.049e6 << " MB/s";

        // Format message size  output
        if (meanBytes < 1000)
        {
          mean << meanBytes << " B";
          min << bwBytes[0] << " B";
          max << bwBytes[count-1] << " B";
        }
        else if (meanBytes < 1000000)
        {
          mean << meanBytes / 1024.0f << " KB";
          min << bwBytes[0] / 1024.0f << " KB";
          max << bwBytes[count-1] / 1024.0f << " KB";
        }
        else
        {
          mean << meanBytes / 1.049e6 << " MB";
          min << bwBytes[0] / 1.049e6 << " MB";
          max << bwBytes[count-1] / 1.049e6 << " MB";
        }

        std::cout << "Total[" << bandwidth.str() << "] "
                  << "Mean[" << mean.str() << "] "
                  << "Min[" << min.str() << "] "
                  << "Max[" << max.str() << "] "
                  << "Messages[" << count << "]\n";

        bwBytes.clear();
        bwTime.clear();
      }
    }
  }

  transport::fini();
}

/////////////////////////////////////////////////
void hz()
{
  if (params[1].empty())
  {
    std::cerr << "Error: No topic specified.\n";
    return;
  }

  if (!transport::init())
    return;

  transport::NodePtr node(new transport::Node());
  node->Init();

  std::string topic = params[1];

  transport::SubscriberPtr sub = node->Subscribe(topic, hzCB);

  // Run the transport loop: starts a new thread
  transport::run();

  while (true)
    common::Time::MSleep(10);

  transport::fini();
}

/////////////////////////////////////////////////
void view(int _argc, char **_argv)
{
  if (!gazebo::load())
  {
    printf("load error\n");
    return;
  }

  gazebo::run();

  QApplication *app = new QApplication(_argc, _argv);

  QFile file(":/style.qss");
  file.open(QFile::ReadOnly);
  QString styleSheet = QLatin1String(file.readAll());

  app->setStyleSheet(styleSheet);

  std::string topic;
  std::string msgType;

  if (params.size() == 1 || params[1].empty())
  {
    gui::TopicSelector *selector = new gui::TopicSelector();
    selector->exec();

    topic = selector->GetTopic();
    msgType = selector->GetMsgType();
    delete selector;
  }
  else
  {
    topic = params[1];
    msgType = transport::getTopicMsgType(topic);
  }

  if (!topic.empty() && !msgType.empty())
  {
    gui::ViewFactory::RegisterAll();
    gui::TopicView *view = gui::ViewFactory::NewView(msgType, topic);
    if (view)
      view->show();
    else
      gzerr << "Unable to create viewer for message type[" << msgType << "]\n";
  }

  if (!gazebo::init())
  {
    gzerr << "Unable to initialize Gazebo\n";
    return;
  }

  app->exec();

  gazebo::fini();
}

/////////////////////////////////////////////////
int main(int argc, char **argv)
{
  if (!parse(argc, argv))
    return 0;

  if (params[0] == "list")
    list();
  else if (params[0] == "info")
    print_topic_info(params[1]);
  else if (params[0] == "echo")
    echo();
  else if (params[0] == "echo2")
  {
    g_useShortDebugString = true;
    echo();
  }
  else if (params[0] == "hz")
    hz();
  else if (params[0] == "bw")
    bw();
  else if (params[0] == "view")
    view(argc, argv);
}<|MERGE_RESOLUTION|>--- conflicted
+++ resolved
@@ -53,18 +53,6 @@
 /////////////////////////////////////////////////
 void help()
 {
-<<<<<<< HEAD
-  std::cerr << "This tool lists information about published topics on a "
-            << "Gazebo master.\n"
-            << "    list          : List all topics\n"
-            << "    info <topic>  : Get information about a topic\n"
-            << "    echo <topic>  : Output formatted topic data to screen \n"
-            << "    echo2 <topic> : Output unformatted topic data to screen \n"
-            << "    view <topic>  : View topic data using a QT widget\n"
-            << "    hz <topic>    : Get publish frequency\n"
-            << "    bw <topic>    : Get topic bandwidth\n"
-            << "    help          : This help text\n";
-=======
   std::cerr << "gztopic -- Tool to interact with gztopics on a "
     "Gazebo master\n\n";
 
@@ -77,6 +65,7 @@
             << "    list          List all topics.\n"
             << "    info <topic>  Get information about a topic.\n"
             << "    echo <topic>  Output topic data to screen.\n"
+            << "    echo2 <topic> : Output unformatted topic data to screen \n"
             << "    view <topic>  View topic data using a QT widget.\n"
             << "    hz <topic>    Get publish frequency.\n"
             << "    bw <topic>    Get topic bandwidth.\n"
@@ -85,7 +74,6 @@
   std::cerr << "See also:\n"
     << "Examples and more information can be found at:"
     << "http://gazebosim.org/wiki/Tools#Topic_Info\n";
->>>>>>> 2ea99f38
 }
 
 /////////////////////////////////////////////////
