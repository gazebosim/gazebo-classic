#!/bin/sh

# Jenkins will pass -xml, in which case we want to generate XML output
xmlout=0
if test "$1" = "-xmldir" -a -n "$2"; then
  xmlout=1
  xmldir=$2
  mkdir -p $xmldir
  rm -rf $xmldir/*.xml
  # Assuming that Jenkins called, the `build` directory is sibling to src dir
  builddir=../build
else
  # This is a heuristic guess; not everyone puts the `build` dir in the src dir
  builddir=./build
fi

# Identify cppcheck version
CPPCHECK_VERSION=`cppcheck --version | sed -e 's@Cppcheck @@'`
CPPCHECK_LT_157=`echo "$CPPCHECK_VERSION 1.57" | \
                 awk '{if ($1 < $2) print 1; else print 0}'`

QUICK_CHECK=0
if test "$1" = "--quick"
then
  QUICK_CHECK=1
  QUICK_SOURCE=$2
  hg_root=`hg root`
  if [ "$?" -ne "0" ] ; then
    echo This is not an hg repository
    exit
  fi
  cd $hg_root
  hg log -r $QUICK_SOURCE > /dev/null
  if [ "$?" -ne "0" ] ; then
    echo $QUICK_SOURCE is not a valid changeset hash
    exit
  fi
  CHECK_FILES=""
  while read line; do
    for f in $line; do
      CHECK_FILES="$CHECK_FILES `echo $f | grep '\.[ch][ch]*$' | grep -v '^deps'`"
    done
  done
  CPPCHECK_FILES="$CHECK_FILES"
  CPPLINT_FILES="$CHECK_FILES"
  QUICK_TMP=`mktemp -t asdfXXXXXXXXXX`
else
  CHECK_DIRS="./plugins ./gazebo ./tools ./examples ./test/integration"\
" ./test/regression ./interfaces ./test/performance"\
" ./test/examples ./test/plugins"\
" ./test/cmake ./test/pkgconfig ./test/ServerFixture.*"
  if [ $CPPCHECK_LT_157 -eq 1 ]; then
    # cppcheck is older than 1.57, so don't check header files (issue #907)
    CPPCHECK_FILES=`find $CHECK_DIRS -name "*.cc"`
  else
    CPPCHECK_FILES=`find $CHECK_DIRS -name "*.cc" -o -name "*.hh"`
  fi
  CPPLINT_FILES=`\
    find $CHECK_DIRS -name "*.cc" -o -name "*.hh" -o -name "*.c" -o -name "*.h"`
fi

SUPPRESS=/tmp/gazebo_cpp_check.suppress
echo "*:gazebo/common/STLLoader.cc:94" > $SUPPRESS
echo "*:gazebo/common/STLLoader.cc:105" >> $SUPPRESS
echo "*:gazebo/common/STLLoader.cc:126" >> $SUPPRESS
echo "*:gazebo/common/STLLoader.cc:149" >> $SUPPRESS
echo "*:examples/plugins/custom_messages/custom_messages.cc:22" >> $SUPPRESS
# Not defined FREEIMAGE_COLORORDER
echo "*:gazebo/common/Image.cc:1" >> $SUPPRESS

<<<<<<< HEAD
#cppcheck
CPPCHECK_BASE="cppcheck -q --suppressions-list=$SUPPRESS"
=======
# The follow suppression is useful when checking for missing includes.
# It's disable for now because checking for missing includes is very
# time consuming. See CPPCHECK_CMD3.
# Only precise (12.04) and raring (13.04) need this. Fixed from Saucy on.
if [ -n "$(which lsb_release)" ]; then
   case `lsb_release -s -d | sed 's:Ubuntu ::' | cut -c1-5` in
       "12.04" | "13.04" )
         echo "missingIncludeSystem" >> $SUPPRESS
       ;;
   esac
fi

#cppcheck.
# MAKE_JOBS is used in jenkins. If not set or run manually, default to 1
[ -z $MAKE_JOBS ] && MAKE_JOBS=1
CPPCHECK_BASE="cppcheck -j$MAKE_JOBS -DGAZEBO_VISIBLE=1 -q --suppressions-list=$SUPPRESS"
>>>>>>> 79827dee
if [ $CPPCHECK_LT_157 -eq 0 ]; then
  # use --language argument if 1.57 or greater (issue #907)
  CPPCHECK_BASE="$CPPCHECK_BASE --language=c++"
fi
CPPCHECK_INCLUDES="-I gazebo/rendering/skyx/include -I . -I $builddir"\
" -I $builddir/gazebo/msgs -I deps -I deps/opende/include -I test"
CPPCHECK_RULES="--rule-file=./tools/cppcheck_rules/issue_581.rule"\
" --rule-file=./tools/cppcheck_rules/issue_906.rule"
CPPCHECK_CMD1A="-j 4 --enable=style,performance,portability,information"
CPPCHECK_CMD1B="$CPPCHECK_RULES $CPPCHECK_FILES"
CPPCHECK_CMD1="$CPPCHECK_CMD1A $CPPCHECK_CMD1B"
# This command used to be part of the script but was removed since our API
# provides many functions that Gazebo does not use internally
CPPCHECK_CMD2="--enable=unusedFunction $CPPCHECK_FILES"

# Checking for missing includes is very time consuming. This is disabled
# for now
# CPPCHECK_CMD3="-j 4 --enable=missingInclude $CPPCHECK_FILES"\
# " $CPPCHECK_INCLUDES"
CPPCHECK_CMD3=""

if [ $xmlout -eq 1 ]; then
  # Performance, style, portability, and information
  ($CPPCHECK_BASE --xml $CPPCHECK_CMD1) 2> $xmldir/cppcheck.xml

  # Check the configuration
  ($CPPCHECK_BASE --xml $CPPCHECK_CMD3) 2> $xmldir/cppcheck-configuration.xml
elif [ $QUICK_CHECK -eq 1 ]; then
  for f in $CHECK_FILES; do
    prefix=`basename $f | sed -e 's@\..*$@@'`
    ext=`echo $f | sed -e 's@^.*\.@@'`
    tmp2="$QUICK_TMP"."$ext"
    tmp2base=`basename "$QUICK_TMP"`
    hg cat -r $QUICK_SOURCE $hg_root/$f > $tmp2

    # Fix suppressions for tmp files
    sed -i -e "s@$f@$tmp2@" $SUPPRESS

    # Skip cppcheck for header files if cppcheck is old
    DO_CPPCHECK=0
    if [ $ext = 'cc' ]; then
      DO_CPPCHECK=1
    elif [ $CPPCHECK_LT_157 -eq 0 ]; then
      DO_CPPCHECK=1
    fi 

    if [ $DO_CPPCHECK -eq 1 ]; then
      $CPPCHECK_BASE $CPPCHECK_CMD1A $CPPCHECK_RULES $tmp2 2>&1 \
        | sed -e "s@$tmp2@$f@g" \
        | grep -v 'use --check-config for details' \
        | grep -v 'Include file: .*not found'
    fi

    # Undo changes to suppression file
    sed -i -e "s@$tmp2@$f@" $SUPPRESS

    python $hg_root/tools/cpplint.py $tmp2 2>&1 \
      | sed -e "s@$tmp2@$f@g" -e "s@$tmp2base@$prefix@g" \
      | grep -v 'Total errors found: 0'

    rm $tmp2
  done
  rm $QUICK_TMP
else
  # Performance, style, portability, and information
  $CPPCHECK_BASE $CPPCHECK_CMD1 2>&1

  # Check the configuration
  $CPPCHECK_BASE $CPPCHECK_CMD3 2>&1
fi

# cpplint
if [ $xmlout -eq 1 ]; then
  (echo $CPPLINT_FILES | xargs python tools/cpplint.py 2>&1) \
    | python tools/cpplint_to_cppcheckxml.py 2> $xmldir/cpplint.xml
elif [ $QUICK_CHECK -eq 0 ]; then
  echo $CPPLINT_FILES | xargs python tools/cpplint.py 2>&1
fi

# msg_check.py
if [ $xmlout -eq 1 ]; then
  ./tools/msg_check.py xml 2> $xmldir/msg_check.xml
else
  ./tools/msg_check.py 2>&1
fi<|MERGE_RESOLUTION|>--- conflicted
+++ resolved
@@ -68,10 +68,6 @@
 # Not defined FREEIMAGE_COLORORDER
 echo "*:gazebo/common/Image.cc:1" >> $SUPPRESS
 
-<<<<<<< HEAD
-#cppcheck
-CPPCHECK_BASE="cppcheck -q --suppressions-list=$SUPPRESS"
-=======
 # The follow suppression is useful when checking for missing includes.
 # It's disable for now because checking for missing includes is very
 # time consuming. See CPPCHECK_CMD3.
@@ -88,7 +84,6 @@
 # MAKE_JOBS is used in jenkins. If not set or run manually, default to 1
 [ -z $MAKE_JOBS ] && MAKE_JOBS=1
 CPPCHECK_BASE="cppcheck -j$MAKE_JOBS -DGAZEBO_VISIBLE=1 -q --suppressions-list=$SUPPRESS"
->>>>>>> 79827dee
 if [ $CPPCHECK_LT_157 -eq 0 ]; then
   # use --language argument if 1.57 or greater (issue #907)
   CPPCHECK_BASE="$CPPCHECK_BASE --language=c++"
