/*
 * Copyright (C) 2013-2015 Open Source Robotics Foundation
 *
 * Licensed under the Apache License, Version 2.0 (the "License");
 * you may not use this file except in compliance with the License.
 * You may obtain a copy of the License at
 *
 *     http://www.apache.org/licenses/LICENSE-2.0
 *
 * Unless required by applicable law or agreed to in writing, software
 * distributed under the License is distributed on an "AS IS" BASIS,
 * WITHOUT WARRANTIES OR CONDITIONS OF ANY KIND, either express or implied.
 * See the License for the specific language governing permissions and
 * limitations under the License.
 *
*/

#include <gtest/gtest.h>
#include <boost/lexical_cast.hpp>
#include <boost/algorithm/string.hpp>
#include <boost/thread/mutex.hpp>
#include <boost/filesystem.hpp>

#include <gazebo/common/CommonIface.hh>
#include <gazebo/msgs/msgs.hh>
#include <gazebo/transport/transport.hh>

#include <stdio.h>
#include <stdlib.h>
#include <string>

#include "test/util.hh"
#include "test_config.h"

class gzTest : public gazebo::testing::AutoLogFixture { };

std::string g_msgDebugOut;
boost::mutex g_mutex;
pid_t g_pid = -1;
boost::condition_variable g_msgCondition;

/////////////////////////////////////////////////
bool custom_exec(std::string _cmd)
{
  return system(_cmd.c_str()) >= 0;
}

/////////////////////////////////////////////////
std::string custom_exec_str(std::string _cmd)
{
  _cmd += " 2>&1";
  FILE *pipe = popen(_cmd.c_str(), "r");

  if (!pipe)
    return "ERROR";

  char buffer[128];
  std::string result = "";

  while (!feof(pipe))
  {
    if (fgets(buffer, 128, pipe) != NULL)
      result += buffer;
  }

  pclose(pipe);
  return result;
}

/////////////////////////////////////////////////
void waitForMsg(const std::string &_cmd)
{
  boost::mutex::scoped_lock lock(g_mutex);
  g_msgDebugOut.clear();

  bool good = false;
  int iters = 0;
  while (!good and iters < 20)
  {
    custom_exec(_cmd);

    good = g_msgCondition.timed_wait(lock,
        boost::posix_time::milliseconds(1000));
    ++iters;
  }

  EXPECT_LT(iters, 20);
  EXPECT_TRUE(!g_msgDebugOut.empty());
}

/////////////////////////////////////////////////
void init()
{
  g_pid = fork();

  if (!g_pid)
  {
    boost::filesystem::path worldFilePath = TEST_PATH;
    worldFilePath = worldFilePath / "worlds" / "simple_arm_test.world";
    if (execlp("gzserver", worldFilePath.string().c_str(),
        "--iters", "60000", NULL) < 0)
    {
      gzerr << "Failed to start the gazebo server.\n";
    }
    return;
  }

  EXPECT_TRUE(gazebo::transport::init());
}

/////////////////////////////////////////////////
void fini()
{
  gazebo::transport::fini();
  if (kill(g_pid, SIGINT) < 0)
    gzerr << "Failed to kill the gazebo server.\n";

  int status;
  int p1 = 0;
  for (unsigned int i = 0; i < 5 && p1 != g_pid; ++i)
    p1 = waitpid(g_pid, &status, WNOHANG);
  if (p1 != g_pid)
  {
    kill(g_pid, SIGKILL);
    waitpid(g_pid, &status, 0);
  }

  g_pid = -1;
}

/////////////////////////////////////////////////
void JointCmdCB(ConstJointCmdPtr &_msg)
{
  boost::mutex::scoped_lock lock(g_mutex);
  g_msgDebugOut = _msg->DebugString();
  g_msgCondition.notify_all();
}

/////////////////////////////////////////////////
void ModelModifyCB(ConstModelPtr &_msg)
{
  boost::mutex::scoped_lock lock(g_mutex);
  g_msgDebugOut = _msg->DebugString();
  g_msgCondition.notify_all();
}

/////////////////////////////////////////////////
void RequestCB(ConstRequestPtr &_msg)
{
  boost::mutex::scoped_lock lock(g_mutex);
  g_msgDebugOut = _msg->DebugString();
  g_msgCondition.notify_all();
}

/////////////////////////////////////////////////
void FactoryCB(ConstFactoryPtr &_msg)
{
  boost::mutex::scoped_lock lock(g_mutex);
  g_msgDebugOut = _msg->DebugString();
  g_msgCondition.notify_all();
}

/////////////////////////////////////////////////
void WorldControlCB(ConstWorldControlPtr &_msg)
{
  boost::mutex::scoped_lock lock(g_mutex);
  g_msgDebugOut = _msg->DebugString();
  g_msgCondition.notify_all();
}

/////////////////////////////////////////////////
void PhysicsCB(ConstPhysicsPtr &_msg)
{
  boost::mutex::scoped_lock lock(g_mutex);
  g_msgDebugOut = _msg->DebugString();
  g_msgCondition.notify_all();
}

/////////////////////////////////////////////////
void CameraCB(ConstCameraCmdPtr &_msg)
{
  boost::mutex::scoped_lock lock(g_mutex);
  g_msgDebugOut = _msg->DebugString();
  g_msgCondition.notify_all();
}

/////////////////////////////////////////////////
/// Check to make sure that 'gz' exists
TEST_F(gzTest, Alive)
{
  std::string rawOutput = custom_exec_str("gz");
  std::string helpOutput = custom_exec_str("gz help");

  EXPECT_FALSE(rawOutput.empty());
  EXPECT_FALSE(helpOutput.empty());
  EXPECT_EQ(rawOutput, helpOutput);
}

/////////////////////////////////////////////////
TEST_F(gzTest, Joint)
{
  init();

  std::string helpOutput = custom_exec_str("gz help joint");
  EXPECT_NE(helpOutput.find("gz joint"), std::string::npos);

  gazebo::transport::NodePtr node(new gazebo::transport::Node());
  node->Init();
  gazebo::transport::SubscriberPtr sub =
    node->Subscribe("~/simple_arm/joint_cmd", &JointCmdCB);

  // Run the transport loop: starts a new thread
  gazebo::transport::run();

  // Test joint force
  {
    waitForMsg("gz joint -w default -m simple_arm "
        "-j arm_shoulder_pan_joint -f 10");

    gazebo::msgs::JointCmd msg;
    msg.set_name("simple_arm::arm_shoulder_pan_joint");
    msg.set_force(10);

    EXPECT_EQ(g_msgDebugOut, msg.DebugString());
  }

  // Test joint position PID
  {
    waitForMsg("gz joint -w default -m simple_arm "
        "-j arm_shoulder_pan_joint --pos-t 1.5707 --pos-p 1.2 "
        "--pos-i 0.01 --pos-d 0.2");

    gazebo::msgs::JointCmd msg;
    msg.set_name("simple_arm::arm_shoulder_pan_joint");
    msg.mutable_position()->set_target(1.5707);
    msg.mutable_position()->set_p_gain(1.2);
    msg.mutable_position()->set_i_gain(0.01);
    msg.mutable_position()->set_d_gain(0.2);

    EXPECT_EQ(g_msgDebugOut, msg.DebugString());
  }

  // Test joint velocity PID
  {
    waitForMsg("gz joint -w default -m simple_arm "
        "-j arm_shoulder_pan_joint --vel-t 1.5707 --vel-p 1.2 "
        "--vel-i 0.01 --vel-d 0.2");

    gazebo::msgs::JointCmd msg;
    msg.set_name("simple_arm::arm_shoulder_pan_joint");
    msg.mutable_velocity()->set_target(1.5707);
    msg.mutable_velocity()->set_p_gain(1.2);
    msg.mutable_velocity()->set_i_gain(0.01);
    msg.mutable_velocity()->set_d_gain(0.2);

    EXPECT_EQ(g_msgDebugOut, msg.DebugString());
  }

  fini();
}

/////////////////////////////////////////////////
TEST_F(gzTest, Model)
{
  init();

  std::string helpOutput = custom_exec_str("gz help model");
  EXPECT_NE(helpOutput.find("gz model"), std::string::npos);

  gazebo::transport::NodePtr node(new gazebo::transport::Node());
  node->Init();
  gazebo::transport::SubscriberPtr subModify =
    node->Subscribe("~/model/modify", &ModelModifyCB);

  gazebo::transport::SubscriberPtr subRequest =
    node->Subscribe("~/request", &RequestCB);

  gazebo::transport::SubscriberPtr subFactory =
    node->Subscribe("~/factory", &FactoryCB);

  // Run the transport loop: starts a new thread
  gazebo::transport::run();

  // Test model move
  {
    waitForMsg("gz model -w default -m simple_arm "
        "-x 1.1 -y 2.3 -z 4.5 -R 0.1 -P 1.2 -Y 3.4");

    gazebo::msgs::Model msg;
    msg.set_name("simple_arm");
    gazebo::msgs::Set(msg.mutable_pose(),
        ignition::math::Pose3d(1.1, 2.3, 4.5, 0.1, 1.2, 3.4));
    EXPECT_EQ(g_msgDebugOut, msg.DebugString());
  }

  // Test model spawn from file
  {
    std::string filename = std::string(TEST_PATH) + "/models/box.sdf";

    waitForMsg("gz model -w default -m my_box -f " + filename);

    sdf::SDFPtr sdf(new sdf::SDF());
    EXPECT_TRUE(sdf::init(sdf));

    EXPECT_TRUE(sdf::readFile(filename, sdf));
    sdf::ElementPtr modelElem = sdf->Root()->GetElement("model");
    modelElem->GetAttribute("name")->SetFromString("my_box");

    gazebo::msgs::Factory msg;
    msg.set_sdf(sdf->ToString());
    gazebo::msgs::Set(msg.mutable_pose(),
        ignition::math::Pose3d(0, 0, 0, 0, 0, 0));

    EXPECT_EQ(g_msgDebugOut, msg.DebugString());
  }

  // Test model spawn from string
  {
    std::string filename = std::string(TEST_PATH) + "/models/box.sdf";

    std::string cmd = "cat ";
    cmd += filename + " | gz model -w default -m my_box -s";
    waitForMsg(cmd);

    sdf::SDFPtr sdf(new sdf::SDF());
    EXPECT_TRUE(sdf::init(sdf));

    EXPECT_TRUE(sdf::readFile(filename, sdf));
    sdf::ElementPtr modelElem = sdf->Root()->GetElement("model");
    modelElem->GetAttribute("name")->SetFromString("my_box");

    gazebo::msgs::Factory msg;
    msg.set_sdf(sdf->ToString());
    gazebo::msgs::Set(msg.mutable_pose(),
        ignition::math::Pose3d(0, 0, 0, 0, 0, 0));

    EXPECT_EQ(g_msgDebugOut, msg.DebugString());
  }

  // Test model info and pose
  {
    // Make sure the error message is output.
    std::string modelInfo = custom_exec_str("gz model -m does_not_exist -i");
    EXPECT_EQ(gazebo::common::get_sha1<std::string>(modelInfo),
        "7b5a9ab178ce5fa6ae74c80a33a99b84183ae600");

    // Get info for a model that exists.
    modelInfo = custom_exec_str("gz model -m my_box -i");

    // Check that a few values exist. We don't check the sha1 value
    // because a few values, such as pose, are dynamic.
    EXPECT_TRUE(modelInfo.find("name: \"my_box\"") != std::string::npos);
    EXPECT_TRUE(modelInfo.find("id: 9") != std::string::npos);
    EXPECT_TRUE(modelInfo.find("name: \"my_box::link::collision\"")
        != std::string::npos);

    // Get the pose of the model.
    modelInfo = custom_exec_str("gz model -m my_box -p");
    boost::algorithm::trim(modelInfo);

    // Split the string into parts p.
    std::vector<std::string> p;
    boost::split(p, modelInfo, boost::is_any_of(" "));

    // Make sure we have the right number of parts.
    // Don't ASSERT_EQ, because we need to run fini at end of test
    EXPECT_EQ(p.size(), 6u);

    // Make sure the pose is correct.
    if (p.size() == 6u)
    {
      EXPECT_NO_THROW(EXPECT_DOUBLE_EQ(boost::lexical_cast<double>(p[0]), 0.0));
      EXPECT_NO_THROW(EXPECT_DOUBLE_EQ(boost::lexical_cast<double>(p[1]), 0.0));
      EXPECT_NO_THROW(EXPECT_DOUBLE_EQ(boost::lexical_cast<double>(p[2]), 0.5));
      EXPECT_NO_THROW(EXPECT_DOUBLE_EQ(boost::lexical_cast<double>(p[3]), 0.0));
      EXPECT_NO_THROW(EXPECT_DOUBLE_EQ(boost::lexical_cast<double>(p[4]), 0.0));
      EXPECT_NO_THROW(EXPECT_DOUBLE_EQ(boost::lexical_cast<double>(p[5]), 0.0));
    }
  }

  // Test model delete
  {
    waitForMsg("gz model -w default -m simple_arm -d");

    EXPECT_NE(g_msgDebugOut.find("entity_delete"), std::string::npos);
    EXPECT_NE(g_msgDebugOut.find("simple_arm"), std::string::npos);
  }

  fini();
}

/////////////////////////////////////////////////
TEST_F(gzTest, World)
{
  init();

  std::string helpOutput = custom_exec_str("gz help world");
  EXPECT_NE(helpOutput.find("gz world"), std::string::npos);

  gazebo::transport::NodePtr node(new gazebo::transport::Node());
  node->Init();
  gazebo::transport::SubscriberPtr sub =
    node->Subscribe("~/world_control", &WorldControlCB);

  // Run the transport loop: starts a new thread
  gazebo::transport::run();

  // Test world pause
  {
    waitForMsg("gz world -w default -p 1");

    gazebo::msgs::WorldControl msg;
    msg.set_pause(true);
    EXPECT_EQ(g_msgDebugOut, msg.DebugString());
  }

  // Test world step
  {
    waitForMsg("gz world -w default -s");

    gazebo::msgs::WorldControl msg;
    msg.set_step(true);
    EXPECT_EQ(g_msgDebugOut, msg.DebugString());
  }

  // Test world multi-step
  {
    waitForMsg("gz world -w default -m 10");

    gazebo::msgs::WorldControl msg;
    msg.set_multi_step(10);
    EXPECT_EQ(g_msgDebugOut, msg.DebugString());
  }

  // Test world reset all
  {
    waitForMsg("gz world -w default -r");

    gazebo::msgs::WorldControl msg;
    msg.mutable_reset()->set_all(true);
    EXPECT_EQ(g_msgDebugOut, msg.DebugString());
  }

  // Test world reset time
  {
    waitForMsg("gz world -w default -t");

    gazebo::msgs::WorldControl msg;
    msg.mutable_reset()->set_time_only(true);
    EXPECT_EQ(g_msgDebugOut, msg.DebugString());
  }

  // Test world reset models
  {
    waitForMsg("gz world -w default -o");

    gazebo::msgs::WorldControl msg;
    msg.mutable_reset()->set_model_only(true);
    EXPECT_EQ(g_msgDebugOut, msg.DebugString());
  }

  fini();
}

/////////////////////////////////////////////////
TEST_F(gzTest, Physics)
{
  init();

  std::string helpOutput = custom_exec_str("gz help physics");
  EXPECT_NE(helpOutput.find("gz physics"), std::string::npos);

  gazebo::transport::NodePtr node(new gazebo::transport::Node());
  node->Init();
  gazebo::transport::SubscriberPtr sub =
    node->Subscribe("~/physics", &PhysicsCB);

  // Run the transport loop: starts a new thread
  gazebo::transport::run();

  // Test gravity
  {
    waitForMsg("gz physics -w default -g 1,2,3 ");

    gazebo::msgs::Physics msg;
    msg.mutable_gravity()->set_x(1);
    msg.mutable_gravity()->set_y(2);
    msg.mutable_gravity()->set_z(3);

    EXPECT_EQ(g_msgDebugOut, msg.DebugString());
  }

  // Test step size
  {
    waitForMsg("gz physics -w default -s 0.0123 ");

    gazebo::msgs::Physics msg;
    msg.set_max_step_size(0.0123);

    EXPECT_EQ(g_msgDebugOut, msg.DebugString());
  }

  // Test iters
  {
    waitForMsg("gz physics -w default -i 561 ");

    gazebo::msgs::Physics msg;
    msg.set_iters(561);

    EXPECT_EQ(g_msgDebugOut, msg.DebugString());
  }

  // Test update-rate
  {
    waitForMsg("gz physics -w default -u 1234 ");

    gazebo::msgs::Physics msg;
    msg.set_real_time_update_rate(1234);

    EXPECT_EQ(g_msgDebugOut, msg.DebugString());
  }

  fini();
}

/////////////////////////////////////////////////
TEST_F(gzTest, Camera)
{
  init();

  std::string helpOutput = custom_exec_str("gz help camera");
  EXPECT_NE(helpOutput.find("gz camera"), std::string::npos);

  gazebo::transport::NodePtr node(new gazebo::transport::Node());
  node->Init();
  gazebo::transport::SubscriberPtr sub =
    node->Subscribe("~/user/cmd", &CameraCB);

  // Run the transport loop: starts a new thread
  gazebo::transport::run();

  // Test follow
  {
    waitForMsg("gz camera -w default -c user -f box");

    gazebo::msgs::CameraCmd msg;
    msg.set_follow_model("box");

    EXPECT_EQ(g_msgDebugOut, msg.DebugString());
  }

  fini();
}

/////////////////////////////////////////////////
TEST_F(gzTest, Stats)
{
  init();

  std::string helpOutput = custom_exec_str("gz help stats");
  EXPECT_NE(helpOutput.find("gz stats"), std::string::npos);

  // Basic output
  std::string output = custom_exec_str("gz stats -d 1");
  EXPECT_NE(output.find("Factor["), std::string::npos);

  // Plot option
  output = custom_exec_str("gz stats -d 1 -p");
  EXPECT_NE(output.find("# real-time factor (percent),"), std::string::npos);

  fini();
}

/////////////////////////////////////////////////
TEST_F(gzTest, Topic)
{
  init();

  std::string helpOutput = custom_exec_str("gz help topic");
  EXPECT_NE(helpOutput.find("gz topic"), std::string::npos);

  // List
  std::string output = custom_exec_str("gz topic -l");
  EXPECT_NE(output.find("/gazebo/default/world_stats"), std::string::npos);

  // Info
  output = custom_exec_str("gz topic -i /gazebo/default/world_stats");
  EXPECT_NE(output.find("gazebo.msgs.WorldStatistics"), std::string::npos);

  // Echo
  output = custom_exec_str("gz topic -e /gazebo/default/world_stats -d 1");
  EXPECT_NE(output.find("real_time {"), std::string::npos);

  // Echo unformatted
  output = custom_exec_str("gz topic -e /gazebo/default/world_stats -u -d 1");
  EXPECT_NE(output.find("real_time {"), std::string::npos);

  // Hz
  output = custom_exec_str("gz topic -z /gazebo/default/world_stats -d 1");
  EXPECT_NE(output.find("Hz:"), std::string::npos);

  // Bw
  output = custom_exec_str("gz topic -b /gazebo/default/world_stats -d 10");
  EXPECT_NE(output.find("Total["), std::string::npos);

  fini();
}

/////////////////////////////////////////////////
TEST_F(gzTest, SDF)
{
  boost::filesystem::path path;

  init();
  std::string helpOutput = custom_exec_str("gz help sdf");
  EXPECT_NE(helpOutput.find("gz sdf"), std::string::npos);

  // Regenerate each sum using:
  // gz sdf -d -v <major.minor> | sha1sum'
  std::map<std::string, std::string> descSums;
<<<<<<< HEAD
  descSums["1.0"] = "5235eb8464a96505c2a31fe96327d704e45c9cc4";
  descSums["1.2"] = "27973b2542d7a0f7582a615b245d81797718c89a";
  descSums["1.3"] = "30ffce1c662c17185d23f30ef3af5c110d367e10";
  descSums["1.4"] = "eb1798699f1926e6e75083970528c598bfa6d7f7";
  // descSums["1.5"] = "0c056ee3d5fdfb87f4d109d5161cac69a0387839";
=======
  descSums["1.0"] = "a02fbc1275100569c99d860044563f669934c0fc";
  descSums["1.2"] = "f524458ace57d6aabbbc2303da208f65af37ef53";
  descSums["1.3"] = "74a3aa8d31f97328175f43d03410be55631fa0e1";
  descSums["1.4"] = "057f26137669d9d7eeb5a8c6f51e4f4077d9ddcf";
  descSums["1.5"] = "dddf642e1259439ce47b4664f853ac9f32432762";
>>>>>>> 8975ab1d

  // Test each descSum
  for (std::map<std::string, std::string>::iterator iter = descSums.begin();
       iter != descSums.end(); ++iter)
  {
    std::string cmd = std::string("gz sdf -d -v ") + iter->first;
    std::string output = custom_exec_str(cmd);
    std::string shasum = gazebo::common::get_sha1<std::string>(output);
    EXPECT_EQ(shasum, iter->second);
  }

  // Regenerate each sum using:
  // gz sdf -o -v <major.minor> | sha1sum'
  std::map<std::string, std::string> docSums;
  docSums["1.0"] = "4cf955ada785adf72503744604ffadcdf13ec0d2";
<<<<<<< HEAD
  docSums["1.2"] = "f84c1cf1b1ba04ab4859e96f6aea881134fb5a9b";
  docSums["1.3"] = "f3dd699687c8922710e4492aadedd1c038d678c1";
  docSums["1.4"] = "31082d3b9fda88b1ac25588323e31c305937a548";
  // docSums["1.5"] = "1345996b27eb06f8d18cc4584b37f8ca4a6e8e69";
=======
  docSums["1.2"] = "27f9d91080ce8aa18eac27c9d899fde2d4b78785";
  docSums["1.3"] = "ad80986d42eae97baf277118f52d7e8b951d8ea1";
  docSums["1.4"] = "153ddd6ba6797c37c7fcddb2be5362c9969d97a1";
  docSums["1.5"] = "4e99e3a1e3497a0262d5253cbff12be4758e3c16";
>>>>>>> 8975ab1d

  // Test each docSum
  for (std::map<std::string, std::string>::iterator iter = docSums.begin();
       iter != docSums.end(); ++iter)
  {
    std::string cmd = std::string("gz sdf -o -v ") + iter->first;
    std::string output = custom_exec_str(cmd);
    std::string shasum = gazebo::common::get_sha1<std::string>(output);
    EXPECT_EQ(shasum, iter->second);
  }


  path = TEST_PATH;
  path /= "worlds/box_plane_low_friction_test.world";

  {
    // Check empty.world
    std::string output =
      custom_exec_str(std::string("gz sdf -k ") + path.string());
    EXPECT_EQ(output, "Check complete\n");
  }

  {
    // Print empty.world
    // Regenerate using:
    // gz sdf -p test/worlds/empty_different_name.world
    // | sed ':a;N;$!ba;s/\n/\\n/g' | sed 's/"/\\"/g'
    std::string output =
      custom_exec_str(std::string("gz sdf -p ") + path.string());
    std::string shasum = gazebo::common::get_sha1<std::string>(output);
    EXPECT_EQ(shasum, "ea127f9858a5e07c40ef6d949ef6113236adddfa");
  }

  path = PROJECT_BINARY_PATH;
  path = path / "test" / "sdf_convert_test.world";
  std::ofstream file(path.string().c_str(), std::ios::out);
  file << "<?xml version='1.0' ?>"
    "<sdf version='1.3'>"
    "<world name='default'>"
    "<include><uri>model://camera</uri></include>"
    "</world>"
    "</sdf>";
  file.close();

  {
    // Convert 1.3 SDF
    std::string output =
      custom_exec_str(std::string("gz sdf -c ") + path.string());
    EXPECT_EQ(output, "Success\n");
  }

  fini();
}

/////////////////////////////////////////////////
/// Main
int main(int argc, char **argv)
{
  ::testing::InitGoogleTest(&argc, argv);
  return RUN_ALL_TESTS();
}<|MERGE_RESOLUTION|>--- conflicted
+++ resolved
@@ -618,19 +618,11 @@
   // Regenerate each sum using:
   // gz sdf -d -v <major.minor> | sha1sum'
   std::map<std::string, std::string> descSums;
-<<<<<<< HEAD
-  descSums["1.0"] = "5235eb8464a96505c2a31fe96327d704e45c9cc4";
-  descSums["1.2"] = "27973b2542d7a0f7582a615b245d81797718c89a";
-  descSums["1.3"] = "30ffce1c662c17185d23f30ef3af5c110d367e10";
-  descSums["1.4"] = "eb1798699f1926e6e75083970528c598bfa6d7f7";
-  // descSums["1.5"] = "0c056ee3d5fdfb87f4d109d5161cac69a0387839";
-=======
   descSums["1.0"] = "a02fbc1275100569c99d860044563f669934c0fc";
   descSums["1.2"] = "f524458ace57d6aabbbc2303da208f65af37ef53";
   descSums["1.3"] = "74a3aa8d31f97328175f43d03410be55631fa0e1";
   descSums["1.4"] = "057f26137669d9d7eeb5a8c6f51e4f4077d9ddcf";
-  descSums["1.5"] = "dddf642e1259439ce47b4664f853ac9f32432762";
->>>>>>> 8975ab1d
+  // descSums["1.5"] = "dddf642e1259439ce47b4664f853ac9f32432762";
 
   // Test each descSum
   for (std::map<std::string, std::string>::iterator iter = descSums.begin();
@@ -646,17 +638,10 @@
   // gz sdf -o -v <major.minor> | sha1sum'
   std::map<std::string, std::string> docSums;
   docSums["1.0"] = "4cf955ada785adf72503744604ffadcdf13ec0d2";
-<<<<<<< HEAD
-  docSums["1.2"] = "f84c1cf1b1ba04ab4859e96f6aea881134fb5a9b";
-  docSums["1.3"] = "f3dd699687c8922710e4492aadedd1c038d678c1";
-  docSums["1.4"] = "31082d3b9fda88b1ac25588323e31c305937a548";
-  // docSums["1.5"] = "1345996b27eb06f8d18cc4584b37f8ca4a6e8e69";
-=======
   docSums["1.2"] = "27f9d91080ce8aa18eac27c9d899fde2d4b78785";
   docSums["1.3"] = "ad80986d42eae97baf277118f52d7e8b951d8ea1";
   docSums["1.4"] = "153ddd6ba6797c37c7fcddb2be5362c9969d97a1";
-  docSums["1.5"] = "4e99e3a1e3497a0262d5253cbff12be4758e3c16";
->>>>>>> 8975ab1d
+  // docSums["1.5"] = "4e99e3a1e3497a0262d5253cbff12be4758e3c16";
 
   // Test each docSum
   for (std::map<std::string, std::string>::iterator iter = docSums.begin();
