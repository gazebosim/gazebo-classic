## Gazebo 9

## Gazebo 9.x.x (2018-xx-xx)

1. Remove Gazebo 8 deprecations
    * [Pull request #2605](https://bitbucket.org/osrf/gazebo/pull-request/2605)
    * [Pull request #2607](https://bitbucket.org/osrf/gazebo/pull-request/2607)
    * [Pull request #2603](https://bitbucket.org/osrf/gazebo/pull-request/2603)
    * [Pull request #2604](https://bitbucket.org/osrf/gazebo/pull-request/2604)
    * [Pull request #2627](https://bitbucket.org/osrf/gazebo/pull-request/2627)

<<<<<<< HEAD
1. Added `physics::PhysicsEngine::Supports()` to query engine capabilities
    * [Pull request #2643](https://bitbucket.org/osrf/gazebo/pull-request/2643)
=======
1. Bullet: sending feedback on contact points on depth 0 as well
    * [Pull request #2630](https://bitbucket.org/osrf/gazebo/pull-requests/2630/)

1. Deprecate functions to set linear/angular acceleration 
    * [Pull request #2622](https://bitbucket.org/osrf/gazebo/pull-request/2622)
>>>>>>> a9cb1f53

## Gazebo 8

## Gazebo 8.x.x (2017-xx-xx)

1. Fix loading gui plugins and OSX framerate issue
    * [Pull request #2631](https://bitbucket.org/osrf/gazebo/pull-request/2631)
    * [Issue #1311](https://bitbucket.org/osrf/gazebo/issues/1311)
    * [Issue #2133](https://bitbucket.org/osrf/gazebo/issues/2133)

## Gazebo 8.0.0 (2017-01-25)

1. Depend on ignition math3
    * [Pull request #2588](https://bitbucket.org/osrf/gazebo/pull-request/2588)

1. Use ignition math with ServerFixture
    * [Pull request #2552](https://bitbucket.org/osrf/gazebo/pull-request/2552)

1. Changed the type of `FrictionPyramid::direction1` from `gazebo::math::Vector3` to `ignition::math::Vector3d`.
    * [Pull request #2548](https://bitbucket.org/osrf/gazebo/pull-request/2548)

1. Added igntition::transport interfaces to header files
    * [Pull request #2559](https://bitbucket.org/osrf/gazebo/pull-request/2559)

1. Added ignition transport dependency, and output camera sensor images on
   an ignition transport topic.
    * [Pull request #2544](https://bitbucket.org/osrf/gazebo/pull-request/2544)

1. Fix restoring submesh material transparency
    * [Pull request #2536](https://bitbucket.org/osrf/gazebo/pull-request/2536)

1. Updated `gz_log` tool to use `ignition::math`.
    * [Pull request #2532](https://bitbucket.org/osrf/gazebo/pull-request/2532)

1. Updated the following rendering classes to use `ignition::math`:
   `FPSViewController`, `JointVisual`, `OculusCamera`, `OrbitViewController`,
   `OrthoViewController`, `Projector`, `UserCamera`, `ViewController`.
    * [Pull request #2551](https://bitbucket.org/osrf/gazebo/pull-request/2551)

1. Update examples to use ign-math.
    * [Pull request #2539](https://bitbucket.org/osrf/gazebo/pull-request/2539)

1. Update plugins to use ign-math.
    * [Pull request #2531](https://bitbucket.org/osrf/gazebo/pull-request/2531)
    * [Pull request #2534](https://bitbucket.org/osrf/gazebo/pull-request/2534)
    * [Pull request #2538](https://bitbucket.org/osrf/gazebo/pull-request/2538)

1. Use ignition math with `rendering/Distortion` and update function names.
    * [Pull request #2529](https://bitbucket.org/osrf/gazebo/pull-request/2529)

1. Updated COMVisual class to use `ignition::math`.
    * [Pull request #2528](https://bitbucket.org/osrf/gazebo/pull-request/2528)

1. Deprecate angle API from physics::Joint, in favor of using doubles
    * [Pull request #2568](https://bitbucket.org/osrf/gazebo/pull-request/2568)
    * [Issue #553](https://bitbucket.org/osrf/gazebo/issues/553)
    * [Issue #1108](https://bitbucket.org/osrf/gazebo/issues/1108)

1. PIMPL-ize `gazebo/physics/Gripper` and use ignition-math.
    * [Pull request #2523](https://bitbucket.org/osrf/gazebo/pull-request/2523)

1. Added VisualMarkers to the rendering engine. Visual markers support
   programmatic rendering of various shapes in a scene.
    * [Pull request 2541](https://bitbucket.org/osrf/gazebo/pull-request/2541)

1. Support version 5 of the DART Physics Engine.
    * [Pull request #2459](https://bitbucket.org/osrf/gazebo/pull-request/2459)

1. UserCamera overrides `Camera::Render` to reduce CPU usage.
    * [Pull request 2480](https://bitbucket.org/osrf/gazebo/pull-request/2480)

1. Static links no longer subscribe to wrench topics.
    * [Pull request #2452]((https://bitbucket.org/osrf/gazebo/pull-request/2452)

1. Add Gazebo math helper functions to convert to and from Ignition Math
   objects.
    * [Pull request #2461](https://bitbucket.org/osrf/gazebo/pull-request/2461)

1. Add video recording of user camera. This change added an optional
   dependency on libavdevice>=56.4.100 for linux systems. When installed,
   libavdevice will allow a user to stream a simulated camera to a video4linux2
   loopback device.
    * [Pull request #2443](https://bitbucket.org/osrf/gazebo/pull-request/2443)

1. Removed deprecations
    * [Pull request #2427]((https://bitbucket.org/osrf/gazebo/pull-request/2427)

1. Include basic support for GNU Precompiled Headers to reduce compile time
    * [Pull request #2268](https://bitbucket.org/osrf/gazebo/pull-request/2268)

1. Plotting utility
    * [Pull request #2348](https://bitbucket.org/osrf/gazebo/pull-request/2348)
    * [Pull request #2325](https://bitbucket.org/osrf/gazebo/pull-request/2325)
    * [Pull request #2382](https://bitbucket.org/osrf/gazebo/pull-request/2382)
    * [Pull request #2448](https://bitbucket.org/osrf/gazebo/pull-request/2448)

1. Renamed `gazebo/gui/SaveDialog` to `gazebo/gui/SaveEntityDialog`. A new
   `SaveDialog` class will be added in a future pull request. The migration
   guide will be updated with that pull request.
    * [Pull request #2384](https://bitbucket.org/osrf/gazebo/pull-request/2384)

1. Add FiducialCameraPlugin for Camera Sensors
    * [Pull request #2350](https://bitbucket.org/osrf/gazebo/pull-request/2350)

1. Fix Road2d vertices and shadows
    * [Pull request #2362](https://bitbucket.org/osrf/gazebo/pull-request/2362)

1. Rearrange GLWidget::OnMouseMove so that the more common use cases it
   fewer if statements. Use std::thread in place of boost in OculusWindow.
   Pragma statements to prevent warnings. Prevent variable hiding in
   WallSegmentItem.
    * [Pull request #2376](https://bitbucket.org/osrf/gazebo/pull-request/2376)

1. Use single pixel selection buffer for mouse picking
    * [Pull request #2335](https://bitbucket.org/osrf/gazebo/pull-request/2335)

1. Refactor Visual classes
  * [Pull request #2331](https://bitbucket.org/osrf/gazebo/pull-requests/2331)

1. Windows plugins (with .dll extension) now accepted
    * [Pull request #2311](https://bitbucket.org/osrf/gazebo/pull-requests/2311)
    * Writing libMyPlugin.so in the sdf file will look for MyPlugin.dll on windows.

1. Add Introspection Manager and Client util
    * [Pull request #2304](https://bitbucket.org/osrf/gazebo/pull-request/2304)

1. Refactor Event classes and improve memory management.
    * [Pull request #2277](https://bitbucket.org/osrf/gazebo/pull-request/2277)
    * [Pull request #2317](https://bitbucket.org/osrf/gazebo/pull-request/2317)
    * [Pull request #2329](https://bitbucket.org/osrf/gazebo/pull-request/2329)
    * [gazebo_design Pull request #33](https://bitbucket.org/osrf/gazebo_design/pull-requests/33)

1. Remove EntityMakerPrivate and move its members to derived classes
    * [Pull request #2310](https://bitbucket.org/osrf/gazebo/pull-request/2310)

1. Conversion between ign-msgs and sdf, for plugin
    * [Pull request #2403](https://bitbucket.org/osrf/gazebo/pull-request/2403)

1. Change NULL to nullptr.
    * [Pull request #2294](https://bitbucket.org/osrf/gazebo/pull-request/2294)
    * [Pull request #2297](https://bitbucket.org/osrf/gazebo/pull-request/2297)
    * [Pull request #2298](https://bitbucket.org/osrf/gazebo/pull-request/2298)
    * [Pull request #2302](https://bitbucket.org/osrf/gazebo/pull-request/2302)
    * [Pull request #2295](https://bitbucket.org/osrf/gazebo/pull-request/2295)
    * [Pull request #2300](https://bitbucket.org/osrf/gazebo/pull-request/2300)

1. Fix memory and other issues found from running Coverity.
    * A contribution from Olivier Crave
    * [Pull request #2241](https://bitbucket.org/osrf/gazebo/pull-request/2241)
    * [Pull request #2242](https://bitbucket.org/osrf/gazebo/pull-request/2242)
    * [Pull request #2243](https://bitbucket.org/osrf/gazebo/pull-request/2243)
    * [Pull request #2244](https://bitbucket.org/osrf/gazebo/pull-request/2244)
    * [Pull request #2245](https://bitbucket.org/osrf/gazebo/pull-request/2245)

1. Deprecate gazebo::math
    * [Pull request #2594](https://bitbucket.org/osrf/gazebo/pull-request/2594)
    * [Pull request #2513](https://bitbucket.org/osrf/gazebo/pull-request/2513)
    * [Pull request #2586](https://bitbucket.org/osrf/gazebo/pull-request/2586)
    * [Pull request #2326](https://bitbucket.org/osrf/gazebo/pull-request/2326)
    * [Pull request #2579](https://bitbucket.org/osrf/gazebo/pull-request/2579)
    * [Pull request #2574](https://bitbucket.org/osrf/gazebo/pull-request/2574)
    * [Pull request #2426](https://bitbucket.org/osrf/gazebo/pull-request/2426)
    * [Pull request #2567](https://bitbucket.org/osrf/gazebo/pull-request/2567)
    * [Pull request #2355](https://bitbucket.org/osrf/gazebo/pull-request/2355)
    * [Pull request #2407](https://bitbucket.org/osrf/gazebo/pull-request/2407)
    * [Pull request #2564](https://bitbucket.org/osrf/gazebo/pull-request/2564)
    * [Pull request #2591](https://bitbucket.org/osrf/gazebo/pull-request/2591)
    * [Pull request #2425](https://bitbucket.org/osrf/gazebo/pull-request/2425)
    * [Pull request #2570](https://bitbucket.org/osrf/gazebo/pull-request/2570)
    * [Pull request #2436](https://bitbucket.org/osrf/gazebo/pull-request/2436)
    * [Pull request #2556](https://bitbucket.org/osrf/gazebo/pull-request/2556)
    * [Pull request #2472](https://bitbucket.org/osrf/gazebo/pull-request/2472)
    * [Pull request #2505](https://bitbucket.org/osrf/gazebo/pull-request/2505)
    * [Pull request #2583](https://bitbucket.org/osrf/gazebo/pull-request/2583)
    * [Pull request #2514](https://bitbucket.org/osrf/gazebo/pull-request/2514)
    * [Pull request #2522](https://bitbucket.org/osrf/gazebo/pull-request/2522)
    * [Pull request #2565](https://bitbucket.org/osrf/gazebo/pull-request/2565)
    * [Pull request #2525](https://bitbucket.org/osrf/gazebo/pull-request/2525)
    * [Pull request #2533](https://bitbucket.org/osrf/gazebo/pull-request/2533)
    * [Pull request #2543](https://bitbucket.org/osrf/gazebo/pull-request/2543)
    * [Pull request #2549](https://bitbucket.org/osrf/gazebo/pull-request/2549)
    * [Pull request #2554](https://bitbucket.org/osrf/gazebo/pull-request/2554)
    * [Pull request #2560](https://bitbucket.org/osrf/gazebo/pull-request/2560)
    * [Pull request #2585](https://bitbucket.org/osrf/gazebo/pull-request/2585)
    * [Pull request #2575](https://bitbucket.org/osrf/gazebo/pull-request/2575)
    * [Pull request #2563](https://bitbucket.org/osrf/gazebo/pull-request/2563)
    * [Pull request #2573](https://bitbucket.org/osrf/gazebo/pull-request/2573)
    * [Pull request #2577](https://bitbucket.org/osrf/gazebo/pull-request/2577)
    * [Pull request #2581](https://bitbucket.org/osrf/gazebo/pull-request/2581)
    * [Pull request #2566](https://bitbucket.org/osrf/gazebo/pull-request/2566)
    * [Pull request #2578](https://bitbucket.org/osrf/gazebo/pull-request/2578)

1. Add Wind support
    * [Pull request #1985](https://bitbucket.org/osrf/gazebo/pull-request/1985)
    * A contribution from Olivier Crave

1. Add const accessors to uri path and query
    * [Pull request #2400](https://bitbucket.org/osrf/gazebo/pull-request/2400)

1. Server generates unique model names in case of overlap, and added allow_renaming field to factory message.
    * [Pull request 2301](https://bitbucket.org/osrf/gazebo/pull-request/2301)
    * [Issue 510](https://bitbucket.org/osrf/gazebo/issues/510)

1. Adds an output option to gz log that allows the tool to filter a log file and write to a new log file.
    * [Pull request #2149](https://bitbucket.org/osrf/gazebo/pull-request/2149)

1. Add common::URI class
    * [Pull request #2275](https://bitbucket.org/osrf/gazebo/pull-request/2275)

1. Update Actor animations by faciliting skeleton visualization, control via a plugin. Also resolves issue #1785.
    * [Pull request #2219](https://bitbucket.org/osrf/gazebo/pull-request/2219)

1. Generalize actors to work even if not all elements are specified
    * [Pull request #2360](https://bitbucket.org/osrf/gazebo/pull-request/2360)

1. PIMPLize rendering/Grid
    * [Pull request 2330](https://bitbucket.org/osrf/gazebo/pull-request/2330)

1. Use only Gazebo's internal version of tinyxml2. The version of tinyxml2 distributed with Ubuntu fails when parsing large log files.
    * [Pull request #2146](https://bitbucket.org/osrf/gazebo/pull-request/2146)

1. Moved gazebo ODE includes to have correct include path
    * [Pull request #2186](https://bitbucket.org/osrf/gazebo/pull-request/2186)

1. Atmosphere model
    * [Pull request #1989](https://bitbucket.org/osrf/gazebo/pull-request/1989)

1. Added static camera when following a model.
    * [Pull request #1980](https://bitbucket.org/osrf/gazebo/pull-request/1980)
    * A contribution from Oliver Crave

1. Get plugin info with Ignition transport service
    * [Pull request #2420](https://bitbucket.org/osrf/gazebo/pull-request/2420)

1. Support conversions between SDF and protobuf for more sensors.
    * [Pull request #2118](https://bitbucket.org/osrf/gazebo/pull-request/2118)

1. Fix ODE Ray-Cylinder collision, and added ability to instantiate stand alone MultiRayShapes.
    * [Pull request #2122](https://bitbucket.org/osrf/gazebo/pull-request/2122)

1. Update depth camera sensor to publish depth data over a topic.
    * [Pull request #2112](https://bitbucket.org/osrf/gazebo/pull-request/2112)

1. Add color picker to config widget and fix visual and collision duplication.
    * [Pull request #2381](https://bitbucket.org/osrf/gazebo/pull-request/2381)

1. Model editor updates

    1. Undo / redo inserting and deleting links
        * [Pull request #2151](https://bitbucket.org/osrf/gazebo/pull-request/2151)

    1. Undo / redo inserting and deleting nested models
        * [Pull request #2229](https://bitbucket.org/osrf/gazebo/pull-request/2229)

    1. Undo insert / delete joints
        * [Pull request #2266](https://bitbucket.org/osrf/gazebo/pull-request/2266)

    1. Undo insert / delete model plugins
        * [Pull request #2334](https://bitbucket.org/osrf/gazebo/pull-request/2334)

    1. Undo translate, rotate, snap and align links and nested models
        * [Pull request #2314](https://bitbucket.org/osrf/gazebo/pull-request/2314)

    1. Undo scale links
        * [Pull request #2368](https://bitbucket.org/osrf/gazebo/pull-request/2368)

1. Google Summer of Code Graphical interface for inserting plugins during simulation.

    1. Display attached model plugins in the world tab / Add subheaders for model links, joints and plugins
        * [Pull request #2323](https://bitbucket.org/osrf/gazebo/pull-request/2323)
        * [Issue #1698](https://bitbucket.org/osrf/gazebo/issues/1698)

## Gazebo 7

## Gazebo 7.X.X (201X-XX-XX)

1. Support Heightmap LOD
    * [Pull request 2636](https://bitbucket.org/osrf/gazebo/pull-request/2636)

## Gazebo 7.5.0 (2017-01-11)

1. Remove qt4 webkit in gazebo7 (used for HotkeyDialog).
    * [Pull request 2584](https://bitbucket.org/osrf/gazebo/pull-request/2584)

1. Support configuring heightmap sampling level
    * [Pull request 2519](https://bitbucket.org/osrf/gazebo/pull-request/2519)

1. Fix `model.config` dependency support, and add ability to reference
   textures using a URI.
    * [Pull request 2517](https://bitbucket.org/osrf/gazebo/pull-request/2517)

1. Fix DEM heightmap size, collision, scale
    * [Pull request 2477](https://bitbucket.org/osrf/gazebo/pull-request/2477)

1. Create ode_quiet parameter to silence solver messages
    * [Pull request 2512](https://bitbucket.org/osrf/gazebo/pull-request/2512)

1. Update QT render loop to throttle based on UserCamera::RenderRate.
    * [Pull request 2476](https://bitbucket.org/osrf/gazebo/pull-request/2476)
    * [Issue 1560](https://bitbucket.org/osrf/gazebo/issues/1560)

1. Generate visualization on demand, instead of on load. This helps to
   reduce load time.
    * [Pull request 2457](https://bitbucket.org/osrf/gazebo/pull-request/2457)

1. Added a plugin to teleoperate joints in a model with the keyboard.
    * [Pull request 2490](https://bitbucket.org/osrf/gazebo/pull-request/2490)

1. Add GUI items to change the user camera clip distance
    * [Pull request 2470](https://bitbucket.org/osrf/gazebo/pull-request/2470)
    * [Issue 2064](https://bitbucket.org/osrf/gazebo/issues/2064)

1. Support custom material scripts for heightmaps
    * [Pull request 2473](https://bitbucket.org/osrf/gazebo/pull-request/2473)

1. Sim events plugin accepts custom topics
    * [Pull request 2535](https://bitbucket.org/osrf/gazebo/pull-request/2535)

1. Model Editor: Show / hide collisions
    * [Pull request 2503](https://bitbucket.org/osrf/gazebo/pull-request/2503)

1. Model Editor: Show / hide visuals
    * [Pull request 2516](https://bitbucket.org/osrf/gazebo/pull-request/2516)

1. Model Editor: Show / hide link frames
    * [Pull request 2521](https://bitbucket.org/osrf/gazebo/pull-request/2521)

## Gazebo 7.4.0 (2016-10-11)

1. Add test for HarnessPlugin, reduce likelihood of race condition
    * [Pull request 2431](https://bitbucket.org/osrf/gazebo/pull-request/2431)
    * [Issue 2034](https://bitbucket.org/osrf/gazebo/issues/2034)

1. Add `syntax = proto2` in proto files to fix some protobuf3 warnings
    * [Pull request 2456](https://bitbucket.org/osrf/gazebo/pull-request/2456)

1. Add support for loading wavefront obj mesh files
    * [Pull request 2454](https://bitbucket.org/osrf/gazebo/pull-request/2454)

1. Added filesystem operations to the common library. Additions include
   `cwd`, `exists`, `isDirectory`, `isFile`, `copyFile`, and `moveFile`.
    * [Pull request 2417](https://bitbucket.org/osrf/gazebo/pull-request/2417)

1. Fix loading collada files with multiple texture coordinates.
    * [Pull request 2413](https://bitbucket.org/osrf/gazebo/pull-request/2413)

1. Added visualization of minimum range to laservisual.
    * [Pull request 2412](https://bitbucket.org/osrf/gazebo/pull-request/2412)
    * [Issue 2018](https://bitbucket.org/osrf/gazebo/issues/2018)

1. Use precision 2 for FPS display in TimePanel
    * [Pull request 2405](https://bitbucket.org/osrf/gazebo/pull-request/2405)

1. Switch ImuSensor::worldToReference transform from Pose to Quaternion
    * [Pull request 2410](https://bitbucket.org/osrf/gazebo/pull-request/2410)
    * [Issue 1959](https://bitbucket.org/osrf/gazebo/issues/1959)

1. Include Boost_LIBRARIES  in the linking of gazebo_physics
    * [Pull request 2402](https://bitbucket.org/osrf/gazebo/pull-request/2402)

1. Backported KeyboardGUIPlugin and msgs::Any
    * [Pull request 2416](https://bitbucket.org/osrf/gazebo/pull-request/2416)

1. Use XML_SUCCESS enum instead of XML_NO_ERROR, which has been deleted in tinyxml2 4.0
    * [Pull request 2397](https://bitbucket.org/osrf/gazebo/pull-request/2397)

1. Ignore ffmpeg deprecation warnings to clean up CI since they are noted in #2002
    * [Pull request 2388](https://bitbucket.org/osrf/gazebo/pull-request/2388)

1. Added a visual blinking plugin
    * [Pull request 2394](https://bitbucket.org/osrf/gazebo/pull-request/2394)

1. Fix InertiaVisual for non-diagonal inertia matrices
    * [Pull request 2354](https://bitbucket.org/osrf/gazebo/pull-request/2354)

## Gazebo 7.3.1 (2016-07-13)

1. Fix homebrew test failure of UNIT_ApplyWrenchDialog_TEST
    * [Pull request 2393](https://bitbucket.org/osrf/gazebo/pull-request/2393)

1. Fix MainWindow crash when window is minimized and maximized
    * [Pull request 2392](https://bitbucket.org/osrf/gazebo/pull-request/2392)
    * [Issue 2003](https://bitbucket.org/osrf/gazebo/issues/2003)

## Gazebo 7.3.0 (2016-07-12)

1. Fix selecting ApplyWrenchVisual's force torque visuals
    * [Pull request 2377](https://bitbucket.org/osrf/gazebo/pull-request/2377)
    * [Issue 1999](https://bitbucket.org/osrf/gazebo/issues/1999)

1. Use ignition math in gazebo::msgs
    * [Pull request 2389](https://bitbucket.org/osrf/gazebo/pull-request/2389)

1. Parse command-line options for GUI plugins in Server to fix parsing of
   positional argument for world file.
   This fixes command-line parsing for `gazebo -g gui_plugin.so`.
    * [Pull request 2387](https://bitbucket.org/osrf/gazebo/pull-request/2387)

1. Added a harness plugin that supports lowering a model at a controlled rate
    * [Pull request 2346](https://bitbucket.org/osrf/gazebo/pull-request/2346)

1. Fix ogre log test on xenial+nvidia
    * [Pull request 2374](https://bitbucket.org/osrf/gazebo/pull-request/2374)

1. Redirect QT messages to Gazebo's console message handling system.
    * [Pull request 2375](https://bitbucket.org/osrf/gazebo/pull-request/2375)

1. Fix buoyancy plugin when multiple link tags are used within the plugin
    * [Pull request 2369](https://bitbucket.org/osrf/gazebo/pull-request/2369)

1. Remove contact filters with names that contain `::`
    * [Pull request 2363](https://bitbucket.org/osrf/gazebo/pull-request/2363)
    * [Issue 1805](https://bitbucket.org/osrf/gazebo/issues/1805)

1. Fix Model Manipulator switching between local and global frames
    * [Pull request 2361](https://bitbucket.org/osrf/gazebo/pull-request/2361)

1. Remove duplicate code from cmake config file caused by bad merge
    * [Pull request 2347](https://bitbucket.org/osrf/gazebo/pull-request/2347)

1. Properly cleanup pointers when destroying a world with joints.
    * [Pull request 2309](https://bitbucket.org/osrf/gazebo/pull-request/2309)

1. Fix right click view options after deleting and respawning a model.
    * [Pull request 2349](https://bitbucket.org/osrf/gazebo/pull-request/2349)
    * [Issue 1985](https://bitbucket.org/osrf/gazebo/issues/1985)

1. Implement missing function: LogicalCamera::Topic()
    * [Pull request 2343](https://bitbucket.org/osrf/gazebo/pull-request/2343)
    * [Issue 1980](https://bitbucket.org/osrf/gazebo/issues/1980)

## Gazebo 7.2.0 (2016-06-13)

1. Backport single pixel selection buffer for mouse picking
    * [Pull request 2338](https://bitbucket.org/osrf/gazebo/pull-request/2338)

1. Prevent mouse pan and orbit from deselecting entities in model editor
    * [Pull request 2333](https://bitbucket.org/osrf/gazebo/pull-request/2333)

1. Handle model manipulation tool RTS shortcuts in keyPress
    * [Pull request 2312](https://bitbucket.org/osrf/gazebo/pull-request/2312)

1. Reset ODE joint force feedback after world reset
    * [Pull request 2255](https://bitbucket.org/osrf/gazebo/pull-request/2255)

1. Update model editor snap to grid modifier key
    * [Pull request 2259](https://bitbucket.org/osrf/gazebo/pull-request/2259)
    * [Issue #1583](https://bitbucket.org/osrf/gazebo/issues/1583)

1. PIMPLize gui/model/ModelEditorPalette
    * [Pull request 2279](https://bitbucket.org/osrf/gazebo/pull-request/2279)

1. Properly cleanup pointers when destroying a blank world.
    * [Pull request 2220](https://bitbucket.org/osrf/gazebo/pull-request/2220)

1. Properly cleanup pointers when destroying a world with models and lights.
    * [Pull request 2263](https://bitbucket.org/osrf/gazebo/pull-request/2263)

1. Fix view control mouse focus in model editor
    * [Pull request 2315](https://bitbucket.org/osrf/gazebo/pull-request/2315)
    * [Issue #1791](https://bitbucket.org/osrf/gazebo/issues/1791)

1. Server generates unique model names in case of overlap
    * [Pull request 2296](https://bitbucket.org/osrf/gazebo/pull-request/2296)
    * [Issue 510](https://bitbucket.org/osrf/gazebo/issues/510)

1. Model Editor: Select and align nested models
    * [Pull request 2282](https://bitbucket.org/osrf/gazebo/pull-request/2282)

## Gazebo 7.1.0 (2016-04-07)

1. fix: remove back projection
    * [Pull request 2201](https://bitbucket.org/osrf/gazebo/pull-request/2201)
    * A contribution from Yuki Furuta

1. Fix oculus 2 camera field of view
    * [Pull request 2157](https://bitbucket.org/osrf/gazebo/pull-request/2157)

1. Added BeforePhysicsUpdate world event
    * [Pull request 2128](https://bitbucket.org/osrf/gazebo/pull-request/2128)
    * A contribution from Martin Pecka

1. Update `gz sdf -c` command line tool to use the new `sdf::convertFile` API.
    * [Pull request #2227](https://bitbucket.org/osrf/gazebo/pull-requests/2227)

1. Backport depth camera OSX fix
    * [Pull request 2233](https://bitbucket.org/osrf/gazebo/pull-request/2233)

1. Feat load collision.sdf only once
    * [Pull request 2236](https://bitbucket.org/osrf/gazebo/pull-request/2236)

1. Update gui/building/Item API
    * [Pull request 2228](https://bitbucket.org/osrf/gazebo/pull-request/2228)

1. Semantic version class to compare model versions in the model database.
    * [Pull request 2207](https://bitbucket.org/osrf/gazebo/pull-request/2207)

1. Backport issue 1834 fix to gazebo7
    * [Pull request 2222](https://bitbucket.org/osrf/gazebo/pull-request/2222)

1. Backport ImagesView_TEST changes
    * [Pull request 2217](https://bitbucket.org/osrf/gazebo/pull-request/2217)

1. Backport pull request #2189 (mutex in Transport::Conection)
    * [Pull request 2208](https://bitbucket.org/osrf/gazebo/pull-request/2208)

1. Process insertions on World::SetState
    * [Pull request #2200](https://bitbucket.org/osrf/gazebo/pull-requests/2200)

1. Process deletions on World::SetState
    * [Pull request #2204](https://bitbucket.org/osrf/gazebo/pull-requests/2204)

1. Fix ray-cylinder collision
    * [Pull request 2124](https://bitbucket.org/osrf/gazebo/pull-request/2124)

1. Fix editing physics parameters in gzclient, update test
    * [Pull request 2192](https://bitbucket.org/osrf/gazebo/pull-request/2192)

1. Fix Audio Decoder test failure
    * [Pull request 2193](https://bitbucket.org/osrf/gazebo/pull-request/2193)

1. Add layers to building levels
    * [Pull request 2180](https://bitbucket.org/osrf/gazebo/pull-request/2180)

1. Allow dynamically adding links to a model.
    * [Pull request #2185](https://bitbucket.org/osrf/gazebo/pull-requests/2185)

1. Fix editing physics parameters in gzclient, update test
    * [Pull request #2192](https://bitbucket.org/osrf/gazebo/pull-requests/2192)
    * [Issue #1876](https://bitbucket.org/osrf/gazebo/issues/1876)

1. Model database selects the latest model version.
    * [Pull request #2207](https://bitbucket.org/osrf/gazebo/pull-requests/2207)

1. Only link relevant libraries to tests
    * [Pull request 2130](https://bitbucket.org/osrf/gazebo/pull-request/2130)

1. PIMPLize gui/model/ModelCreator
    * [Pull request 2171](https://bitbucket.org/osrf/gazebo/pull-request/2171)

1. backport warning and test fixes from pull request #2177
    * [Pull request 2179](https://bitbucket.org/osrf/gazebo/pull-request/2179)

1. Prevent xml parser error from crashing LogPlay on osx -> gazebo7
    * [Pull request 2174](https://bitbucket.org/osrf/gazebo/pull-request/2174)

1. PIMPLize gui/building/ScaleWidget
    * [Pull request 2164](https://bitbucket.org/osrf/gazebo/pull-request/2164)

1. Fix using Shift key while scaling inside the model editor
    * [Pull request 2165](https://bitbucket.org/osrf/gazebo/pull-request/2165)

1. Backport fix for ign-math explicit constructors -> gazebo7
    * [Pull request 2163](https://bitbucket.org/osrf/gazebo/pull-request/2163)

1. Display physics engine type in the GUI
    * [Pull request #2155](https://bitbucket.org/osrf/gazebo/pull-requests/2155)
    * [Issue #1121](https://bitbucket.org/osrf/gazebo/issues/1121)
    * A contribution from Mohamd Ayman

1. Fix compilation against ffmpeg3 (libavcodec)
    * [Pull request #2154](https://bitbucket.org/osrf/gazebo/pull-request/2154)

1. Append a missing </gazebo_log> tag to log files when played.
    * [Pull request #2143](https://bitbucket.org/osrf/gazebo/pull-request/2143)

1. Add helper function QTestFixture::ProcessEventsAndDraw
    * [Pull request #2147](https://bitbucket.org/osrf/gazebo/pull-request/2147)

1. Add qt resources to gazebo gui library
    * [Pull request 2134](https://bitbucket.org/osrf/gazebo/pull-request/2134)

1. Undo scaling during simulation
    * [Pull request #2108](https://bitbucket.org/osrf/gazebo/pull-request/2108)

1. Fix SensorManager::SensorContainer::RunLoop sensor update time assertion
    * [Pull request #2115](https://bitbucket.org/osrf/gazebo/pull-request/2115)

1. Fix use of not initialized static attribute in Light class
    * [Pull request 2075](https://bitbucket.org/osrf/gazebo/pull-request/2075)
    * A contribution from Silvio Traversaro

1. Install GuiTypes header
    * [Pull request 2106](https://bitbucket.org/osrf/gazebo/pull-request/2106)

1. Removes one function call and replaces a manual swap with std::swap in ODE heightfield.
    * [Pull request #2114](https://bitbucket.org/osrf/gazebo/pull-request/2114)

1. New world event: BeforePhysicsUpdate
    * [Pull request #2128](https://bitbucket.org/osrf/gazebo/pull-request/2128)
    * [Issue #1851](https://bitbucket.org/osrf/gazebo/issues/1851)

1. Model editor: Fix setting relative pose after alignment during joint creation.
    * [Issue #1844](https://bitbucket.org/osrf/gazebo/issues/1844)
    * [Pull request #2150](https://bitbucket.org/osrf/gazebo/pull-request/2150)

1. Model editor: Fix saving and spawning model with its original name
    * [Pull request #2183](https://bitbucket.org/osrf/gazebo/pull-request/2183)

1. Model editor: Fix inserting custom links
    * [Pull request #2222](https://bitbucket.org/osrf/gazebo/pull-request/2222)
    * [Issue #1834](https://bitbucket.org/osrf/gazebo/issues/1834)

1. Model editor: Reset visual / collision insertion / deletion
        * [Pull request #2254](https://bitbucket.org/osrf/gazebo/pull-request/2254)
        * [Issue #1777](https://bitbucket.org/osrf/gazebo/issues/1777)
        * [Issue #1852](https://bitbucket.org/osrf/gazebo/issues/1852)

1. Building editor: Add layers to building levels
    * [Pull request #2180](https://bitbucket.org/osrf/gazebo/pull-request/2180)
    * [Issue #1806](https://bitbucket.org/osrf/gazebo/issues/1806)

1. Building editor: Update gui/building/Item API
    * [Pull request #2228](https://bitbucket.org/osrf/gazebo/pull-request/2228)

## Gazebo 7.0.0 (2016-01-25)

1. Add FollowerPlugin
    * [Pull request #2085](https://bitbucket.org/osrf/gazebo/pull-request/2085)

1. Fix circular dependency so that physics does not call the sensors API.
    * [Pull request #2089](https://bitbucket.org/osrf/gazebo/pull-request/2089)
    * [Issue #1516](https://bitbucket.org/osrf/gazebo/issues/1516)

1. Add Gravity and MagneticField API to World class to match sdformat change.
    * [SDFormat pull request 247](https://bitbucket.org/osrf/sdformat/pull-requests/247)
    * [Issue #1823](https://bitbucket.org/osrf/gazebo/issues/1823)
    * [Pull request #2090](https://bitbucket.org/osrf/gazebo/pull-request/2090)

1. Use opaque pointers and deprecate functions in the rendering library
    * [Pull request #2069](https://bitbucket.org/osrf/gazebo/pull-request/2069)
    * [Pull request #2064](https://bitbucket.org/osrf/gazebo/pull-request/2064)
    * [Pull request #2066](https://bitbucket.org/osrf/gazebo/pull-request/2066)
    * [Pull request #2069](https://bitbucket.org/osrf/gazebo/pull-request/2069)
    * [Pull request #2074](https://bitbucket.org/osrf/gazebo/pull-request/2074)
    * [Pull request #2076](https://bitbucket.org/osrf/gazebo/pull-request/2076)
    * [Pull request #2070](https://bitbucket.org/osrf/gazebo/pull-request/2070)
    * [Pull request #2071](https://bitbucket.org/osrf/gazebo/pull-request/2071)
    * [Pull request #2084](https://bitbucket.org/osrf/gazebo/pull-request/2084)
    * [Pull request #2073](https://bitbucket.org/osrf/gazebo/pull-request/2073)

1. Use opaque pointers for the Master class.
    * [Pull request #2036](https://bitbucket.org/osrf/gazebo/pull-request/2036)

1. Use opaque pointers in the gui library
    * [Pull request #2057](https://bitbucket.org/osrf/gazebo/pull-request/2057)
    * [Pull request #2037](https://bitbucket.org/osrf/gazebo/pull-request/2037)
    * [Pull request #2052](https://bitbucket.org/osrf/gazebo/pull-request/2052)
    * [Pull request #2053](https://bitbucket.org/osrf/gazebo/pull-request/2053)
    * [Pull request #2028](https://bitbucket.org/osrf/gazebo/pull-request/2028)
    * [Pull request #2051](https://bitbucket.org/osrf/gazebo/pull-request/2051)
    * [Pull request #2027](https://bitbucket.org/osrf/gazebo/pull-request/2027)
    * [Pull request #2026](https://bitbucket.org/osrf/gazebo/pull-request/2026)
    * [Pull request #2029](https://bitbucket.org/osrf/gazebo/pull-request/2029)
    * [Pull request #2042](https://bitbucket.org/osrf/gazebo/pull-request/2042)

1. Use more opaque pointers.
    * [Pull request #2022](https://bitbucket.org/osrf/gazebo/pull-request/2022)
    * [Pull request #2025](https://bitbucket.org/osrf/gazebo/pull-request/2025)
    * [Pull request #2043](https://bitbucket.org/osrf/gazebo/pull-request/2043)
    * [Pull request #2044](https://bitbucket.org/osrf/gazebo/pull-request/2044)
    * [Pull request #2065](https://bitbucket.org/osrf/gazebo/pull-request/2065)
    * [Pull request #2067](https://bitbucket.org/osrf/gazebo/pull-request/2067)
    * [Pull request #2079](https://bitbucket.org/osrf/gazebo/pull-request/2079)

1. Fix visual transparency issues
    * [Pull request #2031](https://bitbucket.org/osrf/gazebo/pull-request/2031)
    * [Issue #1726](https://bitbucket.org/osrf/gazebo/issue/1726)
    * [Issue #1790](https://bitbucket.org/osrf/gazebo/issue/1790)

1. Implemented private data pointer for the RTShaderSystem class. Minimized shader updates to once per render update.
    * [Pull request #2003](https://bitbucket.org/osrf/gazebo/pull-request/2003)

1. Updating physics library to use ignition math.
    * [Pull request #2007](https://bitbucket.org/osrf/gazebo/pull-request/2007)

1. Switching to ignition math for the rendering library.
    * [Pull request #1993](https://bitbucket.org/osrf/gazebo/pull-request/1993)
    * [Pull request #1994](https://bitbucket.org/osrf/gazebo/pull-request/1994)
    * [Pull request #1995](https://bitbucket.org/osrf/gazebo/pull-request/1995)
    * [Pull request #1996](https://bitbucket.org/osrf/gazebo/pull-request/1996)

1. Removed deprecations
    * [Pull request #1992]((https://bitbucket.org/osrf/gazebo/pull-request/1992)

1. Add ability to set the pose of a visual from a link.
    * [Pull request #1963](https://bitbucket.org/osrf/gazebo/pull-request/1963)

1. Copy visual visibility flags on clone
    * [Pull request #2008](https://bitbucket.org/osrf/gazebo/pull-request/2008)

1. Publish camera sensor image size when rendering is not enabled
    * [Pull request #1969](https://bitbucket.org/osrf/gazebo/pull-request/1969)

1. Added Poissons Ratio and Elastic Modulus for ODE.
    * [Pull request #1974](https://bitbucket.org/osrf/gazebo/pull-request/1974)

1. Update rest web plugin to publish response messages and display login user name in toolbar.
    * [Pull request #1956](https://bitbucket.org/osrf/gazebo/pull-request/1956)

1. Improve overall speed of log playback. Added new functions to LogPlay.
   Use tinyxml2 for playback.
    * [Pull request #1931](https://bitbucket.org/osrf/gazebo/pull-request/1931)

1. Improve SVG import. Added support for transforms in paths.
    * [Pull request #1981](https://bitbucket.org/osrf/gazebo/pull-request/1981)

1. Enter time during log playback
    * [Pull request #2000](https://bitbucket.org/osrf/gazebo/pull-request/2000)

1. Added Ignition Transport dependency.
    * [Pull request #1930](https://bitbucket.org/osrf/gazebo/pull-request/1930)

1. Make latched subscribers receive the message only once
    * [Issue #1789](https://bitbucket.org/osrf/gazebo/issue/1789)
    * [Pull request #2019](https://bitbucket.org/osrf/gazebo/pull-request/2019)

1. Implemented transport clear buffers
    * [Pull request #2017](https://bitbucket.org/osrf/gazebo/pull-request/2017)

1. KeyEvent constructor should be in a source file. Removed a few visibility
flags from c functions. Windows did not like `CPPTYPE_*` in
`gazebo/gui/ConfigWidget.cc`, so I replaced it with `TYPE_*`.
    * [Pull request #1943](https://bitbucket.org/osrf/gazebo/pull-request/1943)

1. Added wide angle camera sensor.
    * [Pull request #1866](https://bitbucket.org/osrf/gazebo/pull-request/1866)

1. Change the `near` and `far` members of `gazebo/msgs/logical_camera_sensors.proto` to `near_clip` and `far_clip`
    + [Pull request #1942](https://bitbucket.org/osrf/gazebo/pull-request/1942)

1. Resolve issue #1702
    * [Issue #1702](https://bitbucket.org/osrf/gazebo/issue/1702)
    * [Pull request #1905](https://bitbucket.org/osrf/gazebo/pull-request/1905)
    * [Pull request #1913](https://bitbucket.org/osrf/gazebo/pull-request/1913)
    * [Pull request #1914](https://bitbucket.org/osrf/gazebo/pull-request/1914)

1. Update physics when the world is reset
    * [Pull request #1903](https://bitbucket.org/osrf/gazebo/pull-request/1903)

1. Light and light state for the server side
    * [Pull request #1920](https://bitbucket.org/osrf/gazebo/pull-request/1920)

1. Add scale to model state so scaling works on log/playback.
    * [Pull request #2020](https://bitbucket.org/osrf/gazebo/pull-request/2020)

1. Added tests for WorldState
    * [Pull request #1968](https://bitbucket.org/osrf/gazebo/pull-request/1968)

1. Rename Reset to Reset Time in time widget
    * [Pull request #1892](https://bitbucket.org/osrf/gazebo/pull-request/1892)
    * [Issue #1730](https://bitbucket.org/osrf/gazebo/issue/1730)

1. Set QTestfFxture to verbose
    * [Pull request #1944](https://bitbucket.org/osrf/gazebo/pull-request/1944)
    * [Issue #1756](https://bitbucket.org/osrf/gazebo/issue/1756)

1. Added torsional friction
    * [Pull request #1831](https://bitbucket.org/osrf/gazebo/pull-request/1831)

1. Support loading and spawning nested models
    * [Pull request #1868](https://bitbucket.org/osrf/gazebo/pull-request/1868)
    * [Pull request #1895](https://bitbucket.org/osrf/gazebo/pull-request/1895)

1. Undo user motion commands during simulation, added physics::UserCmdManager and gui::UserCmdHistory.
    * [Pull request #1934](https://bitbucket.org/osrf/gazebo/pull-request/1934)

1. Forward user command messages for undo.
    * [Pull request #2009](https://bitbucket.org/osrf/gazebo/pull-request/2009)

1. Undo reset commands during simulation, forwarding commands
    * [Pull request #1986](https://bitbucket.org/osrf/gazebo/pull-request/1986)

1. Undo apply force / torque during simulation
    * [Pull request #2030](https://bitbucket.org/osrf/gazebo/pull-request/2030)

1. Add function to get the derived scale of a Visual
    * [Pull request #1881](https://bitbucket.org/osrf/gazebo/pull-request/1881)

1. Added EnumIface, which supports iterators over enums.
    * [Pull request #1847](https://bitbucket.org/osrf/gazebo/pull-request/1847)

1. Added RegionEventBoxPlugin - fires events when models enter / exit the region
    * [Pull request #1856](https://bitbucket.org/osrf/gazebo/pull-request/1856)

1. Added tests for checking the playback control via messages.
    * [Pull request #1885](https://bitbucket.org/osrf/gazebo/pull-request/1885)

1. Added LoadArgs() function to ServerFixture for being able to load a server
using the same arguments used in the command line.
    * [Pull request #1874](https://bitbucket.org/osrf/gazebo/pull-request/1874)

1. Added battery class, plugins and test world.
    * [Pull request #1872](https://bitbucket.org/osrf/gazebo/pull-request/1872)

1. Display gearbox and screw joint properties in property tree
    * [Pull request #1838](https://bitbucket.org/osrf/gazebo/pull-request/1838)

1. Set window flags for dialogs and file dialogs
    * [Pull request #1816](https://bitbucket.org/osrf/gazebo/pull-request/1816)

1. Fix minimum window height
   * [Pull request #1977](https://bitbucket.org/osrf/gazebo/pull-request/1977)
   * [Issue #1706](https://bitbucket.org/osrf/gazebo/issue/1706)

1. Add option to reverse alignment direction
   * [Pull request #2040](https://bitbucket.org/osrf/gazebo/pull-request/2040)
   * [Issue #1242](https://bitbucket.org/osrf/gazebo/issue/1242)

1. Fix unadvertising a publisher - only unadvertise topic if it is the last publisher.
   * [Pull request #2005](https://bitbucket.org/osrf/gazebo/pull-request/2005)
   * [Issue #1782](https://bitbucket.org/osrf/gazebo/issue/1782)

1. Log playback GUI for multistep, rewind, forward and seek
    * [Pull request #1791](https://bitbucket.org/osrf/gazebo/pull-request/1791)

1. Added Apply Force/Torque movable text
    * [Pull request #1789](https://bitbucket.org/osrf/gazebo/pull-request/1789)

1. Added cascade parameter (apply to children) for Visual SetMaterial, SetAmbient, SetEmissive, SetSpecular, SetDiffuse, SetTransparency
    * [Pull request #1851](https://bitbucket.org/osrf/gazebo/pull-request/1851)

1. Tweaks to Data Logger, such as multiline text edit for path
    * [Pull request #1800](https://bitbucket.org/osrf/gazebo/pull-request/1800)

1. Added TopToolbar and hide / disable several widgets according to WindowMode
    * [Pull request #1869](https://bitbucket.org/osrf/gazebo/pull-request/1869)

1. Added Visual::IsAncestorOf and Visual::IsDescendantOf
    * [Pull request #1850](https://bitbucket.org/osrf/gazebo/pull-request/1850)

1. Added msgs::PluginFromSDF and tests
    * [Pull request #1858](https://bitbucket.org/osrf/gazebo/pull-request/1858)

1. Added msgs::CollisionFromSDF msgs::SurfaceFromSDF and msgs::FrictionFromSDF
    * [Pull request #1900](https://bitbucket.org/osrf/gazebo/pull-request/1900)

1. Added hotkeys chart dialog
    * [Pull request #1835](https://bitbucket.org/osrf/gazebo/pull-request/1835)

1. Space bar to play / pause
   * [Pull request #2023](https://bitbucket.org/osrf/gazebo/pull-request/2023)
   * [Issue #1798](https://bitbucket.org/osrf/gazebo/issue/1798)

1. Make it possible to create custom ConfigWidgets
    * [Pull request #1861](https://bitbucket.org/osrf/gazebo/pull-request/1861)

1. AddItem / RemoveItem / Clear enum config widgets
    * [Pull request #1878](https://bitbucket.org/osrf/gazebo/pull-request/1878)

1. Make all child ConfigWidgets emit signals.
    * [Pull request #1884](https://bitbucket.org/osrf/gazebo/pull-request/1884)

1. Refactored makers
    * [Pull request #1828](https://bitbucket.org/osrf/gazebo/pull-request/1828)

1. Added gui::Conversions to convert between Gazebo and Qt
    * [Pull request #2034](https://bitbucket.org/osrf/gazebo/pull-request/2034)

1. Model editor updates
    1. Support adding model plugins in model editor
        * [Pull request #2060](https://bitbucket.org/osrf/gazebo/pull-request/2060)

    1. Added support for copying and pasting top level nested models
        * [Pull request #2006](https://bitbucket.org/osrf/gazebo/pull-request/2006)

    1. Make non-editable background models white in model editor
        * [Pull request #1950](https://bitbucket.org/osrf/gazebo/pull-request/1950)

    1. Choose / swap parent and child links in joint inspector
        * [Pull request #1887](https://bitbucket.org/osrf/gazebo/pull-request/1887)
        * [Issue #1500](https://bitbucket.org/osrf/gazebo/issue/1500)

    1. Presets combo box for Vector3 config widget
        * [Pull request #1954](https://bitbucket.org/osrf/gazebo/pull-request/1954)

    1. Added support for more joint types (gearbox and fixed joints).
        * [Pull request #1794](https://bitbucket.org/osrf/gazebo/pull-request/1794)

    1. Added support for selecting links and joints, opening context menu and inspectors in Schematic View.
        * [Pull request #1787](https://bitbucket.org/osrf/gazebo/pull-request/1787)

    1. Color-coded edges in Schematic View to match joint color.
        * [Pull request #1781](https://bitbucket.org/osrf/gazebo/pull-request/1781)

    1. Scale link mass and inertia when a link is scaled
        * [Pull request #1836](https://bitbucket.org/osrf/gazebo/pull-request/1836)

    1. Add density widget to config widget and link inspector
        * [Pull request #1978](https://bitbucket.org/osrf/gazebo/pull-request/1978)

    1. Added icons for child and parent link in joint inspector
        * [Pull request #1953](https://bitbucket.org/osrf/gazebo/pull-request/1953)

    1. Load and save nested models
        * [Pull request #1894](https://bitbucket.org/osrf/gazebo/pull-request/1894)

    1. Display model plugins on the left panel and added model plugin inspector
        * [Pull request #1863](https://bitbucket.org/osrf/gazebo/pull-request/1863)

    1. Context menu and deletion for model plugins
        * [Pull request #1890](https://bitbucket.org/osrf/gazebo/pull-request/1890)

    1. Delete self from inspector
        * [Pull request #1904](https://bitbucket.org/osrf/gazebo/pull-request/1904)
        * [Issue #1543](https://bitbucket.org/osrf/gazebo/issue/1543)

    1. Apply inspector changes in real time and add reset button
        * [Pull request #1945](https://bitbucket.org/osrf/gazebo/pull-request/1945)
        * [Issue #1472](https://bitbucket.org/osrf/gazebo/issue/1472)

    1. Set physics to be paused when exiting model editor mode
        * [Pull request #1893](https://bitbucket.org/osrf/gazebo/pull-request/1893)
        * [Issue #1734](https://bitbucket.org/osrf/gazebo/issue/1734)

    1. Add Insert tab to model editor
        * [Pull request #1924](https://bitbucket.org/osrf/gazebo/pull-request/1924)

    1. Support inserting nested models from model maker
        * [Pull request #1982](https://bitbucket.org/osrf/gazebo/pull-request/1982)

    1. Added joint creation dialog
        * [Pull request #2021](https://bitbucket.org/osrf/gazebo/pull-request/2021)

    1. Added reverse checkboxes to joint creation dialog
        * [Pull request #2086](https://bitbucket.org/osrf/gazebo/pull-request/2086)

    1. Use opaque pointers in the model editor
        * [Pull request #2056](https://bitbucket.org/osrf/gazebo/pull-request/2056)
        * [Pull request #2059](https://bitbucket.org/osrf/gazebo/pull-request/2059)
        * [Pull request #2087](https://bitbucket.org/osrf/gazebo/pull-request/2087)

    1. Support joint creation between links in nested model.
        * [Pull request #2080](https://bitbucket.org/osrf/gazebo/pull-request/2080)

1. Building editor updates

    1. Use opaque pointers in the building editor
        * [Pull request #2041](https://bitbucket.org/osrf/gazebo/pull-request/2041)
        * [Pull request #2039](https://bitbucket.org/osrf/gazebo/pull-request/2039)
        * [Pull request #2055](https://bitbucket.org/osrf/gazebo/pull-request/2055)
        * [Pull request #2032](https://bitbucket.org/osrf/gazebo/pull-request/2032)
        * [Pull request #2082](https://bitbucket.org/osrf/gazebo/pull-request/2082)
        * [Pull request #2038](https://bitbucket.org/osrf/gazebo/pull-request/2038)
        * [Pull request #2033](https://bitbucket.org/osrf/gazebo/pull-request/2033)

    1. Use opaque pointers for GrabberHandle, add *LinkedGrabbers functions
        * [Pull request #2034](https://bitbucket.org/osrf/gazebo/pull-request/2034)

    1. Removed unused class: BuildingItem
        * [Pull request #2045](https://bitbucket.org/osrf/gazebo/pull-request/2045)

    1. Use opaque pointers for BuildingModelManip, move attachment logic to BuildingMaker
        * [Pull request #2046](https://bitbucket.org/osrf/gazebo/pull-request/2046)

    1. Use opaque pointers for all Dialog classes, add conversion from QPointF, move common logic to BaseInspectorDialog.
        * [Pull request #2083](https://bitbucket.org/osrf/gazebo/pull-request/2083)

## Gazebo 6.0

### Gazebo 6.7.0 (201X-01-12)

1. Add vector3 and quaternion rendering conversions
    * [Pull request 2276](https://bitbucket.org/osrf/gazebo/pull-request/2276)

1. Reverse view angle widget left and right view
    * [Pull request 2265](https://bitbucket.org/osrf/gazebo/pull-request/2265)
    * [Issue 1924](https://bitbucket.org/osrf/gazebo/issue/1924)

1. Fix race condition in ~TimePanelPrivate (#1919)
    * [Pull request 2250](https://bitbucket.org/osrf/gazebo/pull-request/2250)

1. Prevent orthographic camera from resetting zoom after animation
    * [Pull request 2267](https://bitbucket.org/osrf/gazebo/pull-request/2267)
    * [Issue #1927](https://bitbucket.org/osrf/gazebo/issues/1927)

1. Fix MeshToSDF missing scale issue
    * [Pull request 2258](https://bitbucket.org/osrf/gazebo/pull-request/2258)
    * [Issue #1925](https://bitbucket.org/osrf/gazebo/issues/1925)

1. Register Qt metatypes in gui tests
    * [Pull request 2273](https://bitbucket.org/osrf/gazebo/pull-request/2273)

1. Fix resetting model to initial pose
    * [Pull request 2307](https://bitbucket.org/osrf/gazebo/pull-request/2307)
    * [Issue #1960](https://bitbucket.org/osrf/gazebo/issues/1960)


### Gazebo 6.6.0 (2016-04-07)

1. fix: remove back projection
    * [Pull request 2201](https://bitbucket.org/osrf/gazebo/pull-request/2201)
    * A contribution from Yuki Furuta

1. Backport depth camera OSX fix and test
    * [Pull request 2230](https://bitbucket.org/osrf/gazebo/pull-request/2230)

1. Add missing tinyxml includes (gazebo6)
    * [Pull request 2218](https://bitbucket.org/osrf/gazebo/pull-request/2218)

1. Fix ray-cylinder collision in ode
    * [Pull request 2125](https://bitbucket.org/osrf/gazebo/pull-request/2125)

1. backport fixes for ffmpeg3 to gazebo6 (from pull request #2154)
    * [Pull request 2162](https://bitbucket.org/osrf/gazebo/pull-request/2162)

1. Install shapes_bitmask.world
    * [Pull request 2104](https://bitbucket.org/osrf/gazebo/pull-request/2104)

1. Add gazebo_client to gazebo.pc (gazebo6)
    * [Pull request 2102](https://bitbucket.org/osrf/gazebo/pull-request/2102)

1. Fix removing multiple camera sensors that have the same camera name
    * [Pull request 2081](https://bitbucket.org/osrf/gazebo/pull-request/2081)

1. Ensure that LINK_FRAME_VISUAL arrow components are deleted (#1812)
    * [Pull request 2078](https://bitbucket.org/osrf/gazebo/pull-request/2078)

1. add migration notes for gazebo::setupClient to gazebo::client::setup
    * [Pull request 2068](https://bitbucket.org/osrf/gazebo/pull-request/2068)

1. Update inertia properties during simulation: part 2
    * [Pull request 1984](https://bitbucket.org/osrf/gazebo/pull-request/1984)

1. Fix minimum window height
    * [Pull request 2002](https://bitbucket.org/osrf/gazebo/pull-request/2002)

1. Backport gpu laser test fix
    * [Pull request 1999](https://bitbucket.org/osrf/gazebo/pull-request/1999)

1. Relax physics tolerances for single-precision bullet (gazebo6)
    * [Pull request 1997](https://bitbucket.org/osrf/gazebo/pull-request/1997)

1. Fix minimum window height
    * [Pull request 1998](https://bitbucket.org/osrf/gazebo/pull-request/1998)

1. backport model editor fixed joint option to gazebo6
    * [Pull request 1957](https://bitbucket.org/osrf/gazebo/pull-request/1957)

1. Update shaders once per render update
    * [Pull request 1991](https://bitbucket.org/osrf/gazebo/pull-request/1991)

1. Relax physics tolerances for single-precision bullet
    * [Pull request 1976](https://bitbucket.org/osrf/gazebo/pull-request/1976)

1. Fix visual transparency issues
    * [Pull request 1967](https://bitbucket.org/osrf/gazebo/pull-request/1967)

1. fix memory corruption in transport/Publisher.cc
    * [Pull request 1951](https://bitbucket.org/osrf/gazebo/pull-request/1951)

1. Add test for SphericalCoordinates::LocalFromGlobal
    * [Pull request 1959](https://bitbucket.org/osrf/gazebo/pull-request/1959)

### Gazebo 6.5.1 (2015-10-29)

1. Fix removing multiple camera sensors that have the same camera name.
    * [Pull request #2081](https://bitbucket.org/osrf/gazebo/pull-request/2081)
    * [Issue #1811](https://bitbucket.org/osrf/gazebo/issues/1811)

1. Backport model editor toolbar fixed joint option from [pull request #1794](https://bitbucket.org/osrf/gazebo/pull-request/1794)
    * [Pull request #1957](https://bitbucket.org/osrf/gazebo/pull-request/1957)

1. Fix minimum window height
    * Backport of [pull request #1977](https://bitbucket.org/osrf/gazebo/pull-request/1977)
    * [Pull request #1998](https://bitbucket.org/osrf/gazebo/pull-request/1998)
    * [Issue #1706](https://bitbucket.org/osrf/gazebo/issue/1706)

1. Fix visual transparency issues
    * [Pull request #1967](https://bitbucket.org/osrf/gazebo/pull-request/1967)
    * [Issue #1726](https://bitbucket.org/osrf/gazebo/issue/1726)

### Gazebo 6.5.0 (2015-10-22)

1. Added ability to convert from spherical coordinates to local coordinates.
    * [Pull request #1955](https://bitbucket.org/osrf/gazebo/pull-request/1955)

### Gazebo 6.4.0 (2015-10-14)

1. Fix ABI problem. Make `Sensor::SetPose` function non virtual.
    * [Pull request #1947](https://bitbucket.org/osrf/gazebo/pull-request/1947)

1. Update inertia properties during simulation
    * [Pull request #1909](https://bitbucket.org/osrf/gazebo/pull-requests/1909)
    * [Design document](https://bitbucket.org/osrf/gazebo_design/src/default/inertia_resize/inertia_resize.md)

1. Fix transparency correction for opaque materials
    * [Pull request #1946](https://bitbucket.org/osrf/gazebo/pull-requests/1946/fix-transparency-correction-for-opaque/diff)

### Gazebo 6.3.0 (2015-10-06)

1. Added `Sensor::SetPose` function
    * [Pull request #1935](https://bitbucket.org/osrf/gazebo/pull-request/1935)

### Gazebo 6.2.0 (2015-10-02)

1. Update physics when the world is reset
    * Backport of [pull request #1903](https://bitbucket.org/osrf/gazebo/pull-request/1903)
    * [Pull request #1916](https://bitbucket.org/osrf/gazebo/pull-request/1916)
    * [Issue #101](https://bitbucket.org/osrf/gazebo/issue/101)

1. Added Copy constructor and assignment operator to MouseEvent
    * [Pull request #1855](https://bitbucket.org/osrf/gazebo/pull-request/1855)

### Gazebo 6.1.0 (2015-08-02)

1. Added logical_camera sensor.
    * [Pull request #1845](https://bitbucket.org/osrf/gazebo/pull-request/1845)

1. Added RandomVelocityPlugin, which applies a random velocity to a model's link.
    * [Pull request #1839](https://bitbucket.org/osrf/gazebo/pull-request/1839)

1. Sim events for joint position, velocity and applied force
    * [Pull request #1849](https://bitbucket.org/osrf/gazebo/pull-request/1849)

### Gazebo 6.0.0 (2015-07-27)

1. Added magnetometer sensor. A contribution from Andrew Symington.
    * [Pull request #1788](https://bitbucket.org/osrf/gazebo/pull-request/1788)

1. Added altimeter sensor. A contribution from Andrew Symington.
    * [Pull request #1792](https://bitbucket.org/osrf/gazebo/pull-request/1792)

1. Implement more control options for log playback:
  1. Rewind: The simulation starts from the beginning.
  1. Forward: The simulation jumps to the end of the log file.
  1. Seek: The simulation jumps to a specific point specified by its simulation
  time.
      * [Pull request #1737](https://bitbucket.org/osrf/gazebo/pull-request/1737)

1. Added Gazebo splash screen
    * [Pull request #1745](https://bitbucket.org/osrf/gazebo/pull-request/1745)

1. Added a transporter plugin which allows models to move from one location
   to another based on their location and the location of transporter pads.
    * [Pull request #1738](https://bitbucket.org/osrf/gazebo/pull-request/1738)

1. Implement forward/backwards multi-step for log playback. Now, the semantics
of a multi-step while playing back a log session are different from a multi-step
during a live simulation. While playback, a multi-step simulates all the
intermediate steps as before, but the client only perceives a single step.
E.g: You have a log file containing a 1 hour simulation session. You want to
jump to the minute 00H::30M::00S to check a specific aspect of the simulation.
You should not see continuous updates until minute 00H:30M:00S. Instead, you
should visualize a single jump to the specific instant of the simulation that
you are interested.
    * [Pull request #1623](https://bitbucket.org/osrf/gazebo/pull-request/1623)

1. Added browse button to log record dialog.
    * [Pull request #1719](https://bitbucket.org/osrf/gazebo/pull-request/1719)

1. Improved SVG support: arcs in paths, and contours made of multiple paths.
    * [Pull request #1608](https://bitbucket.org/osrf/gazebo/pull-request/1608)

1. Added simulation iterations to the world state.
    * [Pull request #1722](https://bitbucket.org/osrf/gazebo/pull-request/1722)

1. Added multiple LiftDrag plugins to the cessna_demo.world to allow the Cessna
C-172 model to fly.
    * [Pull request #1715](https://bitbucket.org/osrf/gazebo/pull-request/1715)

1. Added a plugin to control a Cessna C-172 via messages (CessnaPlugin), and a
GUI plugin to test this functionality with the keyboard (CessnaGUIPlugin). Added
world with the Cessna model and the two previous plugins loaded
(cessna_demo.world).
    * [Pull request #1712](https://bitbucket.org/osrf/gazebo/pull-request/1712)

1. Added world with OSRF building and an elevator
    * [Pull request #1697](https://bitbucket.org/osrf/gazebo/pull-request/1697)

1. Fixed collide bitmask by changing default value from 0x1 to 0xffff.
    * [Pull request #1696](https://bitbucket.org/osrf/gazebo/pull-request/1696)

1. Added a plugin to control an elevator (ElevatorPlugin), and an OccupiedEvent plugin that sends a message when a model is within a specified region.
    * [Pull request #1694](https://bitbucket.org/osrf/gazebo/pull-request/1694)
    * [Pull request #1775](https://bitbucket.org/osrf/gazebo/pull-request/1775)

1. Added Layers tab and meta information for visuals.
    * [Pull request #1674](https://bitbucket.org/osrf/gazebo/pull-request/1674)

1. Added countdown behavior for common::Timer and exposed the feature in TimerGUIPlugin.
    * [Pull request #1690](https://bitbucket.org/osrf/gazebo/pull-request/1690)

1. Added BuoyancyPlugin for simulating the buoyancy of an object in a column of fluid.
    * [Pull request #1622](https://bitbucket.org/osrf/gazebo/pull-request/1622)

1. Added ComputeVolume function for simple shape subclasses of Shape.hh.
    * [Pull request #1605](https://bitbucket.org/osrf/gazebo/pull-request/1605)

1. Add option to parallelize the ODE quickstep constraint solver,
which solves an LCP twice with different parameters in order
to corrected for position projection errors.
    * [Pull request #1561](https://bitbucket.org/osrf/gazebo/pull-request/1561)

1. Get/Set user camera pose in GUI.
    * [Pull request #1649](https://bitbucket.org/osrf/gazebo/pull-request/1649)
    * [Issue #1595](https://bitbucket.org/osrf/gazebo/issue/1595)

1. Added ViewAngleWidget, removed hard-coded reset view and removed MainWindow::Reset(). Also added GLWidget::GetSelectedVisuals().
    * [Pull request #1768](https://bitbucket.org/osrf/gazebo/pull-request/1768)
    * [Issue #1507](https://bitbucket.org/osrf/gazebo/issue/1507)

1. Windows support. This consists mostly of numerous small changes to support
compilation on Windows.
    * [Pull request #1616](https://bitbucket.org/osrf/gazebo/pull-request/1616)
    * [Pull request #1618](https://bitbucket.org/osrf/gazebo/pull-request/1618)
    * [Pull request #1620](https://bitbucket.org/osrf/gazebo/pull-request/1620)
    * [Pull request #1625](https://bitbucket.org/osrf/gazebo/pull-request/1625)
    * [Pull request #1626](https://bitbucket.org/osrf/gazebo/pull-request/1626)
    * [Pull request #1627](https://bitbucket.org/osrf/gazebo/pull-request/1627)
    * [Pull request #1628](https://bitbucket.org/osrf/gazebo/pull-request/1628)
    * [Pull request #1629](https://bitbucket.org/osrf/gazebo/pull-request/1629)
    * [Pull request #1630](https://bitbucket.org/osrf/gazebo/pull-request/1630)
    * [Pull request #1631](https://bitbucket.org/osrf/gazebo/pull-request/1631)
    * [Pull request #1632](https://bitbucket.org/osrf/gazebo/pull-request/1632)
    * [Pull request #1633](https://bitbucket.org/osrf/gazebo/pull-request/1633)
    * [Pull request #1635](https://bitbucket.org/osrf/gazebo/pull-request/1635)
    * [Pull request #1637](https://bitbucket.org/osrf/gazebo/pull-request/1637)
    * [Pull request #1639](https://bitbucket.org/osrf/gazebo/pull-request/1639)
    * [Pull request #1647](https://bitbucket.org/osrf/gazebo/pull-request/1647)
    * [Pull request #1650](https://bitbucket.org/osrf/gazebo/pull-request/1650)
    * [Pull request #1651](https://bitbucket.org/osrf/gazebo/pull-request/1651)
    * [Pull request #1653](https://bitbucket.org/osrf/gazebo/pull-request/1653)
    * [Pull request #1654](https://bitbucket.org/osrf/gazebo/pull-request/1654)
    * [Pull request #1657](https://bitbucket.org/osrf/gazebo/pull-request/1657)
    * [Pull request #1658](https://bitbucket.org/osrf/gazebo/pull-request/1658)
    * [Pull request #1659](https://bitbucket.org/osrf/gazebo/pull-request/1659)
    * [Pull request #1660](https://bitbucket.org/osrf/gazebo/pull-request/1660)
    * [Pull request #1661](https://bitbucket.org/osrf/gazebo/pull-request/1661)
    * [Pull request #1669](https://bitbucket.org/osrf/gazebo/pull-request/1669)
    * [Pull request #1670](https://bitbucket.org/osrf/gazebo/pull-request/1670)
    * [Pull request #1672](https://bitbucket.org/osrf/gazebo/pull-request/1672)
    * [Pull request #1682](https://bitbucket.org/osrf/gazebo/pull-request/1682)
    * [Pull request #1683](https://bitbucket.org/osrf/gazebo/pull-request/1683)

1. Install `libgazebo_server_fixture`. This will facilitate tests external to the main gazebo repository. See `examples/stand_alone/test_fixture`.
    * [Pull request #1606](https://bitbucket.org/osrf/gazebo/pull-request/1606)

1. Laser visualization renders light blue for rays that do not hit obstacles, and dark blue for other rays.
    * [Pull request #1607](https://bitbucket.org/osrf/gazebo/pull-request/1607)
    * [Issue #1576](https://bitbucket.org/osrf/gazebo/issue/1576)

1. Add VisualType enum to Visual and clean up visuals when entity is deleted.
    * [Pull request #1614](https://bitbucket.org/osrf/gazebo/pull-request/1614)

1. Alert user of connection problems when using the REST service plugin
    * [Pull request #1655](https://bitbucket.org/osrf/gazebo/pull-request/1655)
    * [Issue #1574](https://bitbucket.org/osrf/gazebo/issue/1574)

1. ignition-math is now a dependency.
    + [http://ignitionrobotics.org/libraries/math](http://ignitionrobotics.org/libraries/math)
    + [Gazebo::math migration](https://bitbucket.org/osrf/gazebo/src/583edbeb90759d43d994cc57c0797119dd6d2794/ign-math-migration.md)

1. Detect uuid library during compilation.
    * [Pull request #1655](https://bitbucket.org/osrf/gazebo/pull-request/1655)
    * [Issue #1572](https://bitbucket.org/osrf/gazebo/issue/1572)

1. New accessors in LogPlay class.
    * [Pull request #1577](https://bitbucket.org/osrf/gazebo/pull-request/1577)

1. Added a plugin to send messages to an existing website.
   Added gui::MainWindow::AddMenu and msgs/rest_error, msgs/rest_login, msgs rest/post
    * [Pull request #1524](https://bitbucket.org/osrf/gazebo/pull-request/1524)

1. Fix deprecation warnings when using SDFormat 3.0.2, 3.0.3 prereleases
    * [Pull request #1568](https://bitbucket.org/osrf/gazebo/pull-request/1568)

1. Use GAZEBO_CFLAGS or GAZEBO_CXX_FLAGS in CMakeLists.txt for example plugins
    * [Pull request #1573](https://bitbucket.org/osrf/gazebo/pull-request/1573)

1. Added Link::OnWrenchMsg subscriber with test
    * [Pull request #1582](https://bitbucket.org/osrf/gazebo/pull-request/1582)

1. Show/hide GUI overlays using the menu bar.
    * [Pull request #1555](https://bitbucket.org/osrf/gazebo/pull-request/1555)

1. Added world origin indicator rendering::OriginVisual.
    * [Pull request #1700](https://bitbucket.org/osrf/gazebo/pull-request/1700)

1. Show/hide toolbars using the menu bars and shortcut.
   Added MainWindow::CloneAction.
   Added Window menu to Model Editor.
    * [Pull request #1584](https://bitbucket.org/osrf/gazebo/pull-request/1584)

1. Added event to show/hide toolbars.
    * [Pull request #1707](https://bitbucket.org/osrf/gazebo/pull-request/1707)

1. Added optional start/stop/reset buttons to timer GUI plugin.
    * [Pull request #1576](https://bitbucket.org/osrf/gazebo/pull-request/1576)

1. Timer GUI Plugin: Treat negative positions as positions from the ends
    * [Pull request #1703](https://bitbucket.org/osrf/gazebo/pull-request/1703)

1. Added Visual::GetDepth() and Visual::GetNthAncestor()
    * [Pull request #1613](https://bitbucket.org/osrf/gazebo/pull-request/1613)

1. Added a context menu for links
    * [Pull request #1589](https://bitbucket.org/osrf/gazebo/pull-request/1589)

1. Separate TimePanel's display into TimeWidget and LogPlayWidget.
    * [Pull request #1564](https://bitbucket.org/osrf/gazebo/pull-request/1564)

1. Display confirmation message after log is saved
    * [Pull request #1646](https://bitbucket.org/osrf/gazebo/pull-request/1646)

1. Added LogPlayView to display timeline and LogPlaybackStatistics message type.
    * [Pull request #1724](https://bitbucket.org/osrf/gazebo/pull-request/1724)

1. Added Time::FormattedString and removed all other FormatTime functions.
    * [Pull request #1710](https://bitbucket.org/osrf/gazebo/pull-request/1710)

1. Added support for Oculus DK2
    * [Pull request #1526](https://bitbucket.org/osrf/gazebo/pull-request/1526)

1. Use collide_bitmask from SDF to perform collision filtering
    * [Pull request #1470](https://bitbucket.org/osrf/gazebo/pull-request/1470)

1. Pass Coulomb surface friction parameters to DART.
    * [Pull request #1420](https://bitbucket.org/osrf/gazebo/pull-request/1420)

1. Added ModelAlign::SetHighlighted
    * [Pull request #1598](https://bitbucket.org/osrf/gazebo/pull-request/1598)

1. Added various Get functions to Visual. Also added a ConvertGeometryType function to msgs.
    * [Pull request #1402](https://bitbucket.org/osrf/gazebo/pull-request/1402)

1. Get and Set visibility of SelectionObj's handles, with unit test.
    * [Pull request #1417](https://bitbucket.org/osrf/gazebo/pull-request/1417)

1. Set material of SelectionObj's handles.
    * [Pull request #1472](https://bitbucket.org/osrf/gazebo/pull-request/1472)

1. Add SelectionObj::Fini with tests and make Visual::Fini virtual
    * [Pull request #1685](https://bitbucket.org/osrf/gazebo/pull-request/1685)

1. Allow link selection with the mouse if parent model already selected.
    * [Pull request #1409](https://bitbucket.org/osrf/gazebo/pull-request/1409)

1. Added ModelRightMenu::EntityTypes.
    * [Pull request #1414](https://bitbucket.org/osrf/gazebo/pull-request/1414)

1. Scale joint visuals according to link size.
    * [Pull request #1591](https://bitbucket.org/osrf/gazebo/pull-request/1591)
    * [Issue #1563](https://bitbucket.org/osrf/gazebo/issue/1563)

1. Added Gazebo/CoM material.
    * [Pull request #1439](https://bitbucket.org/osrf/gazebo/pull-request/1439)

1. Added arc parameter to MeshManager::CreateTube
    * [Pull request #1436](https://bitbucket.org/osrf/gazebo/pull-request/1436)

1. Added View Inertia and InertiaVisual, changed COMVisual to sphere proportional to mass.
    * [Pull request #1445](https://bitbucket.org/osrf/gazebo/pull-request/1445)

1. Added View Link Frame and LinkFrameVisual. Visual::SetTransparency goes into texture_unit.
    * [Pull request #1762](https://bitbucket.org/osrf/gazebo/pull-request/1762)
    * [Issue #853](https://bitbucket.org/osrf/gazebo/issue/853)

1. Changed the position of Save and Cancel buttons on editor dialogs
    * [Pull request #1442](https://bitbucket.org/osrf/gazebo/pull-request/1442)
    * [Issue #1377](https://bitbucket.org/osrf/gazebo/issue/1377)

1. Fixed Visual material updates
    * [Pull request #1454](https://bitbucket.org/osrf/gazebo/pull-request/1454)
    * [Issue #1455](https://bitbucket.org/osrf/gazebo/issue/1455)

1. Added Matrix3::Inverse() and tests
    * [Pull request #1481](https://bitbucket.org/osrf/gazebo/pull-request/1481)

1. Implemented AddLinkForce for ODE.
    * [Pull request #1456](https://bitbucket.org/osrf/gazebo/pull-request/1456)

1. Updated ConfigWidget class to parse enum values.
    * [Pull request #1518](https://bitbucket.org/osrf/gazebo/pull-request/1518)

1. Added PresetManager to physics libraries and corresponding integration test.
    * [Pull request #1471](https://bitbucket.org/osrf/gazebo/pull-request/1471)

1. Sync name and location on SaveDialog.
    * [Pull request #1563](https://bitbucket.org/osrf/gazebo/pull-request/1563)

1. Added Apply Force/Torque dialog
    * [Pull request #1600](https://bitbucket.org/osrf/gazebo/pull-request/1600)

1. Added Apply Force/Torque visuals
    * [Pull request #1619](https://bitbucket.org/osrf/gazebo/pull-request/1619)

1. Added Apply Force/Torque OnMouseRelease and ActivateWindow
    * [Pull request #1699](https://bitbucket.org/osrf/gazebo/pull-request/1699)

1. Added Apply Force/Torque mouse interactions, modes, activation
    * [Pull request #1731](https://bitbucket.org/osrf/gazebo/pull-request/1731)

1. Added inertia pose getter for COMVisual and COMVisual_TEST
    * [Pull request #1581](https://bitbucket.org/osrf/gazebo/pull-request/1581)

1. Model editor updates
    1. Joint preview using JointVisuals.
        * [Pull request #1369](https://bitbucket.org/osrf/gazebo/pull-request/1369)

    1. Added inspector for configuring link, visual, and collision properties.
        * [Pull request #1408](https://bitbucket.org/osrf/gazebo/pull-request/1408)

    1. Saving, exiting, generalizing SaveDialog.
        * [Pull request #1401](https://bitbucket.org/osrf/gazebo/pull-request/1401)

    1. Inspectors redesign
        * [Pull request #1586](https://bitbucket.org/osrf/gazebo/pull-request/1586)

    1. Edit existing model.
        * [Pull request #1425](https://bitbucket.org/osrf/gazebo/pull-request/1425)

    1. Add joint inspector to link's context menu.
        * [Pull request #1449](https://bitbucket.org/osrf/gazebo/pull-request/1449)
        * [Issue #1443](https://bitbucket.org/osrf/gazebo/issue/1443)

    1. Added button to select mesh file on inspector.
        * [Pull request #1460](https://bitbucket.org/osrf/gazebo/pull-request/1460)
        * [Issue #1450](https://bitbucket.org/osrf/gazebo/issue/1450)

    1. Renamed Part to Link.
        * [Pull request #1478](https://bitbucket.org/osrf/gazebo/pull-request/1478)

    1. Fix snapping inside editor.
        * [Pull request #1489](https://bitbucket.org/osrf/gazebo/pull-request/1489)
        * [Issue #1457](https://bitbucket.org/osrf/gazebo/issue/1457)

    1. Moved DataLogger from Window menu to the toolbar and moved screenshot button to the right.
        * [Pull request #1665](https://bitbucket.org/osrf/gazebo/pull-request/1665)

    1. Keep loaded model's name.
        * [Pull request #1516](https://bitbucket.org/osrf/gazebo/pull-request/1516)
        * [Issue #1504](https://bitbucket.org/osrf/gazebo/issue/1504)

    1. Added ExtrudeDialog.
        * [Pull request #1483](https://bitbucket.org/osrf/gazebo/pull-request/1483)

    1. Hide time panel inside editor and keep main window's paused state.
        * [Pull request #1500](https://bitbucket.org/osrf/gazebo/pull-request/1500)

    1. Fixed pose issues and added ModelCreator_TEST.
        * [Pull request #1509](https://bitbucket.org/osrf/gazebo/pull-request/1509)
        * [Issue #1497](https://bitbucket.org/osrf/gazebo/issue/1497)
        * [Issue #1509](https://bitbucket.org/osrf/gazebo/issue/1509)

    1. Added list of links and joints.
        * [Pull request #1515](https://bitbucket.org/osrf/gazebo/pull-request/1515)
        * [Issue #1418](https://bitbucket.org/osrf/gazebo/issue/1418)

    1. Expose API to support adding items to the palette.
        * [Pull request #1565](https://bitbucket.org/osrf/gazebo/pull-request/1565)

    1. Added menu for toggling joint visualization
        * [Pull request #1551](https://bitbucket.org/osrf/gazebo/pull-request/1551)
        * [Issue #1483](https://bitbucket.org/osrf/gazebo/issue/1483)

    1. Add schematic view to model editor
        * [Pull request #1562](https://bitbucket.org/osrf/gazebo/pull-request/1562)

1. Building editor updates
    1. Make palette tips tooltip clickable to open.
        * [Pull request #1519](https://bitbucket.org/osrf/gazebo/pull-request/1519)
        * [Issue #1370](https://bitbucket.org/osrf/gazebo/issue/1370)

    1. Add measurement unit to building inspectors.
        * [Pull request #1741](https://bitbucket.org/osrf/gazebo/pull-request/1741)
        * [Issue #1363](https://bitbucket.org/osrf/gazebo/issue/1363)

    1. Add `BaseInspectorDialog` as a base class for inspectors.
        * [Pull request #1749](https://bitbucket.org/osrf/gazebo/pull-request/1749)

## Gazebo 5.0

### Gazebo 5.4.0 (2017-01-17)

1. Check FSAA support when creating camera render textures
    * [Pull request 2442](https://bitbucket.org/osrf/gazebo/pull-request/2442)
    * [Issue #1837](https://bitbucket.org/osrf/gazebo/issue/1837)

1. Fix mouse picking with transparent visuals
    * [Pull request 2305](https://bitbucket.org/osrf/gazebo/pull-request/2305)
    * [Issue #1956](https://bitbucket.org/osrf/gazebo/issue/1956)

1. Backport fix for DepthCamera visibility mask
    * [Pull request 2286](https://bitbucket.org/osrf/gazebo/pull-request/2286)
    * [Pull request 2287](https://bitbucket.org/osrf/gazebo/pull-request/2287)

1. Backport sensor reset fix
    * [Pull request 2272](https://bitbucket.org/osrf/gazebo/pull-request/2272)
    * [Issue #1917](https://bitbucket.org/osrf/gazebo/issue/1917)

1. Fix model snap tool highlighting
    * [Pull request 2293](https://bitbucket.org/osrf/gazebo/pull-request/2293)
    * [Issue #1955](https://bitbucket.org/osrf/gazebo/issue/1955)

### Gazebo 5.3.0 (2015-04-07)

1. fix: remove back projection
    * [Pull request 2201](https://bitbucket.org/osrf/gazebo/pull-request/2201)
    * A contribution from Yuki Furuta

1. Backport depth camera OSX fix and test
    * [Pull request 2230](https://bitbucket.org/osrf/gazebo/pull-request/2230)

1. Add missing tinyxml includes
    * [Pull request 2216](https://bitbucket.org/osrf/gazebo/pull-request/2216)

1. backport fixes for ffmpeg3 to gazebo5 (from pull request #2154)
    * [Pull request 2161](https://bitbucket.org/osrf/gazebo/pull-request/2161)

1. Check for valid display using xwininfo -root
    * [Pull request 2111](https://bitbucket.org/osrf/gazebo/pull-request/2111)

1. Don't search for sdformat4 on gazebo5, since gazebo5 can't handle sdformat protocol 1.6
    * [Pull request 2092](https://bitbucket.org/osrf/gazebo/pull-request/2092)

1. Fix minimum window height
    * [Pull request 2002](https://bitbucket.org/osrf/gazebo/pull-request/2002)

1. Relax physics tolerances for single-precision bullet
    * [Pull request 1976](https://bitbucket.org/osrf/gazebo/pull-request/1976)

1. Try finding sdformat 4 in gazebo5 branch
    * [Pull request 1972](https://bitbucket.org/osrf/gazebo/pull-request/1972)

1. Fix_send_message (backport of pull request #1951)
    * [Pull request 1964](https://bitbucket.org/osrf/gazebo/pull-request/1964)
    * A contribution from Samuel Lekieffre

1. Export the media path in the cmake config file.
    * [Pull request 1933](https://bitbucket.org/osrf/gazebo/pull-request/1933)

1. Shorten gearbox test since it is failing via timeout on osx
    * [Pull request 1937](https://bitbucket.org/osrf/gazebo/pull-request/1937)

### Gazebo 5.2.1 (2015-10-02)

1. Fix minimum window height
    * Backport of [pull request #1977](https://bitbucket.org/osrf/gazebo/pull-request/1977)
    * [Pull request #2002](https://bitbucket.org/osrf/gazebo/pull-request/2002)
    * [Issue #1706](https://bitbucket.org/osrf/gazebo/issue/1706)

### Gazebo 5.2.0 (2015-10-02)

1. Initialize sigact struct fields that valgrind said were being used uninitialized
    * [Pull request #1809](https://bitbucket.org/osrf/gazebo/pull-request/1809)

1. Add missing ogre includes to ensure macros are properly defined
    * [Pull request #1813](https://bitbucket.org/osrf/gazebo/pull-request/1813)

1. Use ToSDF functions to simplify physics_friction test
    * [Pull request #1808](https://bitbucket.org/osrf/gazebo/pull-request/1808)

1. Added lines to laser sensor visualization
    * [Pull request #1742](https://bitbucket.org/osrf/gazebo/pull-request/1742)
    * [Issue #935](https://bitbucket.org/osrf/gazebo/issue/935)

1. Fix BulletSliderJoint friction for bullet 2.83
    * [Pull request #1686](https://bitbucket.org/osrf/gazebo/pull-request/1686)

1. Fix heightmap model texture loading.
    * [Pull request #1592](https://bitbucket.org/osrf/gazebo/pull-request/1592)

1. Disable failing pr2 test for dart
    * [Pull request #1540](https://bitbucket.org/osrf/gazebo/pull-request/1540)
    * [Issue #1435](https://bitbucket.org/osrf/gazebo/issue/1435)

### Gazebo 5.1.0 (2015-03-20)
1. Backport pull request #1527 (FindOGRE.cmake for non-Debian systems)
  * [Pull request #1532](https://bitbucket.org/osrf/gazebo/pull-request/1532)

1. Respect system cflags when not using USE_UPSTREAM_CFLAGS
  * [Pull request #1531](https://bitbucket.org/osrf/gazebo/pull-request/1531)

1. Allow light manipulation
  * [Pull request #1529](https://bitbucket.org/osrf/gazebo/pull-request/1529)

1. Allow sdformat 2.3.1+ or 3+ and fix tests
  * [Pull request #1484](https://bitbucket.org/osrf/gazebo/pull-request/1484)

1. Add Link::GetWorldAngularMomentum function and test.
  * [Pull request #1482](https://bitbucket.org/osrf/gazebo/pull-request/1482)

1. Preserve previous GAZEBO_MODEL_PATH values when sourcing setup.sh
  * [Pull request #1430](https://bitbucket.org/osrf/gazebo/pull-request/1430)

1. Implement Coulomb joint friction for DART
  * [Pull request #1427](https://bitbucket.org/osrf/gazebo/pull-request/1427)
  * [Issue #1281](https://bitbucket.org/osrf/gazebo/issue/1281)

1. Fix simple shape normals.
    * [Pull request #1477](https://bitbucket.org/osrf/gazebo/pull-request/1477)
    * [Issue #1369](https://bitbucket.org/osrf/gazebo/issue/1369)

1. Use Msg-to-SDF conversion functions in tests, add ServerFixture::SpawnModel(msgs::Model).
    * [Pull request #1466](https://bitbucket.org/osrf/gazebo/pull-request/1466)

1. Added Model Msg-to-SDF conversion functions and test.
    * [Pull request #1429](https://bitbucket.org/osrf/gazebo/pull-request/1429)

1. Added Joint Msg-to-SDF conversion functions and test.
    * [Pull request #1419](https://bitbucket.org/osrf/gazebo/pull-request/1419)

1. Added Visual, Material Msg-to-SDF conversion functions and ShaderType to string conversion functions.
    * [Pull request #1415](https://bitbucket.org/osrf/gazebo/pull-request/1415)

1. Implement Coulomb joint friction for BulletSliderJoint
  * [Pull request #1452](https://bitbucket.org/osrf/gazebo/pull-request/1452)
  * [Issue #1348](https://bitbucket.org/osrf/gazebo/issue/1348)

### Gazebo 5.0.0 (2015-01-27)
1. Support for using [digital elevation maps](http://gazebosim.org/tutorials?tut=dem) has been added to debian packages.

1. C++11 support (C++11 compatible compiler is now required)
    * [Pull request #1340](https://bitbucket.org/osrf/gazebo/pull-request/1340)

1. Implemented private data pointer for the World class.
    * [Pull request #1383](https://bitbucket.org/osrf/gazebo/pull-request/1383)

1. Implemented private data pointer for the Scene class.
    * [Pull request #1385](https://bitbucket.org/osrf/gazebo/pull-request/1385)

1. Added a events::Event::resetWorld event that is triggered when World::Reset is called.
    * [Pull request #1332](https://bitbucket.org/osrf/gazebo/pull-request/1332)
    * [Issue #1375](https://bitbucket.org/osrf/gazebo/issue/1375)

1. Fixed `math::Box::GetCenter` functionality.
    * [Pull request #1278](https://bitbucket.org/osrf/gazebo/pull-request/1278)
    * [Issue #1327](https://bitbucket.org/osrf/gazebo/issue/1327)

1. Added a GUI timer plugin that facilitates the display and control a timer inside the Gazebo UI.
    * [Pull request #1270](https://bitbucket.org/osrf/gazebo/pull-request/1270)

1. Added ability to load plugins via SDF.
    * [Pull request #1261](https://bitbucket.org/osrf/gazebo/pull-request/1261)

1. Added GUIEvent to hide/show the left GUI pane.
    * [Pull request #1269](https://bitbucket.org/osrf/gazebo/pull-request/1269)

1. Modified KeyEventHandler and GLWidget so that hotkeys can be suppressed by custom KeyEvents set up by developers
    * [Pull request #1251](https://bitbucket.org/osrf/gazebo/pull-request/1251)

1. Added ability to read the directory where the log files are stored.
    * [Pull request #1277](https://bitbucket.org/osrf/gazebo/pull-request/1277)

1. Implemented a simulation cloner
    * [Pull request #1180](https://bitbucket.org/osrf/gazebo/pull-request/1180/clone-a-simulation)

1. Added GUI overlay plugins. Users can now write a Gazebo + QT plugin that displays widgets over the render window.
  * [Pull request #1181](https://bitbucket.org/osrf/gazebo/pull-request/1181)

1. Change behavior of Joint::SetVelocity, add Joint::SetVelocityLimit(unsigned int, double)
  * [Pull request #1218](https://bitbucket.org/osrf/gazebo/pull-request/1218)
  * [Issue #964](https://bitbucket.org/osrf/gazebo/issue/964)

1. Implement Coulomb joint friction for ODE
  * [Pull request #1221](https://bitbucket.org/osrf/gazebo/pull-request/1221)
  * [Issue #381](https://bitbucket.org/osrf/gazebo/issue/381)

1. Implement Coulomb joint friction for BulletHingeJoint
  * [Pull request #1317](https://bitbucket.org/osrf/gazebo/pull-request/1317)
  * [Issue #1348](https://bitbucket.org/osrf/gazebo/issue/1348)

1. Implemented camera lens distortion.
  * [Pull request #1213](https://bitbucket.org/osrf/gazebo/pull-request/1213)

1. Kill rogue gzservers left over from failed INTEGRATION_world_clone tests
   and improve robustness of `UNIT_gz_TEST`
  * [Pull request #1232](https://bitbucket.org/osrf/gazebo/pull-request/1232)
  * [Issue #1299](https://bitbucket.org/osrf/gazebo/issue/1299)

1. Added RenderWidget::ShowToolbar to toggle visibility of top toolbar.
  * [Pull request #1248](https://bitbucket.org/osrf/gazebo/pull-request/1248)

1. Fix joint axis visualization.
  * [Pull request #1258](https://bitbucket.org/osrf/gazebo/pull-request/1258)

1. Change UserCamera view control via joysticks. Clean up rate control vs. pose control.
   see UserCamera::OnJoyPose and UserCamera::OnJoyTwist. Added view twist control toggle
   with joystick button 1.
  * [Pull request #1249](https://bitbucket.org/osrf/gazebo/pull-request/1249)

1. Added RenderWidget::GetToolbar to get the top toolbar and change its actions on ModelEditor.
    * [Pull request #1263](https://bitbucket.org/osrf/gazebo/pull-request/1263)

1. Added accessor for MainWindow graphical widget to GuiIface.
    * [Pull request #1250](https://bitbucket.org/osrf/gazebo/pull-request/1250)

1. Added a ConfigWidget class that takes in a google protobuf message and generates widgets for configuring the fields in the message
    * [Pull request #1285](https://bitbucket.org/osrf/gazebo/pull-request/1285)

1. Added GLWidget::OnModelEditor when model editor is triggered, and MainWindow::OnEditorGroup to manually uncheck editor actions.
    * [Pull request #1283](https://bitbucket.org/osrf/gazebo/pull-request/1283)

1. Added Collision, Geometry, Inertial, Surface Msg-to-SDF conversion functions.
    * [Pull request #1315](https://bitbucket.org/osrf/gazebo/pull-request/1315)

1. Added "button modifier" fields (control, shift, and alt) to common::KeyEvent.
    * [Pull request #1325](https://bitbucket.org/osrf/gazebo/pull-request/1325)

1. Added inputs for environment variable GAZEBO_GUI_INI_FILE for reading a custom .ini file.
    * [Pull request #1252](https://bitbucket.org/osrf/gazebo/pull-request/1252)

1. Fixed crash on "permission denied" bug, added insert_model integration test.
    * [Pull request #1329](https://bitbucket.org/osrf/gazebo/pull-request/1329/)

1. Enable simbody joint tests, implement `SimbodyJoint::GetParam`, create
   `Joint::GetParam`, fix bug in `BulletHingeJoint::SetParam`.
    * [Pull request #1404](https://bitbucket.org/osrf/gazebo/pull-request/1404/)

1. Building editor updates
    1. Fixed inspector resizing.
        * [Pull request #1230](https://bitbucket.org/osrf/gazebo/pull-request/1230)
        * [Issue #395](https://bitbucket.org/osrf/gazebo/issue/395)

    1. Doors and windows move proportionally with wall.
        * [Pull request #1231](https://bitbucket.org/osrf/gazebo/pull-request/1231)
        * [Issue #368](https://bitbucket.org/osrf/gazebo/issue/368)

    1. Inspector dialogs stay on top.
        * [Pull request #1229](https://bitbucket.org/osrf/gazebo/pull-request/1229)
        * [Issue #417](https://bitbucket.org/osrf/gazebo/issue/417)

    1. Make model name editable on palette.
        * [Pull request #1239](https://bitbucket.org/osrf/gazebo/pull-request/1239)

    1. Import background image and improve add/delete levels.
        * [Pull request #1214](https://bitbucket.org/osrf/gazebo/pull-request/1214)
        * [Issue #422](https://bitbucket.org/osrf/gazebo/issue/422)
        * [Issue #361](https://bitbucket.org/osrf/gazebo/issue/361)

    1. Fix changing draw mode.
        * [Pull request #1233](https://bitbucket.org/osrf/gazebo/pull-request/1233)
        * [Issue #405](https://bitbucket.org/osrf/gazebo/issue/405)

    1. Tips on palette's top-right corner.
        * [Pull request #1241](https://bitbucket.org/osrf/gazebo/pull-request/1241)

    1. New buttons and layout for the palette.
        * [Pull request #1242](https://bitbucket.org/osrf/gazebo/pull-request/1242)

    1. Individual wall segments instead of polylines.
        * [Pull request #1246](https://bitbucket.org/osrf/gazebo/pull-request/1246)
        * [Issue #389](https://bitbucket.org/osrf/gazebo/issue/389)
        * [Issue #415](https://bitbucket.org/osrf/gazebo/issue/415)

    1. Fix exiting and saving, exiting when there's nothing drawn, fix text on popups.
        * [Pull request #1296](https://bitbucket.org/osrf/gazebo/pull-request/1296)

    1. Display measure for selected wall segment.
        * [Pull request #1291](https://bitbucket.org/osrf/gazebo/pull-request/1291)
        * [Issue #366](https://bitbucket.org/osrf/gazebo/issue/366)

    1. Highlight selected item's 3D visual.
        * [Pull request #1292](https://bitbucket.org/osrf/gazebo/pull-request/1292)

    1. Added color picker to inspector dialogs.
        * [Pull request #1298](https://bitbucket.org/osrf/gazebo/pull-request/1298)

    1. Snapping on by default, off holding Shift. Improved snapping.
        * [Pull request #1304](https://bitbucket.org/osrf/gazebo/pull-request/1304)

    1. Snap walls to length increments, moved scale to SegmentItem and added Get/SetScale, added SegmentItem::SnapAngle and SegmentItem::SnapLength.
        * [Pull request #1311](https://bitbucket.org/osrf/gazebo/pull-request/1311)

    1. Make buildings available in "Insert Models" tab, improve save flow.
        * [Pull request #1312](https://bitbucket.org/osrf/gazebo/pull-request/1312)

    1. Added EditorItem::SetHighlighted.
        * [Pull request #1308](https://bitbucket.org/osrf/gazebo/pull-request/1308)

    1. Current level is transparent, lower levels opaque, higher levels invisible.
        * [Pull request #1303](https://bitbucket.org/osrf/gazebo/pull-request/1303)

    1. Detach all child manips when item is deleted, added BuildingMaker::DetachAllChildren.
        * [Pull request #1316](https://bitbucket.org/osrf/gazebo/pull-request/1316)

    1. Added texture picker to inspector dialogs.
        * [Pull request #1306](https://bitbucket.org/osrf/gazebo/pull-request/1306)

    1. Measures for doors and windows. Added RectItem::angleOnWall and related Get/Set.
        * [Pull request #1322](https://bitbucket.org/osrf/gazebo/pull-request/1322)
        * [Issue #370](https://bitbucket.org/osrf/gazebo/issue/370)

    1. Added Gazebo/BuildingFrame material to display holes for doors and windows on walls.
        * [Pull request #1338](https://bitbucket.org/osrf/gazebo/pull-request/1338)

    1. Added Gazebo/Bricks material to be used as texture on the building editor.
        * [Pull request #1333](https://bitbucket.org/osrf/gazebo/pull-request/1333)

    1. Pick colors from the palette and assign on 3D view. Added mouse and key event handlers to BuildingMaker, and events to communicate from BuildingModelManip to EditorItem.
        * [Pull request #1336](https://bitbucket.org/osrf/gazebo/pull-request/1336)

    1. Pick textures from the palette and assign in 3D view.
        * [Pull request #1368](https://bitbucket.org/osrf/gazebo/pull-request/1368)

1. Model editor updates
    1. Fix adding/removing event filters .
        * [Pull request #1279](https://bitbucket.org/osrf/gazebo/pull-request/1279)

    1. Enabled multi-selection and align tool inside model editor.
        * [Pull request #1302](https://bitbucket.org/osrf/gazebo/pull-request/1302)
        * [Issue #1323](https://bitbucket.org/osrf/gazebo/issue/1323)

    1. Enabled snap mode inside model editor.
        * [Pull request #1331](https://bitbucket.org/osrf/gazebo/pull-request/1331)
        * [Issue #1318](https://bitbucket.org/osrf/gazebo/issue/1318)

    1. Implemented copy/pasting of links.
        * [Pull request #1330](https://bitbucket.org/osrf/gazebo/pull-request/1330)

1. GUI publishes model selection information on ~/selection topic.
    * [Pull request #1318](https://bitbucket.org/osrf/gazebo/pull-request/1318)

## Gazebo 4.0

### Gazebo 4.x.x (2015-xx-xx)

1. Fix build for Bullet 2.83, enable angle wrapping for BulletHingeJoint
    * [Pull request #1664](https://bitbucket.org/osrf/gazebo/pull-request/1664)

### Gazebo 4.1.3 (2015-05-07)

1. Fix saving visual geom SDF values
    * [Pull request #1597](https://bitbucket.org/osrf/gazebo/pull-request/1597)
1. Fix heightmap model texture loading.
    * [Pull request #1595](https://bitbucket.org/osrf/gazebo/pull-request/1595)
1. Fix visual collision scale on separate client
    * [Pull request #1585](https://bitbucket.org/osrf/gazebo/pull-request/1585)
1. Fix several clang compiler warnings
    * [Pull request #1594](https://bitbucket.org/osrf/gazebo/pull-request/1594)
1. Fix blank save / browse dialogs
    * [Pull request #1544](https://bitbucket.org/osrf/gazebo/pull-request/1544)

### Gazebo 4.1.2 (2015-03-20)

1. Fix quaternion documentation: target Gazebo_4.1
    * [Pull request #1525](https://bitbucket.org/osrf/gazebo/pull-request/1525)
1. Speed up World::Step in loops
    * [Pull request #1492](https://bitbucket.org/osrf/gazebo/pull-request/1492)
1. Reduce selection buffer updates -> 4.1
    * [Pull request #1494](https://bitbucket.org/osrf/gazebo/pull-request/1494)
1. Fix loading of SimbodyPhysics parameters
    * [Pull request #1474](https://bitbucket.org/osrf/gazebo/pull-request/1474)
1. Fix heightmap on OSX -> 4.1
    * [Pull request #1455](https://bitbucket.org/osrf/gazebo/pull-request/1455)
1. Remove extra pose tag in a world file that should not be there
    * [Pull request #1458](https://bitbucket.org/osrf/gazebo/pull-request/1458)
1. Better fix for #236 for IMU that doesn't require ABI changes
    * [Pull request #1448](https://bitbucket.org/osrf/gazebo/pull-request/1448)
1. Fix regression of #236 for ImuSensor in 4.1
    * [Pull request #1446](https://bitbucket.org/osrf/gazebo/pull-request/1446)
1. Preserve previous GAZEBO_MODEL_PATH values when sourcing setup.sh
    * [Pull request #1430](https://bitbucket.org/osrf/gazebo/pull-request/1430)
1. issue #857: fix segfault for simbody screw joint when setting limits due to uninitialized limitForce.
    * [Pull request #1423](https://bitbucket.org/osrf/gazebo/pull-request/1423)
1. Allow multiple contact sensors per link (#960)
    * [Pull request #1413](https://bitbucket.org/osrf/gazebo/pull-request/1413)
1. Fix for issue #351, ODE World Step
    * [Pull request #1406](https://bitbucket.org/osrf/gazebo/pull-request/1406)
1. Disable failing InelasticCollision/0 test (#1394)
    * [Pull request #1405](https://bitbucket.org/osrf/gazebo/pull-request/1405)
1. Prevent out of bounds array access in SkidSteerDrivePlugin (found by cppcheck 1.68)
    * [Pull request #1379](https://bitbucket.org/osrf/gazebo/pull-request/1379)

### Gazebo 4.1.1 (2015-01-15)

1. Fix BulletPlaneShape bounding box (#1265)
    * [Pull request #1367](https://bitbucket.org/osrf/gazebo/pull-request/1367)
1. Fix dart linking errors on osx
    * [Pull request #1372](https://bitbucket.org/osrf/gazebo/pull-request/1372)
1. Update to player interfaces
    * [Pull request #1324](https://bitbucket.org/osrf/gazebo/pull-request/1324)
1. Handle GpuLaser name collisions (#1403)
    * [Pull request #1360](https://bitbucket.org/osrf/gazebo/pull-request/1360)
1. Add checks for handling array's with counts of zero, and read specular values
    * [Pull request #1339](https://bitbucket.org/osrf/gazebo/pull-request/1339)
1. Fix model list widget test
    * [Pull request #1327](https://bitbucket.org/osrf/gazebo/pull-request/1327)
1. Fix ogre includes
    * [Pull request #1323](https://bitbucket.org/osrf/gazebo/pull-request/1323)

### Gazebo 4.1.0 (2014-11-20)

1. Modified GUI rendering to improve the rendering update rate.
    * [Pull request #1487](https://bitbucket.org/osrf/gazebo/pull-request/1487)
1. Add ArrangePlugin for arranging groups of models.
   Also add Model::ResetPhysicsStates to call Link::ResetPhysicsStates
   recursively on all links in model.
    * [Pull request #1208](https://bitbucket.org/osrf/gazebo/pull-request/1208)
1. The `gz model` command line tool will output model info using either `-i` for complete info, or `-p` for just the model pose.
    * [Pull request #1212](https://bitbucket.org/osrf/gazebo/pull-request/1212)
    * [DRCSim Issue #389](https://bitbucket.org/osrf/drcsim/issue/389)
1. Added SignalStats class for computing incremental signal statistics.
    * [Pull request #1198](https://bitbucket.org/osrf/gazebo/pull-request/1198)
1. Add InitialVelocityPlugin to setting the initial state of links
    * [Pull request #1237](https://bitbucket.org/osrf/gazebo/pull-request/1237)
1. Added Quaternion::Integrate function.
    * [Pull request #1255](https://bitbucket.org/osrf/gazebo/pull-request/1255)
1. Added ConvertJointType functions, display more joint info on model list.
    * [Pull request #1259](https://bitbucket.org/osrf/gazebo/pull-request/1259)
1. Added ModelListWidget::AddProperty, removed unnecessary checks on ModelListWidget.
    * [Pull request #1271](https://bitbucket.org/osrf/gazebo/pull-request/1271)
1. Fix loading collada meshes with unsupported input semantics.
    * [Pull request #1319](https://bitbucket.org/osrf/gazebo/pull-request/1319)

### Gazebo 4.0.2 (2014-09-23)

1. Fix and improve mechanism to generate pkgconfig libs
    * [Pull request #1207](https://bitbucket.org/osrf/gazebo/pull-request/1207)
    * [Issue #1284](https://bitbucket.org/osrf/gazebo/issue/1284)
1. Added arat.world
    * [Pull request #1205](https://bitbucket.org/osrf/gazebo/pull-request/1205)
1. Update gzprop to output zip files.
    * [Pull request #1197](https://bitbucket.org/osrf/gazebo/pull-request/1197)
1. Make Collision::GetShape a const function
    * [Pull requset #1189](https://bitbucket.org/osrf/gazebo/pull-request/1189)
1. Install missing physics headers
    * [Pull requset #1183](https://bitbucket.org/osrf/gazebo/pull-request/1183)
1. Remove SimbodyLink::AddTorque console message
    * [Pull requset #1185](https://bitbucket.org/osrf/gazebo/pull-request/1185)
1. Fix log xml
    * [Pull requset #1188](https://bitbucket.org/osrf/gazebo/pull-request/1188)

### Gazebo 4.0.0 (2014-08-08)

1. Added lcov support to cmake
    * [Pull request #1047](https://bitbucket.org/osrf/gazebo/pull-request/1047)
1. Fixed memory leak in image conversion
    * [Pull request #1057](https://bitbucket.org/osrf/gazebo/pull-request/1057)
1. Removed deprecated function
    * [Pull request #1067](https://bitbucket.org/osrf/gazebo/pull-request/1067)
1. Improved collada loading performance
    * [Pull request #1066](https://bitbucket.org/osrf/gazebo/pull-request/1066)
    * [Pull request #1082](https://bitbucket.org/osrf/gazebo/pull-request/1082)
    * [Issue #1134](https://bitbucket.org/osrf/gazebo/issue/1134)
1. Implemented a collada exporter
    * [Pull request #1064](https://bitbucket.org/osrf/gazebo/pull-request/1064)
1. Force torque sensor now makes use of sensor's pose.
    * [Pull request #1076](https://bitbucket.org/osrf/gazebo/pull-request/1076)
    * [Issue #940](https://bitbucket.org/osrf/gazebo/issue/940)
1. Fix Model::GetLinks segfault
    * [Pull request #1093](https://bitbucket.org/osrf/gazebo/pull-request/1093)
1. Fix deleting and saving lights in gzserver
    * [Pull request #1094](https://bitbucket.org/osrf/gazebo/pull-request/1094)
    * [Issue #1182](https://bitbucket.org/osrf/gazebo/issue/1182)
    * [Issue #346](https://bitbucket.org/osrf/gazebo/issue/346)
1. Fix Collision::GetWorldPose. The pose of a collision would not update properly.
    * [Pull request #1049](https://bitbucket.org/osrf/gazebo/pull-request/1049)
    * [Issue #1124](https://bitbucket.org/osrf/gazebo/issue/1124)
1. Fixed the animate_box and animate_joints examples
    * [Pull request #1086](https://bitbucket.org/osrf/gazebo/pull-request/1086)
1. Integrated Oculus Rift functionality
    * [Pull request #1074](https://bitbucket.org/osrf/gazebo/pull-request/1074)
    * [Pull request #1136](https://bitbucket.org/osrf/gazebo/pull-request/1136)
    * [Pull request #1139](https://bitbucket.org/osrf/gazebo/pull-request/1139)
1. Updated Base::GetScopedName
    * [Pull request #1104](https://bitbucket.org/osrf/gazebo/pull-request/1104)
1. Fix collada loader from adding duplicate materials into a Mesh
    * [Pull request #1105](https://bitbucket.org/osrf/gazebo/pull-request/1105)
    * [Issue #1180](https://bitbucket.org/osrf/gazebo/issue/1180)
1. Integrated Razer Hydra functionality
    * [Pull request #1083](https://bitbucket.org/osrf/gazebo/pull-request/1083)
    * [Pull request #1109](https://bitbucket.org/osrf/gazebo/pull-request/1109)
1. Added ability to copy and paste models in the GUI
    * [Pull request #1103](https://bitbucket.org/osrf/gazebo/pull-request/1103)
1. Removed unnecessary inclusion of gazebo.hh and common.hh in plugins
    * [Pull request #1111](https://bitbucket.org/osrf/gazebo/pull-request/1111)
1. Added ability to specify custom road textures
    * [Pull request #1027](https://bitbucket.org/osrf/gazebo/pull-request/1027)
1. Added support for DART 4.1
    * [Pull request #1113](https://bitbucket.org/osrf/gazebo/pull-request/1113)
    * [Pull request #1132](https://bitbucket.org/osrf/gazebo/pull-request/1132)
    * [Pull request #1134](https://bitbucket.org/osrf/gazebo/pull-request/1134)
    * [Pull request #1154](https://bitbucket.org/osrf/gazebo/pull-request/1154)
1. Allow position of joints to be directly set.
    * [Pull request #1097](https://bitbucket.org/osrf/gazebo/pull-request/1097)
    * [Issue #1138](https://bitbucket.org/osrf/gazebo/issue/1138)
1. Added extruded polyline geometry
    * [Pull request #1026](https://bitbucket.org/osrf/gazebo/pull-request/1026)
1. Fixed actor animation
    * [Pull request #1133](https://bitbucket.org/osrf/gazebo/pull-request/1133)
    * [Pull request #1141](https://bitbucket.org/osrf/gazebo/pull-request/1141)
1. Generate a versioned cmake config file
    * [Pull request #1153](https://bitbucket.org/osrf/gazebo/pull-request/1153)
    * [Issue #1226](https://bitbucket.org/osrf/gazebo/issue/1226)
1. Added KMeans class
    * [Pull request #1147](https://bitbucket.org/osrf/gazebo/pull-request/1147)
1. Added --summary-range feature to bitbucket pullrequest tool
    * [Pull request #1156](https://bitbucket.org/osrf/gazebo/pull-request/1156)
1. Updated web links
    * [Pull request #1159](https://bitbucket.org/osrf/gazebo/pull-request/1159)
1. Update tests
    * [Pull request #1155](https://bitbucket.org/osrf/gazebo/pull-request/1155)
    * [Pull request #1143](https://bitbucket.org/osrf/gazebo/pull-request/1143)
    * [Pull request #1138](https://bitbucket.org/osrf/gazebo/pull-request/1138)
    * [Pull request #1140](https://bitbucket.org/osrf/gazebo/pull-request/1140)
    * [Pull request #1127](https://bitbucket.org/osrf/gazebo/pull-request/1127)
    * [Pull request #1115](https://bitbucket.org/osrf/gazebo/pull-request/1115)
    * [Pull request #1102](https://bitbucket.org/osrf/gazebo/pull-request/1102)
    * [Pull request #1087](https://bitbucket.org/osrf/gazebo/pull-request/1087)
    * [Pull request #1084](https://bitbucket.org/osrf/gazebo/pull-request/1084)

## Gazebo 3.0

### Gazebo 3.x.x (yyyy-mm-dd)

1. Fixed sonar and wireless sensor visualization
    * [Pull request #1254](https://bitbucket.org/osrf/gazebo/pull-request/1254)
1. Update visual bounding box when model is selected
    * [Pull request #1280](https://bitbucket.org/osrf/gazebo/pull-request/1280)

### Gazebo 3.1.0 (2014-08-08)

1. Implemented Simbody::Link::Set*Vel
    * [Pull request #1160](https://bitbucket.org/osrf/gazebo/pull-request/1160)
    * [Issue #1012](https://bitbucket.org/osrf/gazebo/issue/1012)
1. Added World::RemoveModel function
    * [Pull request #1106](https://bitbucket.org/osrf/gazebo/pull-request/1106)
    * [Issue #1177](https://bitbucket.org/osrf/gazebo/issue/1177)
1. Fix exit from camera follow mode using the escape key
    * [Pull request #1137](https://bitbucket.org/osrf/gazebo/pull-request/1137)
    * [Issue #1220](https://bitbucket.org/osrf/gazebo/issue/1220)
1. Added support for SDF joint spring stiffness and reference positions
    * [Pull request #1117](https://bitbucket.org/osrf/gazebo/pull-request/1117)
1. Removed the gzmodel_create script
    * [Pull request #1130](https://bitbucket.org/osrf/gazebo/pull-request/1130)
1. Added Vector2 dot product
    * [Pull request #1101](https://bitbucket.org/osrf/gazebo/pull-request/1101)
1. Added SetPositionPID and SetVelocityPID to JointController
    * [Pull request #1091](https://bitbucket.org/osrf/gazebo/pull-request/1091)
1. Fix gzclient startup crash with ogre 1.9
    * [Pull request #1098](https://bitbucket.org/osrf/gazebo/pull-request/1098)
    * [Issue #996](https://bitbucket.org/osrf/gazebo/issue/996)
1. Update the bitbucket_pullrequests tool
    * [Pull request #1108](https://bitbucket.org/osrf/gazebo/pull-request/1108)
1. Light properties now remain in place after move by the user via the GUI.
    * [Pull request #1110](https://bitbucket.org/osrf/gazebo/pull-request/1110)
    * [Issue #1211](https://bitbucket.org/osrf/gazebo/issue/1211)
1. Allow position of joints to be directly set.
    * [Pull request #1096](https://bitbucket.org/osrf/gazebo/pull-request/1096)
    * [Issue #1138](https://bitbucket.org/osrf/gazebo/issue/1138)

### Gazebo 3.0.0 (2014-04-11)

1. Fix bug when deleting the sun light
    * [Pull request #1088](https://bitbucket.org/osrf/gazebo/pull-request/1088)
    * [Issue #1133](https://bitbucket.org/osrf/gazebo/issue/1133)
1. Fix ODE screw joint
    * [Pull request #1078](https://bitbucket.org/osrf/gazebo/pull-request/1078)
    * [Issue #1167](https://bitbucket.org/osrf/gazebo/issue/1167)
1. Update joint integration tests
    * [Pull request #1081](https://bitbucket.org/osrf/gazebo/pull-request/1081)
1. Fixed false positives in cppcheck.
    * [Pull request #1061](https://bitbucket.org/osrf/gazebo/pull-request/1061)
1. Made joint axis reference frame relative to child, and updated simbody and dart accordingly.
    * [Pull request #1069](https://bitbucket.org/osrf/gazebo/pull-request/1069)
    * [Issue #494](https://bitbucket.org/osrf/gazebo/issue/494)
    * [Issue #1143](https://bitbucket.org/osrf/gazebo/issue/1143)
1. Added ability to pass vector of strings to SetupClient and SetupServer
    * [Pull request #1068](https://bitbucket.org/osrf/gazebo/pull-request/1068)
    * [Issue #1132](https://bitbucket.org/osrf/gazebo/issue/1132)
1. Fix error correction in screw constraints for ODE
    * [Pull request #1070](https://bitbucket.org/osrf/gazebo/pull-request/1070)
    * [Issue #1159](https://bitbucket.org/osrf/gazebo/issue/1159)
1. Improved pkgconfig with SDF
    * [Pull request #1062](https://bitbucket.org/osrf/gazebo/pull-request/1062)
1. Added a plugin to simulate aero dynamics
    * [Pull request #905](https://bitbucket.org/osrf/gazebo/pull-request/905)
1. Updated bullet support
    * [Issue #1069](https://bitbucket.org/osrf/gazebo/issue/1069)
    * [Pull request #1011](https://bitbucket.org/osrf/gazebo/pull-request/1011)
    * [Pull request #996](https://bitbucket.org/osrf/gazebo/pull-request/966)
    * [Pull request #1024](https://bitbucket.org/osrf/gazebo/pull-request/1024)
1. Updated simbody support
    * [Pull request #995](https://bitbucket.org/osrf/gazebo/pull-request/995)
1. Updated worlds to SDF 1.5
    * [Pull request #1021](https://bitbucket.org/osrf/gazebo/pull-request/1021)
1. Improvements to ODE
    * [Pull request #1001](https://bitbucket.org/osrf/gazebo/pull-request/1001)
    * [Pull request #1014](https://bitbucket.org/osrf/gazebo/pull-request/1014)
    * [Pull request #1015](https://bitbucket.org/osrf/gazebo/pull-request/1015)
    * [Pull request #1016](https://bitbucket.org/osrf/gazebo/pull-request/1016)
1. New command line tool
    * [Pull request #972](https://bitbucket.org/osrf/gazebo/pull-request/972)
1. Graphical user interface improvements
    * [Pull request #971](https://bitbucket.org/osrf/gazebo/pull-request/971)
    * [Pull request #1013](https://bitbucket.org/osrf/gazebo/pull-request/1013)
    * [Pull request #989](https://bitbucket.org/osrf/gazebo/pull-request/989)
1. Created a friction pyramid class
    * [Pull request #935](https://bitbucket.org/osrf/gazebo/pull-request/935)
1. Added GetWorldEnergy functions to Model, Joint, and Link
    * [Pull request #1017](https://bitbucket.org/osrf/gazebo/pull-request/1017)
1. Preparing Gazebo for admission into Ubuntu
    * [Pull request #969](https://bitbucket.org/osrf/gazebo/pull-request/969)
    * [Pull request #998](https://bitbucket.org/osrf/gazebo/pull-request/998)
    * [Pull request #1002](https://bitbucket.org/osrf/gazebo/pull-request/1002)
1. Add method for querying if useImplicitStiffnessDamping flag is set for a given joint
    * [Issue #629](https://bitbucket.org/osrf/gazebo/issue/629)
    * [Pull request #1006](https://bitbucket.org/osrf/gazebo/pull-request/1006)
1. Fix joint axis frames
    * [Issue #494](https://bitbucket.org/osrf/gazebo/issue/494)
    * [Pull request #963](https://bitbucket.org/osrf/gazebo/pull-request/963)
1. Compute joint anchor pose relative to parent
    * [Issue #1029](https://bitbucket.org/osrf/gazebo/issue/1029)
    * [Pull request #982](https://bitbucket.org/osrf/gazebo/pull-request/982)
1. Cleanup the installed worlds
    * [Issue #1036](https://bitbucket.org/osrf/gazebo/issue/1036)
    * [Pull request #984](https://bitbucket.org/osrf/gazebo/pull-request/984)
1. Update to the GPS sensor
    * [Issue #1059](https://bitbucket.org/osrf/gazebo/issue/1059)
    * [Pull request #978](https://bitbucket.org/osrf/gazebo/pull-request/978)
1. Removed libtool from plugin loading
    * [Pull request #981](https://bitbucket.org/osrf/gazebo/pull-request/981)
1. Added functions to get inertial information for a link in the world frame.
    * [Pull request #1005](https://bitbucket.org/osrf/gazebo/pull-request/1005)

## Gazebo 2.0

### Gazebo 2.2.6 (2015-09-28)

1. Backport fixes to setup.sh from pull request #1430 to 2.2 branch
    * [Pull request 1889](https://bitbucket.org/osrf/gazebo/pull-request/1889)
1. Fix heightmap texture loading (2.2)
    * [Pull request 1596](https://bitbucket.org/osrf/gazebo/pull-request/1596)
1. Prevent out of bounds array access in SkidSteerDrivePlugin (found by cppcheck 1.68)
    * [Pull request 1379](https://bitbucket.org/osrf/gazebo/pull-request/1379)
1. Fix build with boost 1.57 for 2.2 branch (#1399)
    * [Pull request 1358](https://bitbucket.org/osrf/gazebo/pull-request/1358)
1. Fix manpage test failures by incrementing year to 2015
    * [Pull request 1361](https://bitbucket.org/osrf/gazebo/pull-request/1361)
1. Fix build for OS X 10.10 (#1304, #1289)
    * [Pull request 1346](https://bitbucket.org/osrf/gazebo/pull-request/1346)
1. Restore ODELink ABI, use Link variables instead (#1354)
    * [Pull request 1347](https://bitbucket.org/osrf/gazebo/pull-request/1347)
1. Fix inertia_ratio test
    * [Pull request 1344](https://bitbucket.org/osrf/gazebo/pull-request/1344)
1. backport collision visual fix -> 2.2
    * [Pull request 1343](https://bitbucket.org/osrf/gazebo/pull-request/1343)
1. Fix two code_check errors on 2.2
    * [Pull request 1314](https://bitbucket.org/osrf/gazebo/pull-request/1314)
1. issue #243 fix Link::GetWorldLinearAccel and Link::GetWorldAngularAccel for ODE
    * [Pull request 1284](https://bitbucket.org/osrf/gazebo/pull-request/1284)

### Gazebo 2.2.3 (2014-04-29)

1. Removed redundant call to World::Init
    * [Pull request #1107](https://bitbucket.org/osrf/gazebo/pull-request/1107)
    * [Issue #1208](https://bitbucket.org/osrf/gazebo/issue/1208)
1. Return proper error codes when gazebo exits
    * [Pull request #1085](https://bitbucket.org/osrf/gazebo/pull-request/1085)
    * [Issue #1178](https://bitbucket.org/osrf/gazebo/issue/1178)
1. Fixed Camera::GetWorldRotation().
    * [Pull request #1071](https://bitbucket.org/osrf/gazebo/pull-request/1071)
    * [Issue #1087](https://bitbucket.org/osrf/gazebo/issue/1087)
1. Fixed memory leak in image conversion
    * [Pull request #1073](https://bitbucket.org/osrf/gazebo/pull-request/1073)

### Gazebo 2.2.1 (xxxx-xx-xx)

1. Fix heightmap model texture loading.
    * [Pull request #1596](https://bitbucket.org/osrf/gazebo/pull-request/1596)

### Gazebo 2.2.0 (2014-01-10)

1. Fix compilation when using OGRE-1.9 (full support is being worked on)
    * [Issue #994](https://bitbucket.org/osrf/gazebo/issue/994)
    * [Issue #995](https://bitbucket.org/osrf/gazebo/issue/995)
    * [Issue #996](https://bitbucket.org/osrf/gazebo/issue/996)
    * [Pull request #883](https://bitbucket.org/osrf/gazebo/pull-request/883)
1. Added unit test for issue 624.
    * [Issue #624](https://bitbucket.org/osrf/gazebo/issue/624).
    * [Pull request #889](https://bitbucket.org/osrf/gazebo/pull-request/889)
1. Use 3x3 PCF shadows for smoother shadows.
    * [Pull request #887](https://bitbucket.org/osrf/gazebo/pull-request/887)
1. Update manpage copyright to 2014.
    * [Pull request #893](https://bitbucket.org/osrf/gazebo/pull-request/893)
1. Added friction integration test .
    * [Pull request #885](https://bitbucket.org/osrf/gazebo/pull-request/885)
1. Fix joint anchor when link pose is not specified.
    * [Issue #978](https://bitbucket.org/osrf/gazebo/issue/978)
    * [Pull request #862](https://bitbucket.org/osrf/gazebo/pull-request/862)
1. Added (ESC) tooltip for GUI Selection Mode icon.
    * [Issue #993](https://bitbucket.org/osrf/gazebo/issue/993)
    * [Pull request #888](https://bitbucket.org/osrf/gazebo/pull-request/888)
1. Removed old comment about resolved issue.
    * [Issue #837](https://bitbucket.org/osrf/gazebo/issue/837)
    * [Pull request #880](https://bitbucket.org/osrf/gazebo/pull-request/880)
1. Made SimbodyLink::Get* function thread-safe
    * [Issue #918](https://bitbucket.org/osrf/gazebo/issue/918)
    * [Pull request #872](https://bitbucket.org/osrf/gazebo/pull-request/872)
1. Suppressed spurious gzlog messages in ODE::Body
    * [Issue #983](https://bitbucket.org/osrf/gazebo/issue/983)
    * [Pull request #875](https://bitbucket.org/osrf/gazebo/pull-request/875)
1. Fixed Force Torque Sensor Test by properly initializing some values.
    * [Issue #982](https://bitbucket.org/osrf/gazebo/issue/982)
    * [Pull request #869](https://bitbucket.org/osrf/gazebo/pull-request/869)
1. Added breakable joint plugin to support breakable walls.
    * [Pull request #865](https://bitbucket.org/osrf/gazebo/pull-request/865)
1. Used different tuple syntax to fix compilation on OSX mavericks.
    * [Issue #947](https://bitbucket.org/osrf/gazebo/issue/947)
    * [Pull request #858](https://bitbucket.org/osrf/gazebo/pull-request/858)
1. Fixed sonar test and deprecation warning.
    * [Pull request #856](https://bitbucket.org/osrf/gazebo/pull-request/856)
1. Speed up test compilation.
    * Part of [Issue #955](https://bitbucket.org/osrf/gazebo/issue/955)
    * [Pull request #846](https://bitbucket.org/osrf/gazebo/pull-request/846)
1. Added Joint::SetEffortLimit API
    * [Issue #923](https://bitbucket.org/osrf/gazebo/issue/923)
    * [Pull request #808](https://bitbucket.org/osrf/gazebo/pull-request/808)
1. Made bullet output less verbose.
    * [Pull request #839](https://bitbucket.org/osrf/gazebo/pull-request/839)
1. Convergence acceleration and stability tweak to make atlas_v3 stable
    * [Issue #895](https://bitbucket.org/osrf/gazebo/issue/895)
    * [Pull request #772](https://bitbucket.org/osrf/gazebo/pull-request/772)
1. Added colors, textures and world files for the SPL RoboCup environment
    * [Pull request #838](https://bitbucket.org/osrf/gazebo/pull-request/838)
1. Fixed bitbucket_pullrequests tool to work with latest BitBucket API.
    * [Issue #933](https://bitbucket.org/osrf/gazebo/issue/933)
    * [Pull request #841](https://bitbucket.org/osrf/gazebo/pull-request/841)
1. Fixed cppcheck warnings.
    * [Pull request #842](https://bitbucket.org/osrf/gazebo/pull-request/842)

### Gazebo 2.1.0 (2013-11-08)
1. Fix mainwindow unit test
    * [Pull request #752](https://bitbucket.org/osrf/gazebo/pull-request/752)
1. Visualize moment of inertia
    * Pull request [#745](https://bitbucket.org/osrf/gazebo/pull-request/745), [#769](https://bitbucket.org/osrf/gazebo/pull-request/769), [#787](https://bitbucket.org/osrf/gazebo/pull-request/787)
    * [Issue #203](https://bitbucket.org/osrf/gazebo/issue/203)
1. Update tool to count lines of code
    * [Pull request #758](https://bitbucket.org/osrf/gazebo/pull-request/758)
1. Implement World::Clear
    * Pull request [#785](https://bitbucket.org/osrf/gazebo/pull-request/785), [#804](https://bitbucket.org/osrf/gazebo/pull-request/804)
1. Improve Bullet support
    * [Pull request #805](https://bitbucket.org/osrf/gazebo/pull-request/805)
1. Fix doxygen spacing
    * [Pull request #740](https://bitbucket.org/osrf/gazebo/pull-request/740)
1. Add tool to generate model images for thepropshop.org
    * [Pull request #734](https://bitbucket.org/osrf/gazebo/pull-request/734)
1. Added paging support for terrains
    * [Pull request #707](https://bitbucket.org/osrf/gazebo/pull-request/707)
1. Added plugin path to LID_LIBRARY_PATH in setup.sh
    * [Pull request #750](https://bitbucket.org/osrf/gazebo/pull-request/750)
1. Fix for OSX
    * [Pull request #766](https://bitbucket.org/osrf/gazebo/pull-request/766)
    * [Pull request #786](https://bitbucket.org/osrf/gazebo/pull-request/786)
    * [Issue #906](https://bitbucket.org/osrf/gazebo/issue/906)
1. Update copyright information
    * [Pull request #771](https://bitbucket.org/osrf/gazebo/pull-request/771)
1. Enable screen dependent tests
    * [Pull request #764](https://bitbucket.org/osrf/gazebo/pull-request/764)
    * [Issue #811](https://bitbucket.org/osrf/gazebo/issue/811)
1. Fix gazebo command line help message
    * [Pull request #775](https://bitbucket.org/osrf/gazebo/pull-request/775)
    * [Issue #898](https://bitbucket.org/osrf/gazebo/issue/898)
1. Fix man page test
    * [Pull request #774](https://bitbucket.org/osrf/gazebo/pull-request/774)
1. Improve load time by reducing calls to RTShader::Update
    * [Pull request #773](https://bitbucket.org/osrf/gazebo/pull-request/773)
    * [Issue #877](https://bitbucket.org/osrf/gazebo/issue/877)
1. Fix joint visualization
    * [Pull request #776](https://bitbucket.org/osrf/gazebo/pull-request/776)
    * [Pull request #802](https://bitbucket.org/osrf/gazebo/pull-request/802)
    * [Issue #464](https://bitbucket.org/osrf/gazebo/issue/464)
1. Add helpers to fix NaN
    * [Pull request #742](https://bitbucket.org/osrf/gazebo/pull-request/742)
1. Fix model resizing via the GUI
    * [Pull request #763](https://bitbucket.org/osrf/gazebo/pull-request/763)
    * [Issue #885](https://bitbucket.org/osrf/gazebo/issue/885)
1. Simplify gzlog test by using sha1
    * [Pull request #781](https://bitbucket.org/osrf/gazebo/pull-request/781)
    * [Issue #837](https://bitbucket.org/osrf/gazebo/issue/837)
1. Enable cppcheck for header files
    * [Pull request #782](https://bitbucket.org/osrf/gazebo/pull-request/782)
    * [Issue #907](https://bitbucket.org/osrf/gazebo/issue/907)
1. Fix broken regression test
    * [Pull request #784](https://bitbucket.org/osrf/gazebo/pull-request/784)
    * [Issue #884](https://bitbucket.org/osrf/gazebo/issue/884)
1. All simbody and dart to pass tests
    * [Pull request #790](https://bitbucket.org/osrf/gazebo/pull-request/790)
    * [Issue #873](https://bitbucket.org/osrf/gazebo/issue/873)
1. Fix camera rotation from SDF
    * [Pull request #789](https://bitbucket.org/osrf/gazebo/pull-request/789)
    * [Issue #920](https://bitbucket.org/osrf/gazebo/issue/920)
1. Fix bitbucket pullrequest command line tool to match new API
    * [Pull request #803](https://bitbucket.org/osrf/gazebo/pull-request/803)
1. Fix transceiver spawn errors in tests
    * [Pull request #811](https://bitbucket.org/osrf/gazebo/pull-request/811)
    * [Pull request #814](https://bitbucket.org/osrf/gazebo/pull-request/814)

### Gazebo 2.0.0 (2013-10-08)
1. Refactor code check tool.
    * [Pull Request #669](https://bitbucket.org/osrf/gazebo/pull-request/669)
1. Added pull request tool for Bitbucket.
    * [Pull Request #670](https://bitbucket.org/osrf/gazebo/pull-request/670)
    * [Pull Request #691](https://bitbucket.org/osrf/gazebo/pull-request/671)
1. New wireless receiver and transmitter sensor models.
    * [Pull Request #644](https://bitbucket.org/osrf/gazebo/pull-request/644)
    * [Pull Request #675](https://bitbucket.org/osrf/gazebo/pull-request/675)
    * [Pull Request #727](https://bitbucket.org/osrf/gazebo/pull-request/727)
1. Audio support using OpenAL.
    * [Pull Request #648](https://bitbucket.org/osrf/gazebo/pull-request/648)
    * [Pull Request #704](https://bitbucket.org/osrf/gazebo/pull-request/704)
1. Simplify command-line parsing of gztopic echo output.
    * [Pull Request #674](https://bitbucket.org/osrf/gazebo/pull-request/674)
    * Resolves: [Issue #795](https://bitbucket.org/osrf/gazebo/issue/795)
1. Use UNIX directories through the user of GNUInstallDirs cmake module.
    * [Pull Request #676](https://bitbucket.org/osrf/gazebo/pull-request/676)
    * [Pull Request #681](https://bitbucket.org/osrf/gazebo/pull-request/681)
1. New GUI interactions for object manipulation.
    * [Pull Request #634](https://bitbucket.org/osrf/gazebo/pull-request/634)
1. Fix for OSX menubar.
    * [Pull Request #677](https://bitbucket.org/osrf/gazebo/pull-request/677)
1. Remove internal SDF directories and dependencies.
    * [Pull Request #680](https://bitbucket.org/osrf/gazebo/pull-request/680)
1. Add minimum version for sdformat.
    * [Pull Request #682](https://bitbucket.org/osrf/gazebo/pull-request/682)
    * Resolves: [Issue #818](https://bitbucket.org/osrf/gazebo/issue/818)
1. Allow different gtest parameter types with ServerFixture
    * [Pull Request #686](https://bitbucket.org/osrf/gazebo/pull-request/686)
    * Resolves: [Issue #820](https://bitbucket.org/osrf/gazebo/issue/820)
1. GUI model scaling when using Bullet.
    * [Pull Request #683](https://bitbucket.org/osrf/gazebo/pull-request/683)
1. Fix typo in cmake config.
    * [Pull Request #694](https://bitbucket.org/osrf/gazebo/pull-request/694)
    * Resolves: [Issue #824](https://bitbucket.org/osrf/gazebo/issue/824)
1. Remove gazebo include subdir from pkgconfig and cmake config.
    * [Pull Request #691](https://bitbucket.org/osrf/gazebo/pull-request/691)
1. Torsional spring demo
    * [Pull Request #693](https://bitbucket.org/osrf/gazebo/pull-request/693)
1. Remove repeated call to SetAxis in Joint.cc
    * [Pull Request #695](https://bitbucket.org/osrf/gazebo/pull-request/695)
    * Resolves: [Issue #823](https://bitbucket.org/osrf/gazebo/issue/823)
1. Add test for rotational joints.
    * [Pull Request #697](https://bitbucket.org/osrf/gazebo/pull-request/697)
    * Resolves: [Issue #820](https://bitbucket.org/osrf/gazebo/issue/820)
1. Fix compilation of tests using Joint base class
    * [Pull Request #701](https://bitbucket.org/osrf/gazebo/pull-request/701)
1. Terrain paging implemented.
    * [Pull Request #687](https://bitbucket.org/osrf/gazebo/pull-request/687)
1. Improve timeout error reporting in ServerFixture
    * [Pull Request #705](https://bitbucket.org/osrf/gazebo/pull-request/705)
1. Fix mouse picking for cases where visuals overlap with the laser
    * [Pull Request #709](https://bitbucket.org/osrf/gazebo/pull-request/709)
1. Fix string literals for OSX
    * [Pull Request #712](https://bitbucket.org/osrf/gazebo/pull-request/712)
    * Resolves: [Issue #803](https://bitbucket.org/osrf/gazebo/issue/803)
1. Support for ENABLE_TESTS_COMPILATION cmake parameter
    * [Pull Request #708](https://bitbucket.org/osrf/gazebo/pull-request/708)
1. Updated system gui plugin
    * [Pull Request #702](https://bitbucket.org/osrf/gazebo/pull-request/702)
1. Fix force torque unit test issue
    * [Pull Request #673](https://bitbucket.org/osrf/gazebo/pull-request/673)
    * Resolves: [Issue #813](https://bitbucket.org/osrf/gazebo/issue/813)
1. Use variables to control auto generation of CFlags
    * [Pull Request #699](https://bitbucket.org/osrf/gazebo/pull-request/699)
1. Remove deprecated functions.
    * [Pull Request #715](https://bitbucket.org/osrf/gazebo/pull-request/715)
1. Fix typo in `Camera.cc`
    * [Pull Request #719](https://bitbucket.org/osrf/gazebo/pull-request/719)
    * Resolves: [Issue #846](https://bitbucket.org/osrf/gazebo/issue/846)
1. Performance improvements
    * [Pull Request #561](https://bitbucket.org/osrf/gazebo/pull-request/561)
1. Fix gripper model.
    * [Pull Request #713](https://bitbucket.org/osrf/gazebo/pull-request/713)
    * Resolves: [Issue #314](https://bitbucket.org/osrf/gazebo/issue/314)
1. First part of Simbody integration
    * [Pull Request #716](https://bitbucket.org/osrf/gazebo/pull-request/716)

## Gazebo 1.9

### Gazebo 1.9.6 (2014-04-29)

1. Refactored inertia ratio reduction for ODE
    * [Pull request #1114](https://bitbucket.org/osrf/gazebo/pull-request/1114)
1. Improved collada loading performance
    * [Pull request #1075](https://bitbucket.org/osrf/gazebo/pull-request/1075)

### Gazebo 1.9.3 (2014-01-10)

1. Add thickness to plane to remove shadow flickering.
    * [Pull request #886](https://bitbucket.org/osrf/gazebo/pull-request/886)
1. Temporary GUI shadow toggle fix.
    * [Issue #925](https://bitbucket.org/osrf/gazebo/issue/925)
    * [Pull request #868](https://bitbucket.org/osrf/gazebo/pull-request/868)
1. Fix memory access bugs with libc++ on mavericks.
    * [Issue #965](https://bitbucket.org/osrf/gazebo/issue/965)
    * [Pull request #857](https://bitbucket.org/osrf/gazebo/pull-request/857)
    * [Pull request #881](https://bitbucket.org/osrf/gazebo/pull-request/881)
1. Replaced printf with cout in gztopic hz.
    * [Issue #969](https://bitbucket.org/osrf/gazebo/issue/969)
    * [Pull request #854](https://bitbucket.org/osrf/gazebo/pull-request/854)
1. Add Dark grey material and fix indentation.
    * [Pull request #851](https://bitbucket.org/osrf/gazebo/pull-request/851)
1. Fixed sonar sensor unit test.
    * [Pull request #848](https://bitbucket.org/osrf/gazebo/pull-request/848)
1. Convergence acceleration and stability tweak to make atlas_v3 stable.
    * [Pull request #845](https://bitbucket.org/osrf/gazebo/pull-request/845)
1. Update gtest to 1.7.0 to resolve problems with libc++.
    * [Issue #947](https://bitbucket.org/osrf/gazebo/issue/947)
    * [Pull request #827](https://bitbucket.org/osrf/gazebo/pull-request/827)
1. Fixed LD_LIBRARY_PATH for plugins.
    * [Issue #957](https://bitbucket.org/osrf/gazebo/issue/957)
    * [Pull request #844](https://bitbucket.org/osrf/gazebo/pull-request/844)
1. Fix transceiver sporadic errors.
    * Backport of [pull request #811](https://bitbucket.org/osrf/gazebo/pull-request/811)
    * [Pull request #836](https://bitbucket.org/osrf/gazebo/pull-request/836)
1. Modified the MsgTest to be deterministic with time checks.
    * [Pull request #843](https://bitbucket.org/osrf/gazebo/pull-request/843)
1. Fixed seg fault in LaserVisual.
    * [Issue #950](https://bitbucket.org/osrf/gazebo/issue/950)
    * [Pull request #832](https://bitbucket.org/osrf/gazebo/pull-request/832)
1. Implemented the option to disable tests that need a working screen to run properly.
    * Backport of [Pull request #764](https://bitbucket.org/osrf/gazebo/pull-request/764)
    * [Pull request #837](https://bitbucket.org/osrf/gazebo/pull-request/837)
1. Cleaned up gazebo shutdown.
    * [Pull request #829](https://bitbucket.org/osrf/gazebo/pull-request/829)
1. Fixed bug associated with loading joint child links.
    * [Issue #943](https://bitbucket.org/osrf/gazebo/issue/943)
    * [Pull request #820](https://bitbucket.org/osrf/gazebo/pull-request/820)

### Gazebo 1.9.2 (2013-11-08)
1. Fix enable/disable sky and clouds from SDF
    * [Pull request #809](https://bitbucket.org/osrf/gazebo/pull-request/809])
1. Fix occasional blank GUI screen on startup
    * [Pull request #815](https://bitbucket.org/osrf/gazebo/pull-request/815])
1. Fix GPU laser when interacting with heightmaps
    * [Pull request #796](https://bitbucket.org/osrf/gazebo/pull-request/796])
1. Added API/ABI checker command line tool
    * [Pull request #765](https://bitbucket.org/osrf/gazebo/pull-request/765])
1. Added gtest version information
    * [Pull request #801](https://bitbucket.org/osrf/gazebo/pull-request/801])
1. Fix GUI world saving
    * [Pull request #806](https://bitbucket.org/osrf/gazebo/pull-request/806])
1. Enable anti-aliasing for camera sensor
    * [Pull request #800](https://bitbucket.org/osrf/gazebo/pull-request/800])
1. Make sensor noise deterministic
    * [Pull request #788](https://bitbucket.org/osrf/gazebo/pull-request/788])
1. Fix build problem
    * [Issue #901](https://bitbucket.org/osrf/gazebo/issue/901)
    * [Pull request #778](https://bitbucket.org/osrf/gazebo/pull-request/778])
1. Fix a typo in Camera.cc
    * [Pull request #720](https://bitbucket.org/osrf/gazebo/pull-request/720])
    * [Issue #846](https://bitbucket.org/osrf/gazebo/issue/846)
1. Fix OSX menu bar
    * [Pull request #688](https://bitbucket.org/osrf/gazebo/pull-request/688])
1. Fix gazebo::init by calling sdf::setFindCallback() before loading the sdf in gzfactory.
    * [Pull request #678](https://bitbucket.org/osrf/gazebo/pull-request/678])
    * [Issue #817](https://bitbucket.org/osrf/gazebo/issue/817)

### Gazebo 1.9.1 (2013-08-20)
* Deprecate header files that require case-sensitive filesystem (e.g. Common.hh, Physics.hh) [https://bitbucket.org/osrf/gazebo/pull-request/638/fix-for-775-deprecate-headers-that-require]
* Initial support for building on Mac OS X [https://bitbucket.org/osrf/gazebo/pull-request/660/osx-support-for-gazebo-19] [https://bitbucket.org/osrf/gazebo/pull-request/657/cmake-fixes-for-osx]
* Fixes for various issues [https://bitbucket.org/osrf/gazebo/pull-request/635/fix-for-issue-792/diff] [https://bitbucket.org/osrf/gazebo/pull-request/628/allow-scoped-and-non-scoped-joint-names-to/diff] [https://bitbucket.org/osrf/gazebo/pull-request/636/fix-build-dependency-in-message-generation/diff] [https://bitbucket.org/osrf/gazebo/pull-request/639/make-the-unversioned-setupsh-a-copy-of-the/diff] [https://bitbucket.org/osrf/gazebo/pull-request/650/added-missing-lib-to-player-client-library/diff] [https://bitbucket.org/osrf/gazebo/pull-request/656/install-gzmode_create-without-sh-suffix/diff]

### Gazebo 1.9.0 (2013-07-23)
* Use external package [sdformat](https://bitbucket.org/osrf/sdformat) for sdf parsing, refactor the `Element::GetValue*` function calls, and deprecate Gazebo's internal sdf parser [https://bitbucket.org/osrf/gazebo/pull-request/627]
* Improved ROS support ([[Tutorials#ROS_Integration |documentation here]]) [https://bitbucket.org/osrf/gazebo/pull-request/559]
* Added Sonar, Force-Torque, and Tactile Pressure sensors [https://bitbucket.org/osrf/gazebo/pull-request/557], [https://bitbucket.org/osrf/gazebo/pull-request/567]
* Add compile-time defaults for environment variables so that sourcing setup.sh is unnecessary in most cases [https://bitbucket.org/osrf/gazebo/pull-request/620]
* Enable user camera to follow objects in client window [https://bitbucket.org/osrf/gazebo/pull-request/603]
* Install protobuf message files for use in custom messages [https://bitbucket.org/osrf/gazebo/pull-request/614]
* Change default compilation flags to improve debugging [https://bitbucket.org/osrf/gazebo/pull-request/617]
* Change to supported relative include paths [https://bitbucket.org/osrf/gazebo/pull-request/594]
* Fix display of laser scans when sensor is rotated [https://bitbucket.org/osrf/gazebo/pull-request/599]

## Gazebo 1.8

### Gazebo 1.8.7 (2013-07-16)
* Fix bug in URDF parsing of Vector3 elements [https://bitbucket.org/osrf/gazebo/pull-request/613]
* Fix compilation errors with newest libraries [https://bitbucket.org/osrf/gazebo/pull-request/615]

### Gazebo 1.8.6 (2013-06-07)
* Fix inertia lumping in the URDF parser[https://bitbucket.org/osrf/gazebo/pull-request/554]
* Fix for ODEJoint CFM damping sign error [https://bitbucket.org/osrf/gazebo/pull-request/586]
* Fix transport memory growth[https://bitbucket.org/osrf/gazebo/pull-request/584]
* Reduce log file data in order to reduce buffer growth that results in out of memory kernel errors[https://bitbucket.org/osrf/gazebo/pull-request/587]

### Gazebo 1.8.5 (2013-06-04)
* Fix Gazebo build for machines without a valid display.[https://bitbucket.org/osrf/gazebo/commits/37f00422eea03365b839a632c1850431ee6a1d67]

### Gazebo 1.8.4 (2013-06-03)
* Fix UDRF to SDF converter so that URDF gazebo extensions are applied to all collisions in a link.[https://bitbucket.org/osrf/gazebo/pull-request/579]
* Prevent transport layer from locking when a gzclient connects to a gzserver over a connection with high latency.[https://bitbucket.org/osrf/gazebo/pull-request/572]
* Improve performance and fix uninitialized conditional jumps.[https://bitbucket.org/osrf/gazebo/pull-request/571]

### Gazebo 1.8.3 (2013-06-03)
* Fix for gzlog hanging when gzserver is not present or not responsive[https://bitbucket.org/osrf/gazebo/pull-request/577]
* Fix occasional segfault when generating log files[https://bitbucket.org/osrf/gazebo/pull-request/575]
* Performance improvement to ODE[https://bitbucket.org/osrf/gazebo/pull-request/556]
* Fix node initialization[https://bitbucket.org/osrf/gazebo/pull-request/570]
* Fix GPU laser Hz rate reduction when sensor moved away from world origin[https://bitbucket.org/osrf/gazebo/pull-request/566]
* Fix incorrect lighting in camera sensors when GPU laser is subscribe to[https://bitbucket.org/osrf/gazebo/pull-request/563]

### Gazebo 1.8.2 (2013-05-28)
* ODE performance improvements[https://bitbucket.org/osrf/gazebo/pull-request/535][https://bitbucket.org/osrf/gazebo/pull-request/537]
* Fixed tests[https://bitbucket.org/osrf/gazebo/pull-request/538][https://bitbucket.org/osrf/gazebo/pull-request/541][https://bitbucket.org/osrf/gazebo/pull-request/542]
* Fixed sinking vehicle bug[https://bitbucket.org/osrf/drcsim/issue/300] in pull-request[https://bitbucket.org/osrf/gazebo/pull-request/538]
* Fix GPU sensor throttling[https://bitbucket.org/osrf/gazebo/pull-request/536]
* Reduce string comparisons for better performance[https://bitbucket.org/osrf/gazebo/pull-request/546]
* Contact manager performance improvements[https://bitbucket.org/osrf/gazebo/pull-request/543]
* Transport performance improvements[https://bitbucket.org/osrf/gazebo/pull-request/548]
* Reduce friction noise[https://bitbucket.org/osrf/gazebo/pull-request/545]

### Gazebo 1.8.1 (2013-05-22)
* Please note that 1.8.1 contains a bug[https://bitbucket.org/osrf/drcsim/issue/300] that causes interpenetration between objects in resting contact to grow slowly.  Please update to 1.8.2 for the patch.
* Added warm starting[https://bitbucket.org/osrf/gazebo/pull-request/529]
* Reduced console output[https://bitbucket.org/osrf/gazebo/pull-request/533]
* Improved off screen rendering performance[https://bitbucket.org/osrf/gazebo/pull-request/530]
* Performance improvements [https://bitbucket.org/osrf/gazebo/pull-request/535] [https://bitbucket.org/osrf/gazebo/pull-request/537]

### Gazebo 1.8.0 (2013-05-17)
* Fixed slider axis [https://bitbucket.org/osrf/gazebo/pull-request/527]
* Fixed heightmap shadows [https://bitbucket.org/osrf/gazebo/pull-request/525]
* Fixed model and canonical link pose [https://bitbucket.org/osrf/gazebo/pull-request/519]
* Fixed OSX message header[https://bitbucket.org/osrf/gazebo/pull-request/524]
* Added zlib compression for logging [https://bitbucket.org/osrf/gazebo/pull-request/515]
* Allow clouds to be disabled in cameras [https://bitbucket.org/osrf/gazebo/pull-request/507]
* Camera rendering performance [https://bitbucket.org/osrf/gazebo/pull-request/528]


## Gazebo 1.7

### Gazebo 1.7.3 (2013-05-08)
* Fixed log cleanup (again) [https://bitbucket.org/osrf/gazebo/pull-request/511/fix-log-cleanup-logic]

### Gazebo 1.7.2 (2013-05-07)
* Fixed log cleanup [https://bitbucket.org/osrf/gazebo/pull-request/506/fix-gzlog-stop-command-line]
* Minor documentation fix [https://bitbucket.org/osrf/gazebo/pull-request/488/minor-documentation-fix]

### Gazebo 1.7.1 (2013-04-19)
* Fixed tests
* IMU sensor receives time stamped data from links
* Fix saving image frames [https://bitbucket.org/osrf/gazebo/pull-request/466/fix-saving-frames/diff]
* Wireframe rendering in GUI [https://bitbucket.org/osrf/gazebo/pull-request/414/allow-rendering-of-models-in-wireframe]
* Improved logging performance [https://bitbucket.org/osrf/gazebo/pull-request/457/improvements-to-gzlog-filter-and-logging]
* Viscous mud model [https://bitbucket.org/osrf/gazebo/pull-request/448/mud-plugin/diff]

## Gazebo 1.6

### Gazebo 1.6.3 (2013-04-15)
* Fixed a [critical SDF bug](https://bitbucket.org/osrf/gazebo/pull-request/451)
* Fixed a [laser offset bug](https://bitbucket.org/osrf/gazebo/pull-request/449)

### Gazebo 1.6.2 (2013-04-14)
* Fix for fdir1 physics property [https://bitbucket.org/osrf/gazebo/pull-request/429/fixes-to-treat-fdir1-better-1-rotate-into/diff]
* Fix for force torque sensor [https://bitbucket.org/osrf/gazebo/pull-request/447]
* SDF documentation fix [https://bitbucket.org/osrf/gazebo/issue/494/joint-axis-reference-frame-doesnt-match]

### Gazebo 1.6.1 (2013-04-05)
* Switch default build type to Release.

### Gazebo 1.6.0 (2013-04-05)
* Improvements to inertia in rubble pile
* Various Bullet integration advances.
* Noise models for ray, camera, and imu sensors.
* SDF 1.4, which accommodates more physics engine parameters and also some sensor noise models.
* Initial support for making movies from within Gazebo.
* Many performance improvements.
* Many bug fixes.
* Progress toward to building on OS X.

## Gazebo 1.5

### Gazebo 1.5.0 (2013-03-11)
* Partial integration of Bullet
  * Includes: cubes, spheres, cylinders, planes, meshes, revolute joints, ray sensors
* GUI Interface for log writing.
* Threaded sensors.
* Multi-camera sensor.

* Fixed the following issues:
 * [https://bitbucket.org/osrf/gazebo/issue/236 Issue #236]
 * [https://bitbucket.org/osrf/gazebo/issue/507 Issue #507]
 * [https://bitbucket.org/osrf/gazebo/issue/530 Issue #530]
 * [https://bitbucket.org/osrf/gazebo/issue/279 Issue #279]
 * [https://bitbucket.org/osrf/gazebo/issue/529 Issue #529]
 * [https://bitbucket.org/osrf/gazebo/issue/239 Issue #239]
 * [https://bitbucket.org/osrf/gazebo/issue/5 Issue #5]

## Gazebo 1.4

### Gazebo 1.4.0 (2013-02-01)
* New Features:
 * GUI elements to display messages from the server.
 * Multi-floor building editor and creator.
 * Improved sensor visualizations.
 * Improved mouse interactions

* Fixed the following issues:
 * [https://bitbucket.org/osrf/gazebo/issue/16 Issue #16]
 * [https://bitbucket.org/osrf/gazebo/issue/142 Issue #142]
 * [https://bitbucket.org/osrf/gazebo/issue/229 Issue #229]
 * [https://bitbucket.org/osrf/gazebo/issue/277 Issue #277]
 * [https://bitbucket.org/osrf/gazebo/issue/291 Issue #291]
 * [https://bitbucket.org/osrf/gazebo/issue/310 Issue #310]
 * [https://bitbucket.org/osrf/gazebo/issue/320 Issue #320]
 * [https://bitbucket.org/osrf/gazebo/issue/329 Issue #329]
 * [https://bitbucket.org/osrf/gazebo/issue/333 Issue #333]
 * [https://bitbucket.org/osrf/gazebo/issue/334 Issue #334]
 * [https://bitbucket.org/osrf/gazebo/issue/335 Issue #335]
 * [https://bitbucket.org/osrf/gazebo/issue/341 Issue #341]
 * [https://bitbucket.org/osrf/gazebo/issue/350 Issue #350]
 * [https://bitbucket.org/osrf/gazebo/issue/384 Issue #384]
 * [https://bitbucket.org/osrf/gazebo/issue/431 Issue #431]
 * [https://bitbucket.org/osrf/gazebo/issue/433 Issue #433]
 * [https://bitbucket.org/osrf/gazebo/issue/453 Issue #453]
 * [https://bitbucket.org/osrf/gazebo/issue/456 Issue #456]
 * [https://bitbucket.org/osrf/gazebo/issue/457 Issue #457]
 * [https://bitbucket.org/osrf/gazebo/issue/459 Issue #459]

## Gazebo 1.3

### Gazebo 1.3.1 (2012-12-14)
* Fixed the following issues:
 * [https://bitbucket.org/osrf/gazebo/issue/297 Issue #297]
* Other bugs fixed:
 * [https://bitbucket.org/osrf/gazebo/pull-request/164/ Fix light bounding box to disable properly when deselected]
 * [https://bitbucket.org/osrf/gazebo/pull-request/169/ Determine correct local IP address, to make remote clients work properly]
 * Various test fixes

### Gazebo 1.3.0 (2012-12-03)
* Fixed the following issues:
 * [https://bitbucket.org/osrf/gazebo/issue/233 Issue #233]
 * [https://bitbucket.org/osrf/gazebo/issue/238 Issue #238]
 * [https://bitbucket.org/osrf/gazebo/issue/2 Issue #2]
 * [https://bitbucket.org/osrf/gazebo/issue/95 Issue #95]
 * [https://bitbucket.org/osrf/gazebo/issue/97 Issue #97]
 * [https://bitbucket.org/osrf/gazebo/issue/90 Issue #90]
 * [https://bitbucket.org/osrf/gazebo/issue/253 Issue #253]
 * [https://bitbucket.org/osrf/gazebo/issue/163 Issue #163]
 * [https://bitbucket.org/osrf/gazebo/issue/91 Issue #91]
 * [https://bitbucket.org/osrf/gazebo/issue/245 Issue #245]
 * [https://bitbucket.org/osrf/gazebo/issue/242 Issue #242]
 * [https://bitbucket.org/osrf/gazebo/issue/156 Issue #156]
 * [https://bitbucket.org/osrf/gazebo/issue/78 Issue #78]
 * [https://bitbucket.org/osrf/gazebo/issue/36 Issue #36]
 * [https://bitbucket.org/osrf/gazebo/issue/104 Issue #104]
 * [https://bitbucket.org/osrf/gazebo/issue/249 Issue #249]
 * [https://bitbucket.org/osrf/gazebo/issue/244 Issue #244]

* New features:
 * Default camera view changed to look down at the origin from a height of 2 meters at location (5, -5, 2).
 * Record state data using the '-r' command line option, playback recorded state data using the '-p' command line option
 * Adjust placement of lights using the mouse.
 * Reduced the startup time.
 * Added visual reference for GUI mouse movements.
 * SDF version 1.3 released (changes from 1.2 listed below):
     - added `name` to `<camera name="cam_name"/>`
     - added `pose` to `<camera><pose>...</pose></camera>`
     - removed `filename` from `<mesh><filename>...</filename><mesh>`, use uri only.
     - recovered `provide_feedback` under `<joint>`, allowing calling `physics::Joint::GetForceTorque` in plugins.
     - added `imu` under `<sensor>`.

## Gazebo 1.2

### Gazebo 1.2.6 (2012-11-08)
* Fixed a transport issue with the GUI. Fixed saving the world via the GUI. Added more documentation. ([https://bitbucket.org/osrf/gazebo/pull-request/43/fixed-a-transport-issue-with-the-gui-fixed/diff pull request #43])
* Clean up mutex usage. ([https://bitbucket.org/osrf/gazebo/pull-request/54/fix-mutex-in-modellistwidget-using-boost/diff pull request #54])
* Fix OGRE path determination ([https://bitbucket.org/osrf/gazebo/pull-request/58/fix-ogre-paths-so-this-also-works-with/diff pull request #58], [https://bitbucket.org/osrf/gazebo/pull-request/68/fix-ogre-plugindir-determination/diff pull request #68])
* Fixed a couple of crashes and model selection/dragging problems ([https://bitbucket.org/osrf/gazebo/pull-request/59/fixed-a-couple-of-crashes-and-model/diff pull request #59])

### Gazebo 1.2.5 (2012-10-22)
* Step increment update while paused fixed ([https://bitbucket.org/osrf/gazebo/pull-request/45/fix-proper-world-stepinc-count-we-were/diff pull request #45])
* Actually call plugin destructors on shutdown ([https://bitbucket.org/osrf/gazebo/pull-request/51/fixed-a-bug-which-prevent-a-plugin/diff pull request #51])
* Don't crash on bad SDF input ([https://bitbucket.org/osrf/gazebo/pull-request/52/fixed-loading-of-bad-sdf-files/diff pull request #52])
* Fix cleanup of ray sensors on model deletion ([https://bitbucket.org/osrf/gazebo/pull-request/53/deleting-a-model-with-a-ray-sensor-did/diff pull request #53])
* Fix loading / deletion of improperly specified models ([https://bitbucket.org/osrf/gazebo/pull-request/56/catch-when-loading-bad-models-joint/diff pull request #56])

### Gazebo 1.2.4 (10-19-2012:08:00:52)
*  Style fixes ([https://bitbucket.org/osrf/gazebo/pull-request/30/style-fixes/diff pull request #30]).
*  Fix joint position control ([https://bitbucket.org/osrf/gazebo/pull-request/49/fixed-position-joint-control/diff pull request #49])

### Gazebo 1.2.3 (10-16-2012:18:39:54)
*  Disabled selection highlighting due to bug ([https://bitbucket.org/osrf/gazebo/pull-request/44/disabled-selection-highlighting-fixed/diff pull request #44]).
*  Fixed saving a world via the GUI.

### Gazebo 1.2.2 (10-16-2012:15:12:22)
*  Skip search for system install of libccd, use version inside gazebo ([https://bitbucket.org/osrf/gazebo/pull-request/39/skip-search-for-system-install-of-libccd/diff pull request #39]).
*  Fixed sensor initialization race condition ([https://bitbucket.org/osrf/gazebo/pull-request/42/fix-sensor-initializaiton-race-condition pull request #42]).

### Gazebo 1.2.1 (10-15-2012:21:32:55)
*  Properly removed projectors attached to deleted models ([https://bitbucket.org/osrf/gazebo/pull-request/37/remove-projectors-that-are-attached-to/diff pull request #37]).
*  Fix model plugin loading bug ([https://bitbucket.org/osrf/gazebo/pull-request/31/moving-bool-first-in-model-and-world pull request #31]).
*  Fix light insertion and visualization of models prior to insertion ([https://bitbucket.org/osrf/gazebo/pull-request/35/fixed-light-insertion-and-visualization-of/diff pull request #35]).
*  Fixed GUI manipulation of static objects ([https://bitbucket.org/osrf/gazebo/issue/63/moving-static-objects-does-not-move-the issue #63] [https://bitbucket.org/osrf/gazebo/pull-request/38/issue-63-bug-patch-moving-static-objects/diff pull request #38]).
*  Fixed GUI selection bug ([https://bitbucket.org/osrf/gazebo/pull-request/40/fixed-selection-of-multiple-objects-at/diff pull request #40])

### Gazebo 1.2.0 (10-04-2012:20:01:20)
*  Updated GUI: new style, improved mouse controls, and removal of non-functional items.
*  Model database: An online repository of models.
*  Numerous bug fixes
*  APT repository hosted at [http://osrfoundation.org OSRF]
*  Improved process control prevents zombie processes<|MERGE_RESOLUTION|>--- conflicted
+++ resolved
@@ -9,16 +9,14 @@
     * [Pull request #2604](https://bitbucket.org/osrf/gazebo/pull-request/2604)
     * [Pull request #2627](https://bitbucket.org/osrf/gazebo/pull-request/2627)
 
-<<<<<<< HEAD
+1. Bullet: sending feedback on contact points on depth 0 as well
+    * [Pull request #2630](https://bitbucket.org/osrf/gazebo/pull-requests/2630/)
+
+1. Deprecate functions to set linear/angular acceleration 
+    * [Pull request #2622](https://bitbucket.org/osrf/gazebo/pull-request/2622)
+
 1. Added `physics::PhysicsEngine::Supports()` to query engine capabilities
     * [Pull request #2643](https://bitbucket.org/osrf/gazebo/pull-request/2643)
-=======
-1. Bullet: sending feedback on contact points on depth 0 as well
-    * [Pull request #2630](https://bitbucket.org/osrf/gazebo/pull-requests/2630/)
-
-1. Deprecate functions to set linear/angular acceleration 
-    * [Pull request #2622](https://bitbucket.org/osrf/gazebo/pull-request/2622)
->>>>>>> a9cb1f53
 
 ## Gazebo 8
 
@@ -292,11 +290,6 @@
         * [Issue #1698](https://bitbucket.org/osrf/gazebo/issues/1698)
 
 ## Gazebo 7
-
-## Gazebo 7.X.X (201X-XX-XX)
-
-1. Support Heightmap LOD
-    * [Pull request 2636](https://bitbucket.org/osrf/gazebo/pull-request/2636)
 
 ## Gazebo 7.5.0 (2017-01-11)
 
