## Gazebo 8

## Gazebo 8.x.x (2017-xx-xx)

<<<<<<< HEAD
1. Image Viewer: fix QImage::Format used to display grayscale images
    * [Pull request #2813](https://bitbucket.org/osrf/gazebo/pull-requests/2813)
=======
1. Fix right-click segfault
    * [Pull request 2809](https://bitbucket.org/osrf/gazebo/pull-request/2809)
    * [Issue 2377](https://bitbucket.org/osrf/gazebo/issues/2377)
>>>>>>> b59b8652

1. Joint control menu highlight active
    * [Pull request 2747](https://bitbucket.org/osrf/gazebo/pull-requests/2747)
    * [Issue 2307](https://bitbucket.org/osrf/gazebo/issues/2307)

1. Don't use lib prefix for ogre plugins as of ogre1.9
    * [Pull request 2803](https://bitbucket.org/osrf/gazebo/pull-request/2803)

1. RenderEngine::SetupResources(): Fix resource locations being added multiple times
    * [Pull request 2801](https://bitbucket.org/osrf/gazebo/pull-request/2801)

1. Added and improved communications between the JointControlWidget and JointController
    * [Pull request 2730](https://bitbucket.org/osrf/gazebo/pull-request/2730)
    * [Issue 295](https://bitbucket.org/osrf/gazebo/issues/295)

## Gazebo 8.1.1 (2017-06-05)

1. Add the option --gui-client-plugin to load GUI plugins. Leave -g to load System Plugins.
    * [Pull request 2716](https://bitbucket.org/osrf/gazebo/pull-requests/2716)
    * [Issue 2279](https://bitbucket.org/osrf/gazebo/issues/2279)

1. Remove duplicate material block in ShadowCaster.material
    * [Pull request 2721](https://bitbucket.org/osrf/gazebo/pull-request/2721)

1. Fix race condition during Detach of HarnessPlugin
    * [Pull request 2696](https://bitbucket.org/osrf/gazebo/pull-request/2696)

1. Added support for pincushion distortion model; fixed bug where
   cameras with different distortion models would have the same distortion.
    * [Pull request 2678](https://bitbucket.org/osrf/gazebo/pull-requests/2678)

1. Add actors in World as models so they get returned with World::Models()
    * [Pull request 2706](https://bitbucket.org/osrf/gazebo/pull-request/2706)
    * [Issue 2271](https://bitbucket.org/osrf/gazebo/issues/2271)

1. Refactor tests to use models from world file instead of dynamically spawning models
    * [Pull request 2689](https://bitbucket.org/osrf/gazebo/pull-request/2689)

## Gazebo 8.1.0 (2017-05-04)

1. Fixed precompiled headers to work in more use-cases.
    * [Pull request 2662](https://bitbucket.org/osrf/gazebo/pull-request/2662)

1. Subdivide large heightmaps to fix LOD and support global texture mapping
    * [Pull request 2655](https://bitbucket.org/osrf/gazebo/pull-request/2655)

1. Added <collide_bitmask> support to bullet
    * [Pull request 2649](https://bitbucket.org/osrf/gazebo/pull-request/2649)

1. Fix linking when using HDF5_INSTRUMENT for logging ODE data
    * [Pull request 2669](https://bitbucket.org/osrf/gazebo/pull-request/2669)
    * [Issue 1841](https://bitbucket.org/osrf/gazebo/issues/1841)

1. Force / torque sensor visualization using WrenchVisual
    * [Pull request 2653](https://bitbucket.org/osrf/gazebo/pull-request/2653)

1. Cache heightmap tile data
    * [Pull request 2645](https://bitbucket.org/osrf/gazebo/pull-request/2645)

1. Add plugin for attaching lights to links in a model
    * [Pull request 2647](https://bitbucket.org/osrf/gazebo/pull-request/2647)

1. Support Heightmap LOD
    * [Pull request 2636](https://bitbucket.org/osrf/gazebo/pull-request/2636)

1. Support setting shadow texture size
    * [Pull request 2644](https://bitbucket.org/osrf/gazebo/pull-request/2644)

1. Fix deprecated sdf warnings produced by PluginToSDF
    * [Pull request 2646](https://bitbucket.org/osrf/gazebo/pull-request/2646)
    * [Issue 2202](https://bitbucket.org/osrf/gazebo/issues/2202)

1. Added TouchPlugin, which checks if a model has been in contact with another
   model exclusively for a certain time.
    * [Pull request 2651](https://bitbucket.org/osrf/gazebo/pull-request/2651)

1. Fixes -inf laser reading being displayed as +inf
    * [Pull request 2641](https://bitbucket.org/osrf/gazebo/pull-request/2641)

1. Proper exception handling for animated box example
    * [Pull request 2618](https://bitbucket.org/osrf/gazebo/pull-request/2618)

1. Fix examples compilation (#2177)
    * [Pull request 2634](https://bitbucket.org/osrf/gazebo/pull-request/2634)
    * [Issue 2177](https://bitbucket.org/osrf/gazebo/issues/2177)

1. Fix loading gui plugins and OSX framerate issue
    * [Pull request 2631](https://bitbucket.org/osrf/gazebo/pull-request/2631)
    * [Issue 1311](https://bitbucket.org/osrf/gazebo/issues/1311)
    * [Issue 2133](https://bitbucket.org/osrf/gazebo/issues/2133)

1. Fix ign-math3 deprecation warnings
    * [Pull request 2612](https://bitbucket.org/osrf/gazebo/pull-request/2612)
    * [Pull request 2626](https://bitbucket.org/osrf/gazebo/pull-request/2626)
    * [Pull request 2648](https://bitbucket.org/osrf/gazebo/pull-request/2648)

1. Re-order some gui tests to fix osx failures
    * [Pull request 2650](https://bitbucket.org/osrf/gazebo/pull-request/2650)
    * [Issue 2197](https://bitbucket.org/osrf/gazebo/issues/2197)


## Gazebo 8.0.0 (2017-01-25)

1. Depend on ignition math3
    * [Pull request #2588](https://bitbucket.org/osrf/gazebo/pull-request/2588)

1. Use ignition math with ServerFixture
    * [Pull request #2552](https://bitbucket.org/osrf/gazebo/pull-request/2552)

1. Changed the type of `FrictionPyramid::direction1` from `gazebo::math::Vector3` to `ignition::math::Vector3d`.
    * [Pull request #2548](https://bitbucket.org/osrf/gazebo/pull-request/2548)

1. Added igntition::transport interfaces to header files
    * [Pull request #2559](https://bitbucket.org/osrf/gazebo/pull-request/2559)

1. Added ignition transport dependency, and output camera sensor images on
   an ignition transport topic.
    * [Pull request #2544](https://bitbucket.org/osrf/gazebo/pull-request/2544)

1. Fix restoring submesh material transparency
    * [Pull request #2536](https://bitbucket.org/osrf/gazebo/pull-request/2536)

1. Updated `gz_log` tool to use `ignition::math`.
    * [Pull request #2532](https://bitbucket.org/osrf/gazebo/pull-request/2532)

1. Updated the following rendering classes to use `ignition::math`:
   `FPSViewController`, `JointVisual`, `OculusCamera`, `OrbitViewController`,
   `OrthoViewController`, `Projector`, `UserCamera`, `ViewController`.
    * [Pull request #2551](https://bitbucket.org/osrf/gazebo/pull-request/2551)

1. Update examples to use ign-math.
    * [Pull request #2539](https://bitbucket.org/osrf/gazebo/pull-request/2539)

1. Update plugins to use ign-math.
    * [Pull request #2531](https://bitbucket.org/osrf/gazebo/pull-request/2531)
    * [Pull request #2534](https://bitbucket.org/osrf/gazebo/pull-request/2534)
    * [Pull request #2538](https://bitbucket.org/osrf/gazebo/pull-request/2538)

1. Use ignition math with `rendering/Distortion` and update function names.
    * [Pull request #2529](https://bitbucket.org/osrf/gazebo/pull-request/2529)

1. Updated COMVisual class to use `ignition::math`.
    * [Pull request #2528](https://bitbucket.org/osrf/gazebo/pull-request/2528)

1. Deprecate angle API from physics::Joint, in favor of using doubles
    * [Pull request #2568](https://bitbucket.org/osrf/gazebo/pull-request/2568)
    * [Issue #553](https://bitbucket.org/osrf/gazebo/issues/553)
    * [Issue #1108](https://bitbucket.org/osrf/gazebo/issues/1108)

1. PIMPL-ize `gazebo/physics/Gripper` and use ignition-math.
    * [Pull request #2523](https://bitbucket.org/osrf/gazebo/pull-request/2523)

1. Added VisualMarkers to the rendering engine. Visual markers support
   programmatic rendering of various shapes in a scene.
    * [Pull request 2541](https://bitbucket.org/osrf/gazebo/pull-request/2541)

1. Support version 5 of the DART Physics Engine.
    * [Pull request #2459](https://bitbucket.org/osrf/gazebo/pull-request/2459)

1. UserCamera overrides `Camera::Render` to reduce CPU usage.
    * [Pull request 2480](https://bitbucket.org/osrf/gazebo/pull-request/2480)

1. Static links no longer subscribe to wrench topics.
    * [Pull request #2452]((https://bitbucket.org/osrf/gazebo/pull-request/2452)

1. Add Gazebo math helper functions to convert to and from Ignition Math
   objects.
    * [Pull request #2461](https://bitbucket.org/osrf/gazebo/pull-request/2461)

1. Add video recording of user camera. This change added an optional
   dependency on libavdevice>=56.4.100 for linux systems. When installed,
   libavdevice will allow a user to stream a simulated camera to a video4linux2
   loopback device.
    * [Pull request #2443](https://bitbucket.org/osrf/gazebo/pull-request/2443)

1. Removed deprecations
    * [Pull request #2427]((https://bitbucket.org/osrf/gazebo/pull-request/2427)

1. Include basic support for GNU Precompiled Headers to reduce compile time
    * [Pull request #2268](https://bitbucket.org/osrf/gazebo/pull-request/2268)

1. Plotting utility
    * [Pull request #2348](https://bitbucket.org/osrf/gazebo/pull-request/2348)
    * [Pull request #2325](https://bitbucket.org/osrf/gazebo/pull-request/2325)
    * [Pull request #2382](https://bitbucket.org/osrf/gazebo/pull-request/2382)
    * [Pull request #2448](https://bitbucket.org/osrf/gazebo/pull-request/2448)

1. Renamed `gazebo/gui/SaveDialog` to `gazebo/gui/SaveEntityDialog`. A new
   `SaveDialog` class will be added in a future pull request. The migration
   guide will be updated with that pull request.
    * [Pull request #2384](https://bitbucket.org/osrf/gazebo/pull-request/2384)

1. Add FiducialCameraPlugin for Camera Sensors
    * [Pull request #2350](https://bitbucket.org/osrf/gazebo/pull-request/2350)

1. Fix Road2d vertices and shadows
    * [Pull request #2362](https://bitbucket.org/osrf/gazebo/pull-request/2362)

1. Rearrange GLWidget::OnMouseMove so that the more common use cases it
   fewer if statements. Use std::thread in place of boost in OculusWindow.
   Pragma statements to prevent warnings. Prevent variable hiding in
   WallSegmentItem.
    * [Pull request #2376](https://bitbucket.org/osrf/gazebo/pull-request/2376)

1. Use single pixel selection buffer for mouse picking
    * [Pull request #2335](https://bitbucket.org/osrf/gazebo/pull-request/2335)

1. Refactor Visual classes
  * [Pull request #2331](https://bitbucket.org/osrf/gazebo/pull-requests/2331)

1. Windows plugins (with .dll extension) now accepted
    * [Pull request #2311](https://bitbucket.org/osrf/gazebo/pull-requests/2311)
    * Writing libMyPlugin.so in the sdf file will look for MyPlugin.dll on windows.

1. Add Introspection Manager and Client util
    * [Pull request #2304](https://bitbucket.org/osrf/gazebo/pull-request/2304)

1. Refactor Event classes and improve memory management.
    * [Pull request #2277](https://bitbucket.org/osrf/gazebo/pull-request/2277)
    * [Pull request #2317](https://bitbucket.org/osrf/gazebo/pull-request/2317)
    * [Pull request #2329](https://bitbucket.org/osrf/gazebo/pull-request/2329)
    * [gazebo_design Pull request #33](https://bitbucket.org/osrf/gazebo_design/pull-requests/33)

1. Remove EntityMakerPrivate and move its members to derived classes
    * [Pull request #2310](https://bitbucket.org/osrf/gazebo/pull-request/2310)

1. Conversion between ign-msgs and sdf, for plugin
    * [Pull request #2403](https://bitbucket.org/osrf/gazebo/pull-request/2403)

1. Change NULL to nullptr.
    * [Pull request #2294](https://bitbucket.org/osrf/gazebo/pull-request/2294)
    * [Pull request #2297](https://bitbucket.org/osrf/gazebo/pull-request/2297)
    * [Pull request #2298](https://bitbucket.org/osrf/gazebo/pull-request/2298)
    * [Pull request #2302](https://bitbucket.org/osrf/gazebo/pull-request/2302)
    * [Pull request #2295](https://bitbucket.org/osrf/gazebo/pull-request/2295)
    * [Pull request #2300](https://bitbucket.org/osrf/gazebo/pull-request/2300)

1. Fix memory and other issues found from running Coverity.
    * A contribution from Olivier Crave
    * [Pull request #2241](https://bitbucket.org/osrf/gazebo/pull-request/2241)
    * [Pull request #2242](https://bitbucket.org/osrf/gazebo/pull-request/2242)
    * [Pull request #2243](https://bitbucket.org/osrf/gazebo/pull-request/2243)
    * [Pull request #2244](https://bitbucket.org/osrf/gazebo/pull-request/2244)
    * [Pull request #2245](https://bitbucket.org/osrf/gazebo/pull-request/2245)

1. Deprecate gazebo::math
    * [Pull request #2594](https://bitbucket.org/osrf/gazebo/pull-request/2594)
    * [Pull request #2513](https://bitbucket.org/osrf/gazebo/pull-request/2513)
    * [Pull request #2586](https://bitbucket.org/osrf/gazebo/pull-request/2586)
    * [Pull request #2326](https://bitbucket.org/osrf/gazebo/pull-request/2326)
    * [Pull request #2579](https://bitbucket.org/osrf/gazebo/pull-request/2579)
    * [Pull request #2574](https://bitbucket.org/osrf/gazebo/pull-request/2574)
    * [Pull request #2426](https://bitbucket.org/osrf/gazebo/pull-request/2426)
    * [Pull request #2567](https://bitbucket.org/osrf/gazebo/pull-request/2567)
    * [Pull request #2355](https://bitbucket.org/osrf/gazebo/pull-request/2355)
    * [Pull request #2407](https://bitbucket.org/osrf/gazebo/pull-request/2407)
    * [Pull request #2564](https://bitbucket.org/osrf/gazebo/pull-request/2564)
    * [Pull request #2591](https://bitbucket.org/osrf/gazebo/pull-request/2591)
    * [Pull request #2425](https://bitbucket.org/osrf/gazebo/pull-request/2425)
    * [Pull request #2570](https://bitbucket.org/osrf/gazebo/pull-request/2570)
    * [Pull request #2436](https://bitbucket.org/osrf/gazebo/pull-request/2436)
    * [Pull request #2556](https://bitbucket.org/osrf/gazebo/pull-request/2556)
    * [Pull request #2472](https://bitbucket.org/osrf/gazebo/pull-request/2472)
    * [Pull request #2505](https://bitbucket.org/osrf/gazebo/pull-request/2505)
    * [Pull request #2583](https://bitbucket.org/osrf/gazebo/pull-request/2583)
    * [Pull request #2514](https://bitbucket.org/osrf/gazebo/pull-request/2514)
    * [Pull request #2522](https://bitbucket.org/osrf/gazebo/pull-request/2522)
    * [Pull request #2565](https://bitbucket.org/osrf/gazebo/pull-request/2565)
    * [Pull request #2525](https://bitbucket.org/osrf/gazebo/pull-request/2525)
    * [Pull request #2533](https://bitbucket.org/osrf/gazebo/pull-request/2533)
    * [Pull request #2543](https://bitbucket.org/osrf/gazebo/pull-request/2543)
    * [Pull request #2549](https://bitbucket.org/osrf/gazebo/pull-request/2549)
    * [Pull request #2554](https://bitbucket.org/osrf/gazebo/pull-request/2554)
    * [Pull request #2560](https://bitbucket.org/osrf/gazebo/pull-request/2560)
    * [Pull request #2585](https://bitbucket.org/osrf/gazebo/pull-request/2585)
    * [Pull request #2575](https://bitbucket.org/osrf/gazebo/pull-request/2575)
    * [Pull request #2563](https://bitbucket.org/osrf/gazebo/pull-request/2563)
    * [Pull request #2573](https://bitbucket.org/osrf/gazebo/pull-request/2573)
    * [Pull request #2577](https://bitbucket.org/osrf/gazebo/pull-request/2577)
    * [Pull request #2581](https://bitbucket.org/osrf/gazebo/pull-request/2581)
    * [Pull request #2566](https://bitbucket.org/osrf/gazebo/pull-request/2566)
    * [Pull request #2578](https://bitbucket.org/osrf/gazebo/pull-request/2578)

1. Add Wind support
    * [Pull request #1985](https://bitbucket.org/osrf/gazebo/pull-request/1985)
    * A contribution from Olivier Crave

1. Add const accessors to uri path and query
    * [Pull request #2400](https://bitbucket.org/osrf/gazebo/pull-request/2400)

1. Server generates unique model names in case of overlap, and added allow_renaming field to factory message.
    * [Pull request 2301](https://bitbucket.org/osrf/gazebo/pull-request/2301)
    * [Issue 510](https://bitbucket.org/osrf/gazebo/issues/510)

1. Adds an output option to gz log that allows the tool to filter a log file and write to a new log file.
    * [Pull request #2149](https://bitbucket.org/osrf/gazebo/pull-request/2149)

1. Add common::URI class
    * [Pull request #2275](https://bitbucket.org/osrf/gazebo/pull-request/2275)

1. Update Actor animations by faciliting skeleton visualization, control via a plugin. Also resolves issue #1785.
    * [Pull request #2219](https://bitbucket.org/osrf/gazebo/pull-request/2219)

1. Generalize actors to work even if not all elements are specified
    * [Pull request #2360](https://bitbucket.org/osrf/gazebo/pull-request/2360)

1. PIMPLize rendering/Grid
    * [Pull request 2330](https://bitbucket.org/osrf/gazebo/pull-request/2330)

1. Use only Gazebo's internal version of tinyxml2. The version of tinyxml2 distributed with Ubuntu fails when parsing large log files.
    * [Pull request #2146](https://bitbucket.org/osrf/gazebo/pull-request/2146)

1. Moved gazebo ODE includes to have correct include path
    * [Pull request #2186](https://bitbucket.org/osrf/gazebo/pull-request/2186)

1. Atmosphere model
    * [Pull request #1989](https://bitbucket.org/osrf/gazebo/pull-request/1989)

1. Added static camera when following a model.
    * [Pull request #1980](https://bitbucket.org/osrf/gazebo/pull-request/1980)
    * A contribution from Oliver Crave

1. Get plugin info with Ignition transport service
    * [Pull request #2420](https://bitbucket.org/osrf/gazebo/pull-request/2420)

1. Support conversions between SDF and protobuf for more sensors.
    * [Pull request #2118](https://bitbucket.org/osrf/gazebo/pull-request/2118)

1. Fix ODE Ray-Cylinder collision, and added ability to instantiate stand alone MultiRayShapes.
    * [Pull request #2122](https://bitbucket.org/osrf/gazebo/pull-request/2122)

1. Update depth camera sensor to publish depth data over a topic.
    * [Pull request #2112](https://bitbucket.org/osrf/gazebo/pull-request/2112)

1. Add color picker to config widget and fix visual and collision duplication.
    * [Pull request #2381](https://bitbucket.org/osrf/gazebo/pull-request/2381)

1. Model editor updates

    1. Undo / redo inserting and deleting links
        * [Pull request #2151](https://bitbucket.org/osrf/gazebo/pull-request/2151)

    1. Undo / redo inserting and deleting nested models
        * [Pull request #2229](https://bitbucket.org/osrf/gazebo/pull-request/2229)

    1. Undo insert / delete joints
        * [Pull request #2266](https://bitbucket.org/osrf/gazebo/pull-request/2266)

    1. Undo insert / delete model plugins
        * [Pull request #2334](https://bitbucket.org/osrf/gazebo/pull-request/2334)

    1. Undo translate, rotate, snap and align links and nested models
        * [Pull request #2314](https://bitbucket.org/osrf/gazebo/pull-request/2314)

    1. Undo scale links
        * [Pull request #2368](https://bitbucket.org/osrf/gazebo/pull-request/2368)

1. Google Summer of Code Graphical interface for inserting plugins during simulation.

    1. Display attached model plugins in the world tab / Add subheaders for model links, joints and plugins
        * [Pull request #2323](https://bitbucket.org/osrf/gazebo/pull-request/2323)
        * [Issue #1698](https://bitbucket.org/osrf/gazebo/issues/1698)

## Gazebo 7

## Gazebo 7.x.x (2017-xx-xx)



## Gazebo 7.9.0 (2017-11-22)

1. Diagnostics: enable test and don't create so many empty folders
    * [Pull request 2798](https://bitbucket.org/osrf/gazebo/pull-requests/2798)

1. Parallelize ODE physics with threaded islands parameter
    * [Pull request 2775](https://bitbucket.org/osrf/gazebo/pull-requests/2775)

1. Logical camera uses <topic>
    * [Pull request 2777](https://bitbucket.org/osrf/gazebo/pull-requests/2777)

1. Support off-diagonal inertia terms in bullet
    * [Pull request 2757](https://bitbucket.org/osrf/gazebo/pull-requests/2757)

1. Add option in gui.ini to disable the use of spacenav
    * [Pull request 2754](https://bitbucket.org/osrf/gazebo/pull-requests/2754)

1. Fix disabling mesh cast shadows
    * [Pull request 2710](https://bitbucket.org/osrf/gazebo/pull-request/2710)

1. Do not display COM or inertia visualizations for static models
    * [Pull request 2727](https://bitbucket.org/osrf/gazebo/pull-request/2727)
    * [Issue 2286](https://bitbucket.org/osrf/gazebo/issues/2286)

1. Fix Collision::GetWorldPose for non-canonical links (and friction directions)
    * [Pull request 2702](https://bitbucket.org/osrf/gazebo/pull-request/2702)
    * [Issue 2068](https://bitbucket.org/osrf/gazebo/issues/2068)

1. Fix orbiting view around heightmap
    * [Pull request 2688](https://bitbucket.org/osrf/gazebo/pull-request/2688)
    * [Issue 2049](https://bitbucket.org/osrf/gazebo/issues/2049)

1. Logical Camera sees nested models
    * [Pull request 2776](https://bitbucket.org/osrf/gazebo/pull-request/2776)
    * [Issue 2342](https://bitbucket.org/osrf/gazebo/issues/2342)

1. Aligned collision and visual geometries for friction_dir_test.world
    * [Pull request 2726](https://bitbucket.org/osrf/gazebo/pull-request/2726)

1. Test which demonstrates Simbody exception when manipulating object twice while paused
    * [Pull request 2737](https://bitbucket.org/osrf/gazebo/pull-request/2737)

1. Send message to subscribers only once per connection
    * [Pull request 2763](https://bitbucket.org/osrf/gazebo/pull-request/2763)

1. Update depth camera shaders version
    * [Pull request 2767](https://bitbucket.org/osrf/gazebo/pull-request/2767)
    * [Issue 2323](https://bitbucket.org/osrf/gazebo/issues/2323)

1. Fix gazebo7 compile error with boost 1.58 for oculus support
    * [Pull request 2788](https://bitbucket.org/osrf/gazebo/pull-request/2788)
    * [Issue 2356](https://bitbucket.org/osrf/gazebo/issues/2356)

1. Fix gui and rendering tests for gazebo7 + ogre1.9 on OSX
    * [Pull request 2793](https://bitbucket.org/osrf/gazebo/pull-request/2793)

1. Fix right-click segfault
    * [Pull request 2809](https://bitbucket.org/osrf/gazebo/pull-request/2809)
    * [Issue 2377](https://bitbucket.org/osrf/gazebo/issues/2377)

## Gazebo 7.8.1 (2017-06-08)

1. ODE slip parameter example world and test
    * [Pull request 2717](https://bitbucket.org/osrf/gazebo/pull-request/2717)

1. Fix inserted mesh scale during log playback
    * [Pull request #2723](https://bitbucket.org/osrf/gazebo/pull-request/2723)

## Gazebo 7.8.0 (2017-06-02)

1. Add log record filter options
    * [Pull request 2715](https://bitbucket.org/osrf/gazebo/pull-request/2715)

1. Backport wide angle camera VM FSAA fix
    * [Pull request 2711](https://bitbucket.org/osrf/gazebo/pull-request/2711)

1. Add function to retrieve scoped sensors name in multi-nested model
    * [Pull request #2676](https://bitbucket.org/osrf/gazebo/pull-request/2674)

## Gazebo 7.7.0 (2017-05-04)

1. Fix race condition during Detach of HarnessPlugin
    * [Pull request 2696](https://bitbucket.org/osrf/gazebo/pull-request/2696)

1. Added support for pincushion distortion model; fixed bug where
   cameras with different distortion models would have the same distortion.
    * [Pull request 2678](https://bitbucket.org/osrf/gazebo/pull-requests/2678)

1. Added <collide_bitmask> support to bullet
    * [Pull request 2649](https://bitbucket.org/osrf/gazebo/pull-request/2649)

1. Fix linking when using HDF5_INSTRUMENT for logging ODE data
    * [Pull request 2669](https://bitbucket.org/osrf/gazebo/pull-request/2669)
    * [Issue 1841](https://bitbucket.org/osrf/gazebo/issues/1841)

1. Subdivide large heightmaps to fix LOD and support global texture mapping
    * [Pull request 2655](https://bitbucket.org/osrf/gazebo/pull-request/2655)

## Gazebo 7.6.0 (2017-03-20)

1. Force / torque sensor visualization using WrenchVisual
    * [Pull request 2653](https://bitbucket.org/osrf/gazebo/pull-request/2653)

1. Cache heightmap tile data
    * [Pull request 2645](https://bitbucket.org/osrf/gazebo/pull-request/2645)

1. Add plugin for attaching lights to links in a model
    * [Pull request 2647](https://bitbucket.org/osrf/gazebo/pull-request/2647)
    * [Issue 900](https://bitbucket.org/osrf/gazebo/issues/900)

1. Support Heightmap LOD
    * [Pull request 2636](https://bitbucket.org/osrf/gazebo/pull-request/2636)

1. Support setting shadow texture size
    * [Pull request 2644](https://bitbucket.org/osrf/gazebo/pull-request/2644)

1. Fix deprecated sdf warnings produced by PluginToSDF
    * [Pull request 2646](https://bitbucket.org/osrf/gazebo/pull-request/2646)

1. Added TouchPlugin, which checks if a model has been in contact with another
   model exclusively for a certain time.
    * [Pull request 2651](https://bitbucket.org/osrf/gazebo/pull-request/2651)

1. Fixes -inf laser reading being displayed as +inf
    * [Pull request 2641](https://bitbucket.org/osrf/gazebo/pull-request/2641)

1. Fix memory leaks in tests
    * [Pull request 2639](https://bitbucket.org/osrf/gazebo/pull-request/2639)

1. Remove end year from copyright
    * [Pull request 2614](https://bitbucket.org/osrf/gazebo/pull-request/2614)

## Gazebo 7.5.0 (2017-01-11)

1. Remove qt4 webkit in gazebo7 (used for HotkeyDialog).
    * [Pull request 2584](https://bitbucket.org/osrf/gazebo/pull-request/2584)

1. Support configuring heightmap sampling level
    * [Pull request 2519](https://bitbucket.org/osrf/gazebo/pull-request/2519)

1. Fix `model.config` dependency support, and add ability to reference
   textures using a URI.
    * [Pull request 2517](https://bitbucket.org/osrf/gazebo/pull-request/2517)

1. Fix DEM heightmap size, collision, scale
    * [Pull request 2477](https://bitbucket.org/osrf/gazebo/pull-request/2477)

1. Create ode_quiet parameter to silence solver messages
    * [Pull request 2512](https://bitbucket.org/osrf/gazebo/pull-request/2512)

1. Update QT render loop to throttle based on UserCamera::RenderRate.
    * [Pull request 2476](https://bitbucket.org/osrf/gazebo/pull-request/2476)
    * [Issue 1560](https://bitbucket.org/osrf/gazebo/issues/1560)

1. Generate visualization on demand, instead of on load. This helps to
   reduce load time.
    * [Pull request 2457](https://bitbucket.org/osrf/gazebo/pull-request/2457)

1. Added a plugin to teleoperate joints in a model with the keyboard.
    * [Pull request 2490](https://bitbucket.org/osrf/gazebo/pull-request/2490)

1. Add GUI items to change the user camera clip distance
    * [Pull request 2470](https://bitbucket.org/osrf/gazebo/pull-request/2470)
    * [Issue 2064](https://bitbucket.org/osrf/gazebo/issues/2064)

1. Support custom material scripts for heightmaps
    * [Pull request 2473](https://bitbucket.org/osrf/gazebo/pull-request/2473)

1. Sim events plugin accepts custom topics
    * [Pull request 2535](https://bitbucket.org/osrf/gazebo/pull-request/2535)

1. Model Editor: Show / hide collisions
    * [Pull request 2503](https://bitbucket.org/osrf/gazebo/pull-request/2503)

1. Model Editor: Show / hide visuals
    * [Pull request 2516](https://bitbucket.org/osrf/gazebo/pull-request/2516)

1. Model Editor: Show / hide link frames
    * [Pull request 2521](https://bitbucket.org/osrf/gazebo/pull-request/2521)

## Gazebo 7.4.0 (2016-10-11)

1. Add test for HarnessPlugin, reduce likelihood of race condition
    * [Pull request 2431](https://bitbucket.org/osrf/gazebo/pull-request/2431)
    * [Issue 2034](https://bitbucket.org/osrf/gazebo/issues/2034)

1. Add `syntax = proto2` in proto files to fix some protobuf3 warnings
    * [Pull request 2456](https://bitbucket.org/osrf/gazebo/pull-request/2456)

1. Add support for loading wavefront obj mesh files
    * [Pull request 2454](https://bitbucket.org/osrf/gazebo/pull-request/2454)

1. Added filesystem operations to the common library. Additions include
   `cwd`, `exists`, `isDirectory`, `isFile`, `copyFile`, and `moveFile`.
    * [Pull request 2417](https://bitbucket.org/osrf/gazebo/pull-request/2417)

1. Fix loading collada files with multiple texture coordinates.
    * [Pull request 2413](https://bitbucket.org/osrf/gazebo/pull-request/2413)

1. Added visualization of minimum range to laservisual.
    * [Pull request 2412](https://bitbucket.org/osrf/gazebo/pull-request/2412)
    * [Issue 2018](https://bitbucket.org/osrf/gazebo/issues/2018)

1. Use precision 2 for FPS display in TimePanel
    * [Pull request 2405](https://bitbucket.org/osrf/gazebo/pull-request/2405)

1. Switch ImuSensor::worldToReference transform from Pose to Quaternion
    * [Pull request 2410](https://bitbucket.org/osrf/gazebo/pull-request/2410)
    * [Issue 1959](https://bitbucket.org/osrf/gazebo/issues/1959)

1. Include Boost_LIBRARIES  in the linking of gazebo_physics
    * [Pull request 2402](https://bitbucket.org/osrf/gazebo/pull-request/2402)

1. Backported KeyboardGUIPlugin and msgs::Any
    * [Pull request 2416](https://bitbucket.org/osrf/gazebo/pull-request/2416)

1. Use XML_SUCCESS enum instead of XML_NO_ERROR, which has been deleted in tinyxml2 4.0
    * [Pull request 2397](https://bitbucket.org/osrf/gazebo/pull-request/2397)

1. Ignore ffmpeg deprecation warnings to clean up CI since they are noted in #2002
    * [Pull request 2388](https://bitbucket.org/osrf/gazebo/pull-request/2388)

1. Added a visual blinking plugin
    * [Pull request 2394](https://bitbucket.org/osrf/gazebo/pull-request/2394)

1. Fix InertiaVisual for non-diagonal inertia matrices
    * [Pull request 2354](https://bitbucket.org/osrf/gazebo/pull-request/2354)

## Gazebo 7.3.1 (2016-07-13)

1. Fix homebrew test failure of UNIT_ApplyWrenchDialog_TEST
    * [Pull request 2393](https://bitbucket.org/osrf/gazebo/pull-request/2393)

1. Fix MainWindow crash when window is minimized and maximized
    * [Pull request 2392](https://bitbucket.org/osrf/gazebo/pull-request/2392)
    * [Issue 2003](https://bitbucket.org/osrf/gazebo/issues/2003)

## Gazebo 7.3.0 (2016-07-12)

1. Fix selecting ApplyWrenchVisual's force torque visuals
    * [Pull request 2377](https://bitbucket.org/osrf/gazebo/pull-request/2377)
    * [Issue 1999](https://bitbucket.org/osrf/gazebo/issues/1999)

1. Use ignition math in gazebo::msgs
    * [Pull request 2389](https://bitbucket.org/osrf/gazebo/pull-request/2389)

1. Parse command-line options for GUI plugins in Server to fix parsing of
   positional argument for world file.
   This fixes command-line parsing for `gazebo -g gui_plugin.so`.
    * [Pull request 2387](https://bitbucket.org/osrf/gazebo/pull-request/2387)

1. Added a harness plugin that supports lowering a model at a controlled rate
    * [Pull request 2346](https://bitbucket.org/osrf/gazebo/pull-request/2346)

1. Fix ogre log test on xenial+nvidia
    * [Pull request 2374](https://bitbucket.org/osrf/gazebo/pull-request/2374)

1. Redirect QT messages to Gazebo's console message handling system.
    * [Pull request 2375](https://bitbucket.org/osrf/gazebo/pull-request/2375)

1. Fix buoyancy plugin when multiple link tags are used within the plugin
    * [Pull request 2369](https://bitbucket.org/osrf/gazebo/pull-request/2369)

1. Remove contact filters with names that contain `::`
    * [Pull request 2363](https://bitbucket.org/osrf/gazebo/pull-request/2363)
    * [Issue 1805](https://bitbucket.org/osrf/gazebo/issues/1805)

1. Fix Model Manipulator switching between local and global frames
    * [Pull request 2361](https://bitbucket.org/osrf/gazebo/pull-request/2361)

1. Remove duplicate code from cmake config file caused by bad merge
    * [Pull request 2347](https://bitbucket.org/osrf/gazebo/pull-request/2347)

1. Properly cleanup pointers when destroying a world with joints.
    * [Pull request 2309](https://bitbucket.org/osrf/gazebo/pull-request/2309)

1. Fix right click view options after deleting and respawning a model.
    * [Pull request 2349](https://bitbucket.org/osrf/gazebo/pull-request/2349)
    * [Issue 1985](https://bitbucket.org/osrf/gazebo/issues/1985)

1. Implement missing function: LogicalCamera::Topic()
    * [Pull request 2343](https://bitbucket.org/osrf/gazebo/pull-request/2343)
    * [Issue 1980](https://bitbucket.org/osrf/gazebo/issues/1980)

## Gazebo 7.2.0 (2016-06-13)

1. Backport single pixel selection buffer for mouse picking
    * [Pull request 2338](https://bitbucket.org/osrf/gazebo/pull-request/2338)

1. Prevent mouse pan and orbit from deselecting entities in model editor
    * [Pull request 2333](https://bitbucket.org/osrf/gazebo/pull-request/2333)

1. Handle model manipulation tool RTS shortcuts in keyPress
    * [Pull request 2312](https://bitbucket.org/osrf/gazebo/pull-request/2312)

1. Reset ODE joint force feedback after world reset
    * [Pull request 2255](https://bitbucket.org/osrf/gazebo/pull-request/2255)

1. Update model editor snap to grid modifier key
    * [Pull request 2259](https://bitbucket.org/osrf/gazebo/pull-request/2259)
    * [Issue #1583](https://bitbucket.org/osrf/gazebo/issues/1583)

1. PIMPLize gui/model/ModelEditorPalette
    * [Pull request 2279](https://bitbucket.org/osrf/gazebo/pull-request/2279)

1. Properly cleanup pointers when destroying a blank world.
    * [Pull request 2220](https://bitbucket.org/osrf/gazebo/pull-request/2220)

1. Properly cleanup pointers when destroying a world with models and lights.
    * [Pull request 2263](https://bitbucket.org/osrf/gazebo/pull-request/2263)

1. Fix view control mouse focus in model editor
    * [Pull request 2315](https://bitbucket.org/osrf/gazebo/pull-request/2315)
    * [Issue #1791](https://bitbucket.org/osrf/gazebo/issues/1791)

1. Server generates unique model names in case of overlap
    * [Pull request 2296](https://bitbucket.org/osrf/gazebo/pull-request/2296)
    * [Issue 510](https://bitbucket.org/osrf/gazebo/issues/510)

1. Model Editor: Select and align nested models
    * [Pull request 2282](https://bitbucket.org/osrf/gazebo/pull-request/2282)

## Gazebo 7.1.0 (2016-04-07)

1. fix: remove back projection
    * [Pull request 2201](https://bitbucket.org/osrf/gazebo/pull-request/2201)
    * A contribution from Yuki Furuta

1. Fix oculus 2 camera field of view
    * [Pull request 2157](https://bitbucket.org/osrf/gazebo/pull-request/2157)

1. Added BeforePhysicsUpdate world event
    * [Pull request 2128](https://bitbucket.org/osrf/gazebo/pull-request/2128)
    * A contribution from Martin Pecka

1. Update `gz sdf -c` command line tool to use the new `sdf::convertFile` API.
    * [Pull request #2227](https://bitbucket.org/osrf/gazebo/pull-requests/2227)

1. Backport depth camera OSX fix
    * [Pull request 2233](https://bitbucket.org/osrf/gazebo/pull-request/2233)

1. Feat load collision.sdf only once
    * [Pull request 2236](https://bitbucket.org/osrf/gazebo/pull-request/2236)

1. Update gui/building/Item API
    * [Pull request 2228](https://bitbucket.org/osrf/gazebo/pull-request/2228)

1. Semantic version class to compare model versions in the model database.
    * [Pull request 2207](https://bitbucket.org/osrf/gazebo/pull-request/2207)

1. Backport issue 1834 fix to gazebo7
    * [Pull request 2222](https://bitbucket.org/osrf/gazebo/pull-request/2222)

1. Backport ImagesView_TEST changes
    * [Pull request 2217](https://bitbucket.org/osrf/gazebo/pull-request/2217)

1. Backport pull request #2189 (mutex in Transport::Conection)
    * [Pull request 2208](https://bitbucket.org/osrf/gazebo/pull-request/2208)

1. Process insertions on World::SetState
    * [Pull request #2200](https://bitbucket.org/osrf/gazebo/pull-requests/2200)

1. Process deletions on World::SetState
    * [Pull request #2204](https://bitbucket.org/osrf/gazebo/pull-requests/2204)

1. Fix ray-cylinder collision
    * [Pull request 2124](https://bitbucket.org/osrf/gazebo/pull-request/2124)

1. Fix editing physics parameters in gzclient, update test
    * [Pull request 2192](https://bitbucket.org/osrf/gazebo/pull-request/2192)

1. Fix Audio Decoder test failure
    * [Pull request 2193](https://bitbucket.org/osrf/gazebo/pull-request/2193)

1. Add layers to building levels
    * [Pull request 2180](https://bitbucket.org/osrf/gazebo/pull-request/2180)

1. Allow dynamically adding links to a model.
    * [Pull request #2185](https://bitbucket.org/osrf/gazebo/pull-requests/2185)

1. Fix editing physics parameters in gzclient, update test
    * [Pull request #2192](https://bitbucket.org/osrf/gazebo/pull-requests/2192)
    * [Issue #1876](https://bitbucket.org/osrf/gazebo/issues/1876)

1. Model database selects the latest model version.
    * [Pull request #2207](https://bitbucket.org/osrf/gazebo/pull-requests/2207)

1. Only link relevant libraries to tests
    * [Pull request 2130](https://bitbucket.org/osrf/gazebo/pull-request/2130)

1. PIMPLize gui/model/ModelCreator
    * [Pull request 2171](https://bitbucket.org/osrf/gazebo/pull-request/2171)

1. backport warning and test fixes from pull request #2177
    * [Pull request 2179](https://bitbucket.org/osrf/gazebo/pull-request/2179)

1. Prevent xml parser error from crashing LogPlay on osx -> gazebo7
    * [Pull request 2174](https://bitbucket.org/osrf/gazebo/pull-request/2174)

1. PIMPLize gui/building/ScaleWidget
    * [Pull request 2164](https://bitbucket.org/osrf/gazebo/pull-request/2164)

1. Fix using Shift key while scaling inside the model editor
    * [Pull request 2165](https://bitbucket.org/osrf/gazebo/pull-request/2165)

1. Backport fix for ign-math explicit constructors -> gazebo7
    * [Pull request 2163](https://bitbucket.org/osrf/gazebo/pull-request/2163)

1. Display physics engine type in the GUI
    * [Pull request #2155](https://bitbucket.org/osrf/gazebo/pull-requests/2155)
    * [Issue #1121](https://bitbucket.org/osrf/gazebo/issues/1121)
    * A contribution from Mohamd Ayman

1. Fix compilation against ffmpeg3 (libavcodec)
    * [Pull request #2154](https://bitbucket.org/osrf/gazebo/pull-request/2154)

1. Append a missing </gazebo_log> tag to log files when played.
    * [Pull request #2143](https://bitbucket.org/osrf/gazebo/pull-request/2143)

1. Add helper function QTestFixture::ProcessEventsAndDraw
    * [Pull request #2147](https://bitbucket.org/osrf/gazebo/pull-request/2147)

1. Add qt resources to gazebo gui library
    * [Pull request 2134](https://bitbucket.org/osrf/gazebo/pull-request/2134)

1. Undo scaling during simulation
    * [Pull request #2108](https://bitbucket.org/osrf/gazebo/pull-request/2108)

1. Fix SensorManager::SensorContainer::RunLoop sensor update time assertion
    * [Pull request #2115](https://bitbucket.org/osrf/gazebo/pull-request/2115)

1. Fix use of not initialized static attribute in Light class
    * [Pull request 2075](https://bitbucket.org/osrf/gazebo/pull-request/2075)
    * A contribution from Silvio Traversaro

1. Install GuiTypes header
    * [Pull request 2106](https://bitbucket.org/osrf/gazebo/pull-request/2106)

1. Removes one function call and replaces a manual swap with std::swap in ODE heightfield.
    * [Pull request #2114](https://bitbucket.org/osrf/gazebo/pull-request/2114)

1. New world event: BeforePhysicsUpdate
    * [Pull request #2128](https://bitbucket.org/osrf/gazebo/pull-request/2128)
    * [Issue #1851](https://bitbucket.org/osrf/gazebo/issues/1851)

1. Model editor: Fix setting relative pose after alignment during joint creation.
    * [Issue #1844](https://bitbucket.org/osrf/gazebo/issues/1844)
    * [Pull request #2150](https://bitbucket.org/osrf/gazebo/pull-request/2150)

1. Model editor: Fix saving and spawning model with its original name
    * [Pull request #2183](https://bitbucket.org/osrf/gazebo/pull-request/2183)

1. Model editor: Fix inserting custom links
    * [Pull request #2222](https://bitbucket.org/osrf/gazebo/pull-request/2222)
    * [Issue #1834](https://bitbucket.org/osrf/gazebo/issues/1834)

1. Model editor: Reset visual / collision insertion / deletion
        * [Pull request #2254](https://bitbucket.org/osrf/gazebo/pull-request/2254)
        * [Issue #1777](https://bitbucket.org/osrf/gazebo/issues/1777)
        * [Issue #1852](https://bitbucket.org/osrf/gazebo/issues/1852)

1. Building editor: Add layers to building levels
    * [Pull request #2180](https://bitbucket.org/osrf/gazebo/pull-request/2180)
    * [Issue #1806](https://bitbucket.org/osrf/gazebo/issues/1806)

1. Building editor: Update gui/building/Item API
    * [Pull request #2228](https://bitbucket.org/osrf/gazebo/pull-request/2228)

## Gazebo 7.0.0 (2016-01-25)

1. Add FollowerPlugin
    * [Pull request #2085](https://bitbucket.org/osrf/gazebo/pull-request/2085)

1. Fix circular dependency so that physics does not call the sensors API.
    * [Pull request #2089](https://bitbucket.org/osrf/gazebo/pull-request/2089)
    * [Issue #1516](https://bitbucket.org/osrf/gazebo/issues/1516)

1. Add Gravity and MagneticField API to World class to match sdformat change.
    * [SDFormat pull request 247](https://bitbucket.org/osrf/sdformat/pull-requests/247)
    * [Issue #1823](https://bitbucket.org/osrf/gazebo/issues/1823)
    * [Pull request #2090](https://bitbucket.org/osrf/gazebo/pull-request/2090)

1. Use opaque pointers and deprecate functions in the rendering library
    * [Pull request #2069](https://bitbucket.org/osrf/gazebo/pull-request/2069)
    * [Pull request #2064](https://bitbucket.org/osrf/gazebo/pull-request/2064)
    * [Pull request #2066](https://bitbucket.org/osrf/gazebo/pull-request/2066)
    * [Pull request #2069](https://bitbucket.org/osrf/gazebo/pull-request/2069)
    * [Pull request #2074](https://bitbucket.org/osrf/gazebo/pull-request/2074)
    * [Pull request #2076](https://bitbucket.org/osrf/gazebo/pull-request/2076)
    * [Pull request #2070](https://bitbucket.org/osrf/gazebo/pull-request/2070)
    * [Pull request #2071](https://bitbucket.org/osrf/gazebo/pull-request/2071)
    * [Pull request #2084](https://bitbucket.org/osrf/gazebo/pull-request/2084)
    * [Pull request #2073](https://bitbucket.org/osrf/gazebo/pull-request/2073)

1. Use opaque pointers for the Master class.
    * [Pull request #2036](https://bitbucket.org/osrf/gazebo/pull-request/2036)

1. Use opaque pointers in the gui library
    * [Pull request #2057](https://bitbucket.org/osrf/gazebo/pull-request/2057)
    * [Pull request #2037](https://bitbucket.org/osrf/gazebo/pull-request/2037)
    * [Pull request #2052](https://bitbucket.org/osrf/gazebo/pull-request/2052)
    * [Pull request #2053](https://bitbucket.org/osrf/gazebo/pull-request/2053)
    * [Pull request #2028](https://bitbucket.org/osrf/gazebo/pull-request/2028)
    * [Pull request #2051](https://bitbucket.org/osrf/gazebo/pull-request/2051)
    * [Pull request #2027](https://bitbucket.org/osrf/gazebo/pull-request/2027)
    * [Pull request #2026](https://bitbucket.org/osrf/gazebo/pull-request/2026)
    * [Pull request #2029](https://bitbucket.org/osrf/gazebo/pull-request/2029)
    * [Pull request #2042](https://bitbucket.org/osrf/gazebo/pull-request/2042)

1. Use more opaque pointers.
    * [Pull request #2022](https://bitbucket.org/osrf/gazebo/pull-request/2022)
    * [Pull request #2025](https://bitbucket.org/osrf/gazebo/pull-request/2025)
    * [Pull request #2043](https://bitbucket.org/osrf/gazebo/pull-request/2043)
    * [Pull request #2044](https://bitbucket.org/osrf/gazebo/pull-request/2044)
    * [Pull request #2065](https://bitbucket.org/osrf/gazebo/pull-request/2065)
    * [Pull request #2067](https://bitbucket.org/osrf/gazebo/pull-request/2067)
    * [Pull request #2079](https://bitbucket.org/osrf/gazebo/pull-request/2079)

1. Fix visual transparency issues
    * [Pull request #2031](https://bitbucket.org/osrf/gazebo/pull-request/2031)
    * [Issue #1726](https://bitbucket.org/osrf/gazebo/issue/1726)
    * [Issue #1790](https://bitbucket.org/osrf/gazebo/issue/1790)

1. Implemented private data pointer for the RTShaderSystem class. Minimized shader updates to once per render update.
    * [Pull request #2003](https://bitbucket.org/osrf/gazebo/pull-request/2003)

1. Updating physics library to use ignition math.
    * [Pull request #2007](https://bitbucket.org/osrf/gazebo/pull-request/2007)

1. Switching to ignition math for the rendering library.
    * [Pull request #1993](https://bitbucket.org/osrf/gazebo/pull-request/1993)
    * [Pull request #1994](https://bitbucket.org/osrf/gazebo/pull-request/1994)
    * [Pull request #1995](https://bitbucket.org/osrf/gazebo/pull-request/1995)
    * [Pull request #1996](https://bitbucket.org/osrf/gazebo/pull-request/1996)

1. Removed deprecations
    * [Pull request #1992]((https://bitbucket.org/osrf/gazebo/pull-request/1992)

1. Add ability to set the pose of a visual from a link.
    * [Pull request #1963](https://bitbucket.org/osrf/gazebo/pull-request/1963)

1. Copy visual visibility flags on clone
    * [Pull request #2008](https://bitbucket.org/osrf/gazebo/pull-request/2008)

1. Publish camera sensor image size when rendering is not enabled
    * [Pull request #1969](https://bitbucket.org/osrf/gazebo/pull-request/1969)

1. Added Poissons Ratio and Elastic Modulus for ODE.
    * [Pull request #1974](https://bitbucket.org/osrf/gazebo/pull-request/1974)

1. Update rest web plugin to publish response messages and display login user name in toolbar.
    * [Pull request #1956](https://bitbucket.org/osrf/gazebo/pull-request/1956)

1. Improve overall speed of log playback. Added new functions to LogPlay.
   Use tinyxml2 for playback.
    * [Pull request #1931](https://bitbucket.org/osrf/gazebo/pull-request/1931)

1. Improve SVG import. Added support for transforms in paths.
    * [Pull request #1981](https://bitbucket.org/osrf/gazebo/pull-request/1981)

1. Enter time during log playback
    * [Pull request #2000](https://bitbucket.org/osrf/gazebo/pull-request/2000)

1. Added Ignition Transport dependency.
    * [Pull request #1930](https://bitbucket.org/osrf/gazebo/pull-request/1930)

1. Make latched subscribers receive the message only once
    * [Issue #1789](https://bitbucket.org/osrf/gazebo/issue/1789)
    * [Pull request #2019](https://bitbucket.org/osrf/gazebo/pull-request/2019)

1. Implemented transport clear buffers
    * [Pull request #2017](https://bitbucket.org/osrf/gazebo/pull-request/2017)

1. KeyEvent constructor should be in a source file. Removed a few visibility
flags from c functions. Windows did not like `CPPTYPE_*` in
`gazebo/gui/ConfigWidget.cc`, so I replaced it with `TYPE_*`.
    * [Pull request #1943](https://bitbucket.org/osrf/gazebo/pull-request/1943)

1. Added wide angle camera sensor.
    * [Pull request #1866](https://bitbucket.org/osrf/gazebo/pull-request/1866)

1. Change the `near` and `far` members of `gazebo/msgs/logical_camera_sensors.proto` to `near_clip` and `far_clip`
    + [Pull request #1942](https://bitbucket.org/osrf/gazebo/pull-request/1942)

1. Resolve issue #1702
    * [Issue #1702](https://bitbucket.org/osrf/gazebo/issue/1702)
    * [Pull request #1905](https://bitbucket.org/osrf/gazebo/pull-request/1905)
    * [Pull request #1913](https://bitbucket.org/osrf/gazebo/pull-request/1913)
    * [Pull request #1914](https://bitbucket.org/osrf/gazebo/pull-request/1914)

1. Update physics when the world is reset
    * [Pull request #1903](https://bitbucket.org/osrf/gazebo/pull-request/1903)

1. Light and light state for the server side
    * [Pull request #1920](https://bitbucket.org/osrf/gazebo/pull-request/1920)

1. Add scale to model state so scaling works on log/playback.
    * [Pull request #2020](https://bitbucket.org/osrf/gazebo/pull-request/2020)

1. Added tests for WorldState
    * [Pull request #1968](https://bitbucket.org/osrf/gazebo/pull-request/1968)

1. Rename Reset to Reset Time in time widget
    * [Pull request #1892](https://bitbucket.org/osrf/gazebo/pull-request/1892)
    * [Issue #1730](https://bitbucket.org/osrf/gazebo/issue/1730)

1. Set QTestfFxture to verbose
    * [Pull request #1944](https://bitbucket.org/osrf/gazebo/pull-request/1944)
    * [Issue #1756](https://bitbucket.org/osrf/gazebo/issue/1756)

1. Added torsional friction
    * [Pull request #1831](https://bitbucket.org/osrf/gazebo/pull-request/1831)

1. Support loading and spawning nested models
    * [Pull request #1868](https://bitbucket.org/osrf/gazebo/pull-request/1868)
    * [Pull request #1895](https://bitbucket.org/osrf/gazebo/pull-request/1895)

1. Undo user motion commands during simulation, added physics::UserCmdManager and gui::UserCmdHistory.
    * [Pull request #1934](https://bitbucket.org/osrf/gazebo/pull-request/1934)

1. Forward user command messages for undo.
    * [Pull request #2009](https://bitbucket.org/osrf/gazebo/pull-request/2009)

1. Undo reset commands during simulation, forwarding commands
    * [Pull request #1986](https://bitbucket.org/osrf/gazebo/pull-request/1986)

1. Undo apply force / torque during simulation
    * [Pull request #2030](https://bitbucket.org/osrf/gazebo/pull-request/2030)

1. Add function to get the derived scale of a Visual
    * [Pull request #1881](https://bitbucket.org/osrf/gazebo/pull-request/1881)

1. Added EnumIface, which supports iterators over enums.
    * [Pull request #1847](https://bitbucket.org/osrf/gazebo/pull-request/1847)

1. Added RegionEventBoxPlugin - fires events when models enter / exit the region
    * [Pull request #1856](https://bitbucket.org/osrf/gazebo/pull-request/1856)

1. Added tests for checking the playback control via messages.
    * [Pull request #1885](https://bitbucket.org/osrf/gazebo/pull-request/1885)

1. Added LoadArgs() function to ServerFixture for being able to load a server
using the same arguments used in the command line.
    * [Pull request #1874](https://bitbucket.org/osrf/gazebo/pull-request/1874)

1. Added battery class, plugins and test world.
    * [Pull request #1872](https://bitbucket.org/osrf/gazebo/pull-request/1872)

1. Display gearbox and screw joint properties in property tree
    * [Pull request #1838](https://bitbucket.org/osrf/gazebo/pull-request/1838)

1. Set window flags for dialogs and file dialogs
    * [Pull request #1816](https://bitbucket.org/osrf/gazebo/pull-request/1816)

1. Fix minimum window height
   * [Pull request #1977](https://bitbucket.org/osrf/gazebo/pull-request/1977)
   * [Issue #1706](https://bitbucket.org/osrf/gazebo/issue/1706)

1. Add option to reverse alignment direction
   * [Pull request #2040](https://bitbucket.org/osrf/gazebo/pull-request/2040)
   * [Issue #1242](https://bitbucket.org/osrf/gazebo/issue/1242)

1. Fix unadvertising a publisher - only unadvertise topic if it is the last publisher.
   * [Pull request #2005](https://bitbucket.org/osrf/gazebo/pull-request/2005)
   * [Issue #1782](https://bitbucket.org/osrf/gazebo/issue/1782)

1. Log playback GUI for multistep, rewind, forward and seek
    * [Pull request #1791](https://bitbucket.org/osrf/gazebo/pull-request/1791)

1. Added Apply Force/Torque movable text
    * [Pull request #1789](https://bitbucket.org/osrf/gazebo/pull-request/1789)

1. Added cascade parameter (apply to children) for Visual SetMaterial, SetAmbient, SetEmissive, SetSpecular, SetDiffuse, SetTransparency
    * [Pull request #1851](https://bitbucket.org/osrf/gazebo/pull-request/1851)

1. Tweaks to Data Logger, such as multiline text edit for path
    * [Pull request #1800](https://bitbucket.org/osrf/gazebo/pull-request/1800)

1. Added TopToolbar and hide / disable several widgets according to WindowMode
    * [Pull request #1869](https://bitbucket.org/osrf/gazebo/pull-request/1869)

1. Added Visual::IsAncestorOf and Visual::IsDescendantOf
    * [Pull request #1850](https://bitbucket.org/osrf/gazebo/pull-request/1850)

1. Added msgs::PluginFromSDF and tests
    * [Pull request #1858](https://bitbucket.org/osrf/gazebo/pull-request/1858)

1. Added msgs::CollisionFromSDF msgs::SurfaceFromSDF and msgs::FrictionFromSDF
    * [Pull request #1900](https://bitbucket.org/osrf/gazebo/pull-request/1900)

1. Added hotkeys chart dialog
    * [Pull request #1835](https://bitbucket.org/osrf/gazebo/pull-request/1835)

1. Space bar to play / pause
   * [Pull request #2023](https://bitbucket.org/osrf/gazebo/pull-request/2023)
   * [Issue #1798](https://bitbucket.org/osrf/gazebo/issue/1798)

1. Make it possible to create custom ConfigWidgets
    * [Pull request #1861](https://bitbucket.org/osrf/gazebo/pull-request/1861)

1. AddItem / RemoveItem / Clear enum config widgets
    * [Pull request #1878](https://bitbucket.org/osrf/gazebo/pull-request/1878)

1. Make all child ConfigWidgets emit signals.
    * [Pull request #1884](https://bitbucket.org/osrf/gazebo/pull-request/1884)

1. Refactored makers
    * [Pull request #1828](https://bitbucket.org/osrf/gazebo/pull-request/1828)

1. Added gui::Conversions to convert between Gazebo and Qt
    * [Pull request #2034](https://bitbucket.org/osrf/gazebo/pull-request/2034)

1. Model editor updates
    1. Support adding model plugins in model editor
        * [Pull request #2060](https://bitbucket.org/osrf/gazebo/pull-request/2060)

    1. Added support for copying and pasting top level nested models
        * [Pull request #2006](https://bitbucket.org/osrf/gazebo/pull-request/2006)

    1. Make non-editable background models white in model editor
        * [Pull request #1950](https://bitbucket.org/osrf/gazebo/pull-request/1950)

    1. Choose / swap parent and child links in joint inspector
        * [Pull request #1887](https://bitbucket.org/osrf/gazebo/pull-request/1887)
        * [Issue #1500](https://bitbucket.org/osrf/gazebo/issue/1500)

    1. Presets combo box for Vector3 config widget
        * [Pull request #1954](https://bitbucket.org/osrf/gazebo/pull-request/1954)

    1. Added support for more joint types (gearbox and fixed joints).
        * [Pull request #1794](https://bitbucket.org/osrf/gazebo/pull-request/1794)

    1. Added support for selecting links and joints, opening context menu and inspectors in Schematic View.
        * [Pull request #1787](https://bitbucket.org/osrf/gazebo/pull-request/1787)

    1. Color-coded edges in Schematic View to match joint color.
        * [Pull request #1781](https://bitbucket.org/osrf/gazebo/pull-request/1781)

    1. Scale link mass and inertia when a link is scaled
        * [Pull request #1836](https://bitbucket.org/osrf/gazebo/pull-request/1836)

    1. Add density widget to config widget and link inspector
        * [Pull request #1978](https://bitbucket.org/osrf/gazebo/pull-request/1978)

    1. Added icons for child and parent link in joint inspector
        * [Pull request #1953](https://bitbucket.org/osrf/gazebo/pull-request/1953)

    1. Load and save nested models
        * [Pull request #1894](https://bitbucket.org/osrf/gazebo/pull-request/1894)

    1. Display model plugins on the left panel and added model plugin inspector
        * [Pull request #1863](https://bitbucket.org/osrf/gazebo/pull-request/1863)

    1. Context menu and deletion for model plugins
        * [Pull request #1890](https://bitbucket.org/osrf/gazebo/pull-request/1890)

    1. Delete self from inspector
        * [Pull request #1904](https://bitbucket.org/osrf/gazebo/pull-request/1904)
        * [Issue #1543](https://bitbucket.org/osrf/gazebo/issue/1543)

    1. Apply inspector changes in real time and add reset button
        * [Pull request #1945](https://bitbucket.org/osrf/gazebo/pull-request/1945)
        * [Issue #1472](https://bitbucket.org/osrf/gazebo/issue/1472)

    1. Set physics to be paused when exiting model editor mode
        * [Pull request #1893](https://bitbucket.org/osrf/gazebo/pull-request/1893)
        * [Issue #1734](https://bitbucket.org/osrf/gazebo/issue/1734)

    1. Add Insert tab to model editor
        * [Pull request #1924](https://bitbucket.org/osrf/gazebo/pull-request/1924)

    1. Support inserting nested models from model maker
        * [Pull request #1982](https://bitbucket.org/osrf/gazebo/pull-request/1982)

    1. Added joint creation dialog
        * [Pull request #2021](https://bitbucket.org/osrf/gazebo/pull-request/2021)

    1. Added reverse checkboxes to joint creation dialog
        * [Pull request #2086](https://bitbucket.org/osrf/gazebo/pull-request/2086)

    1. Use opaque pointers in the model editor
        * [Pull request #2056](https://bitbucket.org/osrf/gazebo/pull-request/2056)
        * [Pull request #2059](https://bitbucket.org/osrf/gazebo/pull-request/2059)
        * [Pull request #2087](https://bitbucket.org/osrf/gazebo/pull-request/2087)

    1. Support joint creation between links in nested model.
        * [Pull request #2080](https://bitbucket.org/osrf/gazebo/pull-request/2080)

1. Building editor updates

    1. Use opaque pointers in the building editor
        * [Pull request #2041](https://bitbucket.org/osrf/gazebo/pull-request/2041)
        * [Pull request #2039](https://bitbucket.org/osrf/gazebo/pull-request/2039)
        * [Pull request #2055](https://bitbucket.org/osrf/gazebo/pull-request/2055)
        * [Pull request #2032](https://bitbucket.org/osrf/gazebo/pull-request/2032)
        * [Pull request #2082](https://bitbucket.org/osrf/gazebo/pull-request/2082)
        * [Pull request #2038](https://bitbucket.org/osrf/gazebo/pull-request/2038)
        * [Pull request #2033](https://bitbucket.org/osrf/gazebo/pull-request/2033)

    1. Use opaque pointers for GrabberHandle, add *LinkedGrabbers functions
        * [Pull request #2034](https://bitbucket.org/osrf/gazebo/pull-request/2034)

    1. Removed unused class: BuildingItem
        * [Pull request #2045](https://bitbucket.org/osrf/gazebo/pull-request/2045)

    1. Use opaque pointers for BuildingModelManip, move attachment logic to BuildingMaker
        * [Pull request #2046](https://bitbucket.org/osrf/gazebo/pull-request/2046)

    1. Use opaque pointers for all Dialog classes, add conversion from QPointF, move common logic to BaseInspectorDialog.
        * [Pull request #2083](https://bitbucket.org/osrf/gazebo/pull-request/2083)

## Gazebo 6.0

### Gazebo 6.7.0 (201X-01-12)

1. Add vector3 and quaternion rendering conversions
    * [Pull request 2276](https://bitbucket.org/osrf/gazebo/pull-request/2276)

1. Reverse view angle widget left and right view
    * [Pull request 2265](https://bitbucket.org/osrf/gazebo/pull-request/2265)
    * [Issue 1924](https://bitbucket.org/osrf/gazebo/issue/1924)

1. Fix race condition in ~TimePanelPrivate (#1919)
    * [Pull request 2250](https://bitbucket.org/osrf/gazebo/pull-request/2250)

1. Prevent orthographic camera from resetting zoom after animation
    * [Pull request 2267](https://bitbucket.org/osrf/gazebo/pull-request/2267)
    * [Issue #1927](https://bitbucket.org/osrf/gazebo/issues/1927)

1. Fix MeshToSDF missing scale issue
    * [Pull request 2258](https://bitbucket.org/osrf/gazebo/pull-request/2258)
    * [Issue #1925](https://bitbucket.org/osrf/gazebo/issues/1925)

1. Register Qt metatypes in gui tests
    * [Pull request 2273](https://bitbucket.org/osrf/gazebo/pull-request/2273)

1. Fix resetting model to initial pose
    * [Pull request 2307](https://bitbucket.org/osrf/gazebo/pull-request/2307)
    * [Issue #1960](https://bitbucket.org/osrf/gazebo/issues/1960)


### Gazebo 6.6.0 (2016-04-07)

1. fix: remove back projection
    * [Pull request 2201](https://bitbucket.org/osrf/gazebo/pull-request/2201)
    * A contribution from Yuki Furuta

1. Backport depth camera OSX fix and test
    * [Pull request 2230](https://bitbucket.org/osrf/gazebo/pull-request/2230)

1. Add missing tinyxml includes (gazebo6)
    * [Pull request 2218](https://bitbucket.org/osrf/gazebo/pull-request/2218)

1. Fix ray-cylinder collision in ode
    * [Pull request 2125](https://bitbucket.org/osrf/gazebo/pull-request/2125)

1. backport fixes for ffmpeg3 to gazebo6 (from pull request #2154)
    * [Pull request 2162](https://bitbucket.org/osrf/gazebo/pull-request/2162)

1. Install shapes_bitmask.world
    * [Pull request 2104](https://bitbucket.org/osrf/gazebo/pull-request/2104)

1. Add gazebo_client to gazebo.pc (gazebo6)
    * [Pull request 2102](https://bitbucket.org/osrf/gazebo/pull-request/2102)

1. Fix removing multiple camera sensors that have the same camera name
    * [Pull request 2081](https://bitbucket.org/osrf/gazebo/pull-request/2081)

1. Ensure that LINK_FRAME_VISUAL arrow components are deleted (#1812)
    * [Pull request 2078](https://bitbucket.org/osrf/gazebo/pull-request/2078)

1. add migration notes for gazebo::setupClient to gazebo::client::setup
    * [Pull request 2068](https://bitbucket.org/osrf/gazebo/pull-request/2068)

1. Update inertia properties during simulation: part 2
    * [Pull request 1984](https://bitbucket.org/osrf/gazebo/pull-request/1984)

1. Fix minimum window height
    * [Pull request 2002](https://bitbucket.org/osrf/gazebo/pull-request/2002)

1. Backport gpu laser test fix
    * [Pull request 1999](https://bitbucket.org/osrf/gazebo/pull-request/1999)

1. Relax physics tolerances for single-precision bullet (gazebo6)
    * [Pull request 1997](https://bitbucket.org/osrf/gazebo/pull-request/1997)

1. Fix minimum window height
    * [Pull request 1998](https://bitbucket.org/osrf/gazebo/pull-request/1998)

1. backport model editor fixed joint option to gazebo6
    * [Pull request 1957](https://bitbucket.org/osrf/gazebo/pull-request/1957)

1. Update shaders once per render update
    * [Pull request 1991](https://bitbucket.org/osrf/gazebo/pull-request/1991)

1. Relax physics tolerances for single-precision bullet
    * [Pull request 1976](https://bitbucket.org/osrf/gazebo/pull-request/1976)

1. Fix visual transparency issues
    * [Pull request 1967](https://bitbucket.org/osrf/gazebo/pull-request/1967)

1. fix memory corruption in transport/Publisher.cc
    * [Pull request 1951](https://bitbucket.org/osrf/gazebo/pull-request/1951)

1. Add test for SphericalCoordinates::LocalFromGlobal
    * [Pull request 1959](https://bitbucket.org/osrf/gazebo/pull-request/1959)

### Gazebo 6.5.1 (2015-10-29)

1. Fix removing multiple camera sensors that have the same camera name.
    * [Pull request #2081](https://bitbucket.org/osrf/gazebo/pull-request/2081)
    * [Issue #1811](https://bitbucket.org/osrf/gazebo/issues/1811)

1. Backport model editor toolbar fixed joint option from [pull request #1794](https://bitbucket.org/osrf/gazebo/pull-request/1794)
    * [Pull request #1957](https://bitbucket.org/osrf/gazebo/pull-request/1957)

1. Fix minimum window height
    * Backport of [pull request #1977](https://bitbucket.org/osrf/gazebo/pull-request/1977)
    * [Pull request #1998](https://bitbucket.org/osrf/gazebo/pull-request/1998)
    * [Issue #1706](https://bitbucket.org/osrf/gazebo/issue/1706)

1. Fix visual transparency issues
    * [Pull request #1967](https://bitbucket.org/osrf/gazebo/pull-request/1967)
    * [Issue #1726](https://bitbucket.org/osrf/gazebo/issue/1726)

### Gazebo 6.5.0 (2015-10-22)

1. Added ability to convert from spherical coordinates to local coordinates.
    * [Pull request #1955](https://bitbucket.org/osrf/gazebo/pull-request/1955)

### Gazebo 6.4.0 (2015-10-14)

1. Fix ABI problem. Make `Sensor::SetPose` function non virtual.
    * [Pull request #1947](https://bitbucket.org/osrf/gazebo/pull-request/1947)

1. Update inertia properties during simulation
    * [Pull request #1909](https://bitbucket.org/osrf/gazebo/pull-requests/1909)
    * [Design document](https://bitbucket.org/osrf/gazebo_design/src/default/inertia_resize/inertia_resize.md)

1. Fix transparency correction for opaque materials
    * [Pull request #1946](https://bitbucket.org/osrf/gazebo/pull-requests/1946/fix-transparency-correction-for-opaque/diff)

### Gazebo 6.3.0 (2015-10-06)

1. Added `Sensor::SetPose` function
    * [Pull request #1935](https://bitbucket.org/osrf/gazebo/pull-request/1935)

### Gazebo 6.2.0 (2015-10-02)

1. Update physics when the world is reset
    * Backport of [pull request #1903](https://bitbucket.org/osrf/gazebo/pull-request/1903)
    * [Pull request #1916](https://bitbucket.org/osrf/gazebo/pull-request/1916)
    * [Issue #101](https://bitbucket.org/osrf/gazebo/issue/101)

1. Added Copy constructor and assignment operator to MouseEvent
    * [Pull request #1855](https://bitbucket.org/osrf/gazebo/pull-request/1855)

### Gazebo 6.1.0 (2015-08-02)

1. Added logical_camera sensor.
    * [Pull request #1845](https://bitbucket.org/osrf/gazebo/pull-request/1845)

1. Added RandomVelocityPlugin, which applies a random velocity to a model's link.
    * [Pull request #1839](https://bitbucket.org/osrf/gazebo/pull-request/1839)

1. Sim events for joint position, velocity and applied force
    * [Pull request #1849](https://bitbucket.org/osrf/gazebo/pull-request/1849)

### Gazebo 6.0.0 (2015-07-27)

1. Added magnetometer sensor. A contribution from Andrew Symington.
    * [Pull request #1788](https://bitbucket.org/osrf/gazebo/pull-request/1788)

1. Added altimeter sensor. A contribution from Andrew Symington.
    * [Pull request #1792](https://bitbucket.org/osrf/gazebo/pull-request/1792)

1. Implement more control options for log playback:
  1. Rewind: The simulation starts from the beginning.
  1. Forward: The simulation jumps to the end of the log file.
  1. Seek: The simulation jumps to a specific point specified by its simulation
  time.
      * [Pull request #1737](https://bitbucket.org/osrf/gazebo/pull-request/1737)

1. Added Gazebo splash screen
    * [Pull request #1745](https://bitbucket.org/osrf/gazebo/pull-request/1745)

1. Added a transporter plugin which allows models to move from one location
   to another based on their location and the location of transporter pads.
    * [Pull request #1738](https://bitbucket.org/osrf/gazebo/pull-request/1738)

1. Implement forward/backwards multi-step for log playback. Now, the semantics
of a multi-step while playing back a log session are different from a multi-step
during a live simulation. While playback, a multi-step simulates all the
intermediate steps as before, but the client only perceives a single step.
E.g: You have a log file containing a 1 hour simulation session. You want to
jump to the minute 00H::30M::00S to check a specific aspect of the simulation.
You should not see continuous updates until minute 00H:30M:00S. Instead, you
should visualize a single jump to the specific instant of the simulation that
you are interested.
    * [Pull request #1623](https://bitbucket.org/osrf/gazebo/pull-request/1623)

1. Added browse button to log record dialog.
    * [Pull request #1719](https://bitbucket.org/osrf/gazebo/pull-request/1719)

1. Improved SVG support: arcs in paths, and contours made of multiple paths.
    * [Pull request #1608](https://bitbucket.org/osrf/gazebo/pull-request/1608)

1. Added simulation iterations to the world state.
    * [Pull request #1722](https://bitbucket.org/osrf/gazebo/pull-request/1722)

1. Added multiple LiftDrag plugins to the cessna_demo.world to allow the Cessna
C-172 model to fly.
    * [Pull request #1715](https://bitbucket.org/osrf/gazebo/pull-request/1715)

1. Added a plugin to control a Cessna C-172 via messages (CessnaPlugin), and a
GUI plugin to test this functionality with the keyboard (CessnaGUIPlugin). Added
world with the Cessna model and the two previous plugins loaded
(cessna_demo.world).
    * [Pull request #1712](https://bitbucket.org/osrf/gazebo/pull-request/1712)

1. Added world with OSRF building and an elevator
    * [Pull request #1697](https://bitbucket.org/osrf/gazebo/pull-request/1697)

1. Fixed collide bitmask by changing default value from 0x1 to 0xffff.
    * [Pull request #1696](https://bitbucket.org/osrf/gazebo/pull-request/1696)

1. Added a plugin to control an elevator (ElevatorPlugin), and an OccupiedEvent plugin that sends a message when a model is within a specified region.
    * [Pull request #1694](https://bitbucket.org/osrf/gazebo/pull-request/1694)
    * [Pull request #1775](https://bitbucket.org/osrf/gazebo/pull-request/1775)

1. Added Layers tab and meta information for visuals.
    * [Pull request #1674](https://bitbucket.org/osrf/gazebo/pull-request/1674)

1. Added countdown behavior for common::Timer and exposed the feature in TimerGUIPlugin.
    * [Pull request #1690](https://bitbucket.org/osrf/gazebo/pull-request/1690)

1. Added BuoyancyPlugin for simulating the buoyancy of an object in a column of fluid.
    * [Pull request #1622](https://bitbucket.org/osrf/gazebo/pull-request/1622)

1. Added ComputeVolume function for simple shape subclasses of Shape.hh.
    * [Pull request #1605](https://bitbucket.org/osrf/gazebo/pull-request/1605)

1. Add option to parallelize the ODE quickstep constraint solver,
which solves an LCP twice with different parameters in order
to corrected for position projection errors.
    * [Pull request #1561](https://bitbucket.org/osrf/gazebo/pull-request/1561)

1. Get/Set user camera pose in GUI.
    * [Pull request #1649](https://bitbucket.org/osrf/gazebo/pull-request/1649)
    * [Issue #1595](https://bitbucket.org/osrf/gazebo/issue/1595)

1. Added ViewAngleWidget, removed hard-coded reset view and removed MainWindow::Reset(). Also added GLWidget::GetSelectedVisuals().
    * [Pull request #1768](https://bitbucket.org/osrf/gazebo/pull-request/1768)
    * [Issue #1507](https://bitbucket.org/osrf/gazebo/issue/1507)

1. Windows support. This consists mostly of numerous small changes to support
compilation on Windows.
    * [Pull request #1616](https://bitbucket.org/osrf/gazebo/pull-request/1616)
    * [Pull request #1618](https://bitbucket.org/osrf/gazebo/pull-request/1618)
    * [Pull request #1620](https://bitbucket.org/osrf/gazebo/pull-request/1620)
    * [Pull request #1625](https://bitbucket.org/osrf/gazebo/pull-request/1625)
    * [Pull request #1626](https://bitbucket.org/osrf/gazebo/pull-request/1626)
    * [Pull request #1627](https://bitbucket.org/osrf/gazebo/pull-request/1627)
    * [Pull request #1628](https://bitbucket.org/osrf/gazebo/pull-request/1628)
    * [Pull request #1629](https://bitbucket.org/osrf/gazebo/pull-request/1629)
    * [Pull request #1630](https://bitbucket.org/osrf/gazebo/pull-request/1630)
    * [Pull request #1631](https://bitbucket.org/osrf/gazebo/pull-request/1631)
    * [Pull request #1632](https://bitbucket.org/osrf/gazebo/pull-request/1632)
    * [Pull request #1633](https://bitbucket.org/osrf/gazebo/pull-request/1633)
    * [Pull request #1635](https://bitbucket.org/osrf/gazebo/pull-request/1635)
    * [Pull request #1637](https://bitbucket.org/osrf/gazebo/pull-request/1637)
    * [Pull request #1639](https://bitbucket.org/osrf/gazebo/pull-request/1639)
    * [Pull request #1647](https://bitbucket.org/osrf/gazebo/pull-request/1647)
    * [Pull request #1650](https://bitbucket.org/osrf/gazebo/pull-request/1650)
    * [Pull request #1651](https://bitbucket.org/osrf/gazebo/pull-request/1651)
    * [Pull request #1653](https://bitbucket.org/osrf/gazebo/pull-request/1653)
    * [Pull request #1654](https://bitbucket.org/osrf/gazebo/pull-request/1654)
    * [Pull request #1657](https://bitbucket.org/osrf/gazebo/pull-request/1657)
    * [Pull request #1658](https://bitbucket.org/osrf/gazebo/pull-request/1658)
    * [Pull request #1659](https://bitbucket.org/osrf/gazebo/pull-request/1659)
    * [Pull request #1660](https://bitbucket.org/osrf/gazebo/pull-request/1660)
    * [Pull request #1661](https://bitbucket.org/osrf/gazebo/pull-request/1661)
    * [Pull request #1669](https://bitbucket.org/osrf/gazebo/pull-request/1669)
    * [Pull request #1670](https://bitbucket.org/osrf/gazebo/pull-request/1670)
    * [Pull request #1672](https://bitbucket.org/osrf/gazebo/pull-request/1672)
    * [Pull request #1682](https://bitbucket.org/osrf/gazebo/pull-request/1682)
    * [Pull request #1683](https://bitbucket.org/osrf/gazebo/pull-request/1683)

1. Install `libgazebo_server_fixture`. This will facilitate tests external to the main gazebo repository. See `examples/stand_alone/test_fixture`.
    * [Pull request #1606](https://bitbucket.org/osrf/gazebo/pull-request/1606)

1. Laser visualization renders light blue for rays that do not hit obstacles, and dark blue for other rays.
    * [Pull request #1607](https://bitbucket.org/osrf/gazebo/pull-request/1607)
    * [Issue #1576](https://bitbucket.org/osrf/gazebo/issue/1576)

1. Add VisualType enum to Visual and clean up visuals when entity is deleted.
    * [Pull request #1614](https://bitbucket.org/osrf/gazebo/pull-request/1614)

1. Alert user of connection problems when using the REST service plugin
    * [Pull request #1655](https://bitbucket.org/osrf/gazebo/pull-request/1655)
    * [Issue #1574](https://bitbucket.org/osrf/gazebo/issue/1574)

1. ignition-math is now a dependency.
    + [http://ignitionrobotics.org/libraries/math](http://ignitionrobotics.org/libraries/math)
    + [Gazebo::math migration](https://bitbucket.org/osrf/gazebo/src/583edbeb90759d43d994cc57c0797119dd6d2794/ign-math-migration.md)

1. Detect uuid library during compilation.
    * [Pull request #1655](https://bitbucket.org/osrf/gazebo/pull-request/1655)
    * [Issue #1572](https://bitbucket.org/osrf/gazebo/issue/1572)

1. New accessors in LogPlay class.
    * [Pull request #1577](https://bitbucket.org/osrf/gazebo/pull-request/1577)

1. Added a plugin to send messages to an existing website.
   Added gui::MainWindow::AddMenu and msgs/rest_error, msgs/rest_login, msgs rest/post
    * [Pull request #1524](https://bitbucket.org/osrf/gazebo/pull-request/1524)

1. Fix deprecation warnings when using SDFormat 3.0.2, 3.0.3 prereleases
    * [Pull request #1568](https://bitbucket.org/osrf/gazebo/pull-request/1568)

1. Use GAZEBO_CFLAGS or GAZEBO_CXX_FLAGS in CMakeLists.txt for example plugins
    * [Pull request #1573](https://bitbucket.org/osrf/gazebo/pull-request/1573)

1. Added Link::OnWrenchMsg subscriber with test
    * [Pull request #1582](https://bitbucket.org/osrf/gazebo/pull-request/1582)

1. Show/hide GUI overlays using the menu bar.
    * [Pull request #1555](https://bitbucket.org/osrf/gazebo/pull-request/1555)

1. Added world origin indicator rendering::OriginVisual.
    * [Pull request #1700](https://bitbucket.org/osrf/gazebo/pull-request/1700)

1. Show/hide toolbars using the menu bars and shortcut.
   Added MainWindow::CloneAction.
   Added Window menu to Model Editor.
    * [Pull request #1584](https://bitbucket.org/osrf/gazebo/pull-request/1584)

1. Added event to show/hide toolbars.
    * [Pull request #1707](https://bitbucket.org/osrf/gazebo/pull-request/1707)

1. Added optional start/stop/reset buttons to timer GUI plugin.
    * [Pull request #1576](https://bitbucket.org/osrf/gazebo/pull-request/1576)

1. Timer GUI Plugin: Treat negative positions as positions from the ends
    * [Pull request #1703](https://bitbucket.org/osrf/gazebo/pull-request/1703)

1. Added Visual::GetDepth() and Visual::GetNthAncestor()
    * [Pull request #1613](https://bitbucket.org/osrf/gazebo/pull-request/1613)

1. Added a context menu for links
    * [Pull request #1589](https://bitbucket.org/osrf/gazebo/pull-request/1589)

1. Separate TimePanel's display into TimeWidget and LogPlayWidget.
    * [Pull request #1564](https://bitbucket.org/osrf/gazebo/pull-request/1564)

1. Display confirmation message after log is saved
    * [Pull request #1646](https://bitbucket.org/osrf/gazebo/pull-request/1646)

1. Added LogPlayView to display timeline and LogPlaybackStatistics message type.
    * [Pull request #1724](https://bitbucket.org/osrf/gazebo/pull-request/1724)

1. Added Time::FormattedString and removed all other FormatTime functions.
    * [Pull request #1710](https://bitbucket.org/osrf/gazebo/pull-request/1710)

1. Added support for Oculus DK2
    * [Pull request #1526](https://bitbucket.org/osrf/gazebo/pull-request/1526)

1. Use collide_bitmask from SDF to perform collision filtering
    * [Pull request #1470](https://bitbucket.org/osrf/gazebo/pull-request/1470)

1. Pass Coulomb surface friction parameters to DART.
    * [Pull request #1420](https://bitbucket.org/osrf/gazebo/pull-request/1420)

1. Added ModelAlign::SetHighlighted
    * [Pull request #1598](https://bitbucket.org/osrf/gazebo/pull-request/1598)

1. Added various Get functions to Visual. Also added a ConvertGeometryType function to msgs.
    * [Pull request #1402](https://bitbucket.org/osrf/gazebo/pull-request/1402)

1. Get and Set visibility of SelectionObj's handles, with unit test.
    * [Pull request #1417](https://bitbucket.org/osrf/gazebo/pull-request/1417)

1. Set material of SelectionObj's handles.
    * [Pull request #1472](https://bitbucket.org/osrf/gazebo/pull-request/1472)

1. Add SelectionObj::Fini with tests and make Visual::Fini virtual
    * [Pull request #1685](https://bitbucket.org/osrf/gazebo/pull-request/1685)

1. Allow link selection with the mouse if parent model already selected.
    * [Pull request #1409](https://bitbucket.org/osrf/gazebo/pull-request/1409)

1. Added ModelRightMenu::EntityTypes.
    * [Pull request #1414](https://bitbucket.org/osrf/gazebo/pull-request/1414)

1. Scale joint visuals according to link size.
    * [Pull request #1591](https://bitbucket.org/osrf/gazebo/pull-request/1591)
    * [Issue #1563](https://bitbucket.org/osrf/gazebo/issue/1563)

1. Added Gazebo/CoM material.
    * [Pull request #1439](https://bitbucket.org/osrf/gazebo/pull-request/1439)

1. Added arc parameter to MeshManager::CreateTube
    * [Pull request #1436](https://bitbucket.org/osrf/gazebo/pull-request/1436)

1. Added View Inertia and InertiaVisual, changed COMVisual to sphere proportional to mass.
    * [Pull request #1445](https://bitbucket.org/osrf/gazebo/pull-request/1445)

1. Added View Link Frame and LinkFrameVisual. Visual::SetTransparency goes into texture_unit.
    * [Pull request #1762](https://bitbucket.org/osrf/gazebo/pull-request/1762)
    * [Issue #853](https://bitbucket.org/osrf/gazebo/issue/853)

1. Changed the position of Save and Cancel buttons on editor dialogs
    * [Pull request #1442](https://bitbucket.org/osrf/gazebo/pull-request/1442)
    * [Issue #1377](https://bitbucket.org/osrf/gazebo/issue/1377)

1. Fixed Visual material updates
    * [Pull request #1454](https://bitbucket.org/osrf/gazebo/pull-request/1454)
    * [Issue #1455](https://bitbucket.org/osrf/gazebo/issue/1455)

1. Added Matrix3::Inverse() and tests
    * [Pull request #1481](https://bitbucket.org/osrf/gazebo/pull-request/1481)

1. Implemented AddLinkForce for ODE.
    * [Pull request #1456](https://bitbucket.org/osrf/gazebo/pull-request/1456)

1. Updated ConfigWidget class to parse enum values.
    * [Pull request #1518](https://bitbucket.org/osrf/gazebo/pull-request/1518)

1. Added PresetManager to physics libraries and corresponding integration test.
    * [Pull request #1471](https://bitbucket.org/osrf/gazebo/pull-request/1471)

1. Sync name and location on SaveDialog.
    * [Pull request #1563](https://bitbucket.org/osrf/gazebo/pull-request/1563)

1. Added Apply Force/Torque dialog
    * [Pull request #1600](https://bitbucket.org/osrf/gazebo/pull-request/1600)

1. Added Apply Force/Torque visuals
    * [Pull request #1619](https://bitbucket.org/osrf/gazebo/pull-request/1619)

1. Added Apply Force/Torque OnMouseRelease and ActivateWindow
    * [Pull request #1699](https://bitbucket.org/osrf/gazebo/pull-request/1699)

1. Added Apply Force/Torque mouse interactions, modes, activation
    * [Pull request #1731](https://bitbucket.org/osrf/gazebo/pull-request/1731)

1. Added inertia pose getter for COMVisual and COMVisual_TEST
    * [Pull request #1581](https://bitbucket.org/osrf/gazebo/pull-request/1581)

1. Model editor updates
    1. Joint preview using JointVisuals.
        * [Pull request #1369](https://bitbucket.org/osrf/gazebo/pull-request/1369)

    1. Added inspector for configuring link, visual, and collision properties.
        * [Pull request #1408](https://bitbucket.org/osrf/gazebo/pull-request/1408)

    1. Saving, exiting, generalizing SaveDialog.
        * [Pull request #1401](https://bitbucket.org/osrf/gazebo/pull-request/1401)

    1. Inspectors redesign
        * [Pull request #1586](https://bitbucket.org/osrf/gazebo/pull-request/1586)

    1. Edit existing model.
        * [Pull request #1425](https://bitbucket.org/osrf/gazebo/pull-request/1425)

    1. Add joint inspector to link's context menu.
        * [Pull request #1449](https://bitbucket.org/osrf/gazebo/pull-request/1449)
        * [Issue #1443](https://bitbucket.org/osrf/gazebo/issue/1443)

    1. Added button to select mesh file on inspector.
        * [Pull request #1460](https://bitbucket.org/osrf/gazebo/pull-request/1460)
        * [Issue #1450](https://bitbucket.org/osrf/gazebo/issue/1450)

    1. Renamed Part to Link.
        * [Pull request #1478](https://bitbucket.org/osrf/gazebo/pull-request/1478)

    1. Fix snapping inside editor.
        * [Pull request #1489](https://bitbucket.org/osrf/gazebo/pull-request/1489)
        * [Issue #1457](https://bitbucket.org/osrf/gazebo/issue/1457)

    1. Moved DataLogger from Window menu to the toolbar and moved screenshot button to the right.
        * [Pull request #1665](https://bitbucket.org/osrf/gazebo/pull-request/1665)

    1. Keep loaded model's name.
        * [Pull request #1516](https://bitbucket.org/osrf/gazebo/pull-request/1516)
        * [Issue #1504](https://bitbucket.org/osrf/gazebo/issue/1504)

    1. Added ExtrudeDialog.
        * [Pull request #1483](https://bitbucket.org/osrf/gazebo/pull-request/1483)

    1. Hide time panel inside editor and keep main window's paused state.
        * [Pull request #1500](https://bitbucket.org/osrf/gazebo/pull-request/1500)

    1. Fixed pose issues and added ModelCreator_TEST.
        * [Pull request #1509](https://bitbucket.org/osrf/gazebo/pull-request/1509)
        * [Issue #1497](https://bitbucket.org/osrf/gazebo/issue/1497)
        * [Issue #1509](https://bitbucket.org/osrf/gazebo/issue/1509)

    1. Added list of links and joints.
        * [Pull request #1515](https://bitbucket.org/osrf/gazebo/pull-request/1515)
        * [Issue #1418](https://bitbucket.org/osrf/gazebo/issue/1418)

    1. Expose API to support adding items to the palette.
        * [Pull request #1565](https://bitbucket.org/osrf/gazebo/pull-request/1565)

    1. Added menu for toggling joint visualization
        * [Pull request #1551](https://bitbucket.org/osrf/gazebo/pull-request/1551)
        * [Issue #1483](https://bitbucket.org/osrf/gazebo/issue/1483)

    1. Add schematic view to model editor
        * [Pull request #1562](https://bitbucket.org/osrf/gazebo/pull-request/1562)

1. Building editor updates
    1. Make palette tips tooltip clickable to open.
        * [Pull request #1519](https://bitbucket.org/osrf/gazebo/pull-request/1519)
        * [Issue #1370](https://bitbucket.org/osrf/gazebo/issue/1370)

    1. Add measurement unit to building inspectors.
        * [Pull request #1741](https://bitbucket.org/osrf/gazebo/pull-request/1741)
        * [Issue #1363](https://bitbucket.org/osrf/gazebo/issue/1363)

    1. Add `BaseInspectorDialog` as a base class for inspectors.
        * [Pull request #1749](https://bitbucket.org/osrf/gazebo/pull-request/1749)

## Gazebo 5.0

### Gazebo 5.4.0 (2017-01-17)

1. Check FSAA support when creating camera render textures
    * [Pull request 2442](https://bitbucket.org/osrf/gazebo/pull-request/2442)
    * [Issue #1837](https://bitbucket.org/osrf/gazebo/issue/1837)

1. Fix mouse picking with transparent visuals
    * [Pull request 2305](https://bitbucket.org/osrf/gazebo/pull-request/2305)
    * [Issue #1956](https://bitbucket.org/osrf/gazebo/issue/1956)

1. Backport fix for DepthCamera visibility mask
    * [Pull request 2286](https://bitbucket.org/osrf/gazebo/pull-request/2286)
    * [Pull request 2287](https://bitbucket.org/osrf/gazebo/pull-request/2287)

1. Backport sensor reset fix
    * [Pull request 2272](https://bitbucket.org/osrf/gazebo/pull-request/2272)
    * [Issue #1917](https://bitbucket.org/osrf/gazebo/issue/1917)

1. Fix model snap tool highlighting
    * [Pull request 2293](https://bitbucket.org/osrf/gazebo/pull-request/2293)
    * [Issue #1955](https://bitbucket.org/osrf/gazebo/issue/1955)

### Gazebo 5.3.0 (2015-04-07)

1. fix: remove back projection
    * [Pull request 2201](https://bitbucket.org/osrf/gazebo/pull-request/2201)
    * A contribution from Yuki Furuta

1. Backport depth camera OSX fix and test
    * [Pull request 2230](https://bitbucket.org/osrf/gazebo/pull-request/2230)

1. Add missing tinyxml includes
    * [Pull request 2216](https://bitbucket.org/osrf/gazebo/pull-request/2216)

1. backport fixes for ffmpeg3 to gazebo5 (from pull request #2154)
    * [Pull request 2161](https://bitbucket.org/osrf/gazebo/pull-request/2161)

1. Check for valid display using xwininfo -root
    * [Pull request 2111](https://bitbucket.org/osrf/gazebo/pull-request/2111)

1. Don't search for sdformat4 on gazebo5, since gazebo5 can't handle sdformat protocol 1.6
    * [Pull request 2092](https://bitbucket.org/osrf/gazebo/pull-request/2092)

1. Fix minimum window height
    * [Pull request 2002](https://bitbucket.org/osrf/gazebo/pull-request/2002)

1. Relax physics tolerances for single-precision bullet
    * [Pull request 1976](https://bitbucket.org/osrf/gazebo/pull-request/1976)

1. Try finding sdformat 4 in gazebo5 branch
    * [Pull request 1972](https://bitbucket.org/osrf/gazebo/pull-request/1972)

1. Fix_send_message (backport of pull request #1951)
    * [Pull request 1964](https://bitbucket.org/osrf/gazebo/pull-request/1964)
    * A contribution from Samuel Lekieffre

1. Export the media path in the cmake config file.
    * [Pull request 1933](https://bitbucket.org/osrf/gazebo/pull-request/1933)

1. Shorten gearbox test since it is failing via timeout on osx
    * [Pull request 1937](https://bitbucket.org/osrf/gazebo/pull-request/1937)

### Gazebo 5.2.1 (2015-10-02)

1. Fix minimum window height
    * Backport of [pull request #1977](https://bitbucket.org/osrf/gazebo/pull-request/1977)
    * [Pull request #2002](https://bitbucket.org/osrf/gazebo/pull-request/2002)
    * [Issue #1706](https://bitbucket.org/osrf/gazebo/issue/1706)

### Gazebo 5.2.0 (2015-10-02)

1. Initialize sigact struct fields that valgrind said were being used uninitialized
    * [Pull request #1809](https://bitbucket.org/osrf/gazebo/pull-request/1809)

1. Add missing ogre includes to ensure macros are properly defined
    * [Pull request #1813](https://bitbucket.org/osrf/gazebo/pull-request/1813)

1. Use ToSDF functions to simplify physics_friction test
    * [Pull request #1808](https://bitbucket.org/osrf/gazebo/pull-request/1808)

1. Added lines to laser sensor visualization
    * [Pull request #1742](https://bitbucket.org/osrf/gazebo/pull-request/1742)
    * [Issue #935](https://bitbucket.org/osrf/gazebo/issue/935)

1. Fix BulletSliderJoint friction for bullet 2.83
    * [Pull request #1686](https://bitbucket.org/osrf/gazebo/pull-request/1686)

1. Fix heightmap model texture loading.
    * [Pull request #1592](https://bitbucket.org/osrf/gazebo/pull-request/1592)

1. Disable failing pr2 test for dart
    * [Pull request #1540](https://bitbucket.org/osrf/gazebo/pull-request/1540)
    * [Issue #1435](https://bitbucket.org/osrf/gazebo/issue/1435)

### Gazebo 5.1.0 (2015-03-20)
1. Backport pull request #1527 (FindOGRE.cmake for non-Debian systems)
  * [Pull request #1532](https://bitbucket.org/osrf/gazebo/pull-request/1532)

1. Respect system cflags when not using USE_UPSTREAM_CFLAGS
  * [Pull request #1531](https://bitbucket.org/osrf/gazebo/pull-request/1531)

1. Allow light manipulation
  * [Pull request #1529](https://bitbucket.org/osrf/gazebo/pull-request/1529)

1. Allow sdformat 2.3.1+ or 3+ and fix tests
  * [Pull request #1484](https://bitbucket.org/osrf/gazebo/pull-request/1484)

1. Add Link::GetWorldAngularMomentum function and test.
  * [Pull request #1482](https://bitbucket.org/osrf/gazebo/pull-request/1482)

1. Preserve previous GAZEBO_MODEL_PATH values when sourcing setup.sh
  * [Pull request #1430](https://bitbucket.org/osrf/gazebo/pull-request/1430)

1. Implement Coulomb joint friction for DART
  * [Pull request #1427](https://bitbucket.org/osrf/gazebo/pull-request/1427)
  * [Issue #1281](https://bitbucket.org/osrf/gazebo/issue/1281)

1. Fix simple shape normals.
    * [Pull request #1477](https://bitbucket.org/osrf/gazebo/pull-request/1477)
    * [Issue #1369](https://bitbucket.org/osrf/gazebo/issue/1369)

1. Use Msg-to-SDF conversion functions in tests, add ServerFixture::SpawnModel(msgs::Model).
    * [Pull request #1466](https://bitbucket.org/osrf/gazebo/pull-request/1466)

1. Added Model Msg-to-SDF conversion functions and test.
    * [Pull request #1429](https://bitbucket.org/osrf/gazebo/pull-request/1429)

1. Added Joint Msg-to-SDF conversion functions and test.
    * [Pull request #1419](https://bitbucket.org/osrf/gazebo/pull-request/1419)

1. Added Visual, Material Msg-to-SDF conversion functions and ShaderType to string conversion functions.
    * [Pull request #1415](https://bitbucket.org/osrf/gazebo/pull-request/1415)

1. Implement Coulomb joint friction for BulletSliderJoint
  * [Pull request #1452](https://bitbucket.org/osrf/gazebo/pull-request/1452)
  * [Issue #1348](https://bitbucket.org/osrf/gazebo/issue/1348)

### Gazebo 5.0.0 (2015-01-27)
1. Support for using [digital elevation maps](http://gazebosim.org/tutorials?tut=dem) has been added to debian packages.

1. C++11 support (C++11 compatible compiler is now required)
    * [Pull request #1340](https://bitbucket.org/osrf/gazebo/pull-request/1340)

1. Implemented private data pointer for the World class.
    * [Pull request #1383](https://bitbucket.org/osrf/gazebo/pull-request/1383)

1. Implemented private data pointer for the Scene class.
    * [Pull request #1385](https://bitbucket.org/osrf/gazebo/pull-request/1385)

1. Added a events::Event::resetWorld event that is triggered when World::Reset is called.
    * [Pull request #1332](https://bitbucket.org/osrf/gazebo/pull-request/1332)
    * [Issue #1375](https://bitbucket.org/osrf/gazebo/issue/1375)

1. Fixed `math::Box::GetCenter` functionality.
    * [Pull request #1278](https://bitbucket.org/osrf/gazebo/pull-request/1278)
    * [Issue #1327](https://bitbucket.org/osrf/gazebo/issue/1327)

1. Added a GUI timer plugin that facilitates the display and control a timer inside the Gazebo UI.
    * [Pull request #1270](https://bitbucket.org/osrf/gazebo/pull-request/1270)

1. Added ability to load plugins via SDF.
    * [Pull request #1261](https://bitbucket.org/osrf/gazebo/pull-request/1261)

1. Added GUIEvent to hide/show the left GUI pane.
    * [Pull request #1269](https://bitbucket.org/osrf/gazebo/pull-request/1269)

1. Modified KeyEventHandler and GLWidget so that hotkeys can be suppressed by custom KeyEvents set up by developers
    * [Pull request #1251](https://bitbucket.org/osrf/gazebo/pull-request/1251)

1. Added ability to read the directory where the log files are stored.
    * [Pull request #1277](https://bitbucket.org/osrf/gazebo/pull-request/1277)

1. Implemented a simulation cloner
    * [Pull request #1180](https://bitbucket.org/osrf/gazebo/pull-request/1180/clone-a-simulation)

1. Added GUI overlay plugins. Users can now write a Gazebo + QT plugin that displays widgets over the render window.
  * [Pull request #1181](https://bitbucket.org/osrf/gazebo/pull-request/1181)

1. Change behavior of Joint::SetVelocity, add Joint::SetVelocityLimit(unsigned int, double)
  * [Pull request #1218](https://bitbucket.org/osrf/gazebo/pull-request/1218)
  * [Issue #964](https://bitbucket.org/osrf/gazebo/issue/964)

1. Implement Coulomb joint friction for ODE
  * [Pull request #1221](https://bitbucket.org/osrf/gazebo/pull-request/1221)
  * [Issue #381](https://bitbucket.org/osrf/gazebo/issue/381)

1. Implement Coulomb joint friction for BulletHingeJoint
  * [Pull request #1317](https://bitbucket.org/osrf/gazebo/pull-request/1317)
  * [Issue #1348](https://bitbucket.org/osrf/gazebo/issue/1348)

1. Implemented camera lens distortion.
  * [Pull request #1213](https://bitbucket.org/osrf/gazebo/pull-request/1213)

1. Kill rogue gzservers left over from failed INTEGRATION_world_clone tests
   and improve robustness of `UNIT_gz_TEST`
  * [Pull request #1232](https://bitbucket.org/osrf/gazebo/pull-request/1232)
  * [Issue #1299](https://bitbucket.org/osrf/gazebo/issue/1299)

1. Added RenderWidget::ShowToolbar to toggle visibility of top toolbar.
  * [Pull request #1248](https://bitbucket.org/osrf/gazebo/pull-request/1248)

1. Fix joint axis visualization.
  * [Pull request #1258](https://bitbucket.org/osrf/gazebo/pull-request/1258)

1. Change UserCamera view control via joysticks. Clean up rate control vs. pose control.
   see UserCamera::OnJoyPose and UserCamera::OnJoyTwist. Added view twist control toggle
   with joystick button 1.
  * [Pull request #1249](https://bitbucket.org/osrf/gazebo/pull-request/1249)

1. Added RenderWidget::GetToolbar to get the top toolbar and change its actions on ModelEditor.
    * [Pull request #1263](https://bitbucket.org/osrf/gazebo/pull-request/1263)

1. Added accessor for MainWindow graphical widget to GuiIface.
    * [Pull request #1250](https://bitbucket.org/osrf/gazebo/pull-request/1250)

1. Added a ConfigWidget class that takes in a google protobuf message and generates widgets for configuring the fields in the message
    * [Pull request #1285](https://bitbucket.org/osrf/gazebo/pull-request/1285)

1. Added GLWidget::OnModelEditor when model editor is triggered, and MainWindow::OnEditorGroup to manually uncheck editor actions.
    * [Pull request #1283](https://bitbucket.org/osrf/gazebo/pull-request/1283)

1. Added Collision, Geometry, Inertial, Surface Msg-to-SDF conversion functions.
    * [Pull request #1315](https://bitbucket.org/osrf/gazebo/pull-request/1315)

1. Added "button modifier" fields (control, shift, and alt) to common::KeyEvent.
    * [Pull request #1325](https://bitbucket.org/osrf/gazebo/pull-request/1325)

1. Added inputs for environment variable GAZEBO_GUI_INI_FILE for reading a custom .ini file.
    * [Pull request #1252](https://bitbucket.org/osrf/gazebo/pull-request/1252)

1. Fixed crash on "permission denied" bug, added insert_model integration test.
    * [Pull request #1329](https://bitbucket.org/osrf/gazebo/pull-request/1329/)

1. Enable simbody joint tests, implement `SimbodyJoint::GetParam`, create
   `Joint::GetParam`, fix bug in `BulletHingeJoint::SetParam`.
    * [Pull request #1404](https://bitbucket.org/osrf/gazebo/pull-request/1404/)

1. Building editor updates
    1. Fixed inspector resizing.
        * [Pull request #1230](https://bitbucket.org/osrf/gazebo/pull-request/1230)
        * [Issue #395](https://bitbucket.org/osrf/gazebo/issue/395)

    1. Doors and windows move proportionally with wall.
        * [Pull request #1231](https://bitbucket.org/osrf/gazebo/pull-request/1231)
        * [Issue #368](https://bitbucket.org/osrf/gazebo/issue/368)

    1. Inspector dialogs stay on top.
        * [Pull request #1229](https://bitbucket.org/osrf/gazebo/pull-request/1229)
        * [Issue #417](https://bitbucket.org/osrf/gazebo/issue/417)

    1. Make model name editable on palette.
        * [Pull request #1239](https://bitbucket.org/osrf/gazebo/pull-request/1239)

    1. Import background image and improve add/delete levels.
        * [Pull request #1214](https://bitbucket.org/osrf/gazebo/pull-request/1214)
        * [Issue #422](https://bitbucket.org/osrf/gazebo/issue/422)
        * [Issue #361](https://bitbucket.org/osrf/gazebo/issue/361)

    1. Fix changing draw mode.
        * [Pull request #1233](https://bitbucket.org/osrf/gazebo/pull-request/1233)
        * [Issue #405](https://bitbucket.org/osrf/gazebo/issue/405)

    1. Tips on palette's top-right corner.
        * [Pull request #1241](https://bitbucket.org/osrf/gazebo/pull-request/1241)

    1. New buttons and layout for the palette.
        * [Pull request #1242](https://bitbucket.org/osrf/gazebo/pull-request/1242)

    1. Individual wall segments instead of polylines.
        * [Pull request #1246](https://bitbucket.org/osrf/gazebo/pull-request/1246)
        * [Issue #389](https://bitbucket.org/osrf/gazebo/issue/389)
        * [Issue #415](https://bitbucket.org/osrf/gazebo/issue/415)

    1. Fix exiting and saving, exiting when there's nothing drawn, fix text on popups.
        * [Pull request #1296](https://bitbucket.org/osrf/gazebo/pull-request/1296)

    1. Display measure for selected wall segment.
        * [Pull request #1291](https://bitbucket.org/osrf/gazebo/pull-request/1291)
        * [Issue #366](https://bitbucket.org/osrf/gazebo/issue/366)

    1. Highlight selected item's 3D visual.
        * [Pull request #1292](https://bitbucket.org/osrf/gazebo/pull-request/1292)

    1. Added color picker to inspector dialogs.
        * [Pull request #1298](https://bitbucket.org/osrf/gazebo/pull-request/1298)

    1. Snapping on by default, off holding Shift. Improved snapping.
        * [Pull request #1304](https://bitbucket.org/osrf/gazebo/pull-request/1304)

    1. Snap walls to length increments, moved scale to SegmentItem and added Get/SetScale, added SegmentItem::SnapAngle and SegmentItem::SnapLength.
        * [Pull request #1311](https://bitbucket.org/osrf/gazebo/pull-request/1311)

    1. Make buildings available in "Insert Models" tab, improve save flow.
        * [Pull request #1312](https://bitbucket.org/osrf/gazebo/pull-request/1312)

    1. Added EditorItem::SetHighlighted.
        * [Pull request #1308](https://bitbucket.org/osrf/gazebo/pull-request/1308)

    1. Current level is transparent, lower levels opaque, higher levels invisible.
        * [Pull request #1303](https://bitbucket.org/osrf/gazebo/pull-request/1303)

    1. Detach all child manips when item is deleted, added BuildingMaker::DetachAllChildren.
        * [Pull request #1316](https://bitbucket.org/osrf/gazebo/pull-request/1316)

    1. Added texture picker to inspector dialogs.
        * [Pull request #1306](https://bitbucket.org/osrf/gazebo/pull-request/1306)

    1. Measures for doors and windows. Added RectItem::angleOnWall and related Get/Set.
        * [Pull request #1322](https://bitbucket.org/osrf/gazebo/pull-request/1322)
        * [Issue #370](https://bitbucket.org/osrf/gazebo/issue/370)

    1. Added Gazebo/BuildingFrame material to display holes for doors and windows on walls.
        * [Pull request #1338](https://bitbucket.org/osrf/gazebo/pull-request/1338)

    1. Added Gazebo/Bricks material to be used as texture on the building editor.
        * [Pull request #1333](https://bitbucket.org/osrf/gazebo/pull-request/1333)

    1. Pick colors from the palette and assign on 3D view. Added mouse and key event handlers to BuildingMaker, and events to communicate from BuildingModelManip to EditorItem.
        * [Pull request #1336](https://bitbucket.org/osrf/gazebo/pull-request/1336)

    1. Pick textures from the palette and assign in 3D view.
        * [Pull request #1368](https://bitbucket.org/osrf/gazebo/pull-request/1368)

1. Model editor updates
    1. Fix adding/removing event filters .
        * [Pull request #1279](https://bitbucket.org/osrf/gazebo/pull-request/1279)

    1. Enabled multi-selection and align tool inside model editor.
        * [Pull request #1302](https://bitbucket.org/osrf/gazebo/pull-request/1302)
        * [Issue #1323](https://bitbucket.org/osrf/gazebo/issue/1323)

    1. Enabled snap mode inside model editor.
        * [Pull request #1331](https://bitbucket.org/osrf/gazebo/pull-request/1331)
        * [Issue #1318](https://bitbucket.org/osrf/gazebo/issue/1318)

    1. Implemented copy/pasting of links.
        * [Pull request #1330](https://bitbucket.org/osrf/gazebo/pull-request/1330)

1. GUI publishes model selection information on ~/selection topic.
    * [Pull request #1318](https://bitbucket.org/osrf/gazebo/pull-request/1318)

## Gazebo 4.0

### Gazebo 4.x.x (2015-xx-xx)

1. Fix build for Bullet 2.83, enable angle wrapping for BulletHingeJoint
    * [Pull request #1664](https://bitbucket.org/osrf/gazebo/pull-request/1664)

### Gazebo 4.1.3 (2015-05-07)

1. Fix saving visual geom SDF values
    * [Pull request #1597](https://bitbucket.org/osrf/gazebo/pull-request/1597)
1. Fix heightmap model texture loading.
    * [Pull request #1595](https://bitbucket.org/osrf/gazebo/pull-request/1595)
1. Fix visual collision scale on separate client
    * [Pull request #1585](https://bitbucket.org/osrf/gazebo/pull-request/1585)
1. Fix several clang compiler warnings
    * [Pull request #1594](https://bitbucket.org/osrf/gazebo/pull-request/1594)
1. Fix blank save / browse dialogs
    * [Pull request #1544](https://bitbucket.org/osrf/gazebo/pull-request/1544)

### Gazebo 4.1.2 (2015-03-20)

1. Fix quaternion documentation: target Gazebo_4.1
    * [Pull request #1525](https://bitbucket.org/osrf/gazebo/pull-request/1525)
1. Speed up World::Step in loops
    * [Pull request #1492](https://bitbucket.org/osrf/gazebo/pull-request/1492)
1. Reduce selection buffer updates -> 4.1
    * [Pull request #1494](https://bitbucket.org/osrf/gazebo/pull-request/1494)
1. Fix loading of SimbodyPhysics parameters
    * [Pull request #1474](https://bitbucket.org/osrf/gazebo/pull-request/1474)
1. Fix heightmap on OSX -> 4.1
    * [Pull request #1455](https://bitbucket.org/osrf/gazebo/pull-request/1455)
1. Remove extra pose tag in a world file that should not be there
    * [Pull request #1458](https://bitbucket.org/osrf/gazebo/pull-request/1458)
1. Better fix for #236 for IMU that doesn't require ABI changes
    * [Pull request #1448](https://bitbucket.org/osrf/gazebo/pull-request/1448)
1. Fix regression of #236 for ImuSensor in 4.1
    * [Pull request #1446](https://bitbucket.org/osrf/gazebo/pull-request/1446)
1. Preserve previous GAZEBO_MODEL_PATH values when sourcing setup.sh
    * [Pull request #1430](https://bitbucket.org/osrf/gazebo/pull-request/1430)
1. issue #857: fix segfault for simbody screw joint when setting limits due to uninitialized limitForce.
    * [Pull request #1423](https://bitbucket.org/osrf/gazebo/pull-request/1423)
1. Allow multiple contact sensors per link (#960)
    * [Pull request #1413](https://bitbucket.org/osrf/gazebo/pull-request/1413)
1. Fix for issue #351, ODE World Step
    * [Pull request #1406](https://bitbucket.org/osrf/gazebo/pull-request/1406)
1. Disable failing InelasticCollision/0 test (#1394)
    * [Pull request #1405](https://bitbucket.org/osrf/gazebo/pull-request/1405)
1. Prevent out of bounds array access in SkidSteerDrivePlugin (found by cppcheck 1.68)
    * [Pull request #1379](https://bitbucket.org/osrf/gazebo/pull-request/1379)

### Gazebo 4.1.1 (2015-01-15)

1. Fix BulletPlaneShape bounding box (#1265)
    * [Pull request #1367](https://bitbucket.org/osrf/gazebo/pull-request/1367)
1. Fix dart linking errors on osx
    * [Pull request #1372](https://bitbucket.org/osrf/gazebo/pull-request/1372)
1. Update to player interfaces
    * [Pull request #1324](https://bitbucket.org/osrf/gazebo/pull-request/1324)
1. Handle GpuLaser name collisions (#1403)
    * [Pull request #1360](https://bitbucket.org/osrf/gazebo/pull-request/1360)
1. Add checks for handling array's with counts of zero, and read specular values
    * [Pull request #1339](https://bitbucket.org/osrf/gazebo/pull-request/1339)
1. Fix model list widget test
    * [Pull request #1327](https://bitbucket.org/osrf/gazebo/pull-request/1327)
1. Fix ogre includes
    * [Pull request #1323](https://bitbucket.org/osrf/gazebo/pull-request/1323)

### Gazebo 4.1.0 (2014-11-20)

1. Modified GUI rendering to improve the rendering update rate.
    * [Pull request #1487](https://bitbucket.org/osrf/gazebo/pull-request/1487)
1. Add ArrangePlugin for arranging groups of models.
   Also add Model::ResetPhysicsStates to call Link::ResetPhysicsStates
   recursively on all links in model.
    * [Pull request #1208](https://bitbucket.org/osrf/gazebo/pull-request/1208)
1. The `gz model` command line tool will output model info using either `-i` for complete info, or `-p` for just the model pose.
    * [Pull request #1212](https://bitbucket.org/osrf/gazebo/pull-request/1212)
    * [DRCSim Issue #389](https://bitbucket.org/osrf/drcsim/issue/389)
1. Added SignalStats class for computing incremental signal statistics.
    * [Pull request #1198](https://bitbucket.org/osrf/gazebo/pull-request/1198)
1. Add InitialVelocityPlugin to setting the initial state of links
    * [Pull request #1237](https://bitbucket.org/osrf/gazebo/pull-request/1237)
1. Added Quaternion::Integrate function.
    * [Pull request #1255](https://bitbucket.org/osrf/gazebo/pull-request/1255)
1. Added ConvertJointType functions, display more joint info on model list.
    * [Pull request #1259](https://bitbucket.org/osrf/gazebo/pull-request/1259)
1. Added ModelListWidget::AddProperty, removed unnecessary checks on ModelListWidget.
    * [Pull request #1271](https://bitbucket.org/osrf/gazebo/pull-request/1271)
1. Fix loading collada meshes with unsupported input semantics.
    * [Pull request #1319](https://bitbucket.org/osrf/gazebo/pull-request/1319)

### Gazebo 4.0.2 (2014-09-23)

1. Fix and improve mechanism to generate pkgconfig libs
    * [Pull request #1207](https://bitbucket.org/osrf/gazebo/pull-request/1207)
    * [Issue #1284](https://bitbucket.org/osrf/gazebo/issue/1284)
1. Added arat.world
    * [Pull request #1205](https://bitbucket.org/osrf/gazebo/pull-request/1205)
1. Update gzprop to output zip files.
    * [Pull request #1197](https://bitbucket.org/osrf/gazebo/pull-request/1197)
1. Make Collision::GetShape a const function
    * [Pull requset #1189](https://bitbucket.org/osrf/gazebo/pull-request/1189)
1. Install missing physics headers
    * [Pull requset #1183](https://bitbucket.org/osrf/gazebo/pull-request/1183)
1. Remove SimbodyLink::AddTorque console message
    * [Pull requset #1185](https://bitbucket.org/osrf/gazebo/pull-request/1185)
1. Fix log xml
    * [Pull requset #1188](https://bitbucket.org/osrf/gazebo/pull-request/1188)

### Gazebo 4.0.0 (2014-08-08)

1. Added lcov support to cmake
    * [Pull request #1047](https://bitbucket.org/osrf/gazebo/pull-request/1047)
1. Fixed memory leak in image conversion
    * [Pull request #1057](https://bitbucket.org/osrf/gazebo/pull-request/1057)
1. Removed deprecated function
    * [Pull request #1067](https://bitbucket.org/osrf/gazebo/pull-request/1067)
1. Improved collada loading performance
    * [Pull request #1066](https://bitbucket.org/osrf/gazebo/pull-request/1066)
    * [Pull request #1082](https://bitbucket.org/osrf/gazebo/pull-request/1082)
    * [Issue #1134](https://bitbucket.org/osrf/gazebo/issue/1134)
1. Implemented a collada exporter
    * [Pull request #1064](https://bitbucket.org/osrf/gazebo/pull-request/1064)
1. Force torque sensor now makes use of sensor's pose.
    * [Pull request #1076](https://bitbucket.org/osrf/gazebo/pull-request/1076)
    * [Issue #940](https://bitbucket.org/osrf/gazebo/issue/940)
1. Fix Model::GetLinks segfault
    * [Pull request #1093](https://bitbucket.org/osrf/gazebo/pull-request/1093)
1. Fix deleting and saving lights in gzserver
    * [Pull request #1094](https://bitbucket.org/osrf/gazebo/pull-request/1094)
    * [Issue #1182](https://bitbucket.org/osrf/gazebo/issue/1182)
    * [Issue #346](https://bitbucket.org/osrf/gazebo/issue/346)
1. Fix Collision::GetWorldPose. The pose of a collision would not update properly.
    * [Pull request #1049](https://bitbucket.org/osrf/gazebo/pull-request/1049)
    * [Issue #1124](https://bitbucket.org/osrf/gazebo/issue/1124)
1. Fixed the animate_box and animate_joints examples
    * [Pull request #1086](https://bitbucket.org/osrf/gazebo/pull-request/1086)
1. Integrated Oculus Rift functionality
    * [Pull request #1074](https://bitbucket.org/osrf/gazebo/pull-request/1074)
    * [Pull request #1136](https://bitbucket.org/osrf/gazebo/pull-request/1136)
    * [Pull request #1139](https://bitbucket.org/osrf/gazebo/pull-request/1139)
1. Updated Base::GetScopedName
    * [Pull request #1104](https://bitbucket.org/osrf/gazebo/pull-request/1104)
1. Fix collada loader from adding duplicate materials into a Mesh
    * [Pull request #1105](https://bitbucket.org/osrf/gazebo/pull-request/1105)
    * [Issue #1180](https://bitbucket.org/osrf/gazebo/issue/1180)
1. Integrated Razer Hydra functionality
    * [Pull request #1083](https://bitbucket.org/osrf/gazebo/pull-request/1083)
    * [Pull request #1109](https://bitbucket.org/osrf/gazebo/pull-request/1109)
1. Added ability to copy and paste models in the GUI
    * [Pull request #1103](https://bitbucket.org/osrf/gazebo/pull-request/1103)
1. Removed unnecessary inclusion of gazebo.hh and common.hh in plugins
    * [Pull request #1111](https://bitbucket.org/osrf/gazebo/pull-request/1111)
1. Added ability to specify custom road textures
    * [Pull request #1027](https://bitbucket.org/osrf/gazebo/pull-request/1027)
1. Added support for DART 4.1
    * [Pull request #1113](https://bitbucket.org/osrf/gazebo/pull-request/1113)
    * [Pull request #1132](https://bitbucket.org/osrf/gazebo/pull-request/1132)
    * [Pull request #1134](https://bitbucket.org/osrf/gazebo/pull-request/1134)
    * [Pull request #1154](https://bitbucket.org/osrf/gazebo/pull-request/1154)
1. Allow position of joints to be directly set.
    * [Pull request #1097](https://bitbucket.org/osrf/gazebo/pull-request/1097)
    * [Issue #1138](https://bitbucket.org/osrf/gazebo/issue/1138)
1. Added extruded polyline geometry
    * [Pull request #1026](https://bitbucket.org/osrf/gazebo/pull-request/1026)
1. Fixed actor animation
    * [Pull request #1133](https://bitbucket.org/osrf/gazebo/pull-request/1133)
    * [Pull request #1141](https://bitbucket.org/osrf/gazebo/pull-request/1141)
1. Generate a versioned cmake config file
    * [Pull request #1153](https://bitbucket.org/osrf/gazebo/pull-request/1153)
    * [Issue #1226](https://bitbucket.org/osrf/gazebo/issue/1226)
1. Added KMeans class
    * [Pull request #1147](https://bitbucket.org/osrf/gazebo/pull-request/1147)
1. Added --summary-range feature to bitbucket pullrequest tool
    * [Pull request #1156](https://bitbucket.org/osrf/gazebo/pull-request/1156)
1. Updated web links
    * [Pull request #1159](https://bitbucket.org/osrf/gazebo/pull-request/1159)
1. Update tests
    * [Pull request #1155](https://bitbucket.org/osrf/gazebo/pull-request/1155)
    * [Pull request #1143](https://bitbucket.org/osrf/gazebo/pull-request/1143)
    * [Pull request #1138](https://bitbucket.org/osrf/gazebo/pull-request/1138)
    * [Pull request #1140](https://bitbucket.org/osrf/gazebo/pull-request/1140)
    * [Pull request #1127](https://bitbucket.org/osrf/gazebo/pull-request/1127)
    * [Pull request #1115](https://bitbucket.org/osrf/gazebo/pull-request/1115)
    * [Pull request #1102](https://bitbucket.org/osrf/gazebo/pull-request/1102)
    * [Pull request #1087](https://bitbucket.org/osrf/gazebo/pull-request/1087)
    * [Pull request #1084](https://bitbucket.org/osrf/gazebo/pull-request/1084)

## Gazebo 3.0

### Gazebo 3.x.x (yyyy-mm-dd)

1. Fixed sonar and wireless sensor visualization
    * [Pull request #1254](https://bitbucket.org/osrf/gazebo/pull-request/1254)
1. Update visual bounding box when model is selected
    * [Pull request #1280](https://bitbucket.org/osrf/gazebo/pull-request/1280)

### Gazebo 3.1.0 (2014-08-08)

1. Implemented Simbody::Link::Set*Vel
    * [Pull request #1160](https://bitbucket.org/osrf/gazebo/pull-request/1160)
    * [Issue #1012](https://bitbucket.org/osrf/gazebo/issue/1012)
1. Added World::RemoveModel function
    * [Pull request #1106](https://bitbucket.org/osrf/gazebo/pull-request/1106)
    * [Issue #1177](https://bitbucket.org/osrf/gazebo/issue/1177)
1. Fix exit from camera follow mode using the escape key
    * [Pull request #1137](https://bitbucket.org/osrf/gazebo/pull-request/1137)
    * [Issue #1220](https://bitbucket.org/osrf/gazebo/issue/1220)
1. Added support for SDF joint spring stiffness and reference positions
    * [Pull request #1117](https://bitbucket.org/osrf/gazebo/pull-request/1117)
1. Removed the gzmodel_create script
    * [Pull request #1130](https://bitbucket.org/osrf/gazebo/pull-request/1130)
1. Added Vector2 dot product
    * [Pull request #1101](https://bitbucket.org/osrf/gazebo/pull-request/1101)
1. Added SetPositionPID and SetVelocityPID to JointController
    * [Pull request #1091](https://bitbucket.org/osrf/gazebo/pull-request/1091)
1. Fix gzclient startup crash with ogre 1.9
    * [Pull request #1098](https://bitbucket.org/osrf/gazebo/pull-request/1098)
    * [Issue #996](https://bitbucket.org/osrf/gazebo/issue/996)
1. Update the bitbucket_pullrequests tool
    * [Pull request #1108](https://bitbucket.org/osrf/gazebo/pull-request/1108)
1. Light properties now remain in place after move by the user via the GUI.
    * [Pull request #1110](https://bitbucket.org/osrf/gazebo/pull-request/1110)
    * [Issue #1211](https://bitbucket.org/osrf/gazebo/issue/1211)
1. Allow position of joints to be directly set.
    * [Pull request #1096](https://bitbucket.org/osrf/gazebo/pull-request/1096)
    * [Issue #1138](https://bitbucket.org/osrf/gazebo/issue/1138)

### Gazebo 3.0.0 (2014-04-11)

1. Fix bug when deleting the sun light
    * [Pull request #1088](https://bitbucket.org/osrf/gazebo/pull-request/1088)
    * [Issue #1133](https://bitbucket.org/osrf/gazebo/issue/1133)
1. Fix ODE screw joint
    * [Pull request #1078](https://bitbucket.org/osrf/gazebo/pull-request/1078)
    * [Issue #1167](https://bitbucket.org/osrf/gazebo/issue/1167)
1. Update joint integration tests
    * [Pull request #1081](https://bitbucket.org/osrf/gazebo/pull-request/1081)
1. Fixed false positives in cppcheck.
    * [Pull request #1061](https://bitbucket.org/osrf/gazebo/pull-request/1061)
1. Made joint axis reference frame relative to child, and updated simbody and dart accordingly.
    * [Pull request #1069](https://bitbucket.org/osrf/gazebo/pull-request/1069)
    * [Issue #494](https://bitbucket.org/osrf/gazebo/issue/494)
    * [Issue #1143](https://bitbucket.org/osrf/gazebo/issue/1143)
1. Added ability to pass vector of strings to SetupClient and SetupServer
    * [Pull request #1068](https://bitbucket.org/osrf/gazebo/pull-request/1068)
    * [Issue #1132](https://bitbucket.org/osrf/gazebo/issue/1132)
1. Fix error correction in screw constraints for ODE
    * [Pull request #1070](https://bitbucket.org/osrf/gazebo/pull-request/1070)
    * [Issue #1159](https://bitbucket.org/osrf/gazebo/issue/1159)
1. Improved pkgconfig with SDF
    * [Pull request #1062](https://bitbucket.org/osrf/gazebo/pull-request/1062)
1. Added a plugin to simulate aero dynamics
    * [Pull request #905](https://bitbucket.org/osrf/gazebo/pull-request/905)
1. Updated bullet support
    * [Issue #1069](https://bitbucket.org/osrf/gazebo/issue/1069)
    * [Pull request #1011](https://bitbucket.org/osrf/gazebo/pull-request/1011)
    * [Pull request #996](https://bitbucket.org/osrf/gazebo/pull-request/966)
    * [Pull request #1024](https://bitbucket.org/osrf/gazebo/pull-request/1024)
1. Updated simbody support
    * [Pull request #995](https://bitbucket.org/osrf/gazebo/pull-request/995)
1. Updated worlds to SDF 1.5
    * [Pull request #1021](https://bitbucket.org/osrf/gazebo/pull-request/1021)
1. Improvements to ODE
    * [Pull request #1001](https://bitbucket.org/osrf/gazebo/pull-request/1001)
    * [Pull request #1014](https://bitbucket.org/osrf/gazebo/pull-request/1014)
    * [Pull request #1015](https://bitbucket.org/osrf/gazebo/pull-request/1015)
    * [Pull request #1016](https://bitbucket.org/osrf/gazebo/pull-request/1016)
1. New command line tool
    * [Pull request #972](https://bitbucket.org/osrf/gazebo/pull-request/972)
1. Graphical user interface improvements
    * [Pull request #971](https://bitbucket.org/osrf/gazebo/pull-request/971)
    * [Pull request #1013](https://bitbucket.org/osrf/gazebo/pull-request/1013)
    * [Pull request #989](https://bitbucket.org/osrf/gazebo/pull-request/989)
1. Created a friction pyramid class
    * [Pull request #935](https://bitbucket.org/osrf/gazebo/pull-request/935)
1. Added GetWorldEnergy functions to Model, Joint, and Link
    * [Pull request #1017](https://bitbucket.org/osrf/gazebo/pull-request/1017)
1. Preparing Gazebo for admission into Ubuntu
    * [Pull request #969](https://bitbucket.org/osrf/gazebo/pull-request/969)
    * [Pull request #998](https://bitbucket.org/osrf/gazebo/pull-request/998)
    * [Pull request #1002](https://bitbucket.org/osrf/gazebo/pull-request/1002)
1. Add method for querying if useImplicitStiffnessDamping flag is set for a given joint
    * [Issue #629](https://bitbucket.org/osrf/gazebo/issue/629)
    * [Pull request #1006](https://bitbucket.org/osrf/gazebo/pull-request/1006)
1. Fix joint axis frames
    * [Issue #494](https://bitbucket.org/osrf/gazebo/issue/494)
    * [Pull request #963](https://bitbucket.org/osrf/gazebo/pull-request/963)
1. Compute joint anchor pose relative to parent
    * [Issue #1029](https://bitbucket.org/osrf/gazebo/issue/1029)
    * [Pull request #982](https://bitbucket.org/osrf/gazebo/pull-request/982)
1. Cleanup the installed worlds
    * [Issue #1036](https://bitbucket.org/osrf/gazebo/issue/1036)
    * [Pull request #984](https://bitbucket.org/osrf/gazebo/pull-request/984)
1. Update to the GPS sensor
    * [Issue #1059](https://bitbucket.org/osrf/gazebo/issue/1059)
    * [Pull request #978](https://bitbucket.org/osrf/gazebo/pull-request/978)
1. Removed libtool from plugin loading
    * [Pull request #981](https://bitbucket.org/osrf/gazebo/pull-request/981)
1. Added functions to get inertial information for a link in the world frame.
    * [Pull request #1005](https://bitbucket.org/osrf/gazebo/pull-request/1005)

## Gazebo 2.0

### Gazebo 2.2.6 (2015-09-28)

1. Backport fixes to setup.sh from pull request #1430 to 2.2 branch
    * [Pull request 1889](https://bitbucket.org/osrf/gazebo/pull-request/1889)
1. Fix heightmap texture loading (2.2)
    * [Pull request 1596](https://bitbucket.org/osrf/gazebo/pull-request/1596)
1. Prevent out of bounds array access in SkidSteerDrivePlugin (found by cppcheck 1.68)
    * [Pull request 1379](https://bitbucket.org/osrf/gazebo/pull-request/1379)
1. Fix build with boost 1.57 for 2.2 branch (#1399)
    * [Pull request 1358](https://bitbucket.org/osrf/gazebo/pull-request/1358)
1. Fix manpage test failures by incrementing year to 2015
    * [Pull request 1361](https://bitbucket.org/osrf/gazebo/pull-request/1361)
1. Fix build for OS X 10.10 (#1304, #1289)
    * [Pull request 1346](https://bitbucket.org/osrf/gazebo/pull-request/1346)
1. Restore ODELink ABI, use Link variables instead (#1354)
    * [Pull request 1347](https://bitbucket.org/osrf/gazebo/pull-request/1347)
1. Fix inertia_ratio test
    * [Pull request 1344](https://bitbucket.org/osrf/gazebo/pull-request/1344)
1. backport collision visual fix -> 2.2
    * [Pull request 1343](https://bitbucket.org/osrf/gazebo/pull-request/1343)
1. Fix two code_check errors on 2.2
    * [Pull request 1314](https://bitbucket.org/osrf/gazebo/pull-request/1314)
1. issue #243 fix Link::GetWorldLinearAccel and Link::GetWorldAngularAccel for ODE
    * [Pull request 1284](https://bitbucket.org/osrf/gazebo/pull-request/1284)

### Gazebo 2.2.3 (2014-04-29)

1. Removed redundant call to World::Init
    * [Pull request #1107](https://bitbucket.org/osrf/gazebo/pull-request/1107)
    * [Issue #1208](https://bitbucket.org/osrf/gazebo/issue/1208)
1. Return proper error codes when gazebo exits
    * [Pull request #1085](https://bitbucket.org/osrf/gazebo/pull-request/1085)
    * [Issue #1178](https://bitbucket.org/osrf/gazebo/issue/1178)
1. Fixed Camera::GetWorldRotation().
    * [Pull request #1071](https://bitbucket.org/osrf/gazebo/pull-request/1071)
    * [Issue #1087](https://bitbucket.org/osrf/gazebo/issue/1087)
1. Fixed memory leak in image conversion
    * [Pull request #1073](https://bitbucket.org/osrf/gazebo/pull-request/1073)

### Gazebo 2.2.1 (xxxx-xx-xx)

1. Fix heightmap model texture loading.
    * [Pull request #1596](https://bitbucket.org/osrf/gazebo/pull-request/1596)

### Gazebo 2.2.0 (2014-01-10)

1. Fix compilation when using OGRE-1.9 (full support is being worked on)
    * [Issue #994](https://bitbucket.org/osrf/gazebo/issue/994)
    * [Issue #995](https://bitbucket.org/osrf/gazebo/issue/995)
    * [Issue #996](https://bitbucket.org/osrf/gazebo/issue/996)
    * [Pull request #883](https://bitbucket.org/osrf/gazebo/pull-request/883)
1. Added unit test for issue 624.
    * [Issue #624](https://bitbucket.org/osrf/gazebo/issue/624).
    * [Pull request #889](https://bitbucket.org/osrf/gazebo/pull-request/889)
1. Use 3x3 PCF shadows for smoother shadows.
    * [Pull request #887](https://bitbucket.org/osrf/gazebo/pull-request/887)
1. Update manpage copyright to 2014.
    * [Pull request #893](https://bitbucket.org/osrf/gazebo/pull-request/893)
1. Added friction integration test .
    * [Pull request #885](https://bitbucket.org/osrf/gazebo/pull-request/885)
1. Fix joint anchor when link pose is not specified.
    * [Issue #978](https://bitbucket.org/osrf/gazebo/issue/978)
    * [Pull request #862](https://bitbucket.org/osrf/gazebo/pull-request/862)
1. Added (ESC) tooltip for GUI Selection Mode icon.
    * [Issue #993](https://bitbucket.org/osrf/gazebo/issue/993)
    * [Pull request #888](https://bitbucket.org/osrf/gazebo/pull-request/888)
1. Removed old comment about resolved issue.
    * [Issue #837](https://bitbucket.org/osrf/gazebo/issue/837)
    * [Pull request #880](https://bitbucket.org/osrf/gazebo/pull-request/880)
1. Made SimbodyLink::Get* function thread-safe
    * [Issue #918](https://bitbucket.org/osrf/gazebo/issue/918)
    * [Pull request #872](https://bitbucket.org/osrf/gazebo/pull-request/872)
1. Suppressed spurious gzlog messages in ODE::Body
    * [Issue #983](https://bitbucket.org/osrf/gazebo/issue/983)
    * [Pull request #875](https://bitbucket.org/osrf/gazebo/pull-request/875)
1. Fixed Force Torque Sensor Test by properly initializing some values.
    * [Issue #982](https://bitbucket.org/osrf/gazebo/issue/982)
    * [Pull request #869](https://bitbucket.org/osrf/gazebo/pull-request/869)
1. Added breakable joint plugin to support breakable walls.
    * [Pull request #865](https://bitbucket.org/osrf/gazebo/pull-request/865)
1. Used different tuple syntax to fix compilation on OSX mavericks.
    * [Issue #947](https://bitbucket.org/osrf/gazebo/issue/947)
    * [Pull request #858](https://bitbucket.org/osrf/gazebo/pull-request/858)
1. Fixed sonar test and deprecation warning.
    * [Pull request #856](https://bitbucket.org/osrf/gazebo/pull-request/856)
1. Speed up test compilation.
    * Part of [Issue #955](https://bitbucket.org/osrf/gazebo/issue/955)
    * [Pull request #846](https://bitbucket.org/osrf/gazebo/pull-request/846)
1. Added Joint::SetEffortLimit API
    * [Issue #923](https://bitbucket.org/osrf/gazebo/issue/923)
    * [Pull request #808](https://bitbucket.org/osrf/gazebo/pull-request/808)
1. Made bullet output less verbose.
    * [Pull request #839](https://bitbucket.org/osrf/gazebo/pull-request/839)
1. Convergence acceleration and stability tweak to make atlas_v3 stable
    * [Issue #895](https://bitbucket.org/osrf/gazebo/issue/895)
    * [Pull request #772](https://bitbucket.org/osrf/gazebo/pull-request/772)
1. Added colors, textures and world files for the SPL RoboCup environment
    * [Pull request #838](https://bitbucket.org/osrf/gazebo/pull-request/838)
1. Fixed bitbucket_pullrequests tool to work with latest BitBucket API.
    * [Issue #933](https://bitbucket.org/osrf/gazebo/issue/933)
    * [Pull request #841](https://bitbucket.org/osrf/gazebo/pull-request/841)
1. Fixed cppcheck warnings.
    * [Pull request #842](https://bitbucket.org/osrf/gazebo/pull-request/842)

### Gazebo 2.1.0 (2013-11-08)
1. Fix mainwindow unit test
    * [Pull request #752](https://bitbucket.org/osrf/gazebo/pull-request/752)
1. Visualize moment of inertia
    * Pull request [#745](https://bitbucket.org/osrf/gazebo/pull-request/745), [#769](https://bitbucket.org/osrf/gazebo/pull-request/769), [#787](https://bitbucket.org/osrf/gazebo/pull-request/787)
    * [Issue #203](https://bitbucket.org/osrf/gazebo/issue/203)
1. Update tool to count lines of code
    * [Pull request #758](https://bitbucket.org/osrf/gazebo/pull-request/758)
1. Implement World::Clear
    * Pull request [#785](https://bitbucket.org/osrf/gazebo/pull-request/785), [#804](https://bitbucket.org/osrf/gazebo/pull-request/804)
1. Improve Bullet support
    * [Pull request #805](https://bitbucket.org/osrf/gazebo/pull-request/805)
1. Fix doxygen spacing
    * [Pull request #740](https://bitbucket.org/osrf/gazebo/pull-request/740)
1. Add tool to generate model images for thepropshop.org
    * [Pull request #734](https://bitbucket.org/osrf/gazebo/pull-request/734)
1. Added paging support for terrains
    * [Pull request #707](https://bitbucket.org/osrf/gazebo/pull-request/707)
1. Added plugin path to LID_LIBRARY_PATH in setup.sh
    * [Pull request #750](https://bitbucket.org/osrf/gazebo/pull-request/750)
1. Fix for OSX
    * [Pull request #766](https://bitbucket.org/osrf/gazebo/pull-request/766)
    * [Pull request #786](https://bitbucket.org/osrf/gazebo/pull-request/786)
    * [Issue #906](https://bitbucket.org/osrf/gazebo/issue/906)
1. Update copyright information
    * [Pull request #771](https://bitbucket.org/osrf/gazebo/pull-request/771)
1. Enable screen dependent tests
    * [Pull request #764](https://bitbucket.org/osrf/gazebo/pull-request/764)
    * [Issue #811](https://bitbucket.org/osrf/gazebo/issue/811)
1. Fix gazebo command line help message
    * [Pull request #775](https://bitbucket.org/osrf/gazebo/pull-request/775)
    * [Issue #898](https://bitbucket.org/osrf/gazebo/issue/898)
1. Fix man page test
    * [Pull request #774](https://bitbucket.org/osrf/gazebo/pull-request/774)
1. Improve load time by reducing calls to RTShader::Update
    * [Pull request #773](https://bitbucket.org/osrf/gazebo/pull-request/773)
    * [Issue #877](https://bitbucket.org/osrf/gazebo/issue/877)
1. Fix joint visualization
    * [Pull request #776](https://bitbucket.org/osrf/gazebo/pull-request/776)
    * [Pull request #802](https://bitbucket.org/osrf/gazebo/pull-request/802)
    * [Issue #464](https://bitbucket.org/osrf/gazebo/issue/464)
1. Add helpers to fix NaN
    * [Pull request #742](https://bitbucket.org/osrf/gazebo/pull-request/742)
1. Fix model resizing via the GUI
    * [Pull request #763](https://bitbucket.org/osrf/gazebo/pull-request/763)
    * [Issue #885](https://bitbucket.org/osrf/gazebo/issue/885)
1. Simplify gzlog test by using sha1
    * [Pull request #781](https://bitbucket.org/osrf/gazebo/pull-request/781)
    * [Issue #837](https://bitbucket.org/osrf/gazebo/issue/837)
1. Enable cppcheck for header files
    * [Pull request #782](https://bitbucket.org/osrf/gazebo/pull-request/782)
    * [Issue #907](https://bitbucket.org/osrf/gazebo/issue/907)
1. Fix broken regression test
    * [Pull request #784](https://bitbucket.org/osrf/gazebo/pull-request/784)
    * [Issue #884](https://bitbucket.org/osrf/gazebo/issue/884)
1. All simbody and dart to pass tests
    * [Pull request #790](https://bitbucket.org/osrf/gazebo/pull-request/790)
    * [Issue #873](https://bitbucket.org/osrf/gazebo/issue/873)
1. Fix camera rotation from SDF
    * [Pull request #789](https://bitbucket.org/osrf/gazebo/pull-request/789)
    * [Issue #920](https://bitbucket.org/osrf/gazebo/issue/920)
1. Fix bitbucket pullrequest command line tool to match new API
    * [Pull request #803](https://bitbucket.org/osrf/gazebo/pull-request/803)
1. Fix transceiver spawn errors in tests
    * [Pull request #811](https://bitbucket.org/osrf/gazebo/pull-request/811)
    * [Pull request #814](https://bitbucket.org/osrf/gazebo/pull-request/814)

### Gazebo 2.0.0 (2013-10-08)
1. Refactor code check tool.
    * [Pull Request #669](https://bitbucket.org/osrf/gazebo/pull-request/669)
1. Added pull request tool for Bitbucket.
    * [Pull Request #670](https://bitbucket.org/osrf/gazebo/pull-request/670)
    * [Pull Request #691](https://bitbucket.org/osrf/gazebo/pull-request/671)
1. New wireless receiver and transmitter sensor models.
    * [Pull Request #644](https://bitbucket.org/osrf/gazebo/pull-request/644)
    * [Pull Request #675](https://bitbucket.org/osrf/gazebo/pull-request/675)
    * [Pull Request #727](https://bitbucket.org/osrf/gazebo/pull-request/727)
1. Audio support using OpenAL.
    * [Pull Request #648](https://bitbucket.org/osrf/gazebo/pull-request/648)
    * [Pull Request #704](https://bitbucket.org/osrf/gazebo/pull-request/704)
1. Simplify command-line parsing of gztopic echo output.
    * [Pull Request #674](https://bitbucket.org/osrf/gazebo/pull-request/674)
    * Resolves: [Issue #795](https://bitbucket.org/osrf/gazebo/issue/795)
1. Use UNIX directories through the user of GNUInstallDirs cmake module.
    * [Pull Request #676](https://bitbucket.org/osrf/gazebo/pull-request/676)
    * [Pull Request #681](https://bitbucket.org/osrf/gazebo/pull-request/681)
1. New GUI interactions for object manipulation.
    * [Pull Request #634](https://bitbucket.org/osrf/gazebo/pull-request/634)
1. Fix for OSX menubar.
    * [Pull Request #677](https://bitbucket.org/osrf/gazebo/pull-request/677)
1. Remove internal SDF directories and dependencies.
    * [Pull Request #680](https://bitbucket.org/osrf/gazebo/pull-request/680)
1. Add minimum version for sdformat.
    * [Pull Request #682](https://bitbucket.org/osrf/gazebo/pull-request/682)
    * Resolves: [Issue #818](https://bitbucket.org/osrf/gazebo/issue/818)
1. Allow different gtest parameter types with ServerFixture
    * [Pull Request #686](https://bitbucket.org/osrf/gazebo/pull-request/686)
    * Resolves: [Issue #820](https://bitbucket.org/osrf/gazebo/issue/820)
1. GUI model scaling when using Bullet.
    * [Pull Request #683](https://bitbucket.org/osrf/gazebo/pull-request/683)
1. Fix typo in cmake config.
    * [Pull Request #694](https://bitbucket.org/osrf/gazebo/pull-request/694)
    * Resolves: [Issue #824](https://bitbucket.org/osrf/gazebo/issue/824)
1. Remove gazebo include subdir from pkgconfig and cmake config.
    * [Pull Request #691](https://bitbucket.org/osrf/gazebo/pull-request/691)
1. Torsional spring demo
    * [Pull Request #693](https://bitbucket.org/osrf/gazebo/pull-request/693)
1. Remove repeated call to SetAxis in Joint.cc
    * [Pull Request #695](https://bitbucket.org/osrf/gazebo/pull-request/695)
    * Resolves: [Issue #823](https://bitbucket.org/osrf/gazebo/issue/823)
1. Add test for rotational joints.
    * [Pull Request #697](https://bitbucket.org/osrf/gazebo/pull-request/697)
    * Resolves: [Issue #820](https://bitbucket.org/osrf/gazebo/issue/820)
1. Fix compilation of tests using Joint base class
    * [Pull Request #701](https://bitbucket.org/osrf/gazebo/pull-request/701)
1. Terrain paging implemented.
    * [Pull Request #687](https://bitbucket.org/osrf/gazebo/pull-request/687)
1. Improve timeout error reporting in ServerFixture
    * [Pull Request #705](https://bitbucket.org/osrf/gazebo/pull-request/705)
1. Fix mouse picking for cases where visuals overlap with the laser
    * [Pull Request #709](https://bitbucket.org/osrf/gazebo/pull-request/709)
1. Fix string literals for OSX
    * [Pull Request #712](https://bitbucket.org/osrf/gazebo/pull-request/712)
    * Resolves: [Issue #803](https://bitbucket.org/osrf/gazebo/issue/803)
1. Support for ENABLE_TESTS_COMPILATION cmake parameter
    * [Pull Request #708](https://bitbucket.org/osrf/gazebo/pull-request/708)
1. Updated system gui plugin
    * [Pull Request #702](https://bitbucket.org/osrf/gazebo/pull-request/702)
1. Fix force torque unit test issue
    * [Pull Request #673](https://bitbucket.org/osrf/gazebo/pull-request/673)
    * Resolves: [Issue #813](https://bitbucket.org/osrf/gazebo/issue/813)
1. Use variables to control auto generation of CFlags
    * [Pull Request #699](https://bitbucket.org/osrf/gazebo/pull-request/699)
1. Remove deprecated functions.
    * [Pull Request #715](https://bitbucket.org/osrf/gazebo/pull-request/715)
1. Fix typo in `Camera.cc`
    * [Pull Request #719](https://bitbucket.org/osrf/gazebo/pull-request/719)
    * Resolves: [Issue #846](https://bitbucket.org/osrf/gazebo/issue/846)
1. Performance improvements
    * [Pull Request #561](https://bitbucket.org/osrf/gazebo/pull-request/561)
1. Fix gripper model.
    * [Pull Request #713](https://bitbucket.org/osrf/gazebo/pull-request/713)
    * Resolves: [Issue #314](https://bitbucket.org/osrf/gazebo/issue/314)
1. First part of Simbody integration
    * [Pull Request #716](https://bitbucket.org/osrf/gazebo/pull-request/716)

## Gazebo 1.9

### Gazebo 1.9.6 (2014-04-29)

1. Refactored inertia ratio reduction for ODE
    * [Pull request #1114](https://bitbucket.org/osrf/gazebo/pull-request/1114)
1. Improved collada loading performance
    * [Pull request #1075](https://bitbucket.org/osrf/gazebo/pull-request/1075)

### Gazebo 1.9.3 (2014-01-10)

1. Add thickness to plane to remove shadow flickering.
    * [Pull request #886](https://bitbucket.org/osrf/gazebo/pull-request/886)
1. Temporary GUI shadow toggle fix.
    * [Issue #925](https://bitbucket.org/osrf/gazebo/issue/925)
    * [Pull request #868](https://bitbucket.org/osrf/gazebo/pull-request/868)
1. Fix memory access bugs with libc++ on mavericks.
    * [Issue #965](https://bitbucket.org/osrf/gazebo/issue/965)
    * [Pull request #857](https://bitbucket.org/osrf/gazebo/pull-request/857)
    * [Pull request #881](https://bitbucket.org/osrf/gazebo/pull-request/881)
1. Replaced printf with cout in gztopic hz.
    * [Issue #969](https://bitbucket.org/osrf/gazebo/issue/969)
    * [Pull request #854](https://bitbucket.org/osrf/gazebo/pull-request/854)
1. Add Dark grey material and fix indentation.
    * [Pull request #851](https://bitbucket.org/osrf/gazebo/pull-request/851)
1. Fixed sonar sensor unit test.
    * [Pull request #848](https://bitbucket.org/osrf/gazebo/pull-request/848)
1. Convergence acceleration and stability tweak to make atlas_v3 stable.
    * [Pull request #845](https://bitbucket.org/osrf/gazebo/pull-request/845)
1. Update gtest to 1.7.0 to resolve problems with libc++.
    * [Issue #947](https://bitbucket.org/osrf/gazebo/issue/947)
    * [Pull request #827](https://bitbucket.org/osrf/gazebo/pull-request/827)
1. Fixed LD_LIBRARY_PATH for plugins.
    * [Issue #957](https://bitbucket.org/osrf/gazebo/issue/957)
    * [Pull request #844](https://bitbucket.org/osrf/gazebo/pull-request/844)
1. Fix transceiver sporadic errors.
    * Backport of [pull request #811](https://bitbucket.org/osrf/gazebo/pull-request/811)
    * [Pull request #836](https://bitbucket.org/osrf/gazebo/pull-request/836)
1. Modified the MsgTest to be deterministic with time checks.
    * [Pull request #843](https://bitbucket.org/osrf/gazebo/pull-request/843)
1. Fixed seg fault in LaserVisual.
    * [Issue #950](https://bitbucket.org/osrf/gazebo/issue/950)
    * [Pull request #832](https://bitbucket.org/osrf/gazebo/pull-request/832)
1. Implemented the option to disable tests that need a working screen to run properly.
    * Backport of [Pull request #764](https://bitbucket.org/osrf/gazebo/pull-request/764)
    * [Pull request #837](https://bitbucket.org/osrf/gazebo/pull-request/837)
1. Cleaned up gazebo shutdown.
    * [Pull request #829](https://bitbucket.org/osrf/gazebo/pull-request/829)
1. Fixed bug associated with loading joint child links.
    * [Issue #943](https://bitbucket.org/osrf/gazebo/issue/943)
    * [Pull request #820](https://bitbucket.org/osrf/gazebo/pull-request/820)

### Gazebo 1.9.2 (2013-11-08)
1. Fix enable/disable sky and clouds from SDF
    * [Pull request #809](https://bitbucket.org/osrf/gazebo/pull-request/809])
1. Fix occasional blank GUI screen on startup
    * [Pull request #815](https://bitbucket.org/osrf/gazebo/pull-request/815])
1. Fix GPU laser when interacting with heightmaps
    * [Pull request #796](https://bitbucket.org/osrf/gazebo/pull-request/796])
1. Added API/ABI checker command line tool
    * [Pull request #765](https://bitbucket.org/osrf/gazebo/pull-request/765])
1. Added gtest version information
    * [Pull request #801](https://bitbucket.org/osrf/gazebo/pull-request/801])
1. Fix GUI world saving
    * [Pull request #806](https://bitbucket.org/osrf/gazebo/pull-request/806])
1. Enable anti-aliasing for camera sensor
    * [Pull request #800](https://bitbucket.org/osrf/gazebo/pull-request/800])
1. Make sensor noise deterministic
    * [Pull request #788](https://bitbucket.org/osrf/gazebo/pull-request/788])
1. Fix build problem
    * [Issue #901](https://bitbucket.org/osrf/gazebo/issue/901)
    * [Pull request #778](https://bitbucket.org/osrf/gazebo/pull-request/778])
1. Fix a typo in Camera.cc
    * [Pull request #720](https://bitbucket.org/osrf/gazebo/pull-request/720])
    * [Issue #846](https://bitbucket.org/osrf/gazebo/issue/846)
1. Fix OSX menu bar
    * [Pull request #688](https://bitbucket.org/osrf/gazebo/pull-request/688])
1. Fix gazebo::init by calling sdf::setFindCallback() before loading the sdf in gzfactory.
    * [Pull request #678](https://bitbucket.org/osrf/gazebo/pull-request/678])
    * [Issue #817](https://bitbucket.org/osrf/gazebo/issue/817)

### Gazebo 1.9.1 (2013-08-20)
* Deprecate header files that require case-sensitive filesystem (e.g. Common.hh, Physics.hh) [https://bitbucket.org/osrf/gazebo/pull-request/638/fix-for-775-deprecate-headers-that-require]
* Initial support for building on Mac OS X [https://bitbucket.org/osrf/gazebo/pull-request/660/osx-support-for-gazebo-19] [https://bitbucket.org/osrf/gazebo/pull-request/657/cmake-fixes-for-osx]
* Fixes for various issues [https://bitbucket.org/osrf/gazebo/pull-request/635/fix-for-issue-792/diff] [https://bitbucket.org/osrf/gazebo/pull-request/628/allow-scoped-and-non-scoped-joint-names-to/diff] [https://bitbucket.org/osrf/gazebo/pull-request/636/fix-build-dependency-in-message-generation/diff] [https://bitbucket.org/osrf/gazebo/pull-request/639/make-the-unversioned-setupsh-a-copy-of-the/diff] [https://bitbucket.org/osrf/gazebo/pull-request/650/added-missing-lib-to-player-client-library/diff] [https://bitbucket.org/osrf/gazebo/pull-request/656/install-gzmode_create-without-sh-suffix/diff]

### Gazebo 1.9.0 (2013-07-23)
* Use external package [sdformat](https://bitbucket.org/osrf/sdformat) for sdf parsing, refactor the `Element::GetValue*` function calls, and deprecate Gazebo's internal sdf parser [https://bitbucket.org/osrf/gazebo/pull-request/627]
* Improved ROS support ([[Tutorials#ROS_Integration |documentation here]]) [https://bitbucket.org/osrf/gazebo/pull-request/559]
* Added Sonar, Force-Torque, and Tactile Pressure sensors [https://bitbucket.org/osrf/gazebo/pull-request/557], [https://bitbucket.org/osrf/gazebo/pull-request/567]
* Add compile-time defaults for environment variables so that sourcing setup.sh is unnecessary in most cases [https://bitbucket.org/osrf/gazebo/pull-request/620]
* Enable user camera to follow objects in client window [https://bitbucket.org/osrf/gazebo/pull-request/603]
* Install protobuf message files for use in custom messages [https://bitbucket.org/osrf/gazebo/pull-request/614]
* Change default compilation flags to improve debugging [https://bitbucket.org/osrf/gazebo/pull-request/617]
* Change to supported relative include paths [https://bitbucket.org/osrf/gazebo/pull-request/594]
* Fix display of laser scans when sensor is rotated [https://bitbucket.org/osrf/gazebo/pull-request/599]

## Gazebo 1.8

### Gazebo 1.8.7 (2013-07-16)
* Fix bug in URDF parsing of Vector3 elements [https://bitbucket.org/osrf/gazebo/pull-request/613]
* Fix compilation errors with newest libraries [https://bitbucket.org/osrf/gazebo/pull-request/615]

### Gazebo 1.8.6 (2013-06-07)
* Fix inertia lumping in the URDF parser[https://bitbucket.org/osrf/gazebo/pull-request/554]
* Fix for ODEJoint CFM damping sign error [https://bitbucket.org/osrf/gazebo/pull-request/586]
* Fix transport memory growth[https://bitbucket.org/osrf/gazebo/pull-request/584]
* Reduce log file data in order to reduce buffer growth that results in out of memory kernel errors[https://bitbucket.org/osrf/gazebo/pull-request/587]

### Gazebo 1.8.5 (2013-06-04)
* Fix Gazebo build for machines without a valid display.[https://bitbucket.org/osrf/gazebo/commits/37f00422eea03365b839a632c1850431ee6a1d67]

### Gazebo 1.8.4 (2013-06-03)
* Fix UDRF to SDF converter so that URDF gazebo extensions are applied to all collisions in a link.[https://bitbucket.org/osrf/gazebo/pull-request/579]
* Prevent transport layer from locking when a gzclient connects to a gzserver over a connection with high latency.[https://bitbucket.org/osrf/gazebo/pull-request/572]
* Improve performance and fix uninitialized conditional jumps.[https://bitbucket.org/osrf/gazebo/pull-request/571]

### Gazebo 1.8.3 (2013-06-03)
* Fix for gzlog hanging when gzserver is not present or not responsive[https://bitbucket.org/osrf/gazebo/pull-request/577]
* Fix occasional segfault when generating log files[https://bitbucket.org/osrf/gazebo/pull-request/575]
* Performance improvement to ODE[https://bitbucket.org/osrf/gazebo/pull-request/556]
* Fix node initialization[https://bitbucket.org/osrf/gazebo/pull-request/570]
* Fix GPU laser Hz rate reduction when sensor moved away from world origin[https://bitbucket.org/osrf/gazebo/pull-request/566]
* Fix incorrect lighting in camera sensors when GPU laser is subscribe to[https://bitbucket.org/osrf/gazebo/pull-request/563]

### Gazebo 1.8.2 (2013-05-28)
* ODE performance improvements[https://bitbucket.org/osrf/gazebo/pull-request/535][https://bitbucket.org/osrf/gazebo/pull-request/537]
* Fixed tests[https://bitbucket.org/osrf/gazebo/pull-request/538][https://bitbucket.org/osrf/gazebo/pull-request/541][https://bitbucket.org/osrf/gazebo/pull-request/542]
* Fixed sinking vehicle bug[https://bitbucket.org/osrf/drcsim/issue/300] in pull-request[https://bitbucket.org/osrf/gazebo/pull-request/538]
* Fix GPU sensor throttling[https://bitbucket.org/osrf/gazebo/pull-request/536]
* Reduce string comparisons for better performance[https://bitbucket.org/osrf/gazebo/pull-request/546]
* Contact manager performance improvements[https://bitbucket.org/osrf/gazebo/pull-request/543]
* Transport performance improvements[https://bitbucket.org/osrf/gazebo/pull-request/548]
* Reduce friction noise[https://bitbucket.org/osrf/gazebo/pull-request/545]

### Gazebo 1.8.1 (2013-05-22)
* Please note that 1.8.1 contains a bug[https://bitbucket.org/osrf/drcsim/issue/300] that causes interpenetration between objects in resting contact to grow slowly.  Please update to 1.8.2 for the patch.
* Added warm starting[https://bitbucket.org/osrf/gazebo/pull-request/529]
* Reduced console output[https://bitbucket.org/osrf/gazebo/pull-request/533]
* Improved off screen rendering performance[https://bitbucket.org/osrf/gazebo/pull-request/530]
* Performance improvements [https://bitbucket.org/osrf/gazebo/pull-request/535] [https://bitbucket.org/osrf/gazebo/pull-request/537]

### Gazebo 1.8.0 (2013-05-17)
* Fixed slider axis [https://bitbucket.org/osrf/gazebo/pull-request/527]
* Fixed heightmap shadows [https://bitbucket.org/osrf/gazebo/pull-request/525]
* Fixed model and canonical link pose [https://bitbucket.org/osrf/gazebo/pull-request/519]
* Fixed OSX message header[https://bitbucket.org/osrf/gazebo/pull-request/524]
* Added zlib compression for logging [https://bitbucket.org/osrf/gazebo/pull-request/515]
* Allow clouds to be disabled in cameras [https://bitbucket.org/osrf/gazebo/pull-request/507]
* Camera rendering performance [https://bitbucket.org/osrf/gazebo/pull-request/528]


## Gazebo 1.7

### Gazebo 1.7.3 (2013-05-08)
* Fixed log cleanup (again) [https://bitbucket.org/osrf/gazebo/pull-request/511/fix-log-cleanup-logic]

### Gazebo 1.7.2 (2013-05-07)
* Fixed log cleanup [https://bitbucket.org/osrf/gazebo/pull-request/506/fix-gzlog-stop-command-line]
* Minor documentation fix [https://bitbucket.org/osrf/gazebo/pull-request/488/minor-documentation-fix]

### Gazebo 1.7.1 (2013-04-19)
* Fixed tests
* IMU sensor receives time stamped data from links
* Fix saving image frames [https://bitbucket.org/osrf/gazebo/pull-request/466/fix-saving-frames/diff]
* Wireframe rendering in GUI [https://bitbucket.org/osrf/gazebo/pull-request/414/allow-rendering-of-models-in-wireframe]
* Improved logging performance [https://bitbucket.org/osrf/gazebo/pull-request/457/improvements-to-gzlog-filter-and-logging]
* Viscous mud model [https://bitbucket.org/osrf/gazebo/pull-request/448/mud-plugin/diff]

## Gazebo 1.6

### Gazebo 1.6.3 (2013-04-15)
* Fixed a [critical SDF bug](https://bitbucket.org/osrf/gazebo/pull-request/451)
* Fixed a [laser offset bug](https://bitbucket.org/osrf/gazebo/pull-request/449)

### Gazebo 1.6.2 (2013-04-14)
* Fix for fdir1 physics property [https://bitbucket.org/osrf/gazebo/pull-request/429/fixes-to-treat-fdir1-better-1-rotate-into/diff]
* Fix for force torque sensor [https://bitbucket.org/osrf/gazebo/pull-request/447]
* SDF documentation fix [https://bitbucket.org/osrf/gazebo/issue/494/joint-axis-reference-frame-doesnt-match]

### Gazebo 1.6.1 (2013-04-05)
* Switch default build type to Release.

### Gazebo 1.6.0 (2013-04-05)
* Improvements to inertia in rubble pile
* Various Bullet integration advances.
* Noise models for ray, camera, and imu sensors.
* SDF 1.4, which accommodates more physics engine parameters and also some sensor noise models.
* Initial support for making movies from within Gazebo.
* Many performance improvements.
* Many bug fixes.
* Progress toward to building on OS X.

## Gazebo 1.5

### Gazebo 1.5.0 (2013-03-11)
* Partial integration of Bullet
  * Includes: cubes, spheres, cylinders, planes, meshes, revolute joints, ray sensors
* GUI Interface for log writing.
* Threaded sensors.
* Multi-camera sensor.

* Fixed the following issues:
 * [https://bitbucket.org/osrf/gazebo/issue/236 Issue #236]
 * [https://bitbucket.org/osrf/gazebo/issue/507 Issue #507]
 * [https://bitbucket.org/osrf/gazebo/issue/530 Issue #530]
 * [https://bitbucket.org/osrf/gazebo/issue/279 Issue #279]
 * [https://bitbucket.org/osrf/gazebo/issue/529 Issue #529]
 * [https://bitbucket.org/osrf/gazebo/issue/239 Issue #239]
 * [https://bitbucket.org/osrf/gazebo/issue/5 Issue #5]

## Gazebo 1.4

### Gazebo 1.4.0 (2013-02-01)
* New Features:
 * GUI elements to display messages from the server.
 * Multi-floor building editor and creator.
 * Improved sensor visualizations.
 * Improved mouse interactions

* Fixed the following issues:
 * [https://bitbucket.org/osrf/gazebo/issue/16 Issue #16]
 * [https://bitbucket.org/osrf/gazebo/issue/142 Issue #142]
 * [https://bitbucket.org/osrf/gazebo/issue/229 Issue #229]
 * [https://bitbucket.org/osrf/gazebo/issue/277 Issue #277]
 * [https://bitbucket.org/osrf/gazebo/issue/291 Issue #291]
 * [https://bitbucket.org/osrf/gazebo/issue/310 Issue #310]
 * [https://bitbucket.org/osrf/gazebo/issue/320 Issue #320]
 * [https://bitbucket.org/osrf/gazebo/issue/329 Issue #329]
 * [https://bitbucket.org/osrf/gazebo/issue/333 Issue #333]
 * [https://bitbucket.org/osrf/gazebo/issue/334 Issue #334]
 * [https://bitbucket.org/osrf/gazebo/issue/335 Issue #335]
 * [https://bitbucket.org/osrf/gazebo/issue/341 Issue #341]
 * [https://bitbucket.org/osrf/gazebo/issue/350 Issue #350]
 * [https://bitbucket.org/osrf/gazebo/issue/384 Issue #384]
 * [https://bitbucket.org/osrf/gazebo/issue/431 Issue #431]
 * [https://bitbucket.org/osrf/gazebo/issue/433 Issue #433]
 * [https://bitbucket.org/osrf/gazebo/issue/453 Issue #453]
 * [https://bitbucket.org/osrf/gazebo/issue/456 Issue #456]
 * [https://bitbucket.org/osrf/gazebo/issue/457 Issue #457]
 * [https://bitbucket.org/osrf/gazebo/issue/459 Issue #459]

## Gazebo 1.3

### Gazebo 1.3.1 (2012-12-14)
* Fixed the following issues:
 * [https://bitbucket.org/osrf/gazebo/issue/297 Issue #297]
* Other bugs fixed:
 * [https://bitbucket.org/osrf/gazebo/pull-request/164/ Fix light bounding box to disable properly when deselected]
 * [https://bitbucket.org/osrf/gazebo/pull-request/169/ Determine correct local IP address, to make remote clients work properly]
 * Various test fixes

### Gazebo 1.3.0 (2012-12-03)
* Fixed the following issues:
 * [https://bitbucket.org/osrf/gazebo/issue/233 Issue #233]
 * [https://bitbucket.org/osrf/gazebo/issue/238 Issue #238]
 * [https://bitbucket.org/osrf/gazebo/issue/2 Issue #2]
 * [https://bitbucket.org/osrf/gazebo/issue/95 Issue #95]
 * [https://bitbucket.org/osrf/gazebo/issue/97 Issue #97]
 * [https://bitbucket.org/osrf/gazebo/issue/90 Issue #90]
 * [https://bitbucket.org/osrf/gazebo/issue/253 Issue #253]
 * [https://bitbucket.org/osrf/gazebo/issue/163 Issue #163]
 * [https://bitbucket.org/osrf/gazebo/issue/91 Issue #91]
 * [https://bitbucket.org/osrf/gazebo/issue/245 Issue #245]
 * [https://bitbucket.org/osrf/gazebo/issue/242 Issue #242]
 * [https://bitbucket.org/osrf/gazebo/issue/156 Issue #156]
 * [https://bitbucket.org/osrf/gazebo/issue/78 Issue #78]
 * [https://bitbucket.org/osrf/gazebo/issue/36 Issue #36]
 * [https://bitbucket.org/osrf/gazebo/issue/104 Issue #104]
 * [https://bitbucket.org/osrf/gazebo/issue/249 Issue #249]
 * [https://bitbucket.org/osrf/gazebo/issue/244 Issue #244]

* New features:
 * Default camera view changed to look down at the origin from a height of 2 meters at location (5, -5, 2).
 * Record state data using the '-r' command line option, playback recorded state data using the '-p' command line option
 * Adjust placement of lights using the mouse.
 * Reduced the startup time.
 * Added visual reference for GUI mouse movements.
 * SDF version 1.3 released (changes from 1.2 listed below):
     - added `name` to `<camera name="cam_name"/>`
     - added `pose` to `<camera><pose>...</pose></camera>`
     - removed `filename` from `<mesh><filename>...</filename><mesh>`, use uri only.
     - recovered `provide_feedback` under `<joint>`, allowing calling `physics::Joint::GetForceTorque` in plugins.
     - added `imu` under `<sensor>`.

## Gazebo 1.2

### Gazebo 1.2.6 (2012-11-08)
* Fixed a transport issue with the GUI. Fixed saving the world via the GUI. Added more documentation. ([https://bitbucket.org/osrf/gazebo/pull-request/43/fixed-a-transport-issue-with-the-gui-fixed/diff pull request #43])
* Clean up mutex usage. ([https://bitbucket.org/osrf/gazebo/pull-request/54/fix-mutex-in-modellistwidget-using-boost/diff pull request #54])
* Fix OGRE path determination ([https://bitbucket.org/osrf/gazebo/pull-request/58/fix-ogre-paths-so-this-also-works-with/diff pull request #58], [https://bitbucket.org/osrf/gazebo/pull-request/68/fix-ogre-plugindir-determination/diff pull request #68])
* Fixed a couple of crashes and model selection/dragging problems ([https://bitbucket.org/osrf/gazebo/pull-request/59/fixed-a-couple-of-crashes-and-model/diff pull request #59])

### Gazebo 1.2.5 (2012-10-22)
* Step increment update while paused fixed ([https://bitbucket.org/osrf/gazebo/pull-request/45/fix-proper-world-stepinc-count-we-were/diff pull request #45])
* Actually call plugin destructors on shutdown ([https://bitbucket.org/osrf/gazebo/pull-request/51/fixed-a-bug-which-prevent-a-plugin/diff pull request #51])
* Don't crash on bad SDF input ([https://bitbucket.org/osrf/gazebo/pull-request/52/fixed-loading-of-bad-sdf-files/diff pull request #52])
* Fix cleanup of ray sensors on model deletion ([https://bitbucket.org/osrf/gazebo/pull-request/53/deleting-a-model-with-a-ray-sensor-did/diff pull request #53])
* Fix loading / deletion of improperly specified models ([https://bitbucket.org/osrf/gazebo/pull-request/56/catch-when-loading-bad-models-joint/diff pull request #56])

### Gazebo 1.2.4 (10-19-2012:08:00:52)
*  Style fixes ([https://bitbucket.org/osrf/gazebo/pull-request/30/style-fixes/diff pull request #30]).
*  Fix joint position control ([https://bitbucket.org/osrf/gazebo/pull-request/49/fixed-position-joint-control/diff pull request #49])

### Gazebo 1.2.3 (10-16-2012:18:39:54)
*  Disabled selection highlighting due to bug ([https://bitbucket.org/osrf/gazebo/pull-request/44/disabled-selection-highlighting-fixed/diff pull request #44]).
*  Fixed saving a world via the GUI.

### Gazebo 1.2.2 (10-16-2012:15:12:22)
*  Skip search for system install of libccd, use version inside gazebo ([https://bitbucket.org/osrf/gazebo/pull-request/39/skip-search-for-system-install-of-libccd/diff pull request #39]).
*  Fixed sensor initialization race condition ([https://bitbucket.org/osrf/gazebo/pull-request/42/fix-sensor-initializaiton-race-condition pull request #42]).

### Gazebo 1.2.1 (10-15-2012:21:32:55)
*  Properly removed projectors attached to deleted models ([https://bitbucket.org/osrf/gazebo/pull-request/37/remove-projectors-that-are-attached-to/diff pull request #37]).
*  Fix model plugin loading bug ([https://bitbucket.org/osrf/gazebo/pull-request/31/moving-bool-first-in-model-and-world pull request #31]).
*  Fix light insertion and visualization of models prior to insertion ([https://bitbucket.org/osrf/gazebo/pull-request/35/fixed-light-insertion-and-visualization-of/diff pull request #35]).
*  Fixed GUI manipulation of static objects ([https://bitbucket.org/osrf/gazebo/issue/63/moving-static-objects-does-not-move-the issue #63] [https://bitbucket.org/osrf/gazebo/pull-request/38/issue-63-bug-patch-moving-static-objects/diff pull request #38]).
*  Fixed GUI selection bug ([https://bitbucket.org/osrf/gazebo/pull-request/40/fixed-selection-of-multiple-objects-at/diff pull request #40])

### Gazebo 1.2.0 (10-04-2012:20:01:20)
*  Updated GUI: new style, improved mouse controls, and removal of non-functional items.
*  Model database: An online repository of models.
*  Numerous bug fixes
*  APT repository hosted at [http://osrfoundation.org OSRF]
*  Improved process control prevents zombie processes<|MERGE_RESOLUTION|>--- conflicted
+++ resolved
@@ -2,14 +2,12 @@
 
 ## Gazebo 8.x.x (2017-xx-xx)
 
-<<<<<<< HEAD
 1. Image Viewer: fix QImage::Format used to display grayscale images
     * [Pull request #2813](https://bitbucket.org/osrf/gazebo/pull-requests/2813)
-=======
+
 1. Fix right-click segfault
     * [Pull request 2809](https://bitbucket.org/osrf/gazebo/pull-request/2809)
     * [Issue 2377](https://bitbucket.org/osrf/gazebo/issues/2377)
->>>>>>> b59b8652
 
 1. Joint control menu highlight active
     * [Pull request 2747](https://bitbucket.org/osrf/gazebo/pull-requests/2747)
