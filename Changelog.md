--- conflicted
+++ resolved
@@ -2,13 +2,11 @@
 
 ## Gazebo 7.x.x (2016-xx-xx)
 
-<<<<<<< HEAD
+1. Append a missing </gazebo_log> tag to log files when played.
+    * [Pull request #2143](https://bitbucket.org/osrf/gazebo/pull-request/2143)
+
 1. Add helper function QTestFixture::ProcessEventsAndDraw
     * [Pull request #2147](https://bitbucket.org/osrf/gazebo/pull-request/2147)
-=======
-1. Append a missing </gazebo_log> tag to log files when played.
-    * [Pull request #2143](https://bitbucket.org/osrf/gazebo/pull-request/2143)
->>>>>>> c581db94
 
 1. Undo scaling during simulation
     * [Pull request #2108](https://bitbucket.org/osrf/gazebo/pull-request/2108)
