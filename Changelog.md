--- conflicted
+++ resolved
@@ -16,12 +16,9 @@
     * [Pull request #1631](https://bitbucket.org/osrf/gazebo/pull-request/1631)
     * [Pull request #1632](https://bitbucket.org/osrf/gazebo/pull-request/1632)
     * [Pull request #1633](https://bitbucket.org/osrf/gazebo/pull-request/1633)
-<<<<<<< HEAD
     * [Pull request #1634](https://bitbucket.org/osrf/gazebo/pull-request/1634)
-=======
     * [Pull request #1635](https://bitbucket.org/osrf/gazebo/pull-request/1635)
     * [Pull request #1637](https://bitbucket.org/osrf/gazebo/pull-request/1637)
->>>>>>> 2213fce5
 
 1. Install `libgazebo_server_fixture`. This will facilitate tests external to the main gazebo repository. See `examples/stand_alone/test_fixture`.
     * [Pull request #1606](https://bitbucket.org/osrf/gazebo/pull-request/1606)
