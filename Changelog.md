--- conflicted
+++ resolved
@@ -12,13 +12,11 @@
 1. Bullet: sending feedback on contact points on depth 0 as well
     * [Pull request #2630](https://bitbucket.org/osrf/gazebo/pull-requests/2630/)
 
-<<<<<<< HEAD
+1. Deprecate functions to set linear/angular acceleration 
+    * [Pull request #2622](https://bitbucket.org/osrf/gazebo/pull-request/2622)
+
 1. Added possibility to enforce contact computation
     * [Pull request #2629](https://bitbucket.org/osrf/gazebo/pull-requests/2629/)
-=======
-1. Deprecate functions to set linear/angular acceleration 
-    * [Pull request #2622](https://bitbucket.org/osrf/gazebo/pull-request/2622)
->>>>>>> 5fab9b58
 
 ## Gazebo 8
 
