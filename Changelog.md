--- conflicted
+++ resolved
@@ -2,15 +2,13 @@
 
 ## Gazebo 9.X.X (20XX-XX-XX)
 
-<<<<<<< HEAD
 1. Master::ProcessMessage: fix race condition in accessing connection
     * [Pull request 3103](https://bitbucket.org/osrf/gazebo/pull-request/3103)
-=======
+
 ## Gazebo 9.9.0 (2019-05-23)
 
 1. Backport camera intrinsics feature
     * [Pull request 3099](https://bitbucket.org/osrf/gazebo/pull-request/3099)
->>>>>>> 62d6d511
 
 1. Fix kinematic loops for DART 6.8, reverting to dart 6.7 behavior
     * [Pull request 3101](https://bitbucket.org/osrf/gazebo/pull-request/3101)
