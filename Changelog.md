## Gazebo 5.0

### Gazebo 5.0.0

1. Fixed `math::Box::GetCenter` functionality.
    * [Pull request #1278](https://bitbucket.org/osrf/gazebo/pull-request/1278)
    * [Issue #1327](https://bitbucket.org/osrf/gazebo/issue/1327)

1. Added a GUI timer plugin that facilitates the display and control a timer inside the Gazebo UI. 
    * [Pull request #1270](https://bitbucket.org/osrf/gazebo/pull-request/1270)

1. Added ability to load plugins via SDF. 
    * [Pull request #1261](https://bitbucket.org/osrf/gazebo/pull-request/1261)

1. Added GUIEvent to hide/show the left GUI pane. 
    * [Pull request #1269](https://bitbucket.org/osrf/gazebo/pull-request/1269)

1. Modified KeyEventHandler and GLWidget so that hotkeys can be suppressed by custom KeyEvents set up by developers
    * [Pull request #1251](https://bitbucket.org/osrf/gazebo/pull-request/1251)

1. Added ability to read the directory where the log files are stored.
    * [Pull request #1277](https://bitbucket.org/osrf/gazebo/pull-request/1277)

1. Implemented a simulation cloner
    * [Pull request #1180](https://bitbucket.org/osrf/gazebo/pull-request/1180/clone-a-simulation)

1. Added GUI overlay plugins. Users can now write a Gazebo + QT plugin that displays widgets over the render window.
  * [Pull request #1181](https://bitbucket.org/osrf/gazebo/pull-request/1181)

1. Change behavior of Joint::SetVelocity, add Joint::SetVelocityLimit(unsigned int, double)
  * [Pull request #1218](https://bitbucket.org/osrf/gazebo/pull-request/1218)
  * [Issue #964](https://bitbucket.org/osrf/gazebo/issue/964)

1. Implement Coulomb joint friction for ODE
  * [Pull request #1221](https://bitbucket.org/osrf/gazebo/pull-request/1221)
  * [Issue #381](https://bitbucket.org/osrf/gazebo/issue/381)

1. Implemented camera lens distortion.
  * [Pull request #1213](https://bitbucket.org/osrf/gazebo/pull-request/1213)

1. Kill rogue gzservers left over from failed INTEGRATION_world_clone tests
   and improve robustness of `UNIT_gz_TEST`
  * [Pull request #1232](https://bitbucket.org/osrf/gazebo/pull-request/1232)
  * [Issue #1299](https://bitbucket.org/osrf/gazebo/issue/1299)

1. Added RenderWidget::ShowToolbar to toggle visibility of top toolbar.
  * [Pull request #1248](https://bitbucket.org/osrf/gazebo/pull-request/1248)

1. Fix joint axis visualization.
  * [Pull request #1258](https://bitbucket.org/osrf/gazebo/pull-request/1258)

1. Change UserCamera view control via joysticks. Clean up rate control vs. pose control.
   see UserCamera::OnJoyPose and UserCamera::OnJoyTwist. Added view twist control toggle
   with joystick button 1.
  * [Pull request #1249](https://bitbucket.org/osrf/gazebo/pull-request/1249)

1. Added RenderWidget::GetToolbar to get the top toolbar and change its actions on ModelEditor.
    * [Pull request #1263](https://bitbucket.org/osrf/gazebo/pull-request/1263)

1. Added accessor for MainWindow graphical widget to GuiIface.
    * [Pull request #1250](https://bitbucket.org/osrf/gazebo/pull-request/1250)

1. Added a ConfigWidget class that takes in a google protobuf message and generates widgets for configuring the fields in the message
    * [Pull request #1285](https://bitbucket.org/osrf/gazebo/pull-request/1285)

1. Added GLWidget::OnModelEditor when model editor is triggered, and MainWindow::OnEditorGroup to manually uncheck editor actions.
    * [Pull request #1283](https://bitbucket.org/osrf/gazebo/pull-request/1283)

1. Building editor updates
    1. Fixed inspector resizing.
        * [Pull request #1230](https://bitbucket.org/osrf/gazebo/pull-request/1230)
        * [Issue #395](https://bitbucket.org/osrf/gazebo/issue/395)

    1. Doors and windows move proportionally with wall.
        * [Pull request #1231](https://bitbucket.org/osrf/gazebo/pull-request/1231)
        * [Issue #368](https://bitbucket.org/osrf/gazebo/issue/368)

    1. Inspector dialogs stay on top.
        * [Pull request #1229](https://bitbucket.org/osrf/gazebo/pull-request/1229)
        * [Issue #417](https://bitbucket.org/osrf/gazebo/issue/417)

    1. Make model name editable on palette.
        * [Pull request #1239](https://bitbucket.org/osrf/gazebo/pull-request/1239)

    1. Import background image and improve add/delete levels.
        * [Pull request #1214](https://bitbucket.org/osrf/gazebo/pull-request/1214)
        * [Issue #422](https://bitbucket.org/osrf/gazebo/issue/422)
        * [Issue #361](https://bitbucket.org/osrf/gazebo/issue/361)

    1. Fix changing draw mode.
        * [Pull request #1233](https://bitbucket.org/osrf/gazebo/pull-request/1233)
        * [Issue #405](https://bitbucket.org/osrf/gazebo/issue/405)

    1. Tips on palette's top-right corner.
        * [Pull request #1241](https://bitbucket.org/osrf/gazebo/pull-request/1241)

    1. New buttons and layout for the palette.
        * [Pull request #1242](https://bitbucket.org/osrf/gazebo/pull-request/1242)

    1. Individual wall segments instead of polylines.
        * [Pull request #1246](https://bitbucket.org/osrf/gazebo/pull-request/1246)
        * [Issue #389](https://bitbucket.org/osrf/gazebo/issue/389)
        * [Issue #415](https://bitbucket.org/osrf/gazebo/issue/415)

    1. Fix exiting and saving, exiting when there's nothing drawn, fix text on popups.
        * [Pull request #1296](https://bitbucket.org/osrf/gazebo/pull-request/1296)

    1. Display measure for selected wall segment.
        * [Pull request #1291](https://bitbucket.org/osrf/gazebo/pull-request/1291)
        * [Issue #366](https://bitbucket.org/osrf/gazebo/issue/366)

    1. Highlight selected item's 3D visual.
        * [Pull request #1292](https://bitbucket.org/osrf/gazebo/pull-request/1292)

    1. Added color picker to inspector dialogs.
        * [Pull request #1298](https://bitbucket.org/osrf/gazebo/pull-request/1298)

    1. Snapping on by default, off holding Shift. Improved snapping.
        * [Pull request #1304](https://bitbucket.org/osrf/gazebo/pull-request/1304)

    1. Snap walls to length increments, moved scale to SegmentItem and added Get/SetScale, added SegmentItem::SnapAngle and SegmentItem::SnapLength.
        * [Pull request #1311](https://bitbucket.org/osrf/gazebo/pull-request/1311)

<<<<<<< HEAD
    1. Current level is transparent, lower levels opaque, higher levels invisible.
        * [Pull request #1303](https://bitbucket.org/osrf/gazebo/pull-request/1303)
=======
    1. Detach all child manips when item is deleted, added BuildingMaker::DetachAllChildren.
        * [Pull request #1316](https://bitbucket.org/osrf/gazebo/pull-request/1316)
>>>>>>> f2dbec5d

1. Model editor updates
    1. Fix adding/removing event filters .
        * [Pull request #1279](https://bitbucket.org/osrf/gazebo/pull-request/1279)

## Gazebo 4.0

### Gazebo 4.x.x (yyyy-mm-dd)

### Gazebo 4.1.0 (2014-11-20)

1. Add ArrangePlugin for arranging groups of models.
   Also add Model::ResetPhysicsStates to call Link::ResetPhysicsStates
   recursively on all links in model.
    * [Pull request #1208](https://bitbucket.org/osrf/gazebo/pull-request/1208)
1. The `gz model` command line tool will output model info using either `-i` for complete info, or `-p` for just the model pose.
    * [Pull request #1212](https://bitbucket.org/osrf/gazebo/pull-request/1212)
    * [DRCSim Issue #389](https://bitbucket.org/osrf/drcsim/issue/389)
1. Added SignalStats class for computing incremental signal statistics.
    * [Pull request #1198](https://bitbucket.org/osrf/gazebo/pull-request/1198)
1. Add InitialVelocityPlugin to setting the initial state of links
    * [Pull request #1237](https://bitbucket.org/osrf/gazebo/pull-request/1237)
1. Added Quaternion::Integrate function.
    * [Pull request #1255](https://bitbucket.org/osrf/gazebo/pull-request/1255)
1. Added ConvertJointType functions, display more joint info on model list.
    * [Pull request #1259](https://bitbucket.org/osrf/gazebo/pull-request/1259)
1. Added ModelListWidget::AddProperty, removed unnecessary checks on ModelListWidget.
    * [Pull request #1271](https://bitbucket.org/osrf/gazebo/pull-request/1271)
1. Fix loading collada meshes with unsupported input semantics.
    * [Pull request #1319](https://bitbucket.org/osrf/gazebo/pull-request/1319)

### Gazebo 4.0.2 (2014-09-23)

1. Fix and improve mechanism to generate pkgconfig libs
    * [Pull request #1027](https://bitbucket.org/osrf/gazebo/pull-request/1027)
    * [Issue #1284](https://bitbucket.org/osrf/gazebo/issue/1284)
1. Added arat.world
    * [Pull request #1205](https://bitbucket.org/osrf/gazebo/pull-request/1205)
1. Update gzprop to output zip files.
    * [Pull request #1197](https://bitbucket.org/osrf/gazebo/pull-request/1197)
1. Make Collision::GetShape a const function
    * [Pull requset #1189](https://bitbucket.org/osrf/gazebo/pull-request/1189)
1. Install missing physics headers
    * [Pull requset #1183](https://bitbucket.org/osrf/gazebo/pull-request/1183)
1. Remove SimbodyLink::AddTorque console message
    * [Pull requset #1185](https://bitbucket.org/osrf/gazebo/pull-request/1185)
1. Fix log xml
    * [Pull requset #1188](https://bitbucket.org/osrf/gazebo/pull-request/1188)

### Gazebo 4.0.0 (2014-08-08)

1. Added lcov support to cmake
    * [Pull request #1047](https://bitbucket.org/osrf/gazebo/pull-request/1047)
1. Fixed memory leak in image conversion
    * [Pull request #1057](https://bitbucket.org/osrf/gazebo/pull-request/1057)
1. Removed deprecated function
    * [Pull request #1067](https://bitbucket.org/osrf/gazebo/pull-request/1067)
1. Improved collada loading performance
    * [Pull request #1066](https://bitbucket.org/osrf/gazebo/pull-request/1066)
    * [Pull request #1082](https://bitbucket.org/osrf/gazebo/pull-request/1082)
    * [Issue #1134](https://bitbucket.org/osrf/gazebo/issue/1134)
1. Implemented a collada exporter
    * [Pull request #1064](https://bitbucket.org/osrf/gazebo/pull-request/1064)
1. Force torque sensor now makes use of sensor's pose.
    * [Pull request #1076](https://bitbucket.org/osrf/gazebo/pull-request/1076)
    * [Issue #940](https://bitbucket.org/osrf/gazebo/issue/940)
1. Fix Model::GetLinks segfault
    * [Pull request #1093](https://bitbucket.org/osrf/gazebo/pull-request/1093)
1. Fix deleting and saving lights in gzserver
    * [Pull request #1094](https://bitbucket.org/osrf/gazebo/pull-request/1094)
    * [Issue #1182](https://bitbucket.org/osrf/gazebo/issue/1182)
    * [Issue #346](https://bitbucket.org/osrf/gazebo/issue/346)
1. Fix Collision::GetWorldPose. The pose of a collision would not update properly.
    * [Pull request #1049](https://bitbucket.org/osrf/gazebo/pull-request/1049)
    * [Issue #1124](https://bitbucket.org/osrf/gazebo/issue/1124)
1. Fixed the animate_box and animate_joints examples
    * [Pull request #1086](https://bitbucket.org/osrf/gazebo/pull-request/1086)
1. Integrated Oculus Rift functionality
    * [Pull request #1074](https://bitbucket.org/osrf/gazebo/pull-request/1074)
    * [Pull request #1136](https://bitbucket.org/osrf/gazebo/pull-request/1136)
    * [Pull request #1139](https://bitbucket.org/osrf/gazebo/pull-request/1139)
1. Updated Base::GetScopedName
    * [Pull request #1104](https://bitbucket.org/osrf/gazebo/pull-request/1104)
1. Fix collada loader from adding duplicate materials into a Mesh
    * [Pull request #1105](https://bitbucket.org/osrf/gazebo/pull-request/1105)
    * [Issue #1180](https://bitbucket.org/osrf/gazebo/issue/1180)
1. Integrated Razer Hydra functionality
    * [Pull request #1083](https://bitbucket.org/osrf/gazebo/pull-request/1083)
    * [Pull request #1109](https://bitbucket.org/osrf/gazebo/pull-request/1109)
1. Added ability to copy and paste models in the GUI
    * [Pull request #1103](https://bitbucket.org/osrf/gazebo/pull-request/1103)
1. Removed unnecessary inclusion of gazebo.hh and common.hh in plugins
    * [Pull request #1111](https://bitbucket.org/osrf/gazebo/pull-request/1111)
1. Added ability to specify custom road textures
    * [Pull request #1027](https://bitbucket.org/osrf/gazebo/pull-request/1027)
1. Added support for DART 4.1
    * [Pull request #1113](https://bitbucket.org/osrf/gazebo/pull-request/1113)
    * [Pull request #1132](https://bitbucket.org/osrf/gazebo/pull-request/1132)
    * [Pull request #1134](https://bitbucket.org/osrf/gazebo/pull-request/1134)
    * [Pull request #1154](https://bitbucket.org/osrf/gazebo/pull-request/1154)
1. Allow position of joints to be directly set.
    * [Pull request #1097](https://bitbucket.org/osrf/gazebo/pull-request/1097)
    * [Issue #1138](https://bitbucket.org/osrf/gazebo/issue/1138)
1. Added extruded polyline geometry
    * [Pull request #1026](https://bitbucket.org/osrf/gazebo/pull-request/1026)
1. Fixed actor animation
    * [Pull request #1133](https://bitbucket.org/osrf/gazebo/pull-request/1133)
    * [Pull request #1141](https://bitbucket.org/osrf/gazebo/pull-request/1141)
1. Generate a versioned cmake config file
    * [Pull request #1153](https://bitbucket.org/osrf/gazebo/pull-request/1153)
    * [Issue #1226](https://bitbucket.org/osrf/gazebo/issue/1226)
1. Added KMeans class
    * [Pull request #1147](https://bitbucket.org/osrf/gazebo/pull-request/1147)
1. Added --summary-range feature to bitbucket pullrequest tool
    * [Pull request #1156](https://bitbucket.org/osrf/gazebo/pull-request/1156)
1. Updated web links
    * [Pull request #1159](https://bitbucket.org/osrf/gazebo/pull-request/1159)
1. Update tests
    * [Pull request #1155](https://bitbucket.org/osrf/gazebo/pull-request/1155)
    * [Pull request #1143](https://bitbucket.org/osrf/gazebo/pull-request/1143)
    * [Pull request #1138](https://bitbucket.org/osrf/gazebo/pull-request/1138)
    * [Pull request #1140](https://bitbucket.org/osrf/gazebo/pull-request/1140)
    * [Pull request #1127](https://bitbucket.org/osrf/gazebo/pull-request/1127)
    * [Pull request #1115](https://bitbucket.org/osrf/gazebo/pull-request/1115)
    * [Pull request #1102](https://bitbucket.org/osrf/gazebo/pull-request/1102)
    * [Pull request #1087](https://bitbucket.org/osrf/gazebo/pull-request/1087)
    * [Pull request #1084](https://bitbucket.org/osrf/gazebo/pull-request/1084)

## Gazebo 3.0

### Gazebo 3.x.x (yyyy-mm-dd)

1. Fixed sonar and wireless sensor visualization
    * [Pull request #1254](https://bitbucket.org/osrf/gazebo/pull-request/1254)
1. Update visual bounding box when model is selected
    * [Pull request #1280](https://bitbucket.org/osrf/gazebo/pull-request/1280)

### Gazebo 3.1.0 (2014-08-08)

1. Implemented Simbody::Link::Set*Vel
    * [Pull request #1160](https://bitbucket.org/osrf/gazebo/pull-request/1160)
    * [Issue #1012](https://bitbucket.org/osrf/gazebo/issue/1012)
1. Added World::RemoveModel function
    * [Pull request #1106](https://bitbucket.org/osrf/gazebo/pull-request/1106)
    * [Issue #1177](https://bitbucket.org/osrf/gazebo/issue/1177)
1. Fix exit from camera follow mode using the escape key
    * [Pull request #1137](https://bitbucket.org/osrf/gazebo/pull-request/1137)
    * [Issue #1220](https://bitbucket.org/osrf/gazebo/issue/1220)
1. Added support for SDF joint spring stiffness and reference positions
    * [Pull request #1117](https://bitbucket.org/osrf/gazebo/pull-request/1117)
1. Removed the gzmodel_create script
    * [Pull request #1130](https://bitbucket.org/osrf/gazebo/pull-request/1130)
1. Added Vector2 dot product
    * [Pull request #1101](https://bitbucket.org/osrf/gazebo/pull-request/1101)
1. Added SetPositionPID and SetVelocityPID to JointController
    * [Pull request #1091](https://bitbucket.org/osrf/gazebo/pull-request/1091)
1. Fix gzclient startup crash with ogre 1.9
    * [Pull request #1098](https://bitbucket.org/osrf/gazebo/pull-request/1098)
    * [Issue #996](https://bitbucket.org/osrf/gazebo/issue/996)
1. Update the bitbucket_pullrequests tool
    * [Pull request #1108](https://bitbucket.org/osrf/gazebo/pull-request/1108)
1. Light properties now remain in place after move by the user via the GUI.
    * [Pull request #1110](https://bitbucket.org/osrf/gazebo/pull-request/1110)
    * [Issue #1211](https://bitbucket.org/osrf/gazebo/issue/1211)
1. Allow position of joints to be directly set.
    * [Pull request #1096](https://bitbucket.org/osrf/gazebo/pull-request/1096)
    * [Issue #1138](https://bitbucket.org/osrf/gazebo/issue/1138)

### Gazebo 3.0.0 (2014-04-11)

1. Fix bug when deleting the sun light
    * [Pull request #1088](https://bitbucket.org/osrf/gazebo/pull-request/1088)
    * [Issue #1133](https://bitbucket.org/osrf/gazebo/issue/1133)
1. Fix ODE screw joint
    * [Pull request #1078](https://bitbucket.org/osrf/gazebo/pull-request/1078)
    * [Issue #1167](https://bitbucket.org/osrf/gazebo/issue/1167)
1. Update joint integration tests
    * [Pull request #1081](https://bitbucket.org/osrf/gazebo/pull-request/1081)
1. Fixed false positives in cppcheck.
    * [Pull request #1061](https://bitbucket.org/osrf/gazebo/pull-request/1061)
1. Made joint axis reference frame relative to child, and updated simbody and dart accordingly.
    * [Pull request #1069](https://bitbucket.org/osrf/gazebo/pull-request/1069)
    * [Issue #494](https://bitbucket.org/osrf/gazebo/issue/494)
    * [Issue #1143](https://bitbucket.org/osrf/gazebo/issue/1143)
1. Added ability to pass vector of strings to SetupClient and SetupServer
    * [Pull request #1068](https://bitbucket.org/osrf/gazebo/pull-request/1068)
    * [Issue #1132](https://bitbucket.org/osrf/gazebo/issue/1132)
1. Fix error correction in screw constraints for ODE
    * [Pull request #1159](https://bitbucket.org/osrf/gazebo/pull-request/1159)
    * [Issue #1159](https://bitbucket.org/osrf/gazebo/issue/1159)
1. Improved pkgconfig with SDF
    * [Pull request #1062](https://bitbucket.org/osrf/gazebo/pull-request/1062)
1. Added a plugin to simulate aero dynamics
    * [Pull request #905](https://bitbucket.org/osrf/gazebo/pull-request/905)
1. Updated bullet support
    * [Issue #1069](https://bitbucket.org/osrf/gazebo/issue/1069)
    * [Pull request #1011](https://bitbucket.org/osrf/gazebo/pull-request/1011)
    * [Pull request #996](https://bitbucket.org/osrf/gazebo/pull-request/966)
    * [Pull request #1024](https://bitbucket.org/osrf/gazebo/pull-request/1024)
1. Updated simbody support
    * [Pull request #995](https://bitbucket.org/osrf/gazebo/pull-request/995)
1. Updated worlds to SDF 1.5
    * [Pull request #1021](https://bitbucket.org/osrf/gazebo/pull-request/1021)
1. Improvements to ODE
    * [Pull request #1001](https://bitbucket.org/osrf/gazebo/pull-request/1001)
    * [Pull request #1014](https://bitbucket.org/osrf/gazebo/pull-request/1014)
    * [Pull request #1015](https://bitbucket.org/osrf/gazebo/pull-request/1015)
    * [Pull request #1016](https://bitbucket.org/osrf/gazebo/pull-request/1016)
1. New command line tool
    * [Pull request #972](https://bitbucket.org/osrf/gazebo/pull-request/972)
1. Graphical user interface improvements
    * [Pull request #971](https://bitbucket.org/osrf/gazebo/pull-request/971)
    * [Pull request #1013](https://bitbucket.org/osrf/gazebo/pull-request/1013)
    * [Pull request #989](https://bitbucket.org/osrf/gazebo/pull-request/989)
1. Created a friction pyramid class
    * [Pull request #935](https://bitbucket.org/osrf/gazebo/pull-request/935)
1. Added GetWorldEnergy functions to Model, Joint, and Link
    * [Pull request #1017](https://bitbucket.org/osrf/gazebo/pull-request/1017)
1. Preparing Gazebo for admission into Ubuntu
    * [Pull request #969](https://bitbucket.org/osrf/gazebo/pull-request/969)
    * [Pull request #998](https://bitbucket.org/osrf/gazebo/pull-request/998)
    * [Pull request #1002](https://bitbucket.org/osrf/gazebo/pull-request/1002)
1. Add method for querying if useImplicitStiffnessDamping flag is set for a given joint
    * [Issue #629](https://bitbucket.org/osrf/gazebo/issue/629)
    * [Pull request #1006](https://bitbucket.org/osrf/gazebo/pull-request/1006)
1. Fix joint axis frames
    * [Issue #494](https://bitbucket.org/osrf/gazebo/issue/494)
    * [Pull request #963](https://bitbucket.org/osrf/gazebo/pull-request/963)
1. Compute joint anchor pose relative to parent
    * [Issue #1029](https://bitbucket.org/osrf/gazebo/issue/1029)
    * [Pull request #982](https://bitbucket.org/osrf/gazebo/pull-request/982)
1. Cleanup the installed worlds
    * [Issue #1036](https://bitbucket.org/osrf/gazebo/issue/1036)
    * [Pull request #984](https://bitbucket.org/osrf/gazebo/pull-request/984)
1. Update to the GPS sensor
    * [Issue #1059](https://bitbucket.org/osrf/gazebo/issue/1059)
    * [Pull request #984](https://bitbucket.org/osrf/gazebo/pull-request/984)
1. Removed libtool from plugin loading
    * [Pull request #981](https://bitbucket.org/osrf/gazebo/pull-request/981)
1. Added functions to get inertial information for a link in the world frame.
    * [Pull request #1005](https://bitbucket.org/osrf/gazebo/pull-request/1005)

## Gazebo 2.0

### Gazebo 2.2.3 (2014-04-29)

1. Removed redundant call to World::Init
    * [Pull request #1107](https://bitbucket.org/osrf/gazebo/pull-request/1107)
    * [Issue #1208](https://bitbucket.org/osrf/gazebo/issue/1208)
1. Return proper error codes when gazebo exits
    * [Pull request #1085](https://bitbucket.org/osrf/gazebo/pull-request/1085)
    * [Issue #1178](https://bitbucket.org/osrf/gazebo/issue/1178)
1. Fixed Camera::GetWorldRotation().
    * [Pull request #1071](https://bitbucket.org/osrf/gazebo/pull-request/1071)
    * [Issue #1087](https://bitbucket.org/osrf/gazebo/issue/1087)
1. Fixed memory leak in image conversion
    * [Pull request #1073](https://bitbucket.org/osrf/gazebo/pull-request/1073)

### Gazebo 2.2.0 (2014-01-10)

1. Fix compilation when using OGRE-1.9 (full support is being worked on)
    * [Issue #994](https://bitbucket.org/osrf/gazebo/issue/994)
    * [Issue #995](https://bitbucket.org/osrf/gazebo/issue/995)
    * [Issue #996](https://bitbucket.org/osrf/gazebo/issue/996)
    * [Pull request #883](https://bitbucket.org/osrf/gazebo/pull-request/883)
1. Added unit test for issue 624.
    * [Issue #624](https://bitbucket.org/osrf/gazebo/issue/624).
    * [Pull request #889](https://bitbucket.org/osrf/gazebo/pull-request/889)
1. Use 3x3 PCF shadows for smoother shadows.
    * [Pull request #887](https://bitbucket.org/osrf/gazebo/pull-request/887)
1. Update manpage copyright to 2014.
    * [Pull request #893](https://bitbucket.org/osrf/gazebo/pull-request/893)
1. Added friction integration test .
    * [Pull request #885](https://bitbucket.org/osrf/gazebo/pull-request/885)
1. Fix joint anchor when link pose is not specified.
    * [Issue #978](https://bitbucket.org/osrf/gazebo/issue/978)
    * [Pull request #862](https://bitbucket.org/osrf/gazebo/pull-request/862)
1. Added (ESC) tooltip for GUI Selection Mode icon.
    * [Issue #993](https://bitbucket.org/osrf/gazebo/issue/993)
    * [Pull request #888](https://bitbucket.org/osrf/gazebo/pull-request/888)
1. Removed old comment about resolved issue.
    * [Issue #837](https://bitbucket.org/osrf/gazebo/issue/837)
    * [Pull request #880](https://bitbucket.org/osrf/gazebo/pull-request/880)
1. Made SimbodyLink::Get* function thread-safe
    * [Issue #918](https://bitbucket.org/osrf/gazebo/issue/918)
    * [Pull request #872](https://bitbucket.org/osrf/gazebo/pull-request/872)
1. Suppressed spurious gzlog messages in ODE::Body
    * [Issue #983](https://bitbucket.org/osrf/gazebo/issue/983)
    * [Pull request #875](https://bitbucket.org/osrf/gazebo/pull-request/875)
1. Fixed Force Torque Sensor Test by properly initializing some values.
    * [Issue #982](https://bitbucket.org/osrf/gazebo/issue/982)
    * [Pull request #869](https://bitbucket.org/osrf/gazebo/pull-request/869)
1. Added breakable joint plugin to support breakable walls.
    * [Pull request #865](https://bitbucket.org/osrf/gazebo/pull-request/865)
1. Used different tuple syntax to fix compilation on OSX mavericks.
    * [Issue #947](https://bitbucket.org/osrf/gazebo/issue/947)
    * [Pull request #858](https://bitbucket.org/osrf/gazebo/pull-request/858)
1. Fixed sonar test and deprecation warning.
    * [Pull request #856](https://bitbucket.org/osrf/gazebo/pull-request/856)
1. Speed up test compilation.
    * Part of [Issue #955](https://bitbucket.org/osrf/gazebo/issue/955)
    * [Pull request #846](https://bitbucket.org/osrf/gazebo/pull-request/846)
1. Added Joint::SetEffortLimit API
    * [Issue #923](https://bitbucket.org/osrf/gazebo/issue/923)
    * [Pull request #808](https://bitbucket.org/osrf/gazebo/pull-request/808)
1. Made bullet output less verbose.
    * [Pull request #839](https://bitbucket.org/osrf/gazebo/pull-request/839)
1. Convergence acceleration and stability tweak to make atlas_v3 stable
    * [Issue #895](https://bitbucket.org/osrf/gazebo/issue/895)
    * [Pull request #772](https://bitbucket.org/osrf/gazebo/pull-request/772)
1. Added colors, textures and world files for the SPL RoboCup environment
    * [Pull request #838](https://bitbucket.org/osrf/gazebo/pull-request/838)
1. Fixed bitbucket_pullrequests tool to work with latest BitBucket API.
    * [Issue #933](https://bitbucket.org/osrf/gazebo/issue/933)
    * [Pull request #841](https://bitbucket.org/osrf/gazebo/pull-request/841)
1. Fixed cppcheck warnings.
    * [Pull request #842](https://bitbucket.org/osrf/gazebo/pull-request/842)

### Gazebo 2.1.0 (2013-11-08)
1. Fix mainwindow unit test
    * [Pull request #752](https://bitbucket.org/osrf/gazebo/pull-request/752)
1. Visualize moment of inertia
    * Pull request [#745](https://bitbucket.org/osrf/gazebo/pull-request/745), [#769](https://bitbucket.org/osrf/gazebo/pull-request/769), [#787](https://bitbucket.org/osrf/gazebo/pull-request/787)
    * [Issue #203](https://bitbucket.org/osrf/gazebo/issue/203)
1. Update tool to count lines of code
    * [Pull request #758](https://bitbucket.org/osrf/gazebo/pull-request/758)
1. Implement World::Clear
    * Pull request [#785](https://bitbucket.org/osrf/gazebo/pull-request/785), [#804](https://bitbucket.org/osrf/gazebo/pull-request/804)
1. Improve Bullet support
    * [Pull request #805](https://bitbucket.org/osrf/gazebo/pull-request/805)
1. Fix doxygen spacing
    * [Pull request #740](https://bitbucket.org/osrf/gazebo/pull-request/740)
1. Add tool to generate model images for thepropshop.org
    * [Pull request #734](https://bitbucket.org/osrf/gazebo/pull-request/734)
1. Added paging support for terrains
    * [Pull request #707](https://bitbucket.org/osrf/gazebo/pull-request/707)
1. Added plugin path to LID_LIBRARY_PATH in setup.sh
    * [Pull request #750](https://bitbucket.org/osrf/gazebo/pull-request/750)
1. Fix for OSX
    * [Pull request #766](https://bitbucket.org/osrf/gazebo/pull-request/766)
    * [Pull request #786](https://bitbucket.org/osrf/gazebo/pull-request/786)
    * [Issue #906](https://bitbucket.org/osrf/gazebo/issue/906)
1. Update copyright information
    * [Pull request #771](https://bitbucket.org/osrf/gazebo/pull-request/771)
1. Enable screen dependent tests
    * [Pull request #764](https://bitbucket.org/osrf/gazebo/pull-request/764)
    * [Issue #811](https://bitbucket.org/osrf/gazebo/issue/811)
1. Fix gazebo command line help message
    * [Pull request #775](https://bitbucket.org/osrf/gazebo/pull-request/775)
    * [Issue #898](https://bitbucket.org/osrf/gazebo/issue/898)
1. Fix man page test
    * [Pull request #774](https://bitbucket.org/osrf/gazebo/pull-request/774)
1. Improve load time by reducing calls to RTShader::Update
    * [Pull request #773](https://bitbucket.org/osrf/gazebo/pull-request/773)
    * [Issue #877](https://bitbucket.org/osrf/gazebo/issue/877)
1. Fix joint visualization
    * [Pull request #776](https://bitbucket.org/osrf/gazebo/pull-request/776)
    * [Pull request #802](https://bitbucket.org/osrf/gazebo/pull-request/802)
    * [Issue #464](https://bitbucket.org/osrf/gazebo/issue/464)
1. Add helpers to fix NaN
    * [Pull request #742](https://bitbucket.org/osrf/gazebo/pull-request/742)
1. Fix model resizing via the GUI
    * [Pull request #763](https://bitbucket.org/osrf/gazebo/pull-request/763)
    * [Issue #885](https://bitbucket.org/osrf/gazebo/issue/885)
1. Simplify gzlog test by using sha1
    * [Pull request #781](https://bitbucket.org/osrf/gazebo/pull-request/781)
    * [Issue #837](https://bitbucket.org/osrf/gazebo/issue/837)
1. Enable cppcheck for header files
    * [Pull request #782](https://bitbucket.org/osrf/gazebo/pull-request/782)
    * [Issue #907](https://bitbucket.org/osrf/gazebo/issue/907)
1. Fix broken regression test
    * [Pull request #784](https://bitbucket.org/osrf/gazebo/pull-request/784)
    * [Issue #884](https://bitbucket.org/osrf/gazebo/issue/884)
1. All simbody and dart to pass tests
    * [Pull request #790](https://bitbucket.org/osrf/gazebo/pull-request/790)
    * [Issue #873](https://bitbucket.org/osrf/gazebo/issue/873)
1. Fix camera rotation from SDF
    * [Pull request #789](https://bitbucket.org/osrf/gazebo/pull-request/789)
    * [Issue #920](https://bitbucket.org/osrf/gazebo/issue/920)
1. Fix bitbucket pullrequest command line tool to match new API
    * [Pull request #803](https://bitbucket.org/osrf/gazebo/pull-request/803)
1. Fix transceiver spawn errors in tests
    * [Pull request #811](https://bitbucket.org/osrf/gazebo/pull-request/811)
    * [Pull request #814](https://bitbucket.org/osrf/gazebo/pull-request/814)

### Gazebo 2.0.0 (2013-10-08)
1. Refactor code check tool.
    * [Pull Request #669](https://bitbucket.org/osrf/gazebo/pull-request/669)
1. Added pull request tool for Bitbucket.
    * [Pull Request #670](https://bitbucket.org/osrf/gazebo/pull-request/670)
    * [Pull Request #691](https://bitbucket.org/osrf/gazebo/pull-request/671)
1. New wireless receiver and transmitter sensor models.
    * [Pull Request #644](https://bitbucket.org/osrf/gazebo/pull-request/644)
    * [Pull Request #675](https://bitbucket.org/osrf/gazebo/pull-request/675)
    * [Pull Request #727](https://bitbucket.org/osrf/gazebo/pull-request/727)
1. Audio support using OpenAL.
    * [Pull Request #648](https://bitbucket.org/osrf/gazebo/pull-request/648)
    * [Pull Request #704](https://bitbucket.org/osrf/gazebo/pull-request/704)
1. Simplify command-line parsing of gztopic echo output.
    * [Pull Request #674](https://bitbucket.org/osrf/gazebo/pull-request/674)
    * Resolves: [Issue #795](https://bitbucket.org/osrf/gazebo/issue/795)
1. Use UNIX directories through the user of GNUInstallDirs cmake module.
    * [Pull Request #676](https://bitbucket.org/osrf/gazebo/pull-request/676)
    * [Pull Request #681](https://bitbucket.org/osrf/gazebo/pull-request/681)
1. New GUI interactions for object manipulation.
    * [Pull Request #634](https://bitbucket.org/osrf/gazebo/pull-request/634)
1. Fix for OSX menubar.
    * [Pull Request #677](https://bitbucket.org/osrf/gazebo/pull-request/677)
1. Remove internal SDF directories and dependencies.
    * [Pull Request #680](https://bitbucket.org/osrf/gazebo/pull-request/680)
1. Add minimum version for sdformat.
    * [Pull Request #682](https://bitbucket.org/osrf/gazebo/pull-request/682)
    * Resolves: [Issue #818](https://bitbucket.org/osrf/gazebo/issue/818)
1. Allow different gtest parameter types with ServerFixture
    * [Pull Request #686](https://bitbucket.org/osrf/gazebo/pull-request/686)
    * Resolves: [Issue #820](https://bitbucket.org/osrf/gazebo/issue/820)
1. GUI model scaling when using Bullet.
    * [Pull Request #683](https://bitbucket.org/osrf/gazebo/pull-request/683)
1. Fix typo in cmake config.
    * [Pull Request #694](https://bitbucket.org/osrf/gazebo/pull-request/694)
    * Resolves: [Issue #824](https://bitbucket.org/osrf/gazebo/issue/824)
1. Remove gazebo include subdir from pkgconfig and cmake config.
    * [Pull Request #691](https://bitbucket.org/osrf/gazebo/pull-request/691)
1. Torsional spring demo
    * [Pull Request #693](https://bitbucket.org/osrf/gazebo/pull-request/693)
1. Remove repeated call to SetAxis in Joint.cc
    * [Pull Request #695](https://bitbucket.org/osrf/gazebo/pull-request/695)
    * Resolves: [Issue #823](https://bitbucket.org/osrf/gazebo/issue/823)
1. Add test for rotational joints.
    * [Pull Request #697](https://bitbucket.org/osrf/gazebo/pull-request/697)
    * Resolves: [Issue #820](https://bitbucket.org/osrf/gazebo/issue/820)
1. Fix compilation of tests using Joint base class
    * [Pull Request #701](https://bitbucket.org/osrf/gazebo/pull-request/701)
1. Terrain paging implemented.
    * [Pull Request #687](https://bitbucket.org/osrf/gazebo/pull-request/687)
1. Improve timeout error reporting in ServerFixture
    * [Pull Request #705](https://bitbucket.org/osrf/gazebo/pull-request/705)
1. Fix mouse picking for cases where visuals overlap with the laser
    * [Pull Request #709](https://bitbucket.org/osrf/gazebo/pull-request/709)
1. Fix string literals for OSX
    * [Pull Request #712](https://bitbucket.org/osrf/gazebo/pull-request/712)
    * Resolves: [Issue #803](https://bitbucket.org/osrf/gazebo/issue/803)
1. Support for ENABLE_TESTS_COMPILATION cmake parameter
    * [Pull Request #708](https://bitbucket.org/osrf/gazebo/pull-request/708)
1. Updated system gui plugin
    * [Pull Request #702](https://bitbucket.org/osrf/gazebo/pull-request/702)
1. Fix force torque unit test issue
    * [Pull Request #673](https://bitbucket.org/osrf/gazebo/pull-request/673)
    * Resolves: [Issue #813](https://bitbucket.org/osrf/gazebo/issue/813)
1. Use variables to control auto generation of CFlags
    * [Pull Request #699](https://bitbucket.org/osrf/gazebo/pull-request/699)
1. Remove deprecated functions.
    * [Pull Request #715](https://bitbucket.org/osrf/gazebo/pull-request/715)
1. Fix typo in `Camera.cc`
    * [Pull Request #719](https://bitbucket.org/osrf/gazebo/pull-request/719)
    * Resolves: [Issue #846](https://bitbucket.org/osrf/gazebo/issue/846)
1. Performance improvements
    * [Pull Request #561](https://bitbucket.org/osrf/gazebo/pull-request/561)
1. Fix gripper model.
    * [Pull Request #713](https://bitbucket.org/osrf/gazebo/pull-request/713)
    * Resolves: [Issue #314](https://bitbucket.org/osrf/gazebo/issue/314)
1. First part of Simbody integration
    * [Pull Request #716](https://bitbucket.org/osrf/gazebo/pull-request/716)

## Gazebo 1.9

### Gazebo 1.9.6 (2014-04-29)

1. Refactored inertia ratio reduction for ODE
    * [Pull request #1114](https://bitbucket.org/osrf/gazebo/pull-request/1114)
1. Improved collada loading performance
    * [Pull request #1075](https://bitbucket.org/osrf/gazebo/pull-request/1075)

### Gazebo 1.9.3 (2014-01-10)

1. Add thickness to plane to remove shadow flickering.
    * [Pull request #886](https://bitbucket.org/osrf/gazebo/pull-request/886)
1. Temporary GUI shadow toggle fix.
    * [Issue #925](https://bitbucket.org/osrf/gazebo/issue/925)
    * [Pull request #868](https://bitbucket.org/osrf/gazebo/pull-request/868)
1. Fix memory access bugs with libc++ on mavericks.
    * [Issue #965](https://bitbucket.org/osrf/gazebo/issue/965)
    * [Pull request #857](https://bitbucket.org/osrf/gazebo/pull-request/857)
    * [Pull request #881](https://bitbucket.org/osrf/gazebo/pull-request/881)
1. Replaced printf with cout in gztopic hz.
    * [Issue #969](https://bitbucket.org/osrf/gazebo/issue/969)
    * [Pull request #854](https://bitbucket.org/osrf/gazebo/pull-request/854)
1. Add Dark grey material and fix indentation.
    * [Pull request #851](https://bitbucket.org/osrf/gazebo/pull-request/851)
1. Fixed sonar sensor unit test.
    * [Pull request #848](https://bitbucket.org/osrf/gazebo/pull-request/848)
1. Convergence acceleration and stability tweak to make atlas_v3 stable.
    * [Pull request #845](https://bitbucket.org/osrf/gazebo/pull-request/845)
1. Update gtest to 1.7.0 to resolve problems with libc++.
    * [Issue #947](https://bitbucket.org/osrf/gazebo/issue/947)
    * [Pull request #827](https://bitbucket.org/osrf/gazebo/pull-request/827)
1. Fixed LD_LIBRARY_PATH for plugins.
    * [Issue #957](https://bitbucket.org/osrf/gazebo/issue/957)
    * [Pull request #844](https://bitbucket.org/osrf/gazebo/pull-request/844)
1. Fix transceiver sporadic errors.
    * Backport of [pull request #811](https://bitbucket.org/osrf/gazebo/pull-request/811)
    * [Pull request #836](https://bitbucket.org/osrf/gazebo/pull-request/836)
1. Modified the MsgTest to be deterministic with time checks.
    * [Pull request #843](https://bitbucket.org/osrf/gazebo/pull-request/843)
1. Fixed seg fault in LaserVisual.
    * [Issue #950](https://bitbucket.org/osrf/gazebo/issue/950)
    * [Pull request #832](https://bitbucket.org/osrf/gazebo/pull-request/832)
1. Implemented the option to disable tests that need a working screen to run properly.
    * Backport of [Pull request #764](https://bitbucket.org/osrf/gazebo/pull-request/764)
    * [Pull request #837](https://bitbucket.org/osrf/gazebo/pull-request/837)
1. Cleaned up gazebo shutdown.
    * [Pull request #829](https://bitbucket.org/osrf/gazebo/pull-request/829)
1. Fixed bug associated with loading joint child links.
    * [Issue #943](https://bitbucket.org/osrf/gazebo/issue/943)
    * [Pull request #820](https://bitbucket.org/osrf/gazebo/pull-request/820)

### Gazebo 1.9.2 (2013-11-08)
1. Fix enable/disable sky and clouds from SDF
    * [Pull request #809](https://bitbucket.org/osrf/gazebo/pull-request/809])
1. Fix occasional blank GUI screen on startup
    * [Pull request #815](https://bitbucket.org/osrf/gazebo/pull-request/815])
1. Fix GPU laser when interacting with heightmaps
    * [Pull request #796](https://bitbucket.org/osrf/gazebo/pull-request/796])
1. Added API/ABI checker command line tool
    * [Pull request #765](https://bitbucket.org/osrf/gazebo/pull-request/765])
1. Added gtest version information
    * [Pull request #801](https://bitbucket.org/osrf/gazebo/pull-request/801])
1. Fix GUI world saving
    * [Pull request #806](https://bitbucket.org/osrf/gazebo/pull-request/806])
1. Enable anti-aliasing for camera sensor
    * [Pull request #800](https://bitbucket.org/osrf/gazebo/pull-request/800])
1. Make sensor noise deterministic
    * [Pull request #788](https://bitbucket.org/osrf/gazebo/pull-request/788])
1. Fix build problem
    * [Issue #901](https://bitbucket.org/osrf/gazebo/issue/901)
    * [Pull request #778](https://bitbucket.org/osrf/gazebo/pull-request/778])
1. Fix a typo in Camera.cc
    * [Pull request #720](https://bitbucket.org/osrf/gazebo/pull-request/720])
    * [Issue #846](https://bitbucket.org/osrf/gazebo/issue/846)
1. Fix OSX menu bar
    * [Pull request #688](https://bitbucket.org/osrf/gazebo/pull-request/688])
1. Fix gazebo::init by calling sdf::setFindCallback() before loading the sdf in gzfactory.
    * [Pull request #678](https://bitbucket.org/osrf/gazebo/pull-request/678])
    * [Issue #817](https://bitbucket.org/osrf/gazebo/issue/817)

### Gazebo 1.9.1 (2013-08-20)
* Deprecate header files that require case-sensitive filesystem (e.g. Common.hh, Physics.hh) [https://bitbucket.org/osrf/gazebo/pull-request/638/fix-for-775-deprecate-headers-that-require]
* Initial support for building on Mac OS X [https://bitbucket.org/osrf/gazebo/pull-request/660/osx-support-for-gazebo-19] [https://bitbucket.org/osrf/gazebo/pull-request/657/cmake-fixes-for-osx]
* Fixes for various issues [https://bitbucket.org/osrf/gazebo/pull-request/635/fix-for-issue-792/diff] [https://bitbucket.org/osrf/gazebo/pull-request/628/allow-scoped-and-non-scoped-joint-names-to/diff] [https://bitbucket.org/osrf/gazebo/pull-request/636/fix-build-dependency-in-message-generation/diff] [https://bitbucket.org/osrf/gazebo/pull-request/639/make-the-unversioned-setupsh-a-copy-of-the/diff] [https://bitbucket.org/osrf/gazebo/pull-request/650/added-missing-lib-to-player-client-library/diff] [https://bitbucket.org/osrf/gazebo/pull-request/656/install-gzmode_create-without-sh-suffix/diff]

### Gazebo 1.9.0 (2013-07-23)
* Use external package [sdformat](https://bitbucket.org/osrf/sdformat) for sdf parsing, refactor the `Element::GetValue*` function calls, and deprecate Gazebo's internal sdf parser [https://bitbucket.org/osrf/gazebo/pull-request/627]
* Improved ROS support ([[Tutorials#ROS_Integration |documentation here]]) [https://bitbucket.org/osrf/gazebo/pull-request/559]
* Added Sonar, Force-Torque, and Tactile Pressure sensors [https://bitbucket.org/osrf/gazebo/pull-request/557], [https://bitbucket.org/osrf/gazebo/pull-request/567]
* Add compile-time defaults for environment variables so that sourcing setup.sh is unnecessary in most cases [https://bitbucket.org/osrf/gazebo/pull-request/620]
* Enable user camera to follow objects in client window [https://bitbucket.org/osrf/gazebo/pull-request/603]
* Install protobuf message files for use in custom messages [https://bitbucket.org/osrf/gazebo/pull-request/614]
* Change default compilation flags to improve debugging [https://bitbucket.org/osrf/gazebo/pull-request/617]
* Change to supported relative include paths [https://bitbucket.org/osrf/gazebo/pull-request/594]
* Fix display of laser scans when sensor is rotated [https://bitbucket.org/osrf/gazebo/pull-request/599]

## Gazebo 1.8

### Gazebo 1.8.7 (2013-07-16)
* Fix bug in URDF parsing of Vector3 elements [https://bitbucket.org/osrf/gazebo/pull-request/613]
* Fix compilation errors with newest libraries [https://bitbucket.org/osrf/gazebo/pull-request/615]

### Gazebo 1.8.6 (2013-06-07)
* Fix inertia lumping in the URDF parser[https://bitbucket.org/osrf/gazebo/pull-request/554]
* Fix for ODEJoint CFM damping sign error [https://bitbucket.org/osrf/gazebo/pull-request/586]
* Fix transport memory growth[https://bitbucket.org/osrf/gazebo/pull-request/584]
* Reduce log file data in order to reduce buffer growth that results in out of memory kernel errors[https://bitbucket.org/osrf/gazebo/pull-request/587]

### Gazebo 1.8.5 (2013-06-04)
* Fix Gazebo build for machines without a valid display.[https://bitbucket.org/osrf/gazebo/commits/37f00422eea03365b839a632c1850431ee6a1d67]

### Gazebo 1.8.4 (2013-06-03)
* Fix UDRF to SDF converter so that URDF gazebo extensions are applied to all collisions in a link.[https://bitbucket.org/osrf/gazebo/pull-request/579]
* Prevent transport layer from locking when a gzclient connects to a gzserver over a connection with high latency.[https://bitbucket.org/osrf/gazebo/pull-request/572]
* Improve performance and fix uninitialized conditional jumps.[https://bitbucket.org/osrf/gazebo/pull-request/571]

### Gazebo 1.8.3 (2013-06-03)
* Fix for gzlog hanging when gzserver is not present or not responsive[https://bitbucket.org/osrf/gazebo/pull-request/577]
* Fix occasional segfault when generating log files[https://bitbucket.org/osrf/gazebo/pull-request/575]
* Performance improvement to ODE[https://bitbucket.org/osrf/gazebo/pull-request/556]
* Fix node initialization[https://bitbucket.org/osrf/gazebo/pull-request/570]
* Fix GPU laser Hz rate reduction when sensor moved away from world origin[https://bitbucket.org/osrf/gazebo/pull-request/566]
* Fix incorrect lighting in camera sensors when GPU laser is subscribe to[https://bitbucket.org/osrf/gazebo/pull-request/563]

### Gazebo 1.8.2 (2013-05-28)
* ODE performance improvements[https://bitbucket.org/osrf/gazebo/pull-request/535][https://bitbucket.org/osrf/gazebo/pull-request/537]
* Fixed tests[https://bitbucket.org/osrf/gazebo/pull-request/538][https://bitbucket.org/osrf/gazebo/pull-request/541][https://bitbucket.org/osrf/gazebo/pull-request/542]
* Fixed sinking vehicle bug[https://bitbucket.org/osrf/drcsim/issue/300] in pull-request[https://bitbucket.org/osrf/gazebo/pull-request/538]
* Fix GPU sensor throttling[https://bitbucket.org/osrf/gazebo/pull-request/536]
* Reduce string comparisons for better performance[https://bitbucket.org/osrf/gazebo/pull-request/546]
* Contact manager performance improvements[https://bitbucket.org/osrf/gazebo/pull-request/543]
* Transport performance improvements[https://bitbucket.org/osrf/gazebo/pull-request/548]
* Reduce friction noise[https://bitbucket.org/osrf/gazebo/pull-request/545]

### Gazebo 1.8.1 (2013-05-22)
* Please note that 1.8.1 contains a bug[https://bitbucket.org/osrf/drcsim/issue/300] that causes interpenetration between objects in resting contact to grow slowly.  Please update to 1.8.2 for the patch.
* Added warm starting[https://bitbucket.org/osrf/gazebo/pull-request/529]
* Reduced console output[https://bitbucket.org/osrf/gazebo/pull-request/533]
* Improved off screen rendering performance[https://bitbucket.org/osrf/gazebo/pull-request/530]
* Performance improvements [https://bitbucket.org/osrf/gazebo/pull-request/535] [https://bitbucket.org/osrf/gazebo/pull-request/537]

### Gazebo 1.8.0 (2013-05-17)
* Fixed slider axis [https://bitbucket.org/osrf/gazebo/pull-request/527]
* Fixed heightmap shadows [https://bitbucket.org/osrf/gazebo/pull-request/525]
* Fixed model and canonical link pose [https://bitbucket.org/osrf/gazebo/pull-request/519]
* Fixed OSX message header[https://bitbucket.org/osrf/gazebo/pull-request/524]
* Added zlib compression for logging [https://bitbucket.org/osrf/gazebo/pull-request/515]
* Allow clouds to be disabled in cameras [https://bitbucket.org/osrf/gazebo/pull-request/507]
* Camera rendering performance [https://bitbucket.org/osrf/gazebo/pull-request/528]


## Gazebo 1.7

### Gazebo 1.7.3 (2013-05-08)
* Fixed log cleanup (again) [https://bitbucket.org/osrf/gazebo/pull-request/511/fix-log-cleanup-logic]

### Gazebo 1.7.2 (2013-05-07)
* Fixed log cleanup [https://bitbucket.org/osrf/gazebo/pull-request/506/fix-gzlog-stop-command-line]
* Minor documentation fix [https://bitbucket.org/osrf/gazebo/pull-request/488/minor-documentation-fix]

### Gazebo 1.7.1 (2013-04-19)
* Fixed tests
* IMU sensor receives time stamped data from links
* Fix saving image frames [https://bitbucket.org/osrf/gazebo/pull-request/466/fix-saving-frames/diff]
* Wireframe rendering in GUI [https://bitbucket.org/osrf/gazebo/pull-request/414/allow-rendering-of-models-in-wireframe]
* Improved logging performance [https://bitbucket.org/osrf/gazebo/pull-request/457/improvements-to-gzlog-filter-and-logging]
* Viscous mud model [https://bitbucket.org/osrf/gazebo/pull-request/448/mud-plugin/diff]

## Gazebo 1.6

### Gazebo 1.6.3 (2013-04-15)
* Fixed a [critical SDF bug](https://bitbucket.org/osrf/gazebo/pull-request/451)
* Fixed a [laser offset bug](https://bitbucket.org/osrf/gazebo/pull-request/449)

### Gazebo 1.6.2 (2013-04-14)
* Fix for fdir1 physics property [https://bitbucket.org/osrf/gazebo/pull-request/429/fixes-to-treat-fdir1-better-1-rotate-into/diff]
* Fix for force torque sensor [https://bitbucket.org/osrf/gazebo/pull-request/447]
* SDF documentation fix [https://bitbucket.org/osrf/gazebo/issue/494/joint-axis-reference-frame-doesnt-match]

### Gazebo 1.6.1 (2013-04-05)
* Switch default build type to Release.

### Gazebo 1.6.0 (2013-04-05)
* Improvements to inertia in rubble pile
* Various Bullet integration advances.
* Noise models for ray, camera, and imu sensors.
* SDF 1.4, which accommodates more physics engine parameters and also some sensor noise models.
* Initial support for making movies from within Gazebo.
* Many performance improvements.
* Many bug fixes.
* Progress toward to building on OS X.

## Gazebo 1.5

### Gazebo 1.5.0 (2013-03-11)
* Partial integration of Bullet
  * Includes: cubes, spheres, cylinders, planes, meshes, revolute joints, ray sensors
* GUI Interface for log writing.
* Threaded sensors.
* Multi-camera sensor.

* Fixed the following issues:
 * [https://bitbucket.org/osrf/gazebo/issue/236 Issue #236]
 * [https://bitbucket.org/osrf/gazebo/issue/507 Issue #507]
 * [https://bitbucket.org/osrf/gazebo/issue/530 Issue #530]
 * [https://bitbucket.org/osrf/gazebo/issue/279 Issue #279]
 * [https://bitbucket.org/osrf/gazebo/issue/529 Issue #529]
 * [https://bitbucket.org/osrf/gazebo/issue/239 Issue #239]
 * [https://bitbucket.org/osrf/gazebo/issue/5 Issue #5]

## Gazebo 1.4

### Gazebo 1.4.0 (2013-02-01)
* New Features:
 * GUI elements to display messages from the server.
 * Multi-floor building editor and creator.
 * Improved sensor visualizations.
 * Improved mouse interactions

* Fixed the following issues:
 * [https://bitbucket.org/osrf/gazebo/issue/16 Issue #16]
 * [https://bitbucket.org/osrf/gazebo/issue/142 Issue #142]
 * [https://bitbucket.org/osrf/gazebo/issue/229 Issue #229]
 * [https://bitbucket.org/osrf/gazebo/issue/277 Issue #277]
 * [https://bitbucket.org/osrf/gazebo/issue/291 Issue #291]
 * [https://bitbucket.org/osrf/gazebo/issue/310 Issue #310]
 * [https://bitbucket.org/osrf/gazebo/issue/320 Issue #320]
 * [https://bitbucket.org/osrf/gazebo/issue/329 Issue #329]
 * [https://bitbucket.org/osrf/gazebo/issue/333 Issue #333]
 * [https://bitbucket.org/osrf/gazebo/issue/334 Issue #334]
 * [https://bitbucket.org/osrf/gazebo/issue/335 Issue #335]
 * [https://bitbucket.org/osrf/gazebo/issue/341 Issue #341]
 * [https://bitbucket.org/osrf/gazebo/issue/350 Issue #350]
 * [https://bitbucket.org/osrf/gazebo/issue/384 Issue #384]
 * [https://bitbucket.org/osrf/gazebo/issue/431 Issue #431]
 * [https://bitbucket.org/osrf/gazebo/issue/433 Issue #433]
 * [https://bitbucket.org/osrf/gazebo/issue/453 Issue #453]
 * [https://bitbucket.org/osrf/gazebo/issue/456 Issue #456]
 * [https://bitbucket.org/osrf/gazebo/issue/457 Issue #457]
 * [https://bitbucket.org/osrf/gazebo/issue/459 Issue #459]

## Gazebo 1.3

### Gazebo 1.3.1 (2012-12-14)
* Fixed the following issues:
 * [https://bitbucket.org/osrf/gazebo/issue/297 Issue #297]
* Other bugs fixed:
 * [https://bitbucket.org/osrf/gazebo/pull-request/164/ Fix light bounding box to disable properly when deselected]
 * [https://bitbucket.org/osrf/gazebo/pull-request/169/ Determine correct local IP address, to make remote clients work properly]
 * Various test fixes

### Gazebo 1.3.0 (2012-12-03)
* Fixed the following issues:
 * [https://bitbucket.org/osrf/gazebo/issue/233 Issue #233]
 * [https://bitbucket.org/osrf/gazebo/issue/238 Issue #238]
 * [https://bitbucket.org/osrf/gazebo/issue/2 Issue #2]
 * [https://bitbucket.org/osrf/gazebo/issue/95 Issue #95]
 * [https://bitbucket.org/osrf/gazebo/issue/97 Issue #97]
 * [https://bitbucket.org/osrf/gazebo/issue/90 Issue #90]
 * [https://bitbucket.org/osrf/gazebo/issue/253 Issue #253]
 * [https://bitbucket.org/osrf/gazebo/issue/163 Issue #163]
 * [https://bitbucket.org/osrf/gazebo/issue/91 Issue #91]
 * [https://bitbucket.org/osrf/gazebo/issue/245 Issue #245]
 * [https://bitbucket.org/osrf/gazebo/issue/242 Issue #242]
 * [https://bitbucket.org/osrf/gazebo/issue/156 Issue #156]
 * [https://bitbucket.org/osrf/gazebo/issue/78 Issue #78]
 * [https://bitbucket.org/osrf/gazebo/issue/36 Issue #36]
 * [https://bitbucket.org/osrf/gazebo/issue/104 Issue #104]
 * [https://bitbucket.org/osrf/gazebo/issue/249 Issue #249]
 * [https://bitbucket.org/osrf/gazebo/issue/244 Issue #244]
 * [https://bitbucket.org/osrf/gazebo/issue/36 Issue #36]

* New features:
 * Default camera view changed to look down at the origin from a height of 2 meters at location (5, -5, 2).
 * Record state data using the '-r' command line option, playback recorded state data using the '-p' command line option
 * Adjust placement of lights using the mouse.
 * Reduced the startup time.
 * Added visual reference for GUI mouse movements.
 * SDF version 1.3 released (changes from 1.2 listed below):
     - added `name` to `<camera name="cam_name"/>`
     - added `pose` to `<camera><pose>...</pose></camera>`
     - removed `filename` from `<mesh><filename>...</filename><mesh>`, use uri only.
     - recovered `provide_feedback` under `<joint>`, allowing calling `physics::Joint::GetForceTorque` in plugins.
     - added `imu` under `<sensor>`.

## Gazebo 1.2

### Gazebo 1.2.6 (2012-11-08)
* Fixed a transport issue with the GUI. Fixed saving the world via the GUI. Added more documentation. ([https://bitbucket.org/osrf/gazebo/pull-request/43/fixed-a-transport-issue-with-the-gui-fixed/diff pull request #43])
* Clean up mutex usage. ([https://bitbucket.org/osrf/gazebo/pull-request/54/fix-mutex-in-modellistwidget-using-boost/diff pull request #54])
* Fix OGRE path determination ([https://bitbucket.org/osrf/gazebo/pull-request/58/fix-ogre-paths-so-this-also-works-with/diff pull request #58], [https://bitbucket.org/osrf/gazebo/pull-request/68/fix-ogre-plugindir-determination/diff pull request #68])
* Fixed a couple of crashes and model selection/dragging problems ([https://bitbucket.org/osrf/gazebo/pull-request/59/fixed-a-couple-of-crashes-and-model/diff pull request #59])

### Gazebo 1.2.5 (2012-10-22)
* Step increment update while paused fixed ([https://bitbucket.org/osrf/gazebo/pull-request/45/fix-proper-world-stepinc-count-we-were/diff pull request #45])
* Actually call plugin destructors on shutdown ([https://bitbucket.org/osrf/gazebo/pull-request/51/fixed-a-bug-which-prevent-a-plugin/diff pull request #51])
* Don't crash on bad SDF input ([https://bitbucket.org/osrf/gazebo/pull-request/52/fixed-loading-of-bad-sdf-files/diff pull request #52])
* Fix cleanup of ray sensors on model deletion ([https://bitbucket.org/osrf/gazebo/pull-request/53/deleting-a-model-with-a-ray-sensor-did/diff pull request #53])
* Fix loading / deletion of improperly specified models ([https://bitbucket.org/osrf/gazebo/pull-request/56/catch-when-loading-bad-models-joint/diff pull request #56])

### Gazebo 1.2.4 (10-19-2012:08:00:52)
*  Style fixes ([https://bitbucket.org/osrf/gazebo/pull-request/30/style-fixes/diff pull request #30]).
*  Fix joint position control ([https://bitbucket.org/osrf/gazebo/pull-request/49/fixed-position-joint-control/diff pull request #49])

### Gazebo 1.2.3 (10-16-2012:18:39:54)
*  Disabled selection highlighting due to bug ([https://bitbucket.org/osrf/gazebo/pull-request/44/disabled-selection-highlighting-fixed/diff pull request #44]).
*  Fixed saving a world via the GUI.

### Gazebo 1.2.2 (10-16-2012:15:12:22)
*  Skip search for system install of libccd, use version inside gazebo ([https://bitbucket.org/osrf/gazebo/pull-request/39/skip-search-for-system-install-of-libccd/diff pull request #39]).
*  Fixed sensor initialization race condition ([https://bitbucket.org/osrf/gazebo/pull-request/42/fix-sensor-initializaiton-race-condition pull request #42]).

### Gazebo 1.2.1 (10-15-2012:21:32:55)
*  Properly removed projectors attached to deleted models ([https://bitbucket.org/osrf/gazebo/pull-request/37/remove-projectors-that-are-attached-to/diff pull request #37]).
*  Fix model plugin loading bug ([https://bitbucket.org/osrf/gazebo/pull-request/31/moving-bool-first-in-model-and-world pull request #31]).
*  Fix light insertion and visualization of models prior to insertion ([https://bitbucket.org/osrf/gazebo/pull-request/35/fixed-light-insertion-and-visualization-of/diff pull request #35]).
*  Fixed GUI manipulation of static objects ([https://bitbucket.org/osrf/gazebo/issue/63/moving-static-objects-does-not-move-the issue #63] [https://bitbucket.org/osrf/gazebo/pull-request/38/issue-63-bug-patch-moving-static-objects/diff pull request #38]).
*  Fixed GUI selection bug ([https://bitbucket.org/osrf/gazebo/pull-request/40/fixed-selection-of-multiple-objects-at/diff pull request #40])

### Gazebo 1.2.0 (10-04-2012:20:01:20)
*  Updated GUI: new style, improved mouse controls, and removal of non-functional items.
*  Model database: An online repository of models.
*  Numerous bug fixes
*  APT repository hosted at [http://osrfoundation.org OSRF]
*  Improved process control prevents zombie processes<|MERGE_RESOLUTION|>--- conflicted
+++ resolved
@@ -121,17 +121,18 @@
     1. Snap walls to length increments, moved scale to SegmentItem and added Get/SetScale, added SegmentItem::SnapAngle and SegmentItem::SnapLength.
         * [Pull request #1311](https://bitbucket.org/osrf/gazebo/pull-request/1311)
 
-<<<<<<< HEAD
     1. Current level is transparent, lower levels opaque, higher levels invisible.
         * [Pull request #1303](https://bitbucket.org/osrf/gazebo/pull-request/1303)
-=======
+
     1. Detach all child manips when item is deleted, added BuildingMaker::DetachAllChildren.
         * [Pull request #1316](https://bitbucket.org/osrf/gazebo/pull-request/1316)
->>>>>>> f2dbec5d
 
 1. Model editor updates
     1. Fix adding/removing event filters .
         * [Pull request #1279](https://bitbucket.org/osrf/gazebo/pull-request/1279)
+
+1. GUI publishes model selection information on ~/selection topic.
+    * [Pull request #1318](https://bitbucket.org/osrf/gazebo/pull-request/1318)
 
 ## Gazebo 4.0
 
