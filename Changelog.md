## Gazebo 10

## Gazebo 10.x.x (201x-xx-xx)

1. Add methods to set dynamically Gaussian noise parameters
    * [Pull request #2931](https://bitbucket.org/osrf/gazebo/pull-request/2931)

1. Add command to send a request with gz topic
    * [Pull request #2907](https://bitbucket.org/osrf/gazebo/pull-request/2907)

1. Force vertical field of view to be lower than 180 degrees
    * [Pull request #2909](https://bitbucket.org/osrf/gazebo/pull-request/2909)

1. Fixed issue which lead to reset of values on pressing enter in Joint Creator
    * [Pull request #2926](https://bitbucket.org/osrf/gazebo/pull-request/2926)

1. Removed material block from shapes.world
    * [Pull request #2925](https://bitbucket.org/osrf/gazebo/pull-request/2925)

1. Handle signal SIGTERM exactly the same way as SIGINT
    * [Pull request #2908](https://bitbucket.org/osrf/gazebo/pull-request/2908)

1. Displaying light direction on the world tree
    * [Pull request 2912](https://bitbucket.org/osrf/gazebo/pull-request/2912)

1. Fix Enter in Link Inspector
    * [Pull request #2901](https://bitbucket.org/osrf/gazebo/pull-request/2901)

1. Update Wind Plugin to support being used by Lift Drag Plugin
    * [Pull request #2691](https://bitbucket.org/osrf/gazebo/pull-request/2691)

## Gazebo 9

## Gazebo 9.x.x (2018-xx-xx)

<<<<<<< HEAD
1. Plugin to initialize joint controller parameters
    * [Pull request #2751](https://bitbucket.org/osrf/gazebo/pull-requests/2751)
    * [Issue #1766](https://bitbucket.org/osrf/gazebo

1. Added World::GetSDF()
=======
1. Fix empty visual bounding box
    * [Pull request 2934](https://bitbucket.org/osrf/gazebo/pull-request/2934)

1. Make override keywords consistent in joint classes to fix clang warnings
    * [Pull request 2869](https://bitbucket.org/osrf/gazebo/pull-request/2869)
    * [Pull request 2881](https://bitbucket.org/osrf/gazebo/pull-request/2881)

1. Fix compilation with boost 1.67
    * [Pull request 2937](https://bitbucket.org/osrf/gazebo/pull-request/2937)

1. Fix compilation with ffmpeg4
    * [Pull request 2942](https://bitbucket.org/osrf/gazebo/pull-request/2942)

1. Fix mouse movement ogre assertion error
    * [Pull request 2928](https://bitbucket.org/osrf/gazebo/pull-request/2928)

1. Fix normal maps on ubuntu with OGRE 1.9 and disable on OSX
    * [Pull request 2917](https://bitbucket.org/osrf/gazebo/pull-request/2917)

1. Support lens flare occlusion
    * [Pull request 2915](https://bitbucket.org/osrf/gazebo/pull-request/2915)

1. Diagnostics: record timing statistics instead of all timestamps
    * [Pull request 2821](https://bitbucket.org/osrf/gazebo/pull-requests/2821)

1. Add trigger_light example for ContainPlugin tutorial
    * [Pull request 2918](https://bitbucket.org/osrf/gazebo/pull-requests/2918)
    * [Pull request 2929](https://bitbucket.org/osrf/gazebo/pull-requests/2929)

1. Do not load model plugins during log playback.
    * [Pull request 2884](https://bitbucket.org/osrf/gazebo/pull-request/2884)
    * [Issue 2427](https://bitbucket.org/osrf/gazebo/issues/2427)

1. State log file playback can cause a sensor manager assert if there is
   a large period of inactivity. This PR outputs warning messages instead of
   using asserts.
    * [Pull request 2893](https://bitbucket.org/osrf/gazebo/pull-request/2893)
    * [Pull request 2921](https://bitbucket.org/osrf/gazebo/pull-request/2921)

1. Fix model insertions during log playback.
    * [Pull request 2890](https://bitbucket.org/osrf/gazebo/pull-request/2890)
    * [Issue 2297](https://bitbucket.org/osrf/gazebo/issues/2297)
    * [Issue 2428](https://bitbucket.org/osrf/gazebo/issues/2428)

1. Simplify search logic for Qt5
    * [Pull request 2911](https://bitbucket.org/osrf/gazebo/pull-request/2911)
    * [Issue 2419](https://bitbucket.org/osrf/gazebo/issues/2419)

1. Fix log recording, only call sdf::initFile once
    * [Pull request 2885](https://bitbucket.org/osrf/gazebo/pull-request/2885)
    * [Issue 2425](https://bitbucket.org/osrf/gazebo/issues/2425)

1. Ensure sdf inertia values are consistent
    * [Pull request 2867](https://bitbucket.org/osrf/gazebo/pull-requests/2867)
    * [Issue 2367](https://bitbucket.org/osrf/gazebo/issues/2367)

1. Fix gazebo7 + ogre 1.8 build error
    * [Pull request 2878](https://bitbucket.org/osrf/gazebo/pull-request/2878)

1. Fix OBJLoader when mesh has invalid material
    * [Pull request 2888](https://bitbucket.org/osrf/gazebo/pull-request/2888)

1. Fix clang warnings in LaserView and EnumIface
    * [Pull request 2891](https://bitbucket.org/osrf/gazebo/pull-request/2891)

1. Add support for moving geometry to ContainPlugin
    * [Pull request 2886](https://bitbucket.org/osrf/gazebo/pull-request/2886)

1. Support python3 with check_test_ran.py
    * [Pull request 2902](https://bitbucket.org/osrf/gazebo/pull-request/2902)

1. Don't shut down gazebo when removing a world
    * [Pull request 2511](https://bitbucket.org/osrf/gazebo/pull-request/2511)

1. Fix undefined behavior in ODESliderJoint
    * [Pull request 2905](https://bitbucket.org/osrf/gazebo/pull-requests/2905)

1. Fix loading collada mesh that contains multiple texcoord sets with same offset
    * [Pull request 2899](https://bitbucket.org/osrf/gazebo/pull-request/2899)

1. Fix race conditions during client startup, and introduce Node::TryInit()
    * [Pull request 2897](https://bitbucket.org/osrf/gazebo/pull-requests/2897)

1. Add support for Actor collisions.
    * [Pull request 2875](https://bitbucket.org/osrf/gazebo/pull-requests/2875)

1. Process insertions and deletions on gz log echo
    * [Pull request 2608](https://bitbucket.org/osrf/gazebo/pull-request/2608)
    * [Issue 2136](https://bitbucket.org/osrf/gazebo/issues/2136)

1. Add Static Map Plugin for creating textured map model
    * [Pull request 2834](https://bitbucket.org/osrf/gazebo/pull-requests/2834)

1. Added a plugin to detect if an entity is inside a given volume in space
    * [Pull request 2870](https://bitbucket.org/osrf/gazebo/pull-requests/2870)

1. Load actor plugin on ~/factory
    * [Pull request 2855](https://bitbucket.org/osrf/gazebo/pull-requests/2855)

1. Add support for 16 bit Grayscale and RGB camera image types.
    * [Pull request 2852](https://bitbucket.org/osrf/gazebo/pull-requests/2852)

1. Add Visual::SetMaterialShaderParam function for setting shader parameters.
    * [Pull request 2863](https://bitbucket.org/osrf/gazebo/pull-requests/2863)

1. Adding accessors for velocity in ENU frame for gps sensor
    * [Pull request 2854](https://bitbucket.org/osrf/gazebo/pull-request/2854)

1. Fix DEM min elevation
    * [Pull request 2868](https://bitbucket.org/osrf/gazebo/pull-request/2868)

1. Update Color Clamp function
    * [Pull request 2859](https://bitbucket.org/osrf/gazebo/pull-requests/2859)

1. Initialize laser retro value
    * [Pull request 2841](https://bitbucket.org/osrf/gazebo/pull-request/2841)

1. Allow marker requests to be received from server plugins.
    * [Pull request 2858](https://bitbucket.org/osrf/gazebo/pull-requests/2858)


## Gazebo 9.0.0 (2018-01-25)

1. Update to `ign-transport4`, `ign-msgs1`, `ign-math4`. Added dependency on
   only `sdformat6`, removing `sdformat5`.
    * [Pull request #2843](https://bitbucket.org/osrf/gazebo/pull-request/2843)

1. Provide option to preserve world velocity in Joint::SetPosition
    * [Pull request #2814](https://bitbucket.org/osrf/gazebo/pull-requests/2814)
    * [Issue 2111](https://bitbucket.org/osrf/gazebo/issues/2111)

1. Rename `BUILD_TYPE_*` macros to `GAZEBO_BUILD_TYPE_*`
    * [Pull request #2846](https://bitbucket.org/osrf/gazebo/pull-requests/2846)
    * [Issue 2343](https://bitbucket.org/osrf/gazebo/issues/2343)

1. Added World::SDF()
>>>>>>> f3e5e502
    * [Pull request #2708](https://bitbucket.org/osrf/gazebo/pull-requests/2708)

1. Fix compile error with due to using gazebo::common::Color with sdformat 6
    * [Pull request #2786](https://bitbucket.org/osrf/gazebo/pull-request/2786)

1. [Ignition Fuel Tools](https://ignitionrobotics.org/libs/fuel%20tools) integration:
  1. Ignition Fuel support - model list
      * [Pull request #2796](https://bitbucket.org/osrf/gazebo/pull-requests/2796)
  1. Download a model from Ignition Fuel
      * [Pull request #2800](https://bitbucket.org/osrf/gazebo/pull-requests/2800)
  1. Export dependency on ignition-fuel-tools in cmake and pkgconfig files if it's found
      * [Pull request #2850](https://bitbucket.org/osrf/gazebo/pull-request/2850)

1. Avoid race condition between multiple writers to the same connection
    * A contribution from Hendrik Skubch
    * [Pull request #2826](https://bitbucket.org/osrf/gazebo/pull-requests/2826)

1. Deprecate gazebo::common::Color
    * [Pull request #2818](https://bitbucket.org/osrf/gazebo/pull-request/2818)
    * [Pull request #2831](https://bitbucket.org/osrf/gazebo/pull-request/2831)
    * [Pull request #2837](https://bitbucket.org/osrf/gazebo/pull-request/2837)
    * [Pull request #2838](https://bitbucket.org/osrf/gazebo/pull-request/2838)
    * [Pull request #2842](https://bitbucket.org/osrf/gazebo/pull-request/2842)

1. Updates to MovableText
    * [Pull request #2839](https://bitbucket.org/osrf/gazebo/pull-request/2839)

1. Mark constructors as explicit to fix cppcheck warnings
    * [Pull request #2790](https://bitbucket.org/osrf/gazebo/pull-request/2790)
    * [Pull request #2792](https://bitbucket.org/osrf/gazebo/pull-request/2792)
    * [Pull request #2795](https://bitbucket.org/osrf/gazebo/pull-request/2795)
    * [Pull request #2822](https://bitbucket.org/osrf/gazebo/pull-request/2822)

1. Try finding both ignition math 3 or 4 until we switch to 4
    * [Pull request #2783](https://bitbucket.org/osrf/gazebo/pull-request/2783)

1. Replaced use of ignition::msgs::ImageStamped with ignition::msgs::Image
    * [Pull request #2781](https://bitbucket.org/osrf/gazebo/pull-request/2781)

1. Fix missing includes for boost lexical cast
    * [Pull request #2784](https://bitbucket.org/osrf/gazebo/pull-request/2784)

1. Try finding both sdformat 5 and 6 until we switch to 6
    * [Pull request #2750](https://bitbucket.org/osrf/gazebo/pull-request/2750)

1. HarnessPlugin: PIMPL and allow re-attaching
    * [Pull request #2697](https://bitbucket.org/osrf/gazebo/pull-request/2697)

1. DART: Update contact information also if physics engine is disabled
    * [Pull request #2704](https://bitbucket.org/osrf/gazebo/pull-requests/2704)

1. Integration of DART-6
    * [Pull request #2547](https://bitbucket.org/osrf/gazebo/

1. Image Viewer: fix QImage::Format used to display grayscale images
    * A contribution from Julien Lecoeur
    * [Pull request #2812](https://bitbucket.org/osrf/gazebo/pull-requests/2812)

1. Fix compilation of some tests on Windows
    * A contribution from Silvio Traversaro
    * [Pull request #2699](https://bitbucket.org/osrf/gazebo/pull-requests/2699)

1. Remove Gazebo 8 deprecations
    * [Pull request #2605](https://bitbucket.org/osrf/gazebo/pull-request/2605)
    * [Pull request #2607](https://bitbucket.org/osrf/gazebo/pull-request/2607)
    * [Pull request #2603](https://bitbucket.org/osrf/gazebo/pull-request/2603)
    * [Pull request #2604](https://bitbucket.org/osrf/gazebo/pull-request/2604)
    * [Pull request #2627](https://bitbucket.org/osrf/gazebo/pull-request/2627)

1. Bullet: sending feedback on contact points on depth 0 as well
    * [Pull request #2630](https://bitbucket.org/osrf/gazebo/pull-requests/2630/)

1. Deprecate functions to set linear/angular acceleration
    * [Pull request #2622](https://bitbucket.org/osrf/gazebo/pull-request/2622)

1. Added GpuLaserDataIterator
    * [Pull request #2637](https://bitbucket.org/osrf/gazebo/pull-request/2637)

1. Added possibility to enforce contact computation
    * [Pull request #2629](https://bitbucket.org/osrf/gazebo/pull-requests/2629/)

1. Add function to retrieve scoped sensors name in multi-nested model
    * [Pull request #2676](https://bitbucket.org/osrf/gazebo/pull-request/2676)

## Gazebo 8

## Gazebo 8.x.x (2018-xx-xx)

1. Fix compilation with boost 1.67
    * [Pull request 2937](https://bitbucket.org/osrf/gazebo/pull-request/2937)

1. Fix compilation with ffmpeg4
    * [Pull request 2942](https://bitbucket.org/osrf/gazebo/pull-request/2942)

1. Fix mouse movement ogre assertion error
    * [Pull request 2928](https://bitbucket.org/osrf/gazebo/pull-request/2928)

1. Fix normal maps on ubuntu with OGRE 1.9 and disable on OSX
    * [Pull request 2917](https://bitbucket.org/osrf/gazebo/pull-request/2917)

1. Support lens flare occlusion
    * [Pull request 2915](https://bitbucket.org/osrf/gazebo/pull-request/2915)

1. Diagnostics: record timing statistics instead of all timestamps
    * [Pull request 2821](https://bitbucket.org/osrf/gazebo/pull-requests/2821)

1. Add trigger_light example for ContainPlugin tutorial
    * [Pull request 2918](https://bitbucket.org/osrf/gazebo/pull-requests/2918)
    * [Pull request 2929](https://bitbucket.org/osrf/gazebo/pull-requests/2929)

1. Do not load model plugins during log playback.
    * [Pull request 2884](https://bitbucket.org/osrf/gazebo/pull-request/2884)
    * [Issue 2427](https://bitbucket.org/osrf/gazebo/issues/2427)

1. State log file playback can cause a sensor manager assert if there is
   a large period of inactivity. This PR outputs warning messages instead of
   using asserts.
    * [Pull request 2893](https://bitbucket.org/osrf/gazebo/pull-request/2893)
    * [Pull request 2921](https://bitbucket.org/osrf/gazebo/pull-request/2921)

1. Fix model insertions during log playback.
    * [Pull request 2890](https://bitbucket.org/osrf/gazebo/pull-request/2890)
    * [Issue 2297](https://bitbucket.org/osrf/gazebo/issues/2297)
    * [Issue 2428](https://bitbucket.org/osrf/gazebo/issues/2428)

1. Simplify search logic for Qt5
    * [Pull request 2911](https://bitbucket.org/osrf/gazebo/pull-request/2911)
    * [Issue 2419](https://bitbucket.org/osrf/gazebo/issues/2419)

1. Fix log recording, only call sdf::initFile once
    * [Pull request 2885](https://bitbucket.org/osrf/gazebo/pull-request/2885)
    * [Issue 2425](https://bitbucket.org/osrf/gazebo/issues/2425)

1. Ensure sdf inertia values are consistent
    * [Pull request 2867](https://bitbucket.org/osrf/gazebo/pull-requests/2867)
    * [Issue 2367](https://bitbucket.org/osrf/gazebo/issues/2367)

1. Fix gazebo7 + ogre 1.8 build error
    * [Pull request 2878](https://bitbucket.org/osrf/gazebo/pull-request/2878)

1. Fix OBJLoader when mesh has invalid material
    * [Pull request 2888](https://bitbucket.org/osrf/gazebo/pull-request/2888)

1. Fix clang warnings in LaserView and EnumIface
    * [Pull request 2891](https://bitbucket.org/osrf/gazebo/pull-request/2891)

1. Add support for moving geometry to ContainPlugin
    * [Pull request 2886](https://bitbucket.org/osrf/gazebo/pull-request/2886)

1. Support python3 with check_test_ran.py
    * [Pull request 2902](https://bitbucket.org/osrf/gazebo/pull-request/2902)

1. Don't shut down gazebo when removing a world
    * [Pull request 2511](https://bitbucket.org/osrf/gazebo/pull-request/2511)

1. Fix undefined behavior in ODESliderJoint
    * [Pull request 2905](https://bitbucket.org/osrf/gazebo/pull-requests/2905)

1. Fix loading collada mesh that contains multiple texcoord sets with same offset
    * [Pull request 2899](https://bitbucket.org/osrf/gazebo/pull-request/2899)

1. Fix race conditions during client startup, and introduce Node::TryInit()
    * [Pull request 2897](https://bitbucket.org/osrf/gazebo/pull-requests/2897)


## Gazebo 8.3.0 (2018-02-10)

1. Add support for Actor collisions.
    * [Pull request 2875](https://bitbucket.org/osrf/gazebo/pull-requests/2875)

1. Process insertions and deletions on gz log echo
    * [Pull request 2608](https://bitbucket.org/osrf/gazebo/pull-request/2608)
    * [Issue 2136](https://bitbucket.org/osrf/gazebo/issues/2136)

1. Add Static Map Plugin for creating textured map model
    * [Pull request 2834](https://bitbucket.org/osrf/gazebo/pull-requests/2834)

1. Added a plugin to detect if an entity is inside a given volume in space
    * [Pull request 2870](https://bitbucket.org/osrf/gazebo/pull-requests/2870)

1. Load actor plugin on ~/factory
    * [Pull request 2855](https://bitbucket.org/osrf/gazebo/pull-requests/2855)

1. Add support for 16 bit Grayscale and RGB camera image types.
    * [Pull request 2852](https://bitbucket.org/osrf/gazebo/pull-requests/2852)

1. Add Visual::SetMaterialShaderParam function for setting shader parameters.
    * [Pull request 2863](https://bitbucket.org/osrf/gazebo/pull-requests/2863)

1. Adding accessors for velocity in ENU frame for gps sensor
    * [Pull request 2854](https://bitbucket.org/osrf/gazebo/pull-request/2854)

1. Fix DEM min elevation
    * [Pull request 2868](https://bitbucket.org/osrf/gazebo/pull-request/2868)

1. Update Color Clamp function
    * [Pull request 2859](https://bitbucket.org/osrf/gazebo/pull-requests/2859)

1. Fix inserting models with invalid submesh
    * [Pull request 2828](https://bitbucket.org/osrf/gazebo/pull-request/2828)

1. Move Connection header buffer from heap to stack to avoid race condition.
    * [Pull request 2844](https://bitbucket.org/osrf/gazebo/pull-requests/2844)

1. Initialize laser retro value
    * [Pull request 2841](https://bitbucket.org/osrf/gazebo/pull-request/2841)

1. Shadow improvements
    * [Pull request 2805](https://bitbucket.org/osrf/gazebo/pull-requests/2805)

1. Add light as child of link
    * [Pull request 2807](https://bitbucket.org/osrf/gazebo/pull-requests/2807)
    * [Pull request 2872](https://bitbucket.org/osrf/gazebo/pull-requests/2872)
    * [Issue 900](https://bitbucket.org/osrf/gazebo/issues/900)

1. Add camera lens flare effect
    * [Pull request 2806](https://bitbucket.org/osrf/gazebo/pull-request/2806)
    * [Pull request 2829](https://bitbucket.org/osrf/gazebo/pull-request/2829)

1. Image Viewer: fix QImage::Format used to display grayscale images
    * [Pull request #2813](https://bitbucket.org/osrf/gazebo/pull-requests/2813)

1. Fix gazebo8 homebrew build (support tinyxml2 6.0.0)
    * [Pull request 2823](https://bitbucket.org/osrf/gazebo/pull-request/2823)
    * [ign-common issue 28](https://bitbucket.org/ignitionrobotics/ign-common/issues/28)

1. Allow marker requests to be received from server plugins.
    * [Pull request 2858](https://bitbucket.org/osrf/gazebo/pull-requests/2858)

1. Process insertions and deletions on gz log echo
    * [Pull request 2608](https://bitbucket.org/osrf/gazebo/pull-request/2608)
    * [Issue 2136](https://bitbucket.org/osrf/gazebo/issues/2136)

1. Call DisconnectNewImageFrame in the CameraPlugin destructor
    * [Pull request 2815](https://bitbucket.org/osrf/gazebo/pull-request/2815)

1. Add Static Map Plugin for creating textured map model
    * [Pull request 2834](https://bitbucket.org/osrf/gazebo/pull-requests/2834)

## Gazebo 8.2.0 (2017-12-10)

1. Fix Collision::GetWorldPose for non-canonical links (and friction directions)
    * [Pull request 2702](https://bitbucket.org/osrf/gazebo/pull-request/2702)
    * [Issue 2068](https://bitbucket.org/osrf/gazebo/issues/2068)

1. Joint control menu highlight active
    * [Pull request 2747](https://bitbucket.org/osrf/gazebo/pull-requests/2747)
    * [Issue 2307](https://bitbucket.org/osrf/gazebo/issues/2307)

1. Fix inserted mesh scale during log playback
    * [Pull request #2723](https://bitbucket.org/osrf/gazebo/pull-request/2723)

1. rendering/UNIT_Grid_TEST: Fix test failure due to EXPECT_EQ on floats
    * [Pull request 2802](https://bitbucket.org/osrf/gazebo/pull-requests/2802)

1. Diagnostics: enable test and don't create so many empty folders
    * [Pull request 2798](https://bitbucket.org/osrf/gazebo/pull-requests/2798)

1. RenderEngine::SetupResources(): Fix resource locations being added multiple times
    * [Pull request 2801](https://bitbucket.org/osrf/gazebo/pull-request/2801)

1. Fix gui and rendering tests for gazebo8 + ogre1.9 on OSX
    * [Pull request 2793](https://bitbucket.org/osrf/gazebo/pull-request/2793)

1. Support off-diagonal inertia terms in bullet
    * [Pull request 2757](https://bitbucket.org/osrf/gazebo/pull-requests/2757)

1. Parallelize ODE physics with threaded islands parameter
    * [Pull request 2775](https://bitbucket.org/osrf/gazebo/pull-requests/2775)

1. Disable broken dart5 tests on gazebo8 branch
    * [Pull request 2771](https://bitbucket.org/osrf/gazebo/pull-request/2771)

1. Fix gazebo7 compile error with boost 1.58 for oculus support
    * [Pull request 2788](https://bitbucket.org/osrf/gazebo/pull-request/2788)
    * [Issue 2356](https://bitbucket.org/osrf/gazebo/issues/2356)

1. Logical Camera sees nested models
    * [Pull request 2776](https://bitbucket.org/osrf/gazebo/pull-request/2776)
    * [Issue 2342](https://bitbucket.org/osrf/gazebo/issues/2342)

1. Logical camera uses <topic>
    * [Pull request 2777](https://bitbucket.org/osrf/gazebo/pull-requests/2777)

1. Removed std::cout logging output on deferred shading
    * [Pull request 2779](https://bitbucket.org/osrf/gazebo/pull-request/2779)

1. Update depth camera shaders version
    * [Pull request 2767](https://bitbucket.org/osrf/gazebo/pull-request/2767)
    * [Issue 2323](https://bitbucket.org/osrf/gazebo/issues/2323)

1. Replaced Ogre::SharedPtr constructor calls with 0 arguments
    * [Pull request 2772](https://bitbucket.org/osrf/gazebo/pull-request/2772)

1. Send message to subscribers only once per connection
    * [Pull request 2763](https://bitbucket.org/osrf/gazebo/pull-request/2763)

1. Fix disabling mesh cast shadows
    * [Pull request 2710](https://bitbucket.org/osrf/gazebo/pull-request/2710)

1. Fix gzclient shutdown segmentation fault with ogre 1.10
    * [Pull request 2761](https://bitbucket.org/osrf/gazebo/pull-request/2761)
    * [Issue 2324](https://bitbucket.org/osrf/gazebo/issues/2324)

1. Fix right-click segfault
    * [Pull request 2809](https://bitbucket.org/osrf/gazebo/pull-request/2809)
    * [Issue 2377](https://bitbucket.org/osrf/gazebo/issues/2377)

1. Joint control menu highlight active
    * [Pull request 2747](https://bitbucket.org/osrf/gazebo/pull-requests/2747)
    * [Issue 2307](https://bitbucket.org/osrf/gazebo/issues/2307)

1. Don't use lib prefix for ogre plugins as of ogre1.9
    * [Pull request 2803](https://bitbucket.org/osrf/gazebo/pull-request/2803)

1. RenderEngine::SetupResources(): Fix resource locations being added multiple times
    * [Pull request 2801](https://bitbucket.org/osrf/gazebo/pull-request/2801)

1. Added and improved communications between the JointControlWidget and JointController
    * [Pull request 2730](https://bitbucket.org/osrf/gazebo/pull-request/2730)
    * [Issue 295](https://bitbucket.org/osrf/gazebo/issues/295)

1. Add function to retrieve scoped sensors name in multi-nested model
    * [Pull request 2674](https://bitbucket.org/osrf/gazebo/pull-request/2674)

1. Backport wide angle camera VM FSAA fix
    * [Pull request 2711](https://bitbucket.org/osrf/gazebo/pull-request/2711)

1. Add log record filter options
    * [Pull request 2715](https://bitbucket.org/osrf/gazebo/pull-request/2715)
    * [Pull request 2725](https://bitbucket.org/osrf/gazebo/pull-request/2725)

1. Fix inertia parameters in friction_spheres.world
    * [Pull request 2724](https://bitbucket.org/osrf/gazebo/pull-request/2724)

1. ODE slip parameter example world and test
    * [Pull request 2717](https://bitbucket.org/osrf/gazebo/pull-request/2717)

1. Aligned collision and visual geometries for friction_dir_test.world
    * [Pull request 2726](https://bitbucket.org/osrf/gazebo/pull-request/2726)

1. Do not display COM or inertia visualizations for static models
    * [Pull request 2727](https://bitbucket.org/osrf/gazebo/pull-request/2727)
    * [Issue 2286](https://bitbucket.org/osrf/gazebo/issues/2286)

1. Fix index error in VClouds/DataManager.cpp
    * [Pull request 2722](https://bitbucket.org/osrf/gazebo/pull-request/2722)

1. Fix orbiting view around heightmap
    * [Pull request 2688](https://bitbucket.org/osrf/gazebo/pull-request/2688)
    * [Issue 2049](https://bitbucket.org/osrf/gazebo/issues/2049)

1. Fix configure script on windows
    * [Pull request 2735](https://bitbucket.org/osrf/gazebo/pull-request/2735)

1. Add option in gui.ini to disable the use of spacenav
    * [Pull request 2754](https://bitbucket.org/osrf/gazebo/pull-requests/2754)

1. Test which demonstrates Simbody exception when manipulating object twice while paused
    * [Pull request 2737](https://bitbucket.org/osrf/gazebo/pull-request/2737)

## Gazebo 8.1.1 (2017-06-05)

1. Add the option --gui-client-plugin to load GUI plugins. Leave -g to load System Plugins.
    * [Pull request 2716](https://bitbucket.org/osrf/gazebo/pull-requests/2716)
    * [Issue 2279](https://bitbucket.org/osrf/gazebo/issues/2279)

1. Remove duplicate material block in ShadowCaster.material
    * [Pull request 2721](https://bitbucket.org/osrf/gazebo/pull-request/2721)

1. Fix race condition during Detach of HarnessPlugin
    * [Pull request 2696](https://bitbucket.org/osrf/gazebo/pull-request/2696)

1. Added support for pincushion distortion model; fixed bug where
   cameras with different distortion models would have the same distortion.
    * [Pull request 2678](https://bitbucket.org/osrf/gazebo/pull-requests/2678)

1. Add actors in World as models so they get returned with World::Models()
    * [Pull request 2706](https://bitbucket.org/osrf/gazebo/pull-request/2706)
    * [Issue 2271](https://bitbucket.org/osrf/gazebo/issues/2271)

1. Refactor tests to use models from world file instead of dynamically spawning models
    * [Pull request 2689](https://bitbucket.org/osrf/gazebo/pull-request/2689)

## Gazebo 8.1.0 (2017-05-04)

1. Fixed precompiled headers to work in more use-cases.
    * [Pull request 2662](https://bitbucket.org/osrf/gazebo/pull-request/2662)

1. Subdivide large heightmaps to fix LOD and support global texture mapping
    * [Pull request 2655](https://bitbucket.org/osrf/gazebo/pull-request/2655)

1. Added <collide_bitmask> support to bullet
    * [Pull request 2649](https://bitbucket.org/osrf/gazebo/pull-request/2649)

1. Fix linking when using HDF5_INSTRUMENT for logging ODE data
    * [Pull request 2669](https://bitbucket.org/osrf/gazebo/pull-request/2669)
    * [Issue 1841](https://bitbucket.org/osrf/gazebo/issues/1841)

1. Force / torque sensor visualization using WrenchVisual
    * [Pull request 2653](https://bitbucket.org/osrf/gazebo/pull-request/2653)

1. Cache heightmap tile data
    * [Pull request 2645](https://bitbucket.org/osrf/gazebo/pull-request/2645)

1. Add plugin for attaching lights to links in a model
    * [Pull request 2647](https://bitbucket.org/osrf/gazebo/pull-request/2647)

1. Support Heightmap LOD
    * [Pull request 2636](https://bitbucket.org/osrf/gazebo/pull-request/2636)

1. Support setting shadow texture size
    * [Pull request 2644](https://bitbucket.org/osrf/gazebo/pull-request/2644)

1. Fix deprecated sdf warnings produced by PluginToSDF
    * [Pull request 2646](https://bitbucket.org/osrf/gazebo/pull-request/2646)
    * [Issue 2202](https://bitbucket.org/osrf/gazebo/issues/2202)

1. Added TouchPlugin, which checks if a model has been in contact with another
   model exclusively for a certain time.
    * [Pull request 2651](https://bitbucket.org/osrf/gazebo/pull-request/2651)

1. Fixes -inf laser reading being displayed as +inf
    * [Pull request 2641](https://bitbucket.org/osrf/gazebo/pull-request/2641)

1. Proper exception handling for animated box example
    * [Pull request 2618](https://bitbucket.org/osrf/gazebo/pull-request/2618)

1. Fix examples compilation (#2177)
    * [Pull request 2634](https://bitbucket.org/osrf/gazebo/pull-request/2634)
    * [Issue 2177](https://bitbucket.org/osrf/gazebo/issues/2177)

1. Fix loading gui plugins and OSX framerate issue
    * [Pull request 2631](https://bitbucket.org/osrf/gazebo/pull-request/2631)
    * [Issue 1311](https://bitbucket.org/osrf/gazebo/issues/1311)
    * [Issue 2133](https://bitbucket.org/osrf/gazebo/issues/2133)

1. Fix ign-math3 deprecation warnings
    * [Pull request 2612](https://bitbucket.org/osrf/gazebo/pull-request/2612)
    * [Pull request 2626](https://bitbucket.org/osrf/gazebo/pull-request/2626)
    * [Pull request 2648](https://bitbucket.org/osrf/gazebo/pull-request/2648)

1. Re-order some gui tests to fix osx failures
    * [Pull request 2650](https://bitbucket.org/osrf/gazebo/pull-request/2650)
    * [Issue 2197](https://bitbucket.org/osrf/gazebo/issues/2197)


## Gazebo 8.0.0 (2017-01-25)

1. Depend on ignition math3
    * [Pull request #2588](https://bitbucket.org/osrf/gazebo/pull-request/2588)

1. Use ignition math with ServerFixture
    * [Pull request #2552](https://bitbucket.org/osrf/gazebo/pull-request/2552)

1. Changed the type of `FrictionPyramid::direction1` from `gazebo::math::Vector3` to `ignition::math::Vector3d`.
    * [Pull request #2548](https://bitbucket.org/osrf/gazebo/pull-request/2548)

1. Added igntition::transport interfaces to header files
    * [Pull request #2559](https://bitbucket.org/osrf/gazebo/pull-request/2559)

1. Added ignition transport dependency, and output camera sensor images on
   an ignition transport topic.
    * [Pull request #2544](https://bitbucket.org/osrf/gazebo/pull-request/2544)

1. Fix restoring submesh material transparency
    * [Pull request #2536](https://bitbucket.org/osrf/gazebo/pull-request/2536)

1. Updated `gz_log` tool to use `ignition::math`.
    * [Pull request #2532](https://bitbucket.org/osrf/gazebo/pull-request/2532)

1. Updated the following rendering classes to use `ignition::math`:
   `FPSViewController`, `JointVisual`, `OculusCamera`, `OrbitViewController`,
   `OrthoViewController`, `Projector`, `UserCamera`, `ViewController`.
    * [Pull request #2551](https://bitbucket.org/osrf/gazebo/pull-request/2551)

1. Update examples to use ign-math.
    * [Pull request #2539](https://bitbucket.org/osrf/gazebo/pull-request/2539)

1. Update plugins to use ign-math.
    * [Pull request #2531](https://bitbucket.org/osrf/gazebo/pull-request/2531)
    * [Pull request #2534](https://bitbucket.org/osrf/gazebo/pull-request/2534)
    * [Pull request #2538](https://bitbucket.org/osrf/gazebo/pull-request/2538)

1. Use ignition math with `rendering/Distortion` and update function names.
    * [Pull request #2529](https://bitbucket.org/osrf/gazebo/pull-request/2529)

1. Updated COMVisual class to use `ignition::math`.
    * [Pull request #2528](https://bitbucket.org/osrf/gazebo/pull-request/2528)

1. Deprecate angle API from physics::Joint, in favor of using doubles
    * [Pull request #2568](https://bitbucket.org/osrf/gazebo/pull-request/2568)
    * [Issue #553](https://bitbucket.org/osrf/gazebo/issues/553)
    * [Issue #1108](https://bitbucket.org/osrf/gazebo/issues/1108)

1. PIMPL-ize `gazebo/physics/Gripper` and use ignition-math.
    * [Pull request #2523](https://bitbucket.org/osrf/gazebo/pull-request/2523)

1. Added VisualMarkers to the rendering engine. Visual markers support
   programmatic rendering of various shapes in a scene.
    * [Pull request 2541](https://bitbucket.org/osrf/gazebo/pull-request/2541)

1. Support version 5 of the DART Physics Engine.
    * [Pull request #2459](https://bitbucket.org/osrf/gazebo/pull-request/2459)

1. UserCamera overrides `Camera::Render` to reduce CPU usage.
    * [Pull request 2480](https://bitbucket.org/osrf/gazebo/pull-request/2480)

1. Static links no longer subscribe to wrench topics.
    * [Pull request #2452]((https://bitbucket.org/osrf/gazebo/pull-request/2452)

1. Add Gazebo math helper functions to convert to and from Ignition Math
   objects.
    * [Pull request #2461](https://bitbucket.org/osrf/gazebo/pull-request/2461)

1. Add video recording of user camera. This change added an optional
   dependency on libavdevice>=56.4.100 for linux systems. When installed,
   libavdevice will allow a user to stream a simulated camera to a video4linux2
   loopback device.
    * [Pull request #2443](https://bitbucket.org/osrf/gazebo/pull-request/2443)

1. Removed deprecations
    * [Pull request #2427]((https://bitbucket.org/osrf/gazebo/pull-request/2427)

1. Include basic support for GNU Precompiled Headers to reduce compile time
    * [Pull request #2268](https://bitbucket.org/osrf/gazebo/pull-request/2268)

1. Plotting utility
    * [Pull request #2348](https://bitbucket.org/osrf/gazebo/pull-request/2348)
    * [Pull request #2325](https://bitbucket.org/osrf/gazebo/pull-request/2325)
    * [Pull request #2382](https://bitbucket.org/osrf/gazebo/pull-request/2382)
    * [Pull request #2448](https://bitbucket.org/osrf/gazebo/pull-request/2448)

1. Renamed `gazebo/gui/SaveDialog` to `gazebo/gui/SaveEntityDialog`. A new
   `SaveDialog` class will be added in a future pull request. The migration
   guide will be updated with that pull request.
    * [Pull request #2384](https://bitbucket.org/osrf/gazebo/pull-request/2384)

1. Add FiducialCameraPlugin for Camera Sensors
    * [Pull request #2350](https://bitbucket.org/osrf/gazebo/pull-request/2350)

1. Fix Road2d vertices and shadows
    * [Pull request #2362](https://bitbucket.org/osrf/gazebo/pull-request/2362)

1. Rearrange GLWidget::OnMouseMove so that the more common use cases it
   fewer if statements. Use std::thread in place of boost in OculusWindow.
   Pragma statements to prevent warnings. Prevent variable hiding in
   WallSegmentItem.
    * [Pull request #2376](https://bitbucket.org/osrf/gazebo/pull-request/2376)

1. Use single pixel selection buffer for mouse picking
    * [Pull request #2335](https://bitbucket.org/osrf/gazebo/pull-request/2335)

1. Refactor Visual classes
  * [Pull request #2331](https://bitbucket.org/osrf/gazebo/pull-requests/2331)

1. Windows plugins (with .dll extension) now accepted
    * [Pull request #2311](https://bitbucket.org/osrf/gazebo/pull-requests/2311)
    * Writing libMyPlugin.so in the sdf file will look for MyPlugin.dll on windows.

1. Add Introspection Manager and Client util
    * [Pull request #2304](https://bitbucket.org/osrf/gazebo/pull-request/2304)

1. Refactor Event classes and improve memory management.
    * [Pull request #2277](https://bitbucket.org/osrf/gazebo/pull-request/2277)
    * [Pull request #2317](https://bitbucket.org/osrf/gazebo/pull-request/2317)
    * [Pull request #2329](https://bitbucket.org/osrf/gazebo/pull-request/2329)
    * [gazebo_design Pull request #33](https://bitbucket.org/osrf/gazebo_design/pull-requests/33)

1. Remove EntityMakerPrivate and move its members to derived classes
    * [Pull request #2310](https://bitbucket.org/osrf/gazebo/pull-request/2310)

1. Conversion between ign-msgs and sdf, for plugin
    * [Pull request #2403](https://bitbucket.org/osrf/gazebo/pull-request/2403)

1. Change NULL to nullptr.
    * [Pull request #2294](https://bitbucket.org/osrf/gazebo/pull-request/2294)
    * [Pull request #2297](https://bitbucket.org/osrf/gazebo/pull-request/2297)
    * [Pull request #2298](https://bitbucket.org/osrf/gazebo/pull-request/2298)
    * [Pull request #2302](https://bitbucket.org/osrf/gazebo/pull-request/2302)
    * [Pull request #2295](https://bitbucket.org/osrf/gazebo/pull-request/2295)
    * [Pull request #2300](https://bitbucket.org/osrf/gazebo/pull-request/2300)

1. Fix memory and other issues found from running Coverity.
    * A contribution from Olivier Crave
    * [Pull request #2241](https://bitbucket.org/osrf/gazebo/pull-request/2241)
    * [Pull request #2242](https://bitbucket.org/osrf/gazebo/pull-request/2242)
    * [Pull request #2243](https://bitbucket.org/osrf/gazebo/pull-request/2243)
    * [Pull request #2244](https://bitbucket.org/osrf/gazebo/pull-request/2244)
    * [Pull request #2245](https://bitbucket.org/osrf/gazebo/pull-request/2245)

1. Deprecate gazebo::math
    * [Pull request #2594](https://bitbucket.org/osrf/gazebo/pull-request/2594)
    * [Pull request #2513](https://bitbucket.org/osrf/gazebo/pull-request/2513)
    * [Pull request #2586](https://bitbucket.org/osrf/gazebo/pull-request/2586)
    * [Pull request #2326](https://bitbucket.org/osrf/gazebo/pull-request/2326)
    * [Pull request #2579](https://bitbucket.org/osrf/gazebo/pull-request/2579)
    * [Pull request #2574](https://bitbucket.org/osrf/gazebo/pull-request/2574)
    * [Pull request #2426](https://bitbucket.org/osrf/gazebo/pull-request/2426)
    * [Pull request #2567](https://bitbucket.org/osrf/gazebo/pull-request/2567)
    * [Pull request #2355](https://bitbucket.org/osrf/gazebo/pull-request/2355)
    * [Pull request #2407](https://bitbucket.org/osrf/gazebo/pull-request/2407)
    * [Pull request #2564](https://bitbucket.org/osrf/gazebo/pull-request/2564)
    * [Pull request #2591](https://bitbucket.org/osrf/gazebo/pull-request/2591)
    * [Pull request #2425](https://bitbucket.org/osrf/gazebo/pull-request/2425)
    * [Pull request #2570](https://bitbucket.org/osrf/gazebo/pull-request/2570)
    * [Pull request #2436](https://bitbucket.org/osrf/gazebo/pull-request/2436)
    * [Pull request #2556](https://bitbucket.org/osrf/gazebo/pull-request/2556)
    * [Pull request #2472](https://bitbucket.org/osrf/gazebo/pull-request/2472)
    * [Pull request #2505](https://bitbucket.org/osrf/gazebo/pull-request/2505)
    * [Pull request #2583](https://bitbucket.org/osrf/gazebo/pull-request/2583)
    * [Pull request #2514](https://bitbucket.org/osrf/gazebo/pull-request/2514)
    * [Pull request #2522](https://bitbucket.org/osrf/gazebo/pull-request/2522)
    * [Pull request #2565](https://bitbucket.org/osrf/gazebo/pull-request/2565)
    * [Pull request #2525](https://bitbucket.org/osrf/gazebo/pull-request/2525)
    * [Pull request #2533](https://bitbucket.org/osrf/gazebo/pull-request/2533)
    * [Pull request #2543](https://bitbucket.org/osrf/gazebo/pull-request/2543)
    * [Pull request #2549](https://bitbucket.org/osrf/gazebo/pull-request/2549)
    * [Pull request #2554](https://bitbucket.org/osrf/gazebo/pull-request/2554)
    * [Pull request #2560](https://bitbucket.org/osrf/gazebo/pull-request/2560)
    * [Pull request #2585](https://bitbucket.org/osrf/gazebo/pull-request/2585)
    * [Pull request #2575](https://bitbucket.org/osrf/gazebo/pull-request/2575)
    * [Pull request #2563](https://bitbucket.org/osrf/gazebo/pull-request/2563)
    * [Pull request #2573](https://bitbucket.org/osrf/gazebo/pull-request/2573)
    * [Pull request #2577](https://bitbucket.org/osrf/gazebo/pull-request/2577)
    * [Pull request #2581](https://bitbucket.org/osrf/gazebo/pull-request/2581)
    * [Pull request #2566](https://bitbucket.org/osrf/gazebo/pull-request/2566)
    * [Pull request #2578](https://bitbucket.org/osrf/gazebo/pull-request/2578)

1. Add Wind support
    * [Pull request #1985](https://bitbucket.org/osrf/gazebo/pull-request/1985)
    * A contribution from Olivier Crave

1. Add const accessors to uri path and query
    * [Pull request #2400](https://bitbucket.org/osrf/gazebo/pull-request/2400)

1. Server generates unique model names in case of overlap, and added allow_renaming field to factory message.
    * [Pull request 2301](https://bitbucket.org/osrf/gazebo/pull-request/2301)
    * [Issue 510](https://bitbucket.org/osrf/gazebo/issues/510)

1. Adds an output option to gz log that allows the tool to filter a log file and write to a new log file.
    * [Pull request #2149](https://bitbucket.org/osrf/gazebo/pull-request/2149)

1. Add common::URI class
    * [Pull request #2275](https://bitbucket.org/osrf/gazebo/pull-request/2275)

1. Update Actor animations by faciliting skeleton visualization, control via a plugin. Also resolves issue #1785.
    * [Pull request #2219](https://bitbucket.org/osrf/gazebo/pull-request/2219)

1. Generalize actors to work even if not all elements are specified
    * [Pull request #2360](https://bitbucket.org/osrf/gazebo/pull-request/2360)

1. PIMPLize rendering/Grid
    * [Pull request 2330](https://bitbucket.org/osrf/gazebo/pull-request/2330)

1. Use only Gazebo's internal version of tinyxml2. The version of tinyxml2 distributed with Ubuntu fails when parsing large log files.
    * [Pull request #2146](https://bitbucket.org/osrf/gazebo/pull-request/2146)

1. Moved gazebo ODE includes to have correct include path
    * [Pull request #2186](https://bitbucket.org/osrf/gazebo/pull-request/2186)

1. Atmosphere model
    * [Pull request #1989](https://bitbucket.org/osrf/gazebo/pull-request/1989)

1. Added static camera when following a model.
    * [Pull request #1980](https://bitbucket.org/osrf/gazebo/pull-request/1980)
    * A contribution from Oliver Crave

1. Get plugin info with Ignition transport service
    * [Pull request #2420](https://bitbucket.org/osrf/gazebo/pull-request/2420)

1. Support conversions between SDF and protobuf for more sensors.
    * [Pull request #2118](https://bitbucket.org/osrf/gazebo/pull-request/2118)

1. Fix ODE Ray-Cylinder collision, and added ability to instantiate stand alone MultiRayShapes.
    * [Pull request #2122](https://bitbucket.org/osrf/gazebo/pull-request/2122)

1. Update depth camera sensor to publish depth data over a topic.
    * [Pull request #2112](https://bitbucket.org/osrf/gazebo/pull-request/2112)

1. Add color picker to config widget and fix visual and collision duplication.
    * [Pull request #2381](https://bitbucket.org/osrf/gazebo/pull-request/2381)

1. Model editor updates

    1. Undo / redo inserting and deleting links
        * [Pull request #2151](https://bitbucket.org/osrf/gazebo/pull-request/2151)

    1. Undo / redo inserting and deleting nested models
        * [Pull request #2229](https://bitbucket.org/osrf/gazebo/pull-request/2229)

    1. Undo insert / delete joints
        * [Pull request #2266](https://bitbucket.org/osrf/gazebo/pull-request/2266)

    1. Undo insert / delete model plugins
        * [Pull request #2334](https://bitbucket.org/osrf/gazebo/pull-request/2334)

    1. Undo translate, rotate, snap and align links and nested models
        * [Pull request #2314](https://bitbucket.org/osrf/gazebo/pull-request/2314)

    1. Undo scale links
        * [Pull request #2368](https://bitbucket.org/osrf/gazebo/pull-request/2368)

1. Google Summer of Code Graphical interface for inserting plugins during simulation.

    1. Display attached model plugins in the world tab / Add subheaders for model links, joints and plugins
        * [Pull request #2323](https://bitbucket.org/osrf/gazebo/pull-request/2323)
        * [Issue #1698](https://bitbucket.org/osrf/gazebo/issues/1698)

## Gazebo 7

## Gazebo 7.XX.X (2018-XX-XX)

1. Fix compilation with boost 1.67
    * [Pull request 2937](https://bitbucket.org/osrf/gazebo/pull-request/2937)

1. Fix compilation with ffmpeg4
    * [Pull request 2942](https://bitbucket.org/osrf/gazebo/pull-request/2942)


## Gazebo 7.12.0 (2018-04-11)

1. Fix mouse movement ogre assertion error
    * [Pull request 2928](https://bitbucket.org/osrf/gazebo/pull-request/2928)

1. Fix normal maps on ubuntu with OGRE 1.9 and disable on OSX
    * [Pull request 2917](https://bitbucket.org/osrf/gazebo/pull-request/2917)

1. Support lens flare occlusion
    * [Pull request 2915](https://bitbucket.org/osrf/gazebo/pull-request/2915)

1. Fix log recording, only call sdf::initFile once
    * [Pull request 2889](https://bitbucket.org/osrf/gazebo/pull-request/2889)
    * [Issue 2425](https://bitbucket.org/osrf/gazebo/issues/2425)

1. Fix OBJLoader when mesh has invalid material
    * [Pull request 2888](https://bitbucket.org/osrf/gazebo/pull-request/2888)

1. Fix clang warnings in LaserView and EnumIface
    * [Pull request 2891](https://bitbucket.org/osrf/gazebo/pull-request/2891)

1. Add support for moving geometry to ContainPlugin
    * [Pull request 2886](https://bitbucket.org/osrf/gazebo/pull-request/2886)

1. Support python3 with check_test_ran.py
    * [Pull request 2902](https://bitbucket.org/osrf/gazebo/pull-request/2902)

1. Fix undefined behavior in ODESliderJoint
    * [Pull request 2905](https://bitbucket.org/osrf/gazebo/pull-requests/2905)

1. Fix loading collada mesh that contains multiple texcoord sets with same offset
    * [Pull request 2899](https://bitbucket.org/osrf/gazebo/pull-request/2899)

1. Fix race conditions during client startup, and introduce Node::TryInit()
    * [Pull request 2897](https://bitbucket.org/osrf/gazebo/pull-requests/2897)

1. Diagnostics: record timing statistics instead of all timestamps
    * [Pull request 2821](https://bitbucket.org/osrf/gazebo/pull-requests/2821)

1. Backport pull request #2890 to gazebo7 (fix logging)
    * [Pull request 2933](https://bitbucket.org/osrf/gazebo/pull-requests/2933)
    * [Issue 2441](https://bitbucket.org/osrf/gazebo/issues/2441)

1. Add trigger_light example for ContainPlugin tutorial
    * [Pull request 2918](https://bitbucket.org/osrf/gazebo/pull-requests/2918)
    * [Pull request 2929](https://bitbucket.org/osrf/gazebo/pull-requests/2929)

1. Backport pull request #2884 to gazebo7 (disable model plugin during playback)
    * [Pull request 2927](https://bitbucket.org/osrf/gazebo/pull-requests/2927)
    * [Issue 2427](https://bitbucket.org/osrf/gazebo/issues/2427)

## Gazebo 7.11.0 (2018-02-12)

1. Fix gazebo7 + ogre 1.8 build error
    * [Pull request 2878](https://bitbucket.org/osrf/gazebo/pull-request/2878)

1. Process insertions and deletions on gz log echo
    * [Pull request 2608](https://bitbucket.org/osrf/gazebo/pull-request/2608)
    * [Issue 2136](https://bitbucket.org/osrf/gazebo/issues/2136)

1. Add Static Map Plugin for creating textured map model
    * [Pull request 2834](https://bitbucket.org/osrf/gazebo/pull-requests/2834)

## Gazebo 7.10.0 (2018-02-07)

1. Add support for 16 bit Grayscale and RGB camera image types.
    * [Pull request 2852](https://bitbucket.org/osrf/gazebo/pull-requests/2852)

1. Added a plugin to detect if an entity is inside a given volume in space
    * [Pull request 2780](https://bitbucket.org/osrf/gazebo/pull-requests/2780)

1. Add Visual::SetMaterialShaderParam function for setting shader parameters.
    * [Pull request 2863](https://bitbucket.org/osrf/gazebo/pull-requests/2863)

1. Adding accessors for velocity in ENU frame for gps sensor
    * [Pull request 2854](https://bitbucket.org/osrf/gazebo/pull-request/2854)

1. Fix DEM min elevation
    * [Pull request 2868](https://bitbucket.org/osrf/gazebo/pull-request/2868)

1. Update Color Clamp function
    * [Pull request 2859](https://bitbucket.org/osrf/gazebo/pull-requests/2859)

1. Move Connection header buffer from heap to stack to avoid race condition.
    * [Pull request 2844](https://bitbucket.org/osrf/gazebo/pull-requests/2844)

1. Initialize laser retro value
    * [Pull request 2841](https://bitbucket.org/osrf/gazebo/pull-request/2841)

1. Shadow improvements
    * [Pull request 2805](https://bitbucket.org/osrf/gazebo/pull-requests/2805)

1. Add light as child of link
    * [Pull request 2807](https://bitbucket.org/osrf/gazebo/pull-requests/2807)
    * [Pull request 2872](https://bitbucket.org/osrf/gazebo/pull-requests/2872)
    * [Issue 900](https://bitbucket.org/osrf/gazebo/issues/900)

1. Add camera lens flare effect
    * [Pull request 2806](https://bitbucket.org/osrf/gazebo/pull-request/2806)
    * [Pull request 2829](https://bitbucket.org/osrf/gazebo/pull-request/2829)

1. Fix inserting models with invalid submesh
    * [Pull request 2828](https://bitbucket.org/osrf/gazebo/pull-request/2828)

1. Call DisconnectNewImageFrame in the CameraPlugin destructor
    * [Pull request 2815](https://bitbucket.org/osrf/gazebo/pull-request/2815)

1. Fix gazebo7 homebrew build (tinyxml2 6.0.0)
    * [Pull request 2824](https://bitbucket.org/osrf/gazebo/pull-request/2824)


## Gazebo 7.9.0 (2017-11-22)

1. Diagnostics: enable test and don't create so many empty folders
    * [Pull request 2798](https://bitbucket.org/osrf/gazebo/pull-requests/2798)

1. Parallelize ODE physics with threaded islands parameter
    * [Pull request 2775](https://bitbucket.org/osrf/gazebo/pull-requests/2775)

1. Logical camera uses <topic>
    * [Pull request 2777](https://bitbucket.org/osrf/gazebo/pull-requests/2777)

1. Support off-diagonal inertia terms in bullet
    * [Pull request 2757](https://bitbucket.org/osrf/gazebo/pull-requests/2757)

1. Add option in gui.ini to disable the use of spacenav
    * [Pull request 2754](https://bitbucket.org/osrf/gazebo/pull-requests/2754)

1. Fix disabling mesh cast shadows
    * [Pull request 2710](https://bitbucket.org/osrf/gazebo/pull-request/2710)

1. Do not display COM or inertia visualizations for static models
    * [Pull request 2727](https://bitbucket.org/osrf/gazebo/pull-request/2727)
    * [Issue 2286](https://bitbucket.org/osrf/gazebo/issues/2286)

1. Fix Collision::GetWorldPose for non-canonical links (and friction directions)
    * [Pull request 2702](https://bitbucket.org/osrf/gazebo/pull-request/2702)
    * [Issue 2068](https://bitbucket.org/osrf/gazebo/issues/2068)

1. Fix orbiting view around heightmap
    * [Pull request 2688](https://bitbucket.org/osrf/gazebo/pull-request/2688)
    * [Issue 2049](https://bitbucket.org/osrf/gazebo/issues/2049)

1. Logical Camera sees nested models
    * [Pull request 2776](https://bitbucket.org/osrf/gazebo/pull-request/2776)
    * [Issue 2342](https://bitbucket.org/osrf/gazebo/issues/2342)

1. Aligned collision and visual geometries for friction_dir_test.world
    * [Pull request 2726](https://bitbucket.org/osrf/gazebo/pull-request/2726)

1. Test which demonstrates Simbody exception when manipulating object twice while paused
    * [Pull request 2737](https://bitbucket.org/osrf/gazebo/pull-request/2737)

1. Send message to subscribers only once per connection
    * [Pull request 2763](https://bitbucket.org/osrf/gazebo/pull-request/2763)

1. Update depth camera shaders version
    * [Pull request 2767](https://bitbucket.org/osrf/gazebo/pull-request/2767)
    * [Issue 2323](https://bitbucket.org/osrf/gazebo/issues/2323)

1. Fix gazebo7 compile error with boost 1.58 for oculus support
    * [Pull request 2788](https://bitbucket.org/osrf/gazebo/pull-request/2788)
    * [Issue 2356](https://bitbucket.org/osrf/gazebo/issues/2356)

1. Fix gui and rendering tests for gazebo7 + ogre1.9 on OSX
    * [Pull request 2793](https://bitbucket.org/osrf/gazebo/pull-request/2793)

1. Fix right-click segfault
    * [Pull request 2809](https://bitbucket.org/osrf/gazebo/pull-request/2809)
    * [Issue 2377](https://bitbucket.org/osrf/gazebo/issues/2377)

## Gazebo 7.8.1 (2017-06-08)

1. ODE slip parameter example world and test
    * [Pull request 2717](https://bitbucket.org/osrf/gazebo/pull-request/2717)

1. Fix inserted mesh scale during log playback
    * [Pull request #2723](https://bitbucket.org/osrf/gazebo/pull-request/2723)

## Gazebo 7.8.0 (2017-06-02)

1. Add log record filter options
    * [Pull request 2715](https://bitbucket.org/osrf/gazebo/pull-request/2715)

1. Backport wide angle camera VM FSAA fix
    * [Pull request 2711](https://bitbucket.org/osrf/gazebo/pull-request/2711)

1. Add function to retrieve scoped sensors name in multi-nested model
    * [Pull request 2674](https://bitbucket.org/osrf/gazebo/pull-request/2674)

## Gazebo 7.7.0 (2017-05-04)

1. Fix race condition during Detach of HarnessPlugin
    * [Pull request 2696](https://bitbucket.org/osrf/gazebo/pull-request/2696)

1. Added support for pincushion distortion model; fixed bug where
   cameras with different distortion models would have the same distortion.
    * [Pull request 2678](https://bitbucket.org/osrf/gazebo/pull-requests/2678)

1. Added <collide_bitmask> support to bullet
    * [Pull request 2649](https://bitbucket.org/osrf/gazebo/pull-request/2649)

1. Fix linking when using HDF5_INSTRUMENT for logging ODE data
    * [Pull request 2669](https://bitbucket.org/osrf/gazebo/pull-request/2669)
    * [Issue 1841](https://bitbucket.org/osrf/gazebo/issues/1841)

1. Subdivide large heightmaps to fix LOD and support global texture mapping
    * [Pull request 2655](https://bitbucket.org/osrf/gazebo/pull-request/2655)

## Gazebo 7.6.0 (2017-03-20)

1. Force / torque sensor visualization using WrenchVisual
    * [Pull request 2653](https://bitbucket.org/osrf/gazebo/pull-request/2653)

1. Cache heightmap tile data
    * [Pull request 2645](https://bitbucket.org/osrf/gazebo/pull-request/2645)

1. Add plugin for attaching lights to links in a model
    * [Pull request 2647](https://bitbucket.org/osrf/gazebo/pull-request/2647)
    * [Issue 900](https://bitbucket.org/osrf/gazebo/issues/900)

1. Support Heightmap LOD
    * [Pull request 2636](https://bitbucket.org/osrf/gazebo/pull-request/2636)

1. Support setting shadow texture size
    * [Pull request 2644](https://bitbucket.org/osrf/gazebo/pull-request/2644)

1. Fix deprecated sdf warnings produced by PluginToSDF
    * [Pull request 2646](https://bitbucket.org/osrf/gazebo/pull-request/2646)

1. Added TouchPlugin, which checks if a model has been in contact with another
   model exclusively for a certain time.
    * [Pull request 2651](https://bitbucket.org/osrf/gazebo/pull-request/2651)

1. Fixes -inf laser reading being displayed as +inf
    * [Pull request 2641](https://bitbucket.org/osrf/gazebo/pull-request/2641)

1. Fix memory leaks in tests
    * [Pull request 2639](https://bitbucket.org/osrf/gazebo/pull-request/2639)

1. Remove end year from copyright
    * [Pull request 2614](https://bitbucket.org/osrf/gazebo/pull-request/2614)

## Gazebo 7.5.0 (2017-01-11)

1. Remove qt4 webkit in gazebo7 (used for HotkeyDialog).
    * [Pull request 2584](https://bitbucket.org/osrf/gazebo/pull-request/2584)

1. Support configuring heightmap sampling level
    * [Pull request 2519](https://bitbucket.org/osrf/gazebo/pull-request/2519)

1. Fix `model.config` dependency support, and add ability to reference
   textures using a URI.
    * [Pull request 2517](https://bitbucket.org/osrf/gazebo/pull-request/2517)

1. Fix DEM heightmap size, collision, scale
    * [Pull request 2477](https://bitbucket.org/osrf/gazebo/pull-request/2477)

1. Create ode_quiet parameter to silence solver messages
    * [Pull request 2512](https://bitbucket.org/osrf/gazebo/pull-request/2512)

1. Update QT render loop to throttle based on UserCamera::RenderRate.
    * [Pull request 2476](https://bitbucket.org/osrf/gazebo/pull-request/2476)
    * [Issue 1560](https://bitbucket.org/osrf/gazebo/issues/1560)

1. Generate visualization on demand, instead of on load. This helps to
   reduce load time.
    * [Pull request 2457](https://bitbucket.org/osrf/gazebo/pull-request/2457)

1. Added a plugin to teleoperate joints in a model with the keyboard.
    * [Pull request 2490](https://bitbucket.org/osrf/gazebo/pull-request/2490)

1. Add GUI items to change the user camera clip distance
    * [Pull request 2470](https://bitbucket.org/osrf/gazebo/pull-request/2470)
    * [Issue 2064](https://bitbucket.org/osrf/gazebo/issues/2064)

1. Support custom material scripts for heightmaps
    * [Pull request 2473](https://bitbucket.org/osrf/gazebo/pull-request/2473)

1. Sim events plugin accepts custom topics
    * [Pull request 2535](https://bitbucket.org/osrf/gazebo/pull-request/2535)

1. Model Editor: Show / hide collisions
    * [Pull request 2503](https://bitbucket.org/osrf/gazebo/pull-request/2503)

1. Model Editor: Show / hide visuals
    * [Pull request 2516](https://bitbucket.org/osrf/gazebo/pull-request/2516)

1. Model Editor: Show / hide link frames
    * [Pull request 2521](https://bitbucket.org/osrf/gazebo/pull-request/2521)

## Gazebo 7.4.0 (2016-10-11)

1. Add test for HarnessPlugin, reduce likelihood of race condition
    * [Pull request 2431](https://bitbucket.org/osrf/gazebo/pull-request/2431)
    * [Issue 2034](https://bitbucket.org/osrf/gazebo/issues/2034)

1. Add `syntax = proto2` in proto files to fix some protobuf3 warnings
    * [Pull request 2456](https://bitbucket.org/osrf/gazebo/pull-request/2456)

1. Add support for loading wavefront obj mesh files
    * [Pull request 2454](https://bitbucket.org/osrf/gazebo/pull-request/2454)

1. Added filesystem operations to the common library. Additions include
   `cwd`, `exists`, `isDirectory`, `isFile`, `copyFile`, and `moveFile`.
    * [Pull request 2417](https://bitbucket.org/osrf/gazebo/pull-request/2417)

1. Fix loading collada files with multiple texture coordinates.
    * [Pull request 2413](https://bitbucket.org/osrf/gazebo/pull-request/2413)

1. Added visualization of minimum range to laservisual.
    * [Pull request 2412](https://bitbucket.org/osrf/gazebo/pull-request/2412)
    * [Issue 2018](https://bitbucket.org/osrf/gazebo/issues/2018)

1. Use precision 2 for FPS display in TimePanel
    * [Pull request 2405](https://bitbucket.org/osrf/gazebo/pull-request/2405)

1. Switch ImuSensor::worldToReference transform from Pose to Quaternion
    * [Pull request 2410](https://bitbucket.org/osrf/gazebo/pull-request/2410)
    * [Issue 1959](https://bitbucket.org/osrf/gazebo/issues/1959)

1. Include Boost_LIBRARIES  in the linking of gazebo_physics
    * [Pull request 2402](https://bitbucket.org/osrf/gazebo/pull-request/2402)

1. Backported KeyboardGUIPlugin and msgs::Any
    * [Pull request 2416](https://bitbucket.org/osrf/gazebo/pull-request/2416)

1. Use XML_SUCCESS enum instead of XML_NO_ERROR, which has been deleted in tinyxml2 4.0
    * [Pull request 2397](https://bitbucket.org/osrf/gazebo/pull-request/2397)

1. Ignore ffmpeg deprecation warnings to clean up CI since they are noted in #2002
    * [Pull request 2388](https://bitbucket.org/osrf/gazebo/pull-request/2388)

1. Added a visual blinking plugin
    * [Pull request 2394](https://bitbucket.org/osrf/gazebo/pull-request/2394)

1. Fix InertiaVisual for non-diagonal inertia matrices
    * [Pull request 2354](https://bitbucket.org/osrf/gazebo/pull-request/2354)

## Gazebo 7.3.1 (2016-07-13)

1. Fix homebrew test failure of UNIT_ApplyWrenchDialog_TEST
    * [Pull request 2393](https://bitbucket.org/osrf/gazebo/pull-request/2393)

1. Fix MainWindow crash when window is minimized and maximized
    * [Pull request 2392](https://bitbucket.org/osrf/gazebo/pull-request/2392)
    * [Issue 2003](https://bitbucket.org/osrf/gazebo/issues/2003)

## Gazebo 7.3.0 (2016-07-12)

1. Fix selecting ApplyWrenchVisual's force torque visuals
    * [Pull request 2377](https://bitbucket.org/osrf/gazebo/pull-request/2377)
    * [Issue 1999](https://bitbucket.org/osrf/gazebo/issues/1999)

1. Use ignition math in gazebo::msgs
    * [Pull request 2389](https://bitbucket.org/osrf/gazebo/pull-request/2389)

1. Parse command-line options for GUI plugins in Server to fix parsing of
   positional argument for world file.
   This fixes command-line parsing for `gazebo -g gui_plugin.so`.
    * [Pull request 2387](https://bitbucket.org/osrf/gazebo/pull-request/2387)

1. Added a harness plugin that supports lowering a model at a controlled rate
    * [Pull request 2346](https://bitbucket.org/osrf/gazebo/pull-request/2346)

1. Fix ogre log test on xenial+nvidia
    * [Pull request 2374](https://bitbucket.org/osrf/gazebo/pull-request/2374)

1. Redirect QT messages to Gazebo's console message handling system.
    * [Pull request 2375](https://bitbucket.org/osrf/gazebo/pull-request/2375)

1. Fix buoyancy plugin when multiple link tags are used within the plugin
    * [Pull request 2369](https://bitbucket.org/osrf/gazebo/pull-request/2369)

1. Remove contact filters with names that contain `::`
    * [Pull request 2363](https://bitbucket.org/osrf/gazebo/pull-request/2363)
    * [Issue 1805](https://bitbucket.org/osrf/gazebo/issues/1805)

1. Fix Model Manipulator switching between local and global frames
    * [Pull request 2361](https://bitbucket.org/osrf/gazebo/pull-request/2361)

1. Remove duplicate code from cmake config file caused by bad merge
    * [Pull request 2347](https://bitbucket.org/osrf/gazebo/pull-request/2347)

1. Properly cleanup pointers when destroying a world with joints.
    * [Pull request 2309](https://bitbucket.org/osrf/gazebo/pull-request/2309)

1. Fix right click view options after deleting and respawning a model.
    * [Pull request 2349](https://bitbucket.org/osrf/gazebo/pull-request/2349)
    * [Issue 1985](https://bitbucket.org/osrf/gazebo/issues/1985)

1. Implement missing function: LogicalCamera::Topic()
    * [Pull request 2343](https://bitbucket.org/osrf/gazebo/pull-request/2343)
    * [Issue 1980](https://bitbucket.org/osrf/gazebo/issues/1980)

## Gazebo 7.2.0 (2016-06-13)

1. Backport single pixel selection buffer for mouse picking
    * [Pull request 2338](https://bitbucket.org/osrf/gazebo/pull-request/2338)

1. Prevent mouse pan and orbit from deselecting entities in model editor
    * [Pull request 2333](https://bitbucket.org/osrf/gazebo/pull-request/2333)

1. Handle model manipulation tool RTS shortcuts in keyPress
    * [Pull request 2312](https://bitbucket.org/osrf/gazebo/pull-request/2312)

1. Reset ODE joint force feedback after world reset
    * [Pull request 2255](https://bitbucket.org/osrf/gazebo/pull-request/2255)

1. Update model editor snap to grid modifier key
    * [Pull request 2259](https://bitbucket.org/osrf/gazebo/pull-request/2259)
    * [Issue #1583](https://bitbucket.org/osrf/gazebo/issues/1583)

1. PIMPLize gui/model/ModelEditorPalette
    * [Pull request 2279](https://bitbucket.org/osrf/gazebo/pull-request/2279)

1. Properly cleanup pointers when destroying a blank world.
    * [Pull request 2220](https://bitbucket.org/osrf/gazebo/pull-request/2220)

1. Properly cleanup pointers when destroying a world with models and lights.
    * [Pull request 2263](https://bitbucket.org/osrf/gazebo/pull-request/2263)

1. Fix view control mouse focus in model editor
    * [Pull request 2315](https://bitbucket.org/osrf/gazebo/pull-request/2315)
    * [Issue #1791](https://bitbucket.org/osrf/gazebo/issues/1791)

1. Server generates unique model names in case of overlap
    * [Pull request 2296](https://bitbucket.org/osrf/gazebo/pull-request/2296)
    * [Issue 510](https://bitbucket.org/osrf/gazebo/issues/510)

1. Model Editor: Select and align nested models
    * [Pull request 2282](https://bitbucket.org/osrf/gazebo/pull-request/2282)

## Gazebo 7.1.0 (2016-04-07)

1. fix: remove back projection
    * [Pull request 2201](https://bitbucket.org/osrf/gazebo/pull-request/2201)
    * A contribution from Yuki Furuta

1. Fix oculus 2 camera field of view
    * [Pull request 2157](https://bitbucket.org/osrf/gazebo/pull-request/2157)

1. Added BeforePhysicsUpdate world event
    * [Pull request 2128](https://bitbucket.org/osrf/gazebo/pull-request/2128)
    * A contribution from Martin Pecka

1. Update `gz sdf -c` command line tool to use the new `sdf::convertFile` API.
    * [Pull request #2227](https://bitbucket.org/osrf/gazebo/pull-requests/2227)

1. Backport depth camera OSX fix
    * [Pull request 2233](https://bitbucket.org/osrf/gazebo/pull-request/2233)

1. Feat load collision.sdf only once
    * [Pull request 2236](https://bitbucket.org/osrf/gazebo/pull-request/2236)

1. Update gui/building/Item API
    * [Pull request 2228](https://bitbucket.org/osrf/gazebo/pull-request/2228)

1. Semantic version class to compare model versions in the model database.
    * [Pull request 2207](https://bitbucket.org/osrf/gazebo/pull-request/2207)

1. Backport issue 1834 fix to gazebo7
    * [Pull request 2222](https://bitbucket.org/osrf/gazebo/pull-request/2222)

1. Backport ImagesView_TEST changes
    * [Pull request 2217](https://bitbucket.org/osrf/gazebo/pull-request/2217)

1. Backport pull request #2189 (mutex in Transport::Conection)
    * [Pull request 2208](https://bitbucket.org/osrf/gazebo/pull-request/2208)

1. Process insertions on World::SetState
    * [Pull request #2200](https://bitbucket.org/osrf/gazebo/pull-requests/2200)

1. Process deletions on World::SetState
    * [Pull request #2204](https://bitbucket.org/osrf/gazebo/pull-requests/2204)

1. Fix ray-cylinder collision
    * [Pull request 2124](https://bitbucket.org/osrf/gazebo/pull-request/2124)

1. Fix editing physics parameters in gzclient, update test
    * [Pull request 2192](https://bitbucket.org/osrf/gazebo/pull-request/2192)

1. Fix Audio Decoder test failure
    * [Pull request 2193](https://bitbucket.org/osrf/gazebo/pull-request/2193)

1. Add layers to building levels
    * [Pull request 2180](https://bitbucket.org/osrf/gazebo/pull-request/2180)

1. Allow dynamically adding links to a model.
    * [Pull request #2185](https://bitbucket.org/osrf/gazebo/pull-requests/2185)

1. Fix editing physics parameters in gzclient, update test
    * [Pull request #2192](https://bitbucket.org/osrf/gazebo/pull-requests/2192)
    * [Issue #1876](https://bitbucket.org/osrf/gazebo/issues/1876)

1. Model database selects the latest model version.
    * [Pull request #2207](https://bitbucket.org/osrf/gazebo/pull-requests/2207)

1. Only link relevant libraries to tests
    * [Pull request 2130](https://bitbucket.org/osrf/gazebo/pull-request/2130)

1. PIMPLize gui/model/ModelCreator
    * [Pull request 2171](https://bitbucket.org/osrf/gazebo/pull-request/2171)

1. backport warning and test fixes from pull request #2177
    * [Pull request 2179](https://bitbucket.org/osrf/gazebo/pull-request/2179)

1. Prevent xml parser error from crashing LogPlay on osx -> gazebo7
    * [Pull request 2174](https://bitbucket.org/osrf/gazebo/pull-request/2174)

1. PIMPLize gui/building/ScaleWidget
    * [Pull request 2164](https://bitbucket.org/osrf/gazebo/pull-request/2164)

1. Fix using Shift key while scaling inside the model editor
    * [Pull request 2165](https://bitbucket.org/osrf/gazebo/pull-request/2165)

1. Backport fix for ign-math explicit constructors -> gazebo7
    * [Pull request 2163](https://bitbucket.org/osrf/gazebo/pull-request/2163)

1. Display physics engine type in the GUI
    * [Pull request #2155](https://bitbucket.org/osrf/gazebo/pull-requests/2155)
    * [Issue #1121](https://bitbucket.org/osrf/gazebo/issues/1121)
    * A contribution from Mohamd Ayman

1. Fix compilation against ffmpeg3 (libavcodec)
    * [Pull request #2154](https://bitbucket.org/osrf/gazebo/pull-request/2154)

1. Append a missing </gazebo_log> tag to log files when played.
    * [Pull request #2143](https://bitbucket.org/osrf/gazebo/pull-request/2143)

1. Add helper function QTestFixture::ProcessEventsAndDraw
    * [Pull request #2147](https://bitbucket.org/osrf/gazebo/pull-request/2147)

1. Add qt resources to gazebo gui library
    * [Pull request 2134](https://bitbucket.org/osrf/gazebo/pull-request/2134)

1. Undo scaling during simulation
    * [Pull request #2108](https://bitbucket.org/osrf/gazebo/pull-request/2108)

1. Fix SensorManager::SensorContainer::RunLoop sensor update time assertion
    * [Pull request #2115](https://bitbucket.org/osrf/gazebo/pull-request/2115)

1. Fix use of not initialized static attribute in Light class
    * [Pull request 2075](https://bitbucket.org/osrf/gazebo/pull-request/2075)
    * A contribution from Silvio Traversaro

1. Install GuiTypes header
    * [Pull request 2106](https://bitbucket.org/osrf/gazebo/pull-request/2106)

1. Removes one function call and replaces a manual swap with std::swap in ODE heightfield.
    * [Pull request #2114](https://bitbucket.org/osrf/gazebo/pull-request/2114)

1. New world event: BeforePhysicsUpdate
    * [Pull request #2128](https://bitbucket.org/osrf/gazebo/pull-request/2128)
    * [Issue #1851](https://bitbucket.org/osrf/gazebo/issues/1851)

1. Model editor: Fix setting relative pose after alignment during joint creation.
    * [Issue #1844](https://bitbucket.org/osrf/gazebo/issues/1844)
    * [Pull request #2150](https://bitbucket.org/osrf/gazebo/pull-request/2150)

1. Model editor: Fix saving and spawning model with its original name
    * [Pull request #2183](https://bitbucket.org/osrf/gazebo/pull-request/2183)

1. Model editor: Fix inserting custom links
    * [Pull request #2222](https://bitbucket.org/osrf/gazebo/pull-request/2222)
    * [Issue #1834](https://bitbucket.org/osrf/gazebo/issues/1834)

1. Model editor: Reset visual / collision insertion / deletion
        * [Pull request #2254](https://bitbucket.org/osrf/gazebo/pull-request/2254)
        * [Issue #1777](https://bitbucket.org/osrf/gazebo/issues/1777)
        * [Issue #1852](https://bitbucket.org/osrf/gazebo/issues/1852)

1. Building editor: Add layers to building levels
    * [Pull request #2180](https://bitbucket.org/osrf/gazebo/pull-request/2180)
    * [Issue #1806](https://bitbucket.org/osrf/gazebo/issues/1806)

1. Building editor: Update gui/building/Item API
    * [Pull request #2228](https://bitbucket.org/osrf/gazebo/pull-request/2228)

## Gazebo 7.0.0 (2016-01-25)

1. Add FollowerPlugin
    * [Pull request #2085](https://bitbucket.org/osrf/gazebo/pull-request/2085)

1. Fix circular dependency so that physics does not call the sensors API.
    * [Pull request #2089](https://bitbucket.org/osrf/gazebo/pull-request/2089)
    * [Issue #1516](https://bitbucket.org/osrf/gazebo/issues/1516)

1. Add Gravity and MagneticField API to World class to match sdformat change.
    * [SDFormat pull request 247](https://bitbucket.org/osrf/sdformat/pull-requests/247)
    * [Issue #1823](https://bitbucket.org/osrf/gazebo/issues/1823)
    * [Pull request #2090](https://bitbucket.org/osrf/gazebo/pull-request/2090)

1. Use opaque pointers and deprecate functions in the rendering library
    * [Pull request #2069](https://bitbucket.org/osrf/gazebo/pull-request/2069)
    * [Pull request #2064](https://bitbucket.org/osrf/gazebo/pull-request/2064)
    * [Pull request #2066](https://bitbucket.org/osrf/gazebo/pull-request/2066)
    * [Pull request #2069](https://bitbucket.org/osrf/gazebo/pull-request/2069)
    * [Pull request #2074](https://bitbucket.org/osrf/gazebo/pull-request/2074)
    * [Pull request #2076](https://bitbucket.org/osrf/gazebo/pull-request/2076)
    * [Pull request #2070](https://bitbucket.org/osrf/gazebo/pull-request/2070)
    * [Pull request #2071](https://bitbucket.org/osrf/gazebo/pull-request/2071)
    * [Pull request #2084](https://bitbucket.org/osrf/gazebo/pull-request/2084)
    * [Pull request #2073](https://bitbucket.org/osrf/gazebo/pull-request/2073)

1. Use opaque pointers for the Master class.
    * [Pull request #2036](https://bitbucket.org/osrf/gazebo/pull-request/2036)

1. Use opaque pointers in the gui library
    * [Pull request #2057](https://bitbucket.org/osrf/gazebo/pull-request/2057)
    * [Pull request #2037](https://bitbucket.org/osrf/gazebo/pull-request/2037)
    * [Pull request #2052](https://bitbucket.org/osrf/gazebo/pull-request/2052)
    * [Pull request #2053](https://bitbucket.org/osrf/gazebo/pull-request/2053)
    * [Pull request #2028](https://bitbucket.org/osrf/gazebo/pull-request/2028)
    * [Pull request #2051](https://bitbucket.org/osrf/gazebo/pull-request/2051)
    * [Pull request #2027](https://bitbucket.org/osrf/gazebo/pull-request/2027)
    * [Pull request #2026](https://bitbucket.org/osrf/gazebo/pull-request/2026)
    * [Pull request #2029](https://bitbucket.org/osrf/gazebo/pull-request/2029)
    * [Pull request #2042](https://bitbucket.org/osrf/gazebo/pull-request/2042)

1. Use more opaque pointers.
    * [Pull request #2022](https://bitbucket.org/osrf/gazebo/pull-request/2022)
    * [Pull request #2025](https://bitbucket.org/osrf/gazebo/pull-request/2025)
    * [Pull request #2043](https://bitbucket.org/osrf/gazebo/pull-request/2043)
    * [Pull request #2044](https://bitbucket.org/osrf/gazebo/pull-request/2044)
    * [Pull request #2065](https://bitbucket.org/osrf/gazebo/pull-request/2065)
    * [Pull request #2067](https://bitbucket.org/osrf/gazebo/pull-request/2067)
    * [Pull request #2079](https://bitbucket.org/osrf/gazebo/pull-request/2079)

1. Fix visual transparency issues
    * [Pull request #2031](https://bitbucket.org/osrf/gazebo/pull-request/2031)
    * [Issue #1726](https://bitbucket.org/osrf/gazebo/issue/1726)
    * [Issue #1790](https://bitbucket.org/osrf/gazebo/issue/1790)

1. Implemented private data pointer for the RTShaderSystem class. Minimized shader updates to once per render update.
    * [Pull request #2003](https://bitbucket.org/osrf/gazebo/pull-request/2003)

1. Updating physics library to use ignition math.
    * [Pull request #2007](https://bitbucket.org/osrf/gazebo/pull-request/2007)

1. Switching to ignition math for the rendering library.
    * [Pull request #1993](https://bitbucket.org/osrf/gazebo/pull-request/1993)
    * [Pull request #1994](https://bitbucket.org/osrf/gazebo/pull-request/1994)
    * [Pull request #1995](https://bitbucket.org/osrf/gazebo/pull-request/1995)
    * [Pull request #1996](https://bitbucket.org/osrf/gazebo/pull-request/1996)

1. Removed deprecations
    * [Pull request #1992]((https://bitbucket.org/osrf/gazebo/pull-request/1992)

1. Add ability to set the pose of a visual from a link.
    * [Pull request #1963](https://bitbucket.org/osrf/gazebo/pull-request/1963)

1. Copy visual visibility flags on clone
    * [Pull request #2008](https://bitbucket.org/osrf/gazebo/pull-request/2008)

1. Publish camera sensor image size when rendering is not enabled
    * [Pull request #1969](https://bitbucket.org/osrf/gazebo/pull-request/1969)

1. Added Poissons Ratio and Elastic Modulus for ODE.
    * [Pull request #1974](https://bitbucket.org/osrf/gazebo/pull-request/1974)

1. Update rest web plugin to publish response messages and display login user name in toolbar.
    * [Pull request #1956](https://bitbucket.org/osrf/gazebo/pull-request/1956)

1. Improve overall speed of log playback. Added new functions to LogPlay.
   Use tinyxml2 for playback.
    * [Pull request #1931](https://bitbucket.org/osrf/gazebo/pull-request/1931)

1. Improve SVG import. Added support for transforms in paths.
    * [Pull request #1981](https://bitbucket.org/osrf/gazebo/pull-request/1981)

1. Enter time during log playback
    * [Pull request #2000](https://bitbucket.org/osrf/gazebo/pull-request/2000)

1. Added Ignition Transport dependency.
    * [Pull request #1930](https://bitbucket.org/osrf/gazebo/pull-request/1930)

1. Make latched subscribers receive the message only once
    * [Issue #1789](https://bitbucket.org/osrf/gazebo/issue/1789)
    * [Pull request #2019](https://bitbucket.org/osrf/gazebo/pull-request/2019)

1. Implemented transport clear buffers
    * [Pull request #2017](https://bitbucket.org/osrf/gazebo/pull-request/2017)

1. KeyEvent constructor should be in a source file. Removed a few visibility
flags from c functions. Windows did not like `CPPTYPE_*` in
`gazebo/gui/ConfigWidget.cc`, so I replaced it with `TYPE_*`.
    * [Pull request #1943](https://bitbucket.org/osrf/gazebo/pull-request/1943)

1. Added wide angle camera sensor.
    * [Pull request #1866](https://bitbucket.org/osrf/gazebo/pull-request/1866)

1. Change the `near` and `far` members of `gazebo/msgs/logical_camera_sensors.proto` to `near_clip` and `far_clip`
    + [Pull request #1942](https://bitbucket.org/osrf/gazebo/pull-request/1942)

1. Resolve issue #1702
    * [Issue #1702](https://bitbucket.org/osrf/gazebo/issue/1702)
    * [Pull request #1905](https://bitbucket.org/osrf/gazebo/pull-request/1905)
    * [Pull request #1913](https://bitbucket.org/osrf/gazebo/pull-request/1913)
    * [Pull request #1914](https://bitbucket.org/osrf/gazebo/pull-request/1914)

1. Update physics when the world is reset
    * [Pull request #1903](https://bitbucket.org/osrf/gazebo/pull-request/1903)

1. Light and light state for the server side
    * [Pull request #1920](https://bitbucket.org/osrf/gazebo/pull-request/1920)

1. Add scale to model state so scaling works on log/playback.
    * [Pull request #2020](https://bitbucket.org/osrf/gazebo/pull-request/2020)

1. Added tests for WorldState
    * [Pull request #1968](https://bitbucket.org/osrf/gazebo/pull-request/1968)

1. Rename Reset to Reset Time in time widget
    * [Pull request #1892](https://bitbucket.org/osrf/gazebo/pull-request/1892)
    * [Issue #1730](https://bitbucket.org/osrf/gazebo/issue/1730)

1. Set QTestfFxture to verbose
    * [Pull request #1944](https://bitbucket.org/osrf/gazebo/pull-request/1944)
    * [Issue #1756](https://bitbucket.org/osrf/gazebo/issue/1756)

1. Added torsional friction
    * [Pull request #1831](https://bitbucket.org/osrf/gazebo/pull-request/1831)

1. Support loading and spawning nested models
    * [Pull request #1868](https://bitbucket.org/osrf/gazebo/pull-request/1868)
    * [Pull request #1895](https://bitbucket.org/osrf/gazebo/pull-request/1895)

1. Undo user motion commands during simulation, added physics::UserCmdManager and gui::UserCmdHistory.
    * [Pull request #1934](https://bitbucket.org/osrf/gazebo/pull-request/1934)

1. Forward user command messages for undo.
    * [Pull request #2009](https://bitbucket.org/osrf/gazebo/pull-request/2009)

1. Undo reset commands during simulation, forwarding commands
    * [Pull request #1986](https://bitbucket.org/osrf/gazebo/pull-request/1986)

1. Undo apply force / torque during simulation
    * [Pull request #2030](https://bitbucket.org/osrf/gazebo/pull-request/2030)

1. Add function to get the derived scale of a Visual
    * [Pull request #1881](https://bitbucket.org/osrf/gazebo/pull-request/1881)

1. Added EnumIface, which supports iterators over enums.
    * [Pull request #1847](https://bitbucket.org/osrf/gazebo/pull-request/1847)

1. Added RegionEventBoxPlugin - fires events when models enter / exit the region
    * [Pull request #1856](https://bitbucket.org/osrf/gazebo/pull-request/1856)

1. Added tests for checking the playback control via messages.
    * [Pull request #1885](https://bitbucket.org/osrf/gazebo/pull-request/1885)

1. Added LoadArgs() function to ServerFixture for being able to load a server
using the same arguments used in the command line.
    * [Pull request #1874](https://bitbucket.org/osrf/gazebo/pull-request/1874)

1. Added battery class, plugins and test world.
    * [Pull request #1872](https://bitbucket.org/osrf/gazebo/pull-request/1872)

1. Display gearbox and screw joint properties in property tree
    * [Pull request #1838](https://bitbucket.org/osrf/gazebo/pull-request/1838)

1. Set window flags for dialogs and file dialogs
    * [Pull request #1816](https://bitbucket.org/osrf/gazebo/pull-request/1816)

1. Fix minimum window height
   * [Pull request #1977](https://bitbucket.org/osrf/gazebo/pull-request/1977)
   * [Issue #1706](https://bitbucket.org/osrf/gazebo/issue/1706)

1. Add option to reverse alignment direction
   * [Pull request #2040](https://bitbucket.org/osrf/gazebo/pull-request/2040)
   * [Issue #1242](https://bitbucket.org/osrf/gazebo/issue/1242)

1. Fix unadvertising a publisher - only unadvertise topic if it is the last publisher.
   * [Pull request #2005](https://bitbucket.org/osrf/gazebo/pull-request/2005)
   * [Issue #1782](https://bitbucket.org/osrf/gazebo/issue/1782)

1. Log playback GUI for multistep, rewind, forward and seek
    * [Pull request #1791](https://bitbucket.org/osrf/gazebo/pull-request/1791)

1. Added Apply Force/Torque movable text
    * [Pull request #1789](https://bitbucket.org/osrf/gazebo/pull-request/1789)

1. Added cascade parameter (apply to children) for Visual SetMaterial, SetAmbient, SetEmissive, SetSpecular, SetDiffuse, SetTransparency
    * [Pull request #1851](https://bitbucket.org/osrf/gazebo/pull-request/1851)

1. Tweaks to Data Logger, such as multiline text edit for path
    * [Pull request #1800](https://bitbucket.org/osrf/gazebo/pull-request/1800)

1. Added TopToolbar and hide / disable several widgets according to WindowMode
    * [Pull request #1869](https://bitbucket.org/osrf/gazebo/pull-request/1869)

1. Added Visual::IsAncestorOf and Visual::IsDescendantOf
    * [Pull request #1850](https://bitbucket.org/osrf/gazebo/pull-request/1850)

1. Added msgs::PluginFromSDF and tests
    * [Pull request #1858](https://bitbucket.org/osrf/gazebo/pull-request/1858)

1. Added msgs::CollisionFromSDF msgs::SurfaceFromSDF and msgs::FrictionFromSDF
    * [Pull request #1900](https://bitbucket.org/osrf/gazebo/pull-request/1900)

1. Added hotkeys chart dialog
    * [Pull request #1835](https://bitbucket.org/osrf/gazebo/pull-request/1835)

1. Space bar to play / pause
   * [Pull request #2023](https://bitbucket.org/osrf/gazebo/pull-request/2023)
   * [Issue #1798](https://bitbucket.org/osrf/gazebo/issue/1798)

1. Make it possible to create custom ConfigWidgets
    * [Pull request #1861](https://bitbucket.org/osrf/gazebo/pull-request/1861)

1. AddItem / RemoveItem / Clear enum config widgets
    * [Pull request #1878](https://bitbucket.org/osrf/gazebo/pull-request/1878)

1. Make all child ConfigWidgets emit signals.
    * [Pull request #1884](https://bitbucket.org/osrf/gazebo/pull-request/1884)

1. Refactored makers
    * [Pull request #1828](https://bitbucket.org/osrf/gazebo/pull-request/1828)

1. Added gui::Conversions to convert between Gazebo and Qt
    * [Pull request #2034](https://bitbucket.org/osrf/gazebo/pull-request/2034)

1. Model editor updates
    1. Support adding model plugins in model editor
        * [Pull request #2060](https://bitbucket.org/osrf/gazebo/pull-request/2060)

    1. Added support for copying and pasting top level nested models
        * [Pull request #2006](https://bitbucket.org/osrf/gazebo/pull-request/2006)

    1. Make non-editable background models white in model editor
        * [Pull request #1950](https://bitbucket.org/osrf/gazebo/pull-request/1950)

    1. Choose / swap parent and child links in joint inspector
        * [Pull request #1887](https://bitbucket.org/osrf/gazebo/pull-request/1887)
        * [Issue #1500](https://bitbucket.org/osrf/gazebo/issue/1500)

    1. Presets combo box for Vector3 config widget
        * [Pull request #1954](https://bitbucket.org/osrf/gazebo/pull-request/1954)

    1. Added support for more joint types (gearbox and fixed joints).
        * [Pull request #1794](https://bitbucket.org/osrf/gazebo/pull-request/1794)

    1. Added support for selecting links and joints, opening context menu and inspectors in Schematic View.
        * [Pull request #1787](https://bitbucket.org/osrf/gazebo/pull-request/1787)

    1. Color-coded edges in Schematic View to match joint color.
        * [Pull request #1781](https://bitbucket.org/osrf/gazebo/pull-request/1781)

    1. Scale link mass and inertia when a link is scaled
        * [Pull request #1836](https://bitbucket.org/osrf/gazebo/pull-request/1836)

    1. Add density widget to config widget and link inspector
        * [Pull request #1978](https://bitbucket.org/osrf/gazebo/pull-request/1978)

    1. Added icons for child and parent link in joint inspector
        * [Pull request #1953](https://bitbucket.org/osrf/gazebo/pull-request/1953)

    1. Load and save nested models
        * [Pull request #1894](https://bitbucket.org/osrf/gazebo/pull-request/1894)

    1. Display model plugins on the left panel and added model plugin inspector
        * [Pull request #1863](https://bitbucket.org/osrf/gazebo/pull-request/1863)

    1. Context menu and deletion for model plugins
        * [Pull request #1890](https://bitbucket.org/osrf/gazebo/pull-request/1890)

    1. Delete self from inspector
        * [Pull request #1904](https://bitbucket.org/osrf/gazebo/pull-request/1904)
        * [Issue #1543](https://bitbucket.org/osrf/gazebo/issue/1543)

    1. Apply inspector changes in real time and add reset button
        * [Pull request #1945](https://bitbucket.org/osrf/gazebo/pull-request/1945)
        * [Issue #1472](https://bitbucket.org/osrf/gazebo/issue/1472)

    1. Set physics to be paused when exiting model editor mode
        * [Pull request #1893](https://bitbucket.org/osrf/gazebo/pull-request/1893)
        * [Issue #1734](https://bitbucket.org/osrf/gazebo/issue/1734)

    1. Add Insert tab to model editor
        * [Pull request #1924](https://bitbucket.org/osrf/gazebo/pull-request/1924)

    1. Support inserting nested models from model maker
        * [Pull request #1982](https://bitbucket.org/osrf/gazebo/pull-request/1982)

    1. Added joint creation dialog
        * [Pull request #2021](https://bitbucket.org/osrf/gazebo/pull-request/2021)

    1. Added reverse checkboxes to joint creation dialog
        * [Pull request #2086](https://bitbucket.org/osrf/gazebo/pull-request/2086)

    1. Use opaque pointers in the model editor
        * [Pull request #2056](https://bitbucket.org/osrf/gazebo/pull-request/2056)
        * [Pull request #2059](https://bitbucket.org/osrf/gazebo/pull-request/2059)
        * [Pull request #2087](https://bitbucket.org/osrf/gazebo/pull-request/2087)

    1. Support joint creation between links in nested model.
        * [Pull request #2080](https://bitbucket.org/osrf/gazebo/pull-request/2080)

1. Building editor updates

    1. Use opaque pointers in the building editor
        * [Pull request #2041](https://bitbucket.org/osrf/gazebo/pull-request/2041)
        * [Pull request #2039](https://bitbucket.org/osrf/gazebo/pull-request/2039)
        * [Pull request #2055](https://bitbucket.org/osrf/gazebo/pull-request/2055)
        * [Pull request #2032](https://bitbucket.org/osrf/gazebo/pull-request/2032)
        * [Pull request #2082](https://bitbucket.org/osrf/gazebo/pull-request/2082)
        * [Pull request #2038](https://bitbucket.org/osrf/gazebo/pull-request/2038)
        * [Pull request #2033](https://bitbucket.org/osrf/gazebo/pull-request/2033)

    1. Use opaque pointers for GrabberHandle, add *LinkedGrabbers functions
        * [Pull request #2034](https://bitbucket.org/osrf/gazebo/pull-request/2034)

    1. Removed unused class: BuildingItem
        * [Pull request #2045](https://bitbucket.org/osrf/gazebo/pull-request/2045)

    1. Use opaque pointers for BuildingModelManip, move attachment logic to BuildingMaker
        * [Pull request #2046](https://bitbucket.org/osrf/gazebo/pull-request/2046)

    1. Use opaque pointers for all Dialog classes, add conversion from QPointF, move common logic to BaseInspectorDialog.
        * [Pull request #2083](https://bitbucket.org/osrf/gazebo/pull-request/2083)

## Gazebo 6.0

### Gazebo 6.7.0 (201X-01-12)

1. Add vector3 and quaternion rendering conversions
    * [Pull request 2276](https://bitbucket.org/osrf/gazebo/pull-request/2276)

1. Reverse view angle widget left and right view
    * [Pull request 2265](https://bitbucket.org/osrf/gazebo/pull-request/2265)
    * [Issue 1924](https://bitbucket.org/osrf/gazebo/issue/1924)

1. Fix race condition in ~TimePanelPrivate (#1919)
    * [Pull request 2250](https://bitbucket.org/osrf/gazebo/pull-request/2250)

1. Prevent orthographic camera from resetting zoom after animation
    * [Pull request 2267](https://bitbucket.org/osrf/gazebo/pull-request/2267)
    * [Issue #1927](https://bitbucket.org/osrf/gazebo/issues/1927)

1. Fix MeshToSDF missing scale issue
    * [Pull request 2258](https://bitbucket.org/osrf/gazebo/pull-request/2258)
    * [Issue #1925](https://bitbucket.org/osrf/gazebo/issues/1925)

1. Register Qt metatypes in gui tests
    * [Pull request 2273](https://bitbucket.org/osrf/gazebo/pull-request/2273)

1. Fix resetting model to initial pose
    * [Pull request 2307](https://bitbucket.org/osrf/gazebo/pull-request/2307)
    * [Issue #1960](https://bitbucket.org/osrf/gazebo/issues/1960)


### Gazebo 6.6.0 (2016-04-07)

1. fix: remove back projection
    * [Pull request 2201](https://bitbucket.org/osrf/gazebo/pull-request/2201)
    * A contribution from Yuki Furuta

1. Backport depth camera OSX fix and test
    * [Pull request 2230](https://bitbucket.org/osrf/gazebo/pull-request/2230)

1. Add missing tinyxml includes (gazebo6)
    * [Pull request 2218](https://bitbucket.org/osrf/gazebo/pull-request/2218)

1. Fix ray-cylinder collision in ode
    * [Pull request 2125](https://bitbucket.org/osrf/gazebo/pull-request/2125)

1. backport fixes for ffmpeg3 to gazebo6 (from pull request #2154)
    * [Pull request 2162](https://bitbucket.org/osrf/gazebo/pull-request/2162)

1. Install shapes_bitmask.world
    * [Pull request 2104](https://bitbucket.org/osrf/gazebo/pull-request/2104)

1. Add gazebo_client to gazebo.pc (gazebo6)
    * [Pull request 2102](https://bitbucket.org/osrf/gazebo/pull-request/2102)

1. Fix removing multiple camera sensors that have the same camera name
    * [Pull request 2081](https://bitbucket.org/osrf/gazebo/pull-request/2081)

1. Ensure that LINK_FRAME_VISUAL arrow components are deleted (#1812)
    * [Pull request 2078](https://bitbucket.org/osrf/gazebo/pull-request/2078)

1. add migration notes for gazebo::setupClient to gazebo::client::setup
    * [Pull request 2068](https://bitbucket.org/osrf/gazebo/pull-request/2068)

1. Update inertia properties during simulation: part 2
    * [Pull request 1984](https://bitbucket.org/osrf/gazebo/pull-request/1984)

1. Fix minimum window height
    * [Pull request 2002](https://bitbucket.org/osrf/gazebo/pull-request/2002)

1. Backport gpu laser test fix
    * [Pull request 1999](https://bitbucket.org/osrf/gazebo/pull-request/1999)

1. Relax physics tolerances for single-precision bullet (gazebo6)
    * [Pull request 1997](https://bitbucket.org/osrf/gazebo/pull-request/1997)

1. Fix minimum window height
    * [Pull request 1998](https://bitbucket.org/osrf/gazebo/pull-request/1998)

1. backport model editor fixed joint option to gazebo6
    * [Pull request 1957](https://bitbucket.org/osrf/gazebo/pull-request/1957)

1. Update shaders once per render update
    * [Pull request 1991](https://bitbucket.org/osrf/gazebo/pull-request/1991)

1. Relax physics tolerances for single-precision bullet
    * [Pull request 1976](https://bitbucket.org/osrf/gazebo/pull-request/1976)

1. Fix visual transparency issues
    * [Pull request 1967](https://bitbucket.org/osrf/gazebo/pull-request/1967)

1. fix memory corruption in transport/Publisher.cc
    * [Pull request 1951](https://bitbucket.org/osrf/gazebo/pull-request/1951)

1. Add test for SphericalCoordinates::LocalFromGlobal
    * [Pull request 1959](https://bitbucket.org/osrf/gazebo/pull-request/1959)

### Gazebo 6.5.1 (2015-10-29)

1. Fix removing multiple camera sensors that have the same camera name.
    * [Pull request #2081](https://bitbucket.org/osrf/gazebo/pull-request/2081)
    * [Issue #1811](https://bitbucket.org/osrf/gazebo/issues/1811)

1. Backport model editor toolbar fixed joint option from [pull request #1794](https://bitbucket.org/osrf/gazebo/pull-request/1794)
    * [Pull request #1957](https://bitbucket.org/osrf/gazebo/pull-request/1957)

1. Fix minimum window height
    * Backport of [pull request #1977](https://bitbucket.org/osrf/gazebo/pull-request/1977)
    * [Pull request #1998](https://bitbucket.org/osrf/gazebo/pull-request/1998)
    * [Issue #1706](https://bitbucket.org/osrf/gazebo/issue/1706)

1. Fix visual transparency issues
    * [Pull request #1967](https://bitbucket.org/osrf/gazebo/pull-request/1967)
    * [Issue #1726](https://bitbucket.org/osrf/gazebo/issue/1726)

### Gazebo 6.5.0 (2015-10-22)

1. Added ability to convert from spherical coordinates to local coordinates.
    * [Pull request #1955](https://bitbucket.org/osrf/gazebo/pull-request/1955)

### Gazebo 6.4.0 (2015-10-14)

1. Fix ABI problem. Make `Sensor::SetPose` function non virtual.
    * [Pull request #1947](https://bitbucket.org/osrf/gazebo/pull-request/1947)

1. Update inertia properties during simulation
    * [Pull request #1909](https://bitbucket.org/osrf/gazebo/pull-requests/1909)
    * [Design document](https://bitbucket.org/osrf/gazebo_design/src/default/inertia_resize/inertia_resize.md)

1. Fix transparency correction for opaque materials
    * [Pull request #1946](https://bitbucket.org/osrf/gazebo/pull-requests/1946/fix-transparency-correction-for-opaque/diff)

### Gazebo 6.3.0 (2015-10-06)

1. Added `Sensor::SetPose` function
    * [Pull request #1935](https://bitbucket.org/osrf/gazebo/pull-request/1935)

### Gazebo 6.2.0 (2015-10-02)

1. Update physics when the world is reset
    * Backport of [pull request #1903](https://bitbucket.org/osrf/gazebo/pull-request/1903)
    * [Pull request #1916](https://bitbucket.org/osrf/gazebo/pull-request/1916)
    * [Issue #101](https://bitbucket.org/osrf/gazebo/issue/101)

1. Added Copy constructor and assignment operator to MouseEvent
    * [Pull request #1855](https://bitbucket.org/osrf/gazebo/pull-request/1855)

### Gazebo 6.1.0 (2015-08-02)

1. Added logical_camera sensor.
    * [Pull request #1845](https://bitbucket.org/osrf/gazebo/pull-request/1845)

1. Added RandomVelocityPlugin, which applies a random velocity to a model's link.
    * [Pull request #1839](https://bitbucket.org/osrf/gazebo/pull-request/1839)

1. Sim events for joint position, velocity and applied force
    * [Pull request #1849](https://bitbucket.org/osrf/gazebo/pull-request/1849)

### Gazebo 6.0.0 (2015-07-27)

1. Added magnetometer sensor. A contribution from Andrew Symington.
    * [Pull request #1788](https://bitbucket.org/osrf/gazebo/pull-request/1788)

1. Added altimeter sensor. A contribution from Andrew Symington.
    * [Pull request #1792](https://bitbucket.org/osrf/gazebo/pull-request/1792)

1. Implement more control options for log playback:
  1. Rewind: The simulation starts from the beginning.
  1. Forward: The simulation jumps to the end of the log file.
  1. Seek: The simulation jumps to a specific point specified by its simulation
  time.
      * [Pull request #1737](https://bitbucket.org/osrf/gazebo/pull-request/1737)

1. Added Gazebo splash screen
    * [Pull request #1745](https://bitbucket.org/osrf/gazebo/pull-request/1745)

1. Added a transporter plugin which allows models to move from one location
   to another based on their location and the location of transporter pads.
    * [Pull request #1738](https://bitbucket.org/osrf/gazebo/pull-request/1738)

1. Implement forward/backwards multi-step for log playback. Now, the semantics
of a multi-step while playing back a log session are different from a multi-step
during a live simulation. While playback, a multi-step simulates all the
intermediate steps as before, but the client only perceives a single step.
E.g: You have a log file containing a 1 hour simulation session. You want to
jump to the minute 00H::30M::00S to check a specific aspect of the simulation.
You should not see continuous updates until minute 00H:30M:00S. Instead, you
should visualize a single jump to the specific instant of the simulation that
you are interested.
    * [Pull request #1623](https://bitbucket.org/osrf/gazebo/pull-request/1623)

1. Added browse button to log record dialog.
    * [Pull request #1719](https://bitbucket.org/osrf/gazebo/pull-request/1719)

1. Improved SVG support: arcs in paths, and contours made of multiple paths.
    * [Pull request #1608](https://bitbucket.org/osrf/gazebo/pull-request/1608)

1. Added simulation iterations to the world state.
    * [Pull request #1722](https://bitbucket.org/osrf/gazebo/pull-request/1722)

1. Added multiple LiftDrag plugins to the cessna_demo.world to allow the Cessna
C-172 model to fly.
    * [Pull request #1715](https://bitbucket.org/osrf/gazebo/pull-request/1715)

1. Added a plugin to control a Cessna C-172 via messages (CessnaPlugin), and a
GUI plugin to test this functionality with the keyboard (CessnaGUIPlugin). Added
world with the Cessna model and the two previous plugins loaded
(cessna_demo.world).
    * [Pull request #1712](https://bitbucket.org/osrf/gazebo/pull-request/1712)

1. Added world with OSRF building and an elevator
    * [Pull request #1697](https://bitbucket.org/osrf/gazebo/pull-request/1697)

1. Fixed collide bitmask by changing default value from 0x1 to 0xffff.
    * [Pull request #1696](https://bitbucket.org/osrf/gazebo/pull-request/1696)

1. Added a plugin to control an elevator (ElevatorPlugin), and an OccupiedEvent plugin that sends a message when a model is within a specified region.
    * [Pull request #1694](https://bitbucket.org/osrf/gazebo/pull-request/1694)
    * [Pull request #1775](https://bitbucket.org/osrf/gazebo/pull-request/1775)

1. Added Layers tab and meta information for visuals.
    * [Pull request #1674](https://bitbucket.org/osrf/gazebo/pull-request/1674)

1. Added countdown behavior for common::Timer and exposed the feature in TimerGUIPlugin.
    * [Pull request #1690](https://bitbucket.org/osrf/gazebo/pull-request/1690)

1. Added BuoyancyPlugin for simulating the buoyancy of an object in a column of fluid.
    * [Pull request #1622](https://bitbucket.org/osrf/gazebo/pull-request/1622)

1. Added ComputeVolume function for simple shape subclasses of Shape.hh.
    * [Pull request #1605](https://bitbucket.org/osrf/gazebo/pull-request/1605)

1. Add option to parallelize the ODE quickstep constraint solver,
which solves an LCP twice with different parameters in order
to corrected for position projection errors.
    * [Pull request #1561](https://bitbucket.org/osrf/gazebo/pull-request/1561)

1. Get/Set user camera pose in GUI.
    * [Pull request #1649](https://bitbucket.org/osrf/gazebo/pull-request/1649)
    * [Issue #1595](https://bitbucket.org/osrf/gazebo/issue/1595)

1. Added ViewAngleWidget, removed hard-coded reset view and removed MainWindow::Reset(). Also added GLWidget::GetSelectedVisuals().
    * [Pull request #1768](https://bitbucket.org/osrf/gazebo/pull-request/1768)
    * [Issue #1507](https://bitbucket.org/osrf/gazebo/issue/1507)

1. Windows support. This consists mostly of numerous small changes to support
compilation on Windows.
    * [Pull request #1616](https://bitbucket.org/osrf/gazebo/pull-request/1616)
    * [Pull request #1618](https://bitbucket.org/osrf/gazebo/pull-request/1618)
    * [Pull request #1620](https://bitbucket.org/osrf/gazebo/pull-request/1620)
    * [Pull request #1625](https://bitbucket.org/osrf/gazebo/pull-request/1625)
    * [Pull request #1626](https://bitbucket.org/osrf/gazebo/pull-request/1626)
    * [Pull request #1627](https://bitbucket.org/osrf/gazebo/pull-request/1627)
    * [Pull request #1628](https://bitbucket.org/osrf/gazebo/pull-request/1628)
    * [Pull request #1629](https://bitbucket.org/osrf/gazebo/pull-request/1629)
    * [Pull request #1630](https://bitbucket.org/osrf/gazebo/pull-request/1630)
    * [Pull request #1631](https://bitbucket.org/osrf/gazebo/pull-request/1631)
    * [Pull request #1632](https://bitbucket.org/osrf/gazebo/pull-request/1632)
    * [Pull request #1633](https://bitbucket.org/osrf/gazebo/pull-request/1633)
    * [Pull request #1635](https://bitbucket.org/osrf/gazebo/pull-request/1635)
    * [Pull request #1637](https://bitbucket.org/osrf/gazebo/pull-request/1637)
    * [Pull request #1639](https://bitbucket.org/osrf/gazebo/pull-request/1639)
    * [Pull request #1647](https://bitbucket.org/osrf/gazebo/pull-request/1647)
    * [Pull request #1650](https://bitbucket.org/osrf/gazebo/pull-request/1650)
    * [Pull request #1651](https://bitbucket.org/osrf/gazebo/pull-request/1651)
    * [Pull request #1653](https://bitbucket.org/osrf/gazebo/pull-request/1653)
    * [Pull request #1654](https://bitbucket.org/osrf/gazebo/pull-request/1654)
    * [Pull request #1657](https://bitbucket.org/osrf/gazebo/pull-request/1657)
    * [Pull request #1658](https://bitbucket.org/osrf/gazebo/pull-request/1658)
    * [Pull request #1659](https://bitbucket.org/osrf/gazebo/pull-request/1659)
    * [Pull request #1660](https://bitbucket.org/osrf/gazebo/pull-request/1660)
    * [Pull request #1661](https://bitbucket.org/osrf/gazebo/pull-request/1661)
    * [Pull request #1669](https://bitbucket.org/osrf/gazebo/pull-request/1669)
    * [Pull request #1670](https://bitbucket.org/osrf/gazebo/pull-request/1670)
    * [Pull request #1672](https://bitbucket.org/osrf/gazebo/pull-request/1672)
    * [Pull request #1682](https://bitbucket.org/osrf/gazebo/pull-request/1682)
    * [Pull request #1683](https://bitbucket.org/osrf/gazebo/pull-request/1683)

1. Install `libgazebo_server_fixture`. This will facilitate tests external to the main gazebo repository. See `examples/stand_alone/test_fixture`.
    * [Pull request #1606](https://bitbucket.org/osrf/gazebo/pull-request/1606)

1. Laser visualization renders light blue for rays that do not hit obstacles, and dark blue for other rays.
    * [Pull request #1607](https://bitbucket.org/osrf/gazebo/pull-request/1607)
    * [Issue #1576](https://bitbucket.org/osrf/gazebo/issue/1576)

1. Add VisualType enum to Visual and clean up visuals when entity is deleted.
    * [Pull request #1614](https://bitbucket.org/osrf/gazebo/pull-request/1614)

1. Alert user of connection problems when using the REST service plugin
    * [Pull request #1655](https://bitbucket.org/osrf/gazebo/pull-request/1655)
    * [Issue #1574](https://bitbucket.org/osrf/gazebo/issue/1574)

1. ignition-math is now a dependency.
    + [http://ignitionrobotics.org/libraries/math](http://ignitionrobotics.org/libraries/math)
    + [Gazebo::math migration](https://bitbucket.org/osrf/gazebo/src/583edbeb90759d43d994cc57c0797119dd6d2794/ign-math-migration.md)

1. Detect uuid library during compilation.
    * [Pull request #1655](https://bitbucket.org/osrf/gazebo/pull-request/1655)
    * [Issue #1572](https://bitbucket.org/osrf/gazebo/issue/1572)

1. New accessors in LogPlay class.
    * [Pull request #1577](https://bitbucket.org/osrf/gazebo/pull-request/1577)

1. Added a plugin to send messages to an existing website.
   Added gui::MainWindow::AddMenu and msgs/rest_error, msgs/rest_login, msgs rest/post
    * [Pull request #1524](https://bitbucket.org/osrf/gazebo/pull-request/1524)

1. Fix deprecation warnings when using SDFormat 3.0.2, 3.0.3 prereleases
    * [Pull request #1568](https://bitbucket.org/osrf/gazebo/pull-request/1568)

1. Use GAZEBO_CFLAGS or GAZEBO_CXX_FLAGS in CMakeLists.txt for example plugins
    * [Pull request #1573](https://bitbucket.org/osrf/gazebo/pull-request/1573)

1. Added Link::OnWrenchMsg subscriber with test
    * [Pull request #1582](https://bitbucket.org/osrf/gazebo/pull-request/1582)

1. Show/hide GUI overlays using the menu bar.
    * [Pull request #1555](https://bitbucket.org/osrf/gazebo/pull-request/1555)

1. Added world origin indicator rendering::OriginVisual.
    * [Pull request #1700](https://bitbucket.org/osrf/gazebo/pull-request/1700)

1. Show/hide toolbars using the menu bars and shortcut.
   Added MainWindow::CloneAction.
   Added Window menu to Model Editor.
    * [Pull request #1584](https://bitbucket.org/osrf/gazebo/pull-request/1584)

1. Added event to show/hide toolbars.
    * [Pull request #1707](https://bitbucket.org/osrf/gazebo/pull-request/1707)

1. Added optional start/stop/reset buttons to timer GUI plugin.
    * [Pull request #1576](https://bitbucket.org/osrf/gazebo/pull-request/1576)

1. Timer GUI Plugin: Treat negative positions as positions from the ends
    * [Pull request #1703](https://bitbucket.org/osrf/gazebo/pull-request/1703)

1. Added Visual::GetDepth() and Visual::GetNthAncestor()
    * [Pull request #1613](https://bitbucket.org/osrf/gazebo/pull-request/1613)

1. Added a context menu for links
    * [Pull request #1589](https://bitbucket.org/osrf/gazebo/pull-request/1589)

1. Separate TimePanel's display into TimeWidget and LogPlayWidget.
    * [Pull request #1564](https://bitbucket.org/osrf/gazebo/pull-request/1564)

1. Display confirmation message after log is saved
    * [Pull request #1646](https://bitbucket.org/osrf/gazebo/pull-request/1646)

1. Added LogPlayView to display timeline and LogPlaybackStatistics message type.
    * [Pull request #1724](https://bitbucket.org/osrf/gazebo/pull-request/1724)

1. Added Time::FormattedString and removed all other FormatTime functions.
    * [Pull request #1710](https://bitbucket.org/osrf/gazebo/pull-request/1710)

1. Added support for Oculus DK2
    * [Pull request #1526](https://bitbucket.org/osrf/gazebo/pull-request/1526)

1. Use collide_bitmask from SDF to perform collision filtering
    * [Pull request #1470](https://bitbucket.org/osrf/gazebo/pull-request/1470)

1. Pass Coulomb surface friction parameters to DART.
    * [Pull request #1420](https://bitbucket.org/osrf/gazebo/pull-request/1420)

1. Added ModelAlign::SetHighlighted
    * [Pull request #1598](https://bitbucket.org/osrf/gazebo/pull-request/1598)

1. Added various Get functions to Visual. Also added a ConvertGeometryType function to msgs.
    * [Pull request #1402](https://bitbucket.org/osrf/gazebo/pull-request/1402)

1. Get and Set visibility of SelectionObj's handles, with unit test.
    * [Pull request #1417](https://bitbucket.org/osrf/gazebo/pull-request/1417)

1. Set material of SelectionObj's handles.
    * [Pull request #1472](https://bitbucket.org/osrf/gazebo/pull-request/1472)

1. Add SelectionObj::Fini with tests and make Visual::Fini virtual
    * [Pull request #1685](https://bitbucket.org/osrf/gazebo/pull-request/1685)

1. Allow link selection with the mouse if parent model already selected.
    * [Pull request #1409](https://bitbucket.org/osrf/gazebo/pull-request/1409)

1. Added ModelRightMenu::EntityTypes.
    * [Pull request #1414](https://bitbucket.org/osrf/gazebo/pull-request/1414)

1. Scale joint visuals according to link size.
    * [Pull request #1591](https://bitbucket.org/osrf/gazebo/pull-request/1591)
    * [Issue #1563](https://bitbucket.org/osrf/gazebo/issue/1563)

1. Added Gazebo/CoM material.
    * [Pull request #1439](https://bitbucket.org/osrf/gazebo/pull-request/1439)

1. Added arc parameter to MeshManager::CreateTube
    * [Pull request #1436](https://bitbucket.org/osrf/gazebo/pull-request/1436)

1. Added View Inertia and InertiaVisual, changed COMVisual to sphere proportional to mass.
    * [Pull request #1445](https://bitbucket.org/osrf/gazebo/pull-request/1445)

1. Added View Link Frame and LinkFrameVisual. Visual::SetTransparency goes into texture_unit.
    * [Pull request #1762](https://bitbucket.org/osrf/gazebo/pull-request/1762)
    * [Issue #853](https://bitbucket.org/osrf/gazebo/issue/853)

1. Changed the position of Save and Cancel buttons on editor dialogs
    * [Pull request #1442](https://bitbucket.org/osrf/gazebo/pull-request/1442)
    * [Issue #1377](https://bitbucket.org/osrf/gazebo/issue/1377)

1. Fixed Visual material updates
    * [Pull request #1454](https://bitbucket.org/osrf/gazebo/pull-request/1454)
    * [Issue #1455](https://bitbucket.org/osrf/gazebo/issue/1455)

1. Added Matrix3::Inverse() and tests
    * [Pull request #1481](https://bitbucket.org/osrf/gazebo/pull-request/1481)

1. Implemented AddLinkForce for ODE.
    * [Pull request #1456](https://bitbucket.org/osrf/gazebo/pull-request/1456)

1. Updated ConfigWidget class to parse enum values.
    * [Pull request #1518](https://bitbucket.org/osrf/gazebo/pull-request/1518)

1. Added PresetManager to physics libraries and corresponding integration test.
    * [Pull request #1471](https://bitbucket.org/osrf/gazebo/pull-request/1471)

1. Sync name and location on SaveDialog.
    * [Pull request #1563](https://bitbucket.org/osrf/gazebo/pull-request/1563)

1. Added Apply Force/Torque dialog
    * [Pull request #1600](https://bitbucket.org/osrf/gazebo/pull-request/1600)

1. Added Apply Force/Torque visuals
    * [Pull request #1619](https://bitbucket.org/osrf/gazebo/pull-request/1619)

1. Added Apply Force/Torque OnMouseRelease and ActivateWindow
    * [Pull request #1699](https://bitbucket.org/osrf/gazebo/pull-request/1699)

1. Added Apply Force/Torque mouse interactions, modes, activation
    * [Pull request #1731](https://bitbucket.org/osrf/gazebo/pull-request/1731)

1. Added inertia pose getter for COMVisual and COMVisual_TEST
    * [Pull request #1581](https://bitbucket.org/osrf/gazebo/pull-request/1581)

1. Model editor updates
    1. Joint preview using JointVisuals.
        * [Pull request #1369](https://bitbucket.org/osrf/gazebo/pull-request/1369)

    1. Added inspector for configuring link, visual, and collision properties.
        * [Pull request #1408](https://bitbucket.org/osrf/gazebo/pull-request/1408)

    1. Saving, exiting, generalizing SaveDialog.
        * [Pull request #1401](https://bitbucket.org/osrf/gazebo/pull-request/1401)

    1. Inspectors redesign
        * [Pull request #1586](https://bitbucket.org/osrf/gazebo/pull-request/1586)

    1. Edit existing model.
        * [Pull request #1425](https://bitbucket.org/osrf/gazebo/pull-request/1425)

    1. Add joint inspector to link's context menu.
        * [Pull request #1449](https://bitbucket.org/osrf/gazebo/pull-request/1449)
        * [Issue #1443](https://bitbucket.org/osrf/gazebo/issue/1443)

    1. Added button to select mesh file on inspector.
        * [Pull request #1460](https://bitbucket.org/osrf/gazebo/pull-request/1460)
        * [Issue #1450](https://bitbucket.org/osrf/gazebo/issue/1450)

    1. Renamed Part to Link.
        * [Pull request #1478](https://bitbucket.org/osrf/gazebo/pull-request/1478)

    1. Fix snapping inside editor.
        * [Pull request #1489](https://bitbucket.org/osrf/gazebo/pull-request/1489)
        * [Issue #1457](https://bitbucket.org/osrf/gazebo/issue/1457)

    1. Moved DataLogger from Window menu to the toolbar and moved screenshot button to the right.
        * [Pull request #1665](https://bitbucket.org/osrf/gazebo/pull-request/1665)

    1. Keep loaded model's name.
        * [Pull request #1516](https://bitbucket.org/osrf/gazebo/pull-request/1516)
        * [Issue #1504](https://bitbucket.org/osrf/gazebo/issue/1504)

    1. Added ExtrudeDialog.
        * [Pull request #1483](https://bitbucket.org/osrf/gazebo/pull-request/1483)

    1. Hide time panel inside editor and keep main window's paused state.
        * [Pull request #1500](https://bitbucket.org/osrf/gazebo/pull-request/1500)

    1. Fixed pose issues and added ModelCreator_TEST.
        * [Pull request #1509](https://bitbucket.org/osrf/gazebo/pull-request/1509)
        * [Issue #1497](https://bitbucket.org/osrf/gazebo/issue/1497)
        * [Issue #1509](https://bitbucket.org/osrf/gazebo/issue/1509)

    1. Added list of links and joints.
        * [Pull request #1515](https://bitbucket.org/osrf/gazebo/pull-request/1515)
        * [Issue #1418](https://bitbucket.org/osrf/gazebo/issue/1418)

    1. Expose API to support adding items to the palette.
        * [Pull request #1565](https://bitbucket.org/osrf/gazebo/pull-request/1565)

    1. Added menu for toggling joint visualization
        * [Pull request #1551](https://bitbucket.org/osrf/gazebo/pull-request/1551)
        * [Issue #1483](https://bitbucket.org/osrf/gazebo/issue/1483)

    1. Add schematic view to model editor
        * [Pull request #1562](https://bitbucket.org/osrf/gazebo/pull-request/1562)

1. Building editor updates
    1. Make palette tips tooltip clickable to open.
        * [Pull request #1519](https://bitbucket.org/osrf/gazebo/pull-request/1519)
        * [Issue #1370](https://bitbucket.org/osrf/gazebo/issue/1370)

    1. Add measurement unit to building inspectors.
        * [Pull request #1741](https://bitbucket.org/osrf/gazebo/pull-request/1741)
        * [Issue #1363](https://bitbucket.org/osrf/gazebo/issue/1363)

    1. Add `BaseInspectorDialog` as a base class for inspectors.
        * [Pull request #1749](https://bitbucket.org/osrf/gazebo/pull-request/1749)

## Gazebo 5.0

### Gazebo 5.4.0 (2017-01-17)

1. Check FSAA support when creating camera render textures
    * [Pull request 2442](https://bitbucket.org/osrf/gazebo/pull-request/2442)
    * [Issue #1837](https://bitbucket.org/osrf/gazebo/issue/1837)

1. Fix mouse picking with transparent visuals
    * [Pull request 2305](https://bitbucket.org/osrf/gazebo/pull-request/2305)
    * [Issue #1956](https://bitbucket.org/osrf/gazebo/issue/1956)

1. Backport fix for DepthCamera visibility mask
    * [Pull request 2286](https://bitbucket.org/osrf/gazebo/pull-request/2286)
    * [Pull request 2287](https://bitbucket.org/osrf/gazebo/pull-request/2287)

1. Backport sensor reset fix
    * [Pull request 2272](https://bitbucket.org/osrf/gazebo/pull-request/2272)
    * [Issue #1917](https://bitbucket.org/osrf/gazebo/issue/1917)

1. Fix model snap tool highlighting
    * [Pull request 2293](https://bitbucket.org/osrf/gazebo/pull-request/2293)
    * [Issue #1955](https://bitbucket.org/osrf/gazebo/issue/1955)

### Gazebo 5.3.0 (2015-04-07)

1. fix: remove back projection
    * [Pull request 2201](https://bitbucket.org/osrf/gazebo/pull-request/2201)
    * A contribution from Yuki Furuta

1. Backport depth camera OSX fix and test
    * [Pull request 2230](https://bitbucket.org/osrf/gazebo/pull-request/2230)

1. Add missing tinyxml includes
    * [Pull request 2216](https://bitbucket.org/osrf/gazebo/pull-request/2216)

1. backport fixes for ffmpeg3 to gazebo5 (from pull request #2154)
    * [Pull request 2161](https://bitbucket.org/osrf/gazebo/pull-request/2161)

1. Check for valid display using xwininfo -root
    * [Pull request 2111](https://bitbucket.org/osrf/gazebo/pull-request/2111)

1. Don't search for sdformat4 on gazebo5, since gazebo5 can't handle sdformat protocol 1.6
    * [Pull request 2092](https://bitbucket.org/osrf/gazebo/pull-request/2092)

1. Fix minimum window height
    * [Pull request 2002](https://bitbucket.org/osrf/gazebo/pull-request/2002)

1. Relax physics tolerances for single-precision bullet
    * [Pull request 1976](https://bitbucket.org/osrf/gazebo/pull-request/1976)

1. Try finding sdformat 4 in gazebo5 branch
    * [Pull request 1972](https://bitbucket.org/osrf/gazebo/pull-request/1972)

1. Fix_send_message (backport of pull request #1951)
    * [Pull request 1964](https://bitbucket.org/osrf/gazebo/pull-request/1964)
    * A contribution from Samuel Lekieffre

1. Export the media path in the cmake config file.
    * [Pull request 1933](https://bitbucket.org/osrf/gazebo/pull-request/1933)

1. Shorten gearbox test since it is failing via timeout on osx
    * [Pull request 1937](https://bitbucket.org/osrf/gazebo/pull-request/1937)

### Gazebo 5.2.1 (2015-10-02)

1. Fix minimum window height
    * Backport of [pull request #1977](https://bitbucket.org/osrf/gazebo/pull-request/1977)
    * [Pull request #2002](https://bitbucket.org/osrf/gazebo/pull-request/2002)
    * [Issue #1706](https://bitbucket.org/osrf/gazebo/issue/1706)

### Gazebo 5.2.0 (2015-10-02)

1. Initialize sigact struct fields that valgrind said were being used uninitialized
    * [Pull request #1809](https://bitbucket.org/osrf/gazebo/pull-request/1809)

1. Add missing ogre includes to ensure macros are properly defined
    * [Pull request #1813](https://bitbucket.org/osrf/gazebo/pull-request/1813)

1. Use ToSDF functions to simplify physics_friction test
    * [Pull request #1808](https://bitbucket.org/osrf/gazebo/pull-request/1808)

1. Added lines to laser sensor visualization
    * [Pull request #1742](https://bitbucket.org/osrf/gazebo/pull-request/1742)
    * [Issue #935](https://bitbucket.org/osrf/gazebo/issue/935)

1. Fix BulletSliderJoint friction for bullet 2.83
    * [Pull request #1686](https://bitbucket.org/osrf/gazebo/pull-request/1686)

1. Fix heightmap model texture loading.
    * [Pull request #1592](https://bitbucket.org/osrf/gazebo/pull-request/1592)

1. Disable failing pr2 test for dart
    * [Pull request #1540](https://bitbucket.org/osrf/gazebo/pull-request/1540)
    * [Issue #1435](https://bitbucket.org/osrf/gazebo/issue/1435)

### Gazebo 5.1.0 (2015-03-20)
1. Backport pull request #1527 (FindOGRE.cmake for non-Debian systems)
  * [Pull request #1532](https://bitbucket.org/osrf/gazebo/pull-request/1532)

1. Respect system cflags when not using USE_UPSTREAM_CFLAGS
  * [Pull request #1531](https://bitbucket.org/osrf/gazebo/pull-request/1531)

1. Allow light manipulation
  * [Pull request #1529](https://bitbucket.org/osrf/gazebo/pull-request/1529)

1. Allow sdformat 2.3.1+ or 3+ and fix tests
  * [Pull request #1484](https://bitbucket.org/osrf/gazebo/pull-request/1484)

1. Add Link::GetWorldAngularMomentum function and test.
  * [Pull request #1482](https://bitbucket.org/osrf/gazebo/pull-request/1482)

1. Preserve previous GAZEBO_MODEL_PATH values when sourcing setup.sh
  * [Pull request #1430](https://bitbucket.org/osrf/gazebo/pull-request/1430)

1. Implement Coulomb joint friction for DART
  * [Pull request #1427](https://bitbucket.org/osrf/gazebo/pull-request/1427)
  * [Issue #1281](https://bitbucket.org/osrf/gazebo/issue/1281)

1. Fix simple shape normals.
    * [Pull request #1477](https://bitbucket.org/osrf/gazebo/pull-request/1477)
    * [Issue #1369](https://bitbucket.org/osrf/gazebo/issue/1369)

1. Use Msg-to-SDF conversion functions in tests, add ServerFixture::SpawnModel(msgs::Model).
    * [Pull request #1466](https://bitbucket.org/osrf/gazebo/pull-request/1466)

1. Added Model Msg-to-SDF conversion functions and test.
    * [Pull request #1429](https://bitbucket.org/osrf/gazebo/pull-request/1429)

1. Added Joint Msg-to-SDF conversion functions and test.
    * [Pull request #1419](https://bitbucket.org/osrf/gazebo/pull-request/1419)

1. Added Visual, Material Msg-to-SDF conversion functions and ShaderType to string conversion functions.
    * [Pull request #1415](https://bitbucket.org/osrf/gazebo/pull-request/1415)

1. Implement Coulomb joint friction for BulletSliderJoint
  * [Pull request #1452](https://bitbucket.org/osrf/gazebo/pull-request/1452)
  * [Issue #1348](https://bitbucket.org/osrf/gazebo/issue/1348)

### Gazebo 5.0.0 (2015-01-27)
1. Support for using [digital elevation maps](http://gazebosim.org/tutorials?tut=dem) has been added to debian packages.

1. C++11 support (C++11 compatible compiler is now required)
    * [Pull request #1340](https://bitbucket.org/osrf/gazebo/pull-request/1340)

1. Implemented private data pointer for the World class.
    * [Pull request #1383](https://bitbucket.org/osrf/gazebo/pull-request/1383)

1. Implemented private data pointer for the Scene class.
    * [Pull request #1385](https://bitbucket.org/osrf/gazebo/pull-request/1385)

1. Added a events::Event::resetWorld event that is triggered when World::Reset is called.
    * [Pull request #1332](https://bitbucket.org/osrf/gazebo/pull-request/1332)
    * [Issue #1375](https://bitbucket.org/osrf/gazebo/issue/1375)

1. Fixed `math::Box::GetCenter` functionality.
    * [Pull request #1278](https://bitbucket.org/osrf/gazebo/pull-request/1278)
    * [Issue #1327](https://bitbucket.org/osrf/gazebo/issue/1327)

1. Added a GUI timer plugin that facilitates the display and control a timer inside the Gazebo UI.
    * [Pull request #1270](https://bitbucket.org/osrf/gazebo/pull-request/1270)

1. Added ability to load plugins via SDF.
    * [Pull request #1261](https://bitbucket.org/osrf/gazebo/pull-request/1261)

1. Added GUIEvent to hide/show the left GUI pane.
    * [Pull request #1269](https://bitbucket.org/osrf/gazebo/pull-request/1269)

1. Modified KeyEventHandler and GLWidget so that hotkeys can be suppressed by custom KeyEvents set up by developers
    * [Pull request #1251](https://bitbucket.org/osrf/gazebo/pull-request/1251)

1. Added ability to read the directory where the log files are stored.
    * [Pull request #1277](https://bitbucket.org/osrf/gazebo/pull-request/1277)

1. Implemented a simulation cloner
    * [Pull request #1180](https://bitbucket.org/osrf/gazebo/pull-request/1180/clone-a-simulation)

1. Added GUI overlay plugins. Users can now write a Gazebo + QT plugin that displays widgets over the render window.
  * [Pull request #1181](https://bitbucket.org/osrf/gazebo/pull-request/1181)

1. Change behavior of Joint::SetVelocity, add Joint::SetVelocityLimit(unsigned int, double)
  * [Pull request #1218](https://bitbucket.org/osrf/gazebo/pull-request/1218)
  * [Issue #964](https://bitbucket.org/osrf/gazebo/issue/964)

1. Implement Coulomb joint friction for ODE
  * [Pull request #1221](https://bitbucket.org/osrf/gazebo/pull-request/1221)
  * [Issue #381](https://bitbucket.org/osrf/gazebo/issue/381)

1. Implement Coulomb joint friction for BulletHingeJoint
  * [Pull request #1317](https://bitbucket.org/osrf/gazebo/pull-request/1317)
  * [Issue #1348](https://bitbucket.org/osrf/gazebo/issue/1348)

1. Implemented camera lens distortion.
  * [Pull request #1213](https://bitbucket.org/osrf/gazebo/pull-request/1213)

1. Kill rogue gzservers left over from failed INTEGRATION_world_clone tests
   and improve robustness of `UNIT_gz_TEST`
  * [Pull request #1232](https://bitbucket.org/osrf/gazebo/pull-request/1232)
  * [Issue #1299](https://bitbucket.org/osrf/gazebo/issue/1299)

1. Added RenderWidget::ShowToolbar to toggle visibility of top toolbar.
  * [Pull request #1248](https://bitbucket.org/osrf/gazebo/pull-request/1248)

1. Fix joint axis visualization.
  * [Pull request #1258](https://bitbucket.org/osrf/gazebo/pull-request/1258)

1. Change UserCamera view control via joysticks. Clean up rate control vs. pose control.
   see UserCamera::OnJoyPose and UserCamera::OnJoyTwist. Added view twist control toggle
   with joystick button 1.
  * [Pull request #1249](https://bitbucket.org/osrf/gazebo/pull-request/1249)

1. Added RenderWidget::GetToolbar to get the top toolbar and change its actions on ModelEditor.
    * [Pull request #1263](https://bitbucket.org/osrf/gazebo/pull-request/1263)

1. Added accessor for MainWindow graphical widget to GuiIface.
    * [Pull request #1250](https://bitbucket.org/osrf/gazebo/pull-request/1250)

1. Added a ConfigWidget class that takes in a google protobuf message and generates widgets for configuring the fields in the message
    * [Pull request #1285](https://bitbucket.org/osrf/gazebo/pull-request/1285)

1. Added GLWidget::OnModelEditor when model editor is triggered, and MainWindow::OnEditorGroup to manually uncheck editor actions.
    * [Pull request #1283](https://bitbucket.org/osrf/gazebo/pull-request/1283)

1. Added Collision, Geometry, Inertial, Surface Msg-to-SDF conversion functions.
    * [Pull request #1315](https://bitbucket.org/osrf/gazebo/pull-request/1315)

1. Added "button modifier" fields (control, shift, and alt) to common::KeyEvent.
    * [Pull request #1325](https://bitbucket.org/osrf/gazebo/pull-request/1325)

1. Added inputs for environment variable GAZEBO_GUI_INI_FILE for reading a custom .ini file.
    * [Pull request #1252](https://bitbucket.org/osrf/gazebo/pull-request/1252)

1. Fixed crash on "permission denied" bug, added insert_model integration test.
    * [Pull request #1329](https://bitbucket.org/osrf/gazebo/pull-request/1329/)

1. Enable simbody joint tests, implement `SimbodyJoint::GetParam`, create
   `Joint::GetParam`, fix bug in `BulletHingeJoint::SetParam`.
    * [Pull request #1404](https://bitbucket.org/osrf/gazebo/pull-request/1404/)

1. Building editor updates
    1. Fixed inspector resizing.
        * [Pull request #1230](https://bitbucket.org/osrf/gazebo/pull-request/1230)
        * [Issue #395](https://bitbucket.org/osrf/gazebo/issue/395)

    1. Doors and windows move proportionally with wall.
        * [Pull request #1231](https://bitbucket.org/osrf/gazebo/pull-request/1231)
        * [Issue #368](https://bitbucket.org/osrf/gazebo/issue/368)

    1. Inspector dialogs stay on top.
        * [Pull request #1229](https://bitbucket.org/osrf/gazebo/pull-request/1229)
        * [Issue #417](https://bitbucket.org/osrf/gazebo/issue/417)

    1. Make model name editable on palette.
        * [Pull request #1239](https://bitbucket.org/osrf/gazebo/pull-request/1239)

    1. Import background image and improve add/delete levels.
        * [Pull request #1214](https://bitbucket.org/osrf/gazebo/pull-request/1214)
        * [Issue #422](https://bitbucket.org/osrf/gazebo/issue/422)
        * [Issue #361](https://bitbucket.org/osrf/gazebo/issue/361)

    1. Fix changing draw mode.
        * [Pull request #1233](https://bitbucket.org/osrf/gazebo/pull-request/1233)
        * [Issue #405](https://bitbucket.org/osrf/gazebo/issue/405)

    1. Tips on palette's top-right corner.
        * [Pull request #1241](https://bitbucket.org/osrf/gazebo/pull-request/1241)

    1. New buttons and layout for the palette.
        * [Pull request #1242](https://bitbucket.org/osrf/gazebo/pull-request/1242)

    1. Individual wall segments instead of polylines.
        * [Pull request #1246](https://bitbucket.org/osrf/gazebo/pull-request/1246)
        * [Issue #389](https://bitbucket.org/osrf/gazebo/issue/389)
        * [Issue #415](https://bitbucket.org/osrf/gazebo/issue/415)

    1. Fix exiting and saving, exiting when there's nothing drawn, fix text on popups.
        * [Pull request #1296](https://bitbucket.org/osrf/gazebo/pull-request/1296)

    1. Display measure for selected wall segment.
        * [Pull request #1291](https://bitbucket.org/osrf/gazebo/pull-request/1291)
        * [Issue #366](https://bitbucket.org/osrf/gazebo/issue/366)

    1. Highlight selected item's 3D visual.
        * [Pull request #1292](https://bitbucket.org/osrf/gazebo/pull-request/1292)

    1. Added color picker to inspector dialogs.
        * [Pull request #1298](https://bitbucket.org/osrf/gazebo/pull-request/1298)

    1. Snapping on by default, off holding Shift. Improved snapping.
        * [Pull request #1304](https://bitbucket.org/osrf/gazebo/pull-request/1304)

    1. Snap walls to length increments, moved scale to SegmentItem and added Get/SetScale, added SegmentItem::SnapAngle and SegmentItem::SnapLength.
        * [Pull request #1311](https://bitbucket.org/osrf/gazebo/pull-request/1311)

    1. Make buildings available in "Insert Models" tab, improve save flow.
        * [Pull request #1312](https://bitbucket.org/osrf/gazebo/pull-request/1312)

    1. Added EditorItem::SetHighlighted.
        * [Pull request #1308](https://bitbucket.org/osrf/gazebo/pull-request/1308)

    1. Current level is transparent, lower levels opaque, higher levels invisible.
        * [Pull request #1303](https://bitbucket.org/osrf/gazebo/pull-request/1303)

    1. Detach all child manips when item is deleted, added BuildingMaker::DetachAllChildren.
        * [Pull request #1316](https://bitbucket.org/osrf/gazebo/pull-request/1316)

    1. Added texture picker to inspector dialogs.
        * [Pull request #1306](https://bitbucket.org/osrf/gazebo/pull-request/1306)

    1. Measures for doors and windows. Added RectItem::angleOnWall and related Get/Set.
        * [Pull request #1322](https://bitbucket.org/osrf/gazebo/pull-request/1322)
        * [Issue #370](https://bitbucket.org/osrf/gazebo/issue/370)

    1. Added Gazebo/BuildingFrame material to display holes for doors and windows on walls.
        * [Pull request #1338](https://bitbucket.org/osrf/gazebo/pull-request/1338)

    1. Added Gazebo/Bricks material to be used as texture on the building editor.
        * [Pull request #1333](https://bitbucket.org/osrf/gazebo/pull-request/1333)

    1. Pick colors from the palette and assign on 3D view. Added mouse and key event handlers to BuildingMaker, and events to communicate from BuildingModelManip to EditorItem.
        * [Pull request #1336](https://bitbucket.org/osrf/gazebo/pull-request/1336)

    1. Pick textures from the palette and assign in 3D view.
        * [Pull request #1368](https://bitbucket.org/osrf/gazebo/pull-request/1368)

1. Model editor updates
    1. Fix adding/removing event filters .
        * [Pull request #1279](https://bitbucket.org/osrf/gazebo/pull-request/1279)

    1. Enabled multi-selection and align tool inside model editor.
        * [Pull request #1302](https://bitbucket.org/osrf/gazebo/pull-request/1302)
        * [Issue #1323](https://bitbucket.org/osrf/gazebo/issue/1323)

    1. Enabled snap mode inside model editor.
        * [Pull request #1331](https://bitbucket.org/osrf/gazebo/pull-request/1331)
        * [Issue #1318](https://bitbucket.org/osrf/gazebo/issue/1318)

    1. Implemented copy/pasting of links.
        * [Pull request #1330](https://bitbucket.org/osrf/gazebo/pull-request/1330)

1. GUI publishes model selection information on ~/selection topic.
    * [Pull request #1318](https://bitbucket.org/osrf/gazebo/pull-request/1318)

## Gazebo 4.0

### Gazebo 4.x.x (2015-xx-xx)

1. Fix build for Bullet 2.83, enable angle wrapping for BulletHingeJoint
    * [Pull request #1664](https://bitbucket.org/osrf/gazebo/pull-request/1664)

### Gazebo 4.1.3 (2015-05-07)

1. Fix saving visual geom SDF values
    * [Pull request #1597](https://bitbucket.org/osrf/gazebo/pull-request/1597)
1. Fix heightmap model texture loading.
    * [Pull request #1595](https://bitbucket.org/osrf/gazebo/pull-request/1595)
1. Fix visual collision scale on separate client
    * [Pull request #1585](https://bitbucket.org/osrf/gazebo/pull-request/1585)
1. Fix several clang compiler warnings
    * [Pull request #1594](https://bitbucket.org/osrf/gazebo/pull-request/1594)
1. Fix blank save / browse dialogs
    * [Pull request #1544](https://bitbucket.org/osrf/gazebo/pull-request/1544)

### Gazebo 4.1.2 (2015-03-20)

1. Fix quaternion documentation: target Gazebo_4.1
    * [Pull request #1525](https://bitbucket.org/osrf/gazebo/pull-request/1525)
1. Speed up World::Step in loops
    * [Pull request #1492](https://bitbucket.org/osrf/gazebo/pull-request/1492)
1. Reduce selection buffer updates -> 4.1
    * [Pull request #1494](https://bitbucket.org/osrf/gazebo/pull-request/1494)
1. Fix loading of SimbodyPhysics parameters
    * [Pull request #1474](https://bitbucket.org/osrf/gazebo/pull-request/1474)
1. Fix heightmap on OSX -> 4.1
    * [Pull request #1455](https://bitbucket.org/osrf/gazebo/pull-request/1455)
1. Remove extra pose tag in a world file that should not be there
    * [Pull request #1458](https://bitbucket.org/osrf/gazebo/pull-request/1458)
1. Better fix for #236 for IMU that doesn't require ABI changes
    * [Pull request #1448](https://bitbucket.org/osrf/gazebo/pull-request/1448)
1. Fix regression of #236 for ImuSensor in 4.1
    * [Pull request #1446](https://bitbucket.org/osrf/gazebo/pull-request/1446)
1. Preserve previous GAZEBO_MODEL_PATH values when sourcing setup.sh
    * [Pull request #1430](https://bitbucket.org/osrf/gazebo/pull-request/1430)
1. issue #857: fix segfault for simbody screw joint when setting limits due to uninitialized limitForce.
    * [Pull request #1423](https://bitbucket.org/osrf/gazebo/pull-request/1423)
1. Allow multiple contact sensors per link (#960)
    * [Pull request #1413](https://bitbucket.org/osrf/gazebo/pull-request/1413)
1. Fix for issue #351, ODE World Step
    * [Pull request #1406](https://bitbucket.org/osrf/gazebo/pull-request/1406)
1. Disable failing InelasticCollision/0 test (#1394)
    * [Pull request #1405](https://bitbucket.org/osrf/gazebo/pull-request/1405)
1. Prevent out of bounds array access in SkidSteerDrivePlugin (found by cppcheck 1.68)
    * [Pull request #1379](https://bitbucket.org/osrf/gazebo/pull-request/1379)

### Gazebo 4.1.1 (2015-01-15)

1. Fix BulletPlaneShape bounding box (#1265)
    * [Pull request #1367](https://bitbucket.org/osrf/gazebo/pull-request/1367)
1. Fix dart linking errors on osx
    * [Pull request #1372](https://bitbucket.org/osrf/gazebo/pull-request/1372)
1. Update to player interfaces
    * [Pull request #1324](https://bitbucket.org/osrf/gazebo/pull-request/1324)
1. Handle GpuLaser name collisions (#1403)
    * [Pull request #1360](https://bitbucket.org/osrf/gazebo/pull-request/1360)
1. Add checks for handling array's with counts of zero, and read specular values
    * [Pull request #1339](https://bitbucket.org/osrf/gazebo/pull-request/1339)
1. Fix model list widget test
    * [Pull request #1327](https://bitbucket.org/osrf/gazebo/pull-request/1327)
1. Fix ogre includes
    * [Pull request #1323](https://bitbucket.org/osrf/gazebo/pull-request/1323)

### Gazebo 4.1.0 (2014-11-20)

1. Modified GUI rendering to improve the rendering update rate.
    * [Pull request #1487](https://bitbucket.org/osrf/gazebo/pull-request/1487)
1. Add ArrangePlugin for arranging groups of models.
   Also add Model::ResetPhysicsStates to call Link::ResetPhysicsStates
   recursively on all links in model.
    * [Pull request #1208](https://bitbucket.org/osrf/gazebo/pull-request/1208)
1. The `gz model` command line tool will output model info using either `-i` for complete info, or `-p` for just the model pose.
    * [Pull request #1212](https://bitbucket.org/osrf/gazebo/pull-request/1212)
    * [DRCSim Issue #389](https://bitbucket.org/osrf/drcsim/issue/389)
1. Added SignalStats class for computing incremental signal statistics.
    * [Pull request #1198](https://bitbucket.org/osrf/gazebo/pull-request/1198)
1. Add InitialVelocityPlugin to setting the initial state of links
    * [Pull request #1237](https://bitbucket.org/osrf/gazebo/pull-request/1237)
1. Added Quaternion::Integrate function.
    * [Pull request #1255](https://bitbucket.org/osrf/gazebo/pull-request/1255)
1. Added ConvertJointType functions, display more joint info on model list.
    * [Pull request #1259](https://bitbucket.org/osrf/gazebo/pull-request/1259)
1. Added ModelListWidget::AddProperty, removed unnecessary checks on ModelListWidget.
    * [Pull request #1271](https://bitbucket.org/osrf/gazebo/pull-request/1271)
1. Fix loading collada meshes with unsupported input semantics.
    * [Pull request #1319](https://bitbucket.org/osrf/gazebo/pull-request/1319)

### Gazebo 4.0.2 (2014-09-23)

1. Fix and improve mechanism to generate pkgconfig libs
    * [Pull request #1207](https://bitbucket.org/osrf/gazebo/pull-request/1207)
    * [Issue #1284](https://bitbucket.org/osrf/gazebo/issue/1284)
1. Added arat.world
    * [Pull request #1205](https://bitbucket.org/osrf/gazebo/pull-request/1205)
1. Update gzprop to output zip files.
    * [Pull request #1197](https://bitbucket.org/osrf/gazebo/pull-request/1197)
1. Make Collision::GetShape a const function
    * [Pull requset #1189](https://bitbucket.org/osrf/gazebo/pull-request/1189)
1. Install missing physics headers
    * [Pull requset #1183](https://bitbucket.org/osrf/gazebo/pull-request/1183)
1. Remove SimbodyLink::AddTorque console message
    * [Pull requset #1185](https://bitbucket.org/osrf/gazebo/pull-request/1185)
1. Fix log xml
    * [Pull requset #1188](https://bitbucket.org/osrf/gazebo/pull-request/1188)

### Gazebo 4.0.0 (2014-08-08)

1. Added lcov support to cmake
    * [Pull request #1047](https://bitbucket.org/osrf/gazebo/pull-request/1047)
1. Fixed memory leak in image conversion
    * [Pull request #1057](https://bitbucket.org/osrf/gazebo/pull-request/1057)
1. Removed deprecated function
    * [Pull request #1067](https://bitbucket.org/osrf/gazebo/pull-request/1067)
1. Improved collada loading performance
    * [Pull request #1066](https://bitbucket.org/osrf/gazebo/pull-request/1066)
    * [Pull request #1082](https://bitbucket.org/osrf/gazebo/pull-request/1082)
    * [Issue #1134](https://bitbucket.org/osrf/gazebo/issue/1134)
1. Implemented a collada exporter
    * [Pull request #1064](https://bitbucket.org/osrf/gazebo/pull-request/1064)
1. Force torque sensor now makes use of sensor's pose.
    * [Pull request #1076](https://bitbucket.org/osrf/gazebo/pull-request/1076)
    * [Issue #940](https://bitbucket.org/osrf/gazebo/issue/940)
1. Fix Model::GetLinks segfault
    * [Pull request #1093](https://bitbucket.org/osrf/gazebo/pull-request/1093)
1. Fix deleting and saving lights in gzserver
    * [Pull request #1094](https://bitbucket.org/osrf/gazebo/pull-request/1094)
    * [Issue #1182](https://bitbucket.org/osrf/gazebo/issue/1182)
    * [Issue #346](https://bitbucket.org/osrf/gazebo/issue/346)
1. Fix Collision::GetWorldPose. The pose of a collision would not update properly.
    * [Pull request #1049](https://bitbucket.org/osrf/gazebo/pull-request/1049)
    * [Issue #1124](https://bitbucket.org/osrf/gazebo/issue/1124)
1. Fixed the animate_box and animate_joints examples
    * [Pull request #1086](https://bitbucket.org/osrf/gazebo/pull-request/1086)
1. Integrated Oculus Rift functionality
    * [Pull request #1074](https://bitbucket.org/osrf/gazebo/pull-request/1074)
    * [Pull request #1136](https://bitbucket.org/osrf/gazebo/pull-request/1136)
    * [Pull request #1139](https://bitbucket.org/osrf/gazebo/pull-request/1139)
1. Updated Base::GetScopedName
    * [Pull request #1104](https://bitbucket.org/osrf/gazebo/pull-request/1104)
1. Fix collada loader from adding duplicate materials into a Mesh
    * [Pull request #1105](https://bitbucket.org/osrf/gazebo/pull-request/1105)
    * [Issue #1180](https://bitbucket.org/osrf/gazebo/issue/1180)
1. Integrated Razer Hydra functionality
    * [Pull request #1083](https://bitbucket.org/osrf/gazebo/pull-request/1083)
    * [Pull request #1109](https://bitbucket.org/osrf/gazebo/pull-request/1109)
1. Added ability to copy and paste models in the GUI
    * [Pull request #1103](https://bitbucket.org/osrf/gazebo/pull-request/1103)
1. Removed unnecessary inclusion of gazebo.hh and common.hh in plugins
    * [Pull request #1111](https://bitbucket.org/osrf/gazebo/pull-request/1111)
1. Added ability to specify custom road textures
    * [Pull request #1027](https://bitbucket.org/osrf/gazebo/pull-request/1027)
1. Added support for DART 4.1
    * [Pull request #1113](https://bitbucket.org/osrf/gazebo/pull-request/1113)
    * [Pull request #1132](https://bitbucket.org/osrf/gazebo/pull-request/1132)
    * [Pull request #1134](https://bitbucket.org/osrf/gazebo/pull-request/1134)
    * [Pull request #1154](https://bitbucket.org/osrf/gazebo/pull-request/1154)
1. Allow position of joints to be directly set.
    * [Pull request #1097](https://bitbucket.org/osrf/gazebo/pull-request/1097)
    * [Issue #1138](https://bitbucket.org/osrf/gazebo/issue/1138)
1. Added extruded polyline geometry
    * [Pull request #1026](https://bitbucket.org/osrf/gazebo/pull-request/1026)
1. Fixed actor animation
    * [Pull request #1133](https://bitbucket.org/osrf/gazebo/pull-request/1133)
    * [Pull request #1141](https://bitbucket.org/osrf/gazebo/pull-request/1141)
1. Generate a versioned cmake config file
    * [Pull request #1153](https://bitbucket.org/osrf/gazebo/pull-request/1153)
    * [Issue #1226](https://bitbucket.org/osrf/gazebo/issue/1226)
1. Added KMeans class
    * [Pull request #1147](https://bitbucket.org/osrf/gazebo/pull-request/1147)
1. Added --summary-range feature to bitbucket pullrequest tool
    * [Pull request #1156](https://bitbucket.org/osrf/gazebo/pull-request/1156)
1. Updated web links
    * [Pull request #1159](https://bitbucket.org/osrf/gazebo/pull-request/1159)
1. Update tests
    * [Pull request #1155](https://bitbucket.org/osrf/gazebo/pull-request/1155)
    * [Pull request #1143](https://bitbucket.org/osrf/gazebo/pull-request/1143)
    * [Pull request #1138](https://bitbucket.org/osrf/gazebo/pull-request/1138)
    * [Pull request #1140](https://bitbucket.org/osrf/gazebo/pull-request/1140)
    * [Pull request #1127](https://bitbucket.org/osrf/gazebo/pull-request/1127)
    * [Pull request #1115](https://bitbucket.org/osrf/gazebo/pull-request/1115)
    * [Pull request #1102](https://bitbucket.org/osrf/gazebo/pull-request/1102)
    * [Pull request #1087](https://bitbucket.org/osrf/gazebo/pull-request/1087)
    * [Pull request #1084](https://bitbucket.org/osrf/gazebo/pull-request/1084)

## Gazebo 3.0

### Gazebo 3.x.x (yyyy-mm-dd)

1. Fixed sonar and wireless sensor visualization
    * [Pull request #1254](https://bitbucket.org/osrf/gazebo/pull-request/1254)
1. Update visual bounding box when model is selected
    * [Pull request #1280](https://bitbucket.org/osrf/gazebo/pull-request/1280)

### Gazebo 3.1.0 (2014-08-08)

1. Implemented Simbody::Link::Set*Vel
    * [Pull request #1160](https://bitbucket.org/osrf/gazebo/pull-request/1160)
    * [Issue #1012](https://bitbucket.org/osrf/gazebo/issue/1012)
1. Added World::RemoveModel function
    * [Pull request #1106](https://bitbucket.org/osrf/gazebo/pull-request/1106)
    * [Issue #1177](https://bitbucket.org/osrf/gazebo/issue/1177)
1. Fix exit from camera follow mode using the escape key
    * [Pull request #1137](https://bitbucket.org/osrf/gazebo/pull-request/1137)
    * [Issue #1220](https://bitbucket.org/osrf/gazebo/issue/1220)
1. Added support for SDF joint spring stiffness and reference positions
    * [Pull request #1117](https://bitbucket.org/osrf/gazebo/pull-request/1117)
1. Removed the gzmodel_create script
    * [Pull request #1130](https://bitbucket.org/osrf/gazebo/pull-request/1130)
1. Added Vector2 dot product
    * [Pull request #1101](https://bitbucket.org/osrf/gazebo/pull-request/1101)
1. Added SetPositionPID and SetVelocityPID to JointController
    * [Pull request #1091](https://bitbucket.org/osrf/gazebo/pull-request/1091)
1. Fix gzclient startup crash with ogre 1.9
    * [Pull request #1098](https://bitbucket.org/osrf/gazebo/pull-request/1098)
    * [Issue #996](https://bitbucket.org/osrf/gazebo/issue/996)
1. Update the bitbucket_pullrequests tool
    * [Pull request #1108](https://bitbucket.org/osrf/gazebo/pull-request/1108)
1. Light properties now remain in place after move by the user via the GUI.
    * [Pull request #1110](https://bitbucket.org/osrf/gazebo/pull-request/1110)
    * [Issue #1211](https://bitbucket.org/osrf/gazebo/issue/1211)
1. Allow position of joints to be directly set.
    * [Pull request #1096](https://bitbucket.org/osrf/gazebo/pull-request/1096)
    * [Issue #1138](https://bitbucket.org/osrf/gazebo/issue/1138)

### Gazebo 3.0.0 (2014-04-11)

1. Fix bug when deleting the sun light
    * [Pull request #1088](https://bitbucket.org/osrf/gazebo/pull-request/1088)
    * [Issue #1133](https://bitbucket.org/osrf/gazebo/issue/1133)
1. Fix ODE screw joint
    * [Pull request #1078](https://bitbucket.org/osrf/gazebo/pull-request/1078)
    * [Issue #1167](https://bitbucket.org/osrf/gazebo/issue/1167)
1. Update joint integration tests
    * [Pull request #1081](https://bitbucket.org/osrf/gazebo/pull-request/1081)
1. Fixed false positives in cppcheck.
    * [Pull request #1061](https://bitbucket.org/osrf/gazebo/pull-request/1061)
1. Made joint axis reference frame relative to child, and updated simbody and dart accordingly.
    * [Pull request #1069](https://bitbucket.org/osrf/gazebo/pull-request/1069)
    * [Issue #494](https://bitbucket.org/osrf/gazebo/issue/494)
    * [Issue #1143](https://bitbucket.org/osrf/gazebo/issue/1143)
1. Added ability to pass vector of strings to SetupClient and SetupServer
    * [Pull request #1068](https://bitbucket.org/osrf/gazebo/pull-request/1068)
    * [Issue #1132](https://bitbucket.org/osrf/gazebo/issue/1132)
1. Fix error correction in screw constraints for ODE
    * [Pull request #1070](https://bitbucket.org/osrf/gazebo/pull-request/1070)
    * [Issue #1159](https://bitbucket.org/osrf/gazebo/issue/1159)
1. Improved pkgconfig with SDF
    * [Pull request #1062](https://bitbucket.org/osrf/gazebo/pull-request/1062)
1. Added a plugin to simulate aero dynamics
    * [Pull request #905](https://bitbucket.org/osrf/gazebo/pull-request/905)
1. Updated bullet support
    * [Issue #1069](https://bitbucket.org/osrf/gazebo/issue/1069)
    * [Pull request #1011](https://bitbucket.org/osrf/gazebo/pull-request/1011)
    * [Pull request #996](https://bitbucket.org/osrf/gazebo/pull-request/966)
    * [Pull request #1024](https://bitbucket.org/osrf/gazebo/pull-request/1024)
1. Updated simbody support
    * [Pull request #995](https://bitbucket.org/osrf/gazebo/pull-request/995)
1. Updated worlds to SDF 1.5
    * [Pull request #1021](https://bitbucket.org/osrf/gazebo/pull-request/1021)
1. Improvements to ODE
    * [Pull request #1001](https://bitbucket.org/osrf/gazebo/pull-request/1001)
    * [Pull request #1014](https://bitbucket.org/osrf/gazebo/pull-request/1014)
    * [Pull request #1015](https://bitbucket.org/osrf/gazebo/pull-request/1015)
    * [Pull request #1016](https://bitbucket.org/osrf/gazebo/pull-request/1016)
1. New command line tool
    * [Pull request #972](https://bitbucket.org/osrf/gazebo/pull-request/972)
1. Graphical user interface improvements
    * [Pull request #971](https://bitbucket.org/osrf/gazebo/pull-request/971)
    * [Pull request #1013](https://bitbucket.org/osrf/gazebo/pull-request/1013)
    * [Pull request #989](https://bitbucket.org/osrf/gazebo/pull-request/989)
1. Created a friction pyramid class
    * [Pull request #935](https://bitbucket.org/osrf/gazebo/pull-request/935)
1. Added GetWorldEnergy functions to Model, Joint, and Link
    * [Pull request #1017](https://bitbucket.org/osrf/gazebo/pull-request/1017)
1. Preparing Gazebo for admission into Ubuntu
    * [Pull request #969](https://bitbucket.org/osrf/gazebo/pull-request/969)
    * [Pull request #998](https://bitbucket.org/osrf/gazebo/pull-request/998)
    * [Pull request #1002](https://bitbucket.org/osrf/gazebo/pull-request/1002)
1. Add method for querying if useImplicitStiffnessDamping flag is set for a given joint
    * [Issue #629](https://bitbucket.org/osrf/gazebo/issue/629)
    * [Pull request #1006](https://bitbucket.org/osrf/gazebo/pull-request/1006)
1. Fix joint axis frames
    * [Issue #494](https://bitbucket.org/osrf/gazebo/issue/494)
    * [Pull request #963](https://bitbucket.org/osrf/gazebo/pull-request/963)
1. Compute joint anchor pose relative to parent
    * [Issue #1029](https://bitbucket.org/osrf/gazebo/issue/1029)
    * [Pull request #982](https://bitbucket.org/osrf/gazebo/pull-request/982)
1. Cleanup the installed worlds
    * [Issue #1036](https://bitbucket.org/osrf/gazebo/issue/1036)
    * [Pull request #984](https://bitbucket.org/osrf/gazebo/pull-request/984)
1. Update to the GPS sensor
    * [Issue #1059](https://bitbucket.org/osrf/gazebo/issue/1059)
    * [Pull request #978](https://bitbucket.org/osrf/gazebo/pull-request/978)
1. Removed libtool from plugin loading
    * [Pull request #981](https://bitbucket.org/osrf/gazebo/pull-request/981)
1. Added functions to get inertial information for a link in the world frame.
    * [Pull request #1005](https://bitbucket.org/osrf/gazebo/pull-request/1005)

## Gazebo 2.0

### Gazebo 2.2.6 (2015-09-28)

1. Backport fixes to setup.sh from pull request #1430 to 2.2 branch
    * [Pull request 1889](https://bitbucket.org/osrf/gazebo/pull-request/1889)
1. Fix heightmap texture loading (2.2)
    * [Pull request 1596](https://bitbucket.org/osrf/gazebo/pull-request/1596)
1. Prevent out of bounds array access in SkidSteerDrivePlugin (found by cppcheck 1.68)
    * [Pull request 1379](https://bitbucket.org/osrf/gazebo/pull-request/1379)
1. Fix build with boost 1.57 for 2.2 branch (#1399)
    * [Pull request 1358](https://bitbucket.org/osrf/gazebo/pull-request/1358)
1. Fix manpage test failures by incrementing year to 2015
    * [Pull request 1361](https://bitbucket.org/osrf/gazebo/pull-request/1361)
1. Fix build for OS X 10.10 (#1304, #1289)
    * [Pull request 1346](https://bitbucket.org/osrf/gazebo/pull-request/1346)
1. Restore ODELink ABI, use Link variables instead (#1354)
    * [Pull request 1347](https://bitbucket.org/osrf/gazebo/pull-request/1347)
1. Fix inertia_ratio test
    * [Pull request 1344](https://bitbucket.org/osrf/gazebo/pull-request/1344)
1. backport collision visual fix -> 2.2
    * [Pull request 1343](https://bitbucket.org/osrf/gazebo/pull-request/1343)
1. Fix two code_check errors on 2.2
    * [Pull request 1314](https://bitbucket.org/osrf/gazebo/pull-request/1314)
1. issue #243 fix Link::GetWorldLinearAccel and Link::GetWorldAngularAccel for ODE
    * [Pull request 1284](https://bitbucket.org/osrf/gazebo/pull-request/1284)

### Gazebo 2.2.3 (2014-04-29)

1. Removed redundant call to World::Init
    * [Pull request #1107](https://bitbucket.org/osrf/gazebo/pull-request/1107)
    * [Issue #1208](https://bitbucket.org/osrf/gazebo/issue/1208)
1. Return proper error codes when gazebo exits
    * [Pull request #1085](https://bitbucket.org/osrf/gazebo/pull-request/1085)
    * [Issue #1178](https://bitbucket.org/osrf/gazebo/issue/1178)
1. Fixed Camera::GetWorldRotation().
    * [Pull request #1071](https://bitbucket.org/osrf/gazebo/pull-request/1071)
    * [Issue #1087](https://bitbucket.org/osrf/gazebo/issue/1087)
1. Fixed memory leak in image conversion
    * [Pull request #1073](https://bitbucket.org/osrf/gazebo/pull-request/1073)

### Gazebo 2.2.1 (xxxx-xx-xx)

1. Fix heightmap model texture loading.
    * [Pull request #1596](https://bitbucket.org/osrf/gazebo/pull-request/1596)

### Gazebo 2.2.0 (2014-01-10)

1. Fix compilation when using OGRE-1.9 (full support is being worked on)
    * [Issue #994](https://bitbucket.org/osrf/gazebo/issue/994)
    * [Issue #995](https://bitbucket.org/osrf/gazebo/issue/995)
    * [Issue #996](https://bitbucket.org/osrf/gazebo/issue/996)
    * [Pull request #883](https://bitbucket.org/osrf/gazebo/pull-request/883)
1. Added unit test for issue 624.
    * [Issue #624](https://bitbucket.org/osrf/gazebo/issue/624).
    * [Pull request #889](https://bitbucket.org/osrf/gazebo/pull-request/889)
1. Use 3x3 PCF shadows for smoother shadows.
    * [Pull request #887](https://bitbucket.org/osrf/gazebo/pull-request/887)
1. Update manpage copyright to 2014.
    * [Pull request #893](https://bitbucket.org/osrf/gazebo/pull-request/893)
1. Added friction integration test .
    * [Pull request #885](https://bitbucket.org/osrf/gazebo/pull-request/885)
1. Fix joint anchor when link pose is not specified.
    * [Issue #978](https://bitbucket.org/osrf/gazebo/issue/978)
    * [Pull request #862](https://bitbucket.org/osrf/gazebo/pull-request/862)
1. Added (ESC) tooltip for GUI Selection Mode icon.
    * [Issue #993](https://bitbucket.org/osrf/gazebo/issue/993)
    * [Pull request #888](https://bitbucket.org/osrf/gazebo/pull-request/888)
1. Removed old comment about resolved issue.
    * [Issue #837](https://bitbucket.org/osrf/gazebo/issue/837)
    * [Pull request #880](https://bitbucket.org/osrf/gazebo/pull-request/880)
1. Made SimbodyLink::Get* function thread-safe
    * [Issue #918](https://bitbucket.org/osrf/gazebo/issue/918)
    * [Pull request #872](https://bitbucket.org/osrf/gazebo/pull-request/872)
1. Suppressed spurious gzlog messages in ODE::Body
    * [Issue #983](https://bitbucket.org/osrf/gazebo/issue/983)
    * [Pull request #875](https://bitbucket.org/osrf/gazebo/pull-request/875)
1. Fixed Force Torque Sensor Test by properly initializing some values.
    * [Issue #982](https://bitbucket.org/osrf/gazebo/issue/982)
    * [Pull request #869](https://bitbucket.org/osrf/gazebo/pull-request/869)
1. Added breakable joint plugin to support breakable walls.
    * [Pull request #865](https://bitbucket.org/osrf/gazebo/pull-request/865)
1. Used different tuple syntax to fix compilation on OSX mavericks.
    * [Issue #947](https://bitbucket.org/osrf/gazebo/issue/947)
    * [Pull request #858](https://bitbucket.org/osrf/gazebo/pull-request/858)
1. Fixed sonar test and deprecation warning.
    * [Pull request #856](https://bitbucket.org/osrf/gazebo/pull-request/856)
1. Speed up test compilation.
    * Part of [Issue #955](https://bitbucket.org/osrf/gazebo/issue/955)
    * [Pull request #846](https://bitbucket.org/osrf/gazebo/pull-request/846)
1. Added Joint::SetEffortLimit API
    * [Issue #923](https://bitbucket.org/osrf/gazebo/issue/923)
    * [Pull request #808](https://bitbucket.org/osrf/gazebo/pull-request/808)
1. Made bullet output less verbose.
    * [Pull request #839](https://bitbucket.org/osrf/gazebo/pull-request/839)
1. Convergence acceleration and stability tweak to make atlas_v3 stable
    * [Issue #895](https://bitbucket.org/osrf/gazebo/issue/895)
    * [Pull request #772](https://bitbucket.org/osrf/gazebo/pull-request/772)
1. Added colors, textures and world files for the SPL RoboCup environment
    * [Pull request #838](https://bitbucket.org/osrf/gazebo/pull-request/838)
1. Fixed bitbucket_pullrequests tool to work with latest BitBucket API.
    * [Issue #933](https://bitbucket.org/osrf/gazebo/issue/933)
    * [Pull request #841](https://bitbucket.org/osrf/gazebo/pull-request/841)
1. Fixed cppcheck warnings.
    * [Pull request #842](https://bitbucket.org/osrf/gazebo/pull-request/842)

### Gazebo 2.1.0 (2013-11-08)
1. Fix mainwindow unit test
    * [Pull request #752](https://bitbucket.org/osrf/gazebo/pull-request/752)
1. Visualize moment of inertia
    * Pull request [#745](https://bitbucket.org/osrf/gazebo/pull-request/745), [#769](https://bitbucket.org/osrf/gazebo/pull-request/769), [#787](https://bitbucket.org/osrf/gazebo/pull-request/787)
    * [Issue #203](https://bitbucket.org/osrf/gazebo/issue/203)
1. Update tool to count lines of code
    * [Pull request #758](https://bitbucket.org/osrf/gazebo/pull-request/758)
1. Implement World::Clear
    * Pull request [#785](https://bitbucket.org/osrf/gazebo/pull-request/785), [#804](https://bitbucket.org/osrf/gazebo/pull-request/804)
1. Improve Bullet support
    * [Pull request #805](https://bitbucket.org/osrf/gazebo/pull-request/805)
1. Fix doxygen spacing
    * [Pull request #740](https://bitbucket.org/osrf/gazebo/pull-request/740)
1. Add tool to generate model images for thepropshop.org
    * [Pull request #734](https://bitbucket.org/osrf/gazebo/pull-request/734)
1. Added paging support for terrains
    * [Pull request #707](https://bitbucket.org/osrf/gazebo/pull-request/707)
1. Added plugin path to LID_LIBRARY_PATH in setup.sh
    * [Pull request #750](https://bitbucket.org/osrf/gazebo/pull-request/750)
1. Fix for OSX
    * [Pull request #766](https://bitbucket.org/osrf/gazebo/pull-request/766)
    * [Pull request #786](https://bitbucket.org/osrf/gazebo/pull-request/786)
    * [Issue #906](https://bitbucket.org/osrf/gazebo/issue/906)
1. Update copyright information
    * [Pull request #771](https://bitbucket.org/osrf/gazebo/pull-request/771)
1. Enable screen dependent tests
    * [Pull request #764](https://bitbucket.org/osrf/gazebo/pull-request/764)
    * [Issue #811](https://bitbucket.org/osrf/gazebo/issue/811)
1. Fix gazebo command line help message
    * [Pull request #775](https://bitbucket.org/osrf/gazebo/pull-request/775)
    * [Issue #898](https://bitbucket.org/osrf/gazebo/issue/898)
1. Fix man page test
    * [Pull request #774](https://bitbucket.org/osrf/gazebo/pull-request/774)
1. Improve load time by reducing calls to RTShader::Update
    * [Pull request #773](https://bitbucket.org/osrf/gazebo/pull-request/773)
    * [Issue #877](https://bitbucket.org/osrf/gazebo/issue/877)
1. Fix joint visualization
    * [Pull request #776](https://bitbucket.org/osrf/gazebo/pull-request/776)
    * [Pull request #802](https://bitbucket.org/osrf/gazebo/pull-request/802)
    * [Issue #464](https://bitbucket.org/osrf/gazebo/issue/464)
1. Add helpers to fix NaN
    * [Pull request #742](https://bitbucket.org/osrf/gazebo/pull-request/742)
1. Fix model resizing via the GUI
    * [Pull request #763](https://bitbucket.org/osrf/gazebo/pull-request/763)
    * [Issue #885](https://bitbucket.org/osrf/gazebo/issue/885)
1. Simplify gzlog test by using sha1
    * [Pull request #781](https://bitbucket.org/osrf/gazebo/pull-request/781)
    * [Issue #837](https://bitbucket.org/osrf/gazebo/issue/837)
1. Enable cppcheck for header files
    * [Pull request #782](https://bitbucket.org/osrf/gazebo/pull-request/782)
    * [Issue #907](https://bitbucket.org/osrf/gazebo/issue/907)
1. Fix broken regression test
    * [Pull request #784](https://bitbucket.org/osrf/gazebo/pull-request/784)
    * [Issue #884](https://bitbucket.org/osrf/gazebo/issue/884)
1. All simbody and dart to pass tests
    * [Pull request #790](https://bitbucket.org/osrf/gazebo/pull-request/790)
    * [Issue #873](https://bitbucket.org/osrf/gazebo/issue/873)
1. Fix camera rotation from SDF
    * [Pull request #789](https://bitbucket.org/osrf/gazebo/pull-request/789)
    * [Issue #920](https://bitbucket.org/osrf/gazebo/issue/920)
1. Fix bitbucket pullrequest command line tool to match new API
    * [Pull request #803](https://bitbucket.org/osrf/gazebo/pull-request/803)
1. Fix transceiver spawn errors in tests
    * [Pull request #811](https://bitbucket.org/osrf/gazebo/pull-request/811)
    * [Pull request #814](https://bitbucket.org/osrf/gazebo/pull-request/814)

### Gazebo 2.0.0 (2013-10-08)
1. Refactor code check tool.
    * [Pull Request #669](https://bitbucket.org/osrf/gazebo/pull-request/669)
1. Added pull request tool for Bitbucket.
    * [Pull Request #670](https://bitbucket.org/osrf/gazebo/pull-request/670)
    * [Pull Request #691](https://bitbucket.org/osrf/gazebo/pull-request/671)
1. New wireless receiver and transmitter sensor models.
    * [Pull Request #644](https://bitbucket.org/osrf/gazebo/pull-request/644)
    * [Pull Request #675](https://bitbucket.org/osrf/gazebo/pull-request/675)
    * [Pull Request #727](https://bitbucket.org/osrf/gazebo/pull-request/727)
1. Audio support using OpenAL.
    * [Pull Request #648](https://bitbucket.org/osrf/gazebo/pull-request/648)
    * [Pull Request #704](https://bitbucket.org/osrf/gazebo/pull-request/704)
1. Simplify command-line parsing of gztopic echo output.
    * [Pull Request #674](https://bitbucket.org/osrf/gazebo/pull-request/674)
    * Resolves: [Issue #795](https://bitbucket.org/osrf/gazebo/issue/795)
1. Use UNIX directories through the user of GNUInstallDirs cmake module.
    * [Pull Request #676](https://bitbucket.org/osrf/gazebo/pull-request/676)
    * [Pull Request #681](https://bitbucket.org/osrf/gazebo/pull-request/681)
1. New GUI interactions for object manipulation.
    * [Pull Request #634](https://bitbucket.org/osrf/gazebo/pull-request/634)
1. Fix for OSX menubar.
    * [Pull Request #677](https://bitbucket.org/osrf/gazebo/pull-request/677)
1. Remove internal SDF directories and dependencies.
    * [Pull Request #680](https://bitbucket.org/osrf/gazebo/pull-request/680)
1. Add minimum version for sdformat.
    * [Pull Request #682](https://bitbucket.org/osrf/gazebo/pull-request/682)
    * Resolves: [Issue #818](https://bitbucket.org/osrf/gazebo/issue/818)
1. Allow different gtest parameter types with ServerFixture
    * [Pull Request #686](https://bitbucket.org/osrf/gazebo/pull-request/686)
    * Resolves: [Issue #820](https://bitbucket.org/osrf/gazebo/issue/820)
1. GUI model scaling when using Bullet.
    * [Pull Request #683](https://bitbucket.org/osrf/gazebo/pull-request/683)
1. Fix typo in cmake config.
    * [Pull Request #694](https://bitbucket.org/osrf/gazebo/pull-request/694)
    * Resolves: [Issue #824](https://bitbucket.org/osrf/gazebo/issue/824)
1. Remove gazebo include subdir from pkgconfig and cmake config.
    * [Pull Request #691](https://bitbucket.org/osrf/gazebo/pull-request/691)
1. Torsional spring demo
    * [Pull Request #693](https://bitbucket.org/osrf/gazebo/pull-request/693)
1. Remove repeated call to SetAxis in Joint.cc
    * [Pull Request #695](https://bitbucket.org/osrf/gazebo/pull-request/695)
    * Resolves: [Issue #823](https://bitbucket.org/osrf/gazebo/issue/823)
1. Add test for rotational joints.
    * [Pull Request #697](https://bitbucket.org/osrf/gazebo/pull-request/697)
    * Resolves: [Issue #820](https://bitbucket.org/osrf/gazebo/issue/820)
1. Fix compilation of tests using Joint base class
    * [Pull Request #701](https://bitbucket.org/osrf/gazebo/pull-request/701)
1. Terrain paging implemented.
    * [Pull Request #687](https://bitbucket.org/osrf/gazebo/pull-request/687)
1. Improve timeout error reporting in ServerFixture
    * [Pull Request #705](https://bitbucket.org/osrf/gazebo/pull-request/705)
1. Fix mouse picking for cases where visuals overlap with the laser
    * [Pull Request #709](https://bitbucket.org/osrf/gazebo/pull-request/709)
1. Fix string literals for OSX
    * [Pull Request #712](https://bitbucket.org/osrf/gazebo/pull-request/712)
    * Resolves: [Issue #803](https://bitbucket.org/osrf/gazebo/issue/803)
1. Support for ENABLE_TESTS_COMPILATION cmake parameter
    * [Pull Request #708](https://bitbucket.org/osrf/gazebo/pull-request/708)
1. Updated system gui plugin
    * [Pull Request #702](https://bitbucket.org/osrf/gazebo/pull-request/702)
1. Fix force torque unit test issue
    * [Pull Request #673](https://bitbucket.org/osrf/gazebo/pull-request/673)
    * Resolves: [Issue #813](https://bitbucket.org/osrf/gazebo/issue/813)
1. Use variables to control auto generation of CFlags
    * [Pull Request #699](https://bitbucket.org/osrf/gazebo/pull-request/699)
1. Remove deprecated functions.
    * [Pull Request #715](https://bitbucket.org/osrf/gazebo/pull-request/715)
1. Fix typo in `Camera.cc`
    * [Pull Request #719](https://bitbucket.org/osrf/gazebo/pull-request/719)
    * Resolves: [Issue #846](https://bitbucket.org/osrf/gazebo/issue/846)
1. Performance improvements
    * [Pull Request #561](https://bitbucket.org/osrf/gazebo/pull-request/561)
1. Fix gripper model.
    * [Pull Request #713](https://bitbucket.org/osrf/gazebo/pull-request/713)
    * Resolves: [Issue #314](https://bitbucket.org/osrf/gazebo/issue/314)
1. First part of Simbody integration
    * [Pull Request #716](https://bitbucket.org/osrf/gazebo/pull-request/716)

## Gazebo 1.9

### Gazebo 1.9.6 (2014-04-29)

1. Refactored inertia ratio reduction for ODE
    * [Pull request #1114](https://bitbucket.org/osrf/gazebo/pull-request/1114)
1. Improved collada loading performance
    * [Pull request #1075](https://bitbucket.org/osrf/gazebo/pull-request/1075)

### Gazebo 1.9.3 (2014-01-10)

1. Add thickness to plane to remove shadow flickering.
    * [Pull request #886](https://bitbucket.org/osrf/gazebo/pull-request/886)
1. Temporary GUI shadow toggle fix.
    * [Issue #925](https://bitbucket.org/osrf/gazebo/issue/925)
    * [Pull request #868](https://bitbucket.org/osrf/gazebo/pull-request/868)
1. Fix memory access bugs with libc++ on mavericks.
    * [Issue #965](https://bitbucket.org/osrf/gazebo/issue/965)
    * [Pull request #857](https://bitbucket.org/osrf/gazebo/pull-request/857)
    * [Pull request #881](https://bitbucket.org/osrf/gazebo/pull-request/881)
1. Replaced printf with cout in gztopic hz.
    * [Issue #969](https://bitbucket.org/osrf/gazebo/issue/969)
    * [Pull request #854](https://bitbucket.org/osrf/gazebo/pull-request/854)
1. Add Dark grey material and fix indentation.
    * [Pull request #851](https://bitbucket.org/osrf/gazebo/pull-request/851)
1. Fixed sonar sensor unit test.
    * [Pull request #848](https://bitbucket.org/osrf/gazebo/pull-request/848)
1. Convergence acceleration and stability tweak to make atlas_v3 stable.
    * [Pull request #845](https://bitbucket.org/osrf/gazebo/pull-request/845)
1. Update gtest to 1.7.0 to resolve problems with libc++.
    * [Issue #947](https://bitbucket.org/osrf/gazebo/issue/947)
    * [Pull request #827](https://bitbucket.org/osrf/gazebo/pull-request/827)
1. Fixed LD_LIBRARY_PATH for plugins.
    * [Issue #957](https://bitbucket.org/osrf/gazebo/issue/957)
    * [Pull request #844](https://bitbucket.org/osrf/gazebo/pull-request/844)
1. Fix transceiver sporadic errors.
    * Backport of [pull request #811](https://bitbucket.org/osrf/gazebo/pull-request/811)
    * [Pull request #836](https://bitbucket.org/osrf/gazebo/pull-request/836)
1. Modified the MsgTest to be deterministic with time checks.
    * [Pull request #843](https://bitbucket.org/osrf/gazebo/pull-request/843)
1. Fixed seg fault in LaserVisual.
    * [Issue #950](https://bitbucket.org/osrf/gazebo/issue/950)
    * [Pull request #832](https://bitbucket.org/osrf/gazebo/pull-request/832)
1. Implemented the option to disable tests that need a working screen to run properly.
    * Backport of [Pull request #764](https://bitbucket.org/osrf/gazebo/pull-request/764)
    * [Pull request #837](https://bitbucket.org/osrf/gazebo/pull-request/837)
1. Cleaned up gazebo shutdown.
    * [Pull request #829](https://bitbucket.org/osrf/gazebo/pull-request/829)
1. Fixed bug associated with loading joint child links.
    * [Issue #943](https://bitbucket.org/osrf/gazebo/issue/943)
    * [Pull request #820](https://bitbucket.org/osrf/gazebo/pull-request/820)

### Gazebo 1.9.2 (2013-11-08)
1. Fix enable/disable sky and clouds from SDF
    * [Pull request #809](https://bitbucket.org/osrf/gazebo/pull-request/809])
1. Fix occasional blank GUI screen on startup
    * [Pull request #815](https://bitbucket.org/osrf/gazebo/pull-request/815])
1. Fix GPU laser when interacting with heightmaps
    * [Pull request #796](https://bitbucket.org/osrf/gazebo/pull-request/796])
1. Added API/ABI checker command line tool
    * [Pull request #765](https://bitbucket.org/osrf/gazebo/pull-request/765])
1. Added gtest version information
    * [Pull request #801](https://bitbucket.org/osrf/gazebo/pull-request/801])
1. Fix GUI world saving
    * [Pull request #806](https://bitbucket.org/osrf/gazebo/pull-request/806])
1. Enable anti-aliasing for camera sensor
    * [Pull request #800](https://bitbucket.org/osrf/gazebo/pull-request/800])
1. Make sensor noise deterministic
    * [Pull request #788](https://bitbucket.org/osrf/gazebo/pull-request/788])
1. Fix build problem
    * [Issue #901](https://bitbucket.org/osrf/gazebo/issue/901)
    * [Pull request #778](https://bitbucket.org/osrf/gazebo/pull-request/778])
1. Fix a typo in Camera.cc
    * [Pull request #720](https://bitbucket.org/osrf/gazebo/pull-request/720])
    * [Issue #846](https://bitbucket.org/osrf/gazebo/issue/846)
1. Fix OSX menu bar
    * [Pull request #688](https://bitbucket.org/osrf/gazebo/pull-request/688])
1. Fix gazebo::init by calling sdf::setFindCallback() before loading the sdf in gzfactory.
    * [Pull request #678](https://bitbucket.org/osrf/gazebo/pull-request/678])
    * [Issue #817](https://bitbucket.org/osrf/gazebo/issue/817)

### Gazebo 1.9.1 (2013-08-20)
* Deprecate header files that require case-sensitive filesystem (e.g. Common.hh, Physics.hh) [https://bitbucket.org/osrf/gazebo/pull-request/638/fix-for-775-deprecate-headers-that-require]
* Initial support for building on Mac OS X [https://bitbucket.org/osrf/gazebo/pull-request/660/osx-support-for-gazebo-19] [https://bitbucket.org/osrf/gazebo/pull-request/657/cmake-fixes-for-osx]
* Fixes for various issues [https://bitbucket.org/osrf/gazebo/pull-request/635/fix-for-issue-792/diff] [https://bitbucket.org/osrf/gazebo/pull-request/628/allow-scoped-and-non-scoped-joint-names-to/diff] [https://bitbucket.org/osrf/gazebo/pull-request/636/fix-build-dependency-in-message-generation/diff] [https://bitbucket.org/osrf/gazebo/pull-request/639/make-the-unversioned-setupsh-a-copy-of-the/diff] [https://bitbucket.org/osrf/gazebo/pull-request/650/added-missing-lib-to-player-client-library/diff] [https://bitbucket.org/osrf/gazebo/pull-request/656/install-gzmode_create-without-sh-suffix/diff]

### Gazebo 1.9.0 (2013-07-23)
* Use external package [sdformat](https://bitbucket.org/osrf/sdformat) for sdf parsing, refactor the `Element::GetValue*` function calls, and deprecate Gazebo's internal sdf parser [https://bitbucket.org/osrf/gazebo/pull-request/627]
* Improved ROS support ([[Tutorials#ROS_Integration |documentation here]]) [https://bitbucket.org/osrf/gazebo/pull-request/559]
* Added Sonar, Force-Torque, and Tactile Pressure sensors [https://bitbucket.org/osrf/gazebo/pull-request/557], [https://bitbucket.org/osrf/gazebo/pull-request/567]
* Add compile-time defaults for environment variables so that sourcing setup.sh is unnecessary in most cases [https://bitbucket.org/osrf/gazebo/pull-request/620]
* Enable user camera to follow objects in client window [https://bitbucket.org/osrf/gazebo/pull-request/603]
* Install protobuf message files for use in custom messages [https://bitbucket.org/osrf/gazebo/pull-request/614]
* Change default compilation flags to improve debugging [https://bitbucket.org/osrf/gazebo/pull-request/617]
* Change to supported relative include paths [https://bitbucket.org/osrf/gazebo/pull-request/594]
* Fix display of laser scans when sensor is rotated [https://bitbucket.org/osrf/gazebo/pull-request/599]

## Gazebo 1.8

### Gazebo 1.8.7 (2013-07-16)
* Fix bug in URDF parsing of Vector3 elements [https://bitbucket.org/osrf/gazebo/pull-request/613]
* Fix compilation errors with newest libraries [https://bitbucket.org/osrf/gazebo/pull-request/615]

### Gazebo 1.8.6 (2013-06-07)
* Fix inertia lumping in the URDF parser[https://bitbucket.org/osrf/gazebo/pull-request/554]
* Fix for ODEJoint CFM damping sign error [https://bitbucket.org/osrf/gazebo/pull-request/586]
* Fix transport memory growth[https://bitbucket.org/osrf/gazebo/pull-request/584]
* Reduce log file data in order to reduce buffer growth that results in out of memory kernel errors[https://bitbucket.org/osrf/gazebo/pull-request/587]

### Gazebo 1.8.5 (2013-06-04)
* Fix Gazebo build for machines without a valid display.[https://bitbucket.org/osrf/gazebo/commits/37f00422eea03365b839a632c1850431ee6a1d67]

### Gazebo 1.8.4 (2013-06-03)
* Fix UDRF to SDF converter so that URDF gazebo extensions are applied to all collisions in a link.[https://bitbucket.org/osrf/gazebo/pull-request/579]
* Prevent transport layer from locking when a gzclient connects to a gzserver over a connection with high latency.[https://bitbucket.org/osrf/gazebo/pull-request/572]
* Improve performance and fix uninitialized conditional jumps.[https://bitbucket.org/osrf/gazebo/pull-request/571]

### Gazebo 1.8.3 (2013-06-03)
* Fix for gzlog hanging when gzserver is not present or not responsive[https://bitbucket.org/osrf/gazebo/pull-request/577]
* Fix occasional segfault when generating log files[https://bitbucket.org/osrf/gazebo/pull-request/575]
* Performance improvement to ODE[https://bitbucket.org/osrf/gazebo/pull-request/556]
* Fix node initialization[https://bitbucket.org/osrf/gazebo/pull-request/570]
* Fix GPU laser Hz rate reduction when sensor moved away from world origin[https://bitbucket.org/osrf/gazebo/pull-request/566]
* Fix incorrect lighting in camera sensors when GPU laser is subscribe to[https://bitbucket.org/osrf/gazebo/pull-request/563]

### Gazebo 1.8.2 (2013-05-28)
* ODE performance improvements[https://bitbucket.org/osrf/gazebo/pull-request/535][https://bitbucket.org/osrf/gazebo/pull-request/537]
* Fixed tests[https://bitbucket.org/osrf/gazebo/pull-request/538][https://bitbucket.org/osrf/gazebo/pull-request/541][https://bitbucket.org/osrf/gazebo/pull-request/542]
* Fixed sinking vehicle bug[https://bitbucket.org/osrf/drcsim/issue/300] in pull-request[https://bitbucket.org/osrf/gazebo/pull-request/538]
* Fix GPU sensor throttling[https://bitbucket.org/osrf/gazebo/pull-request/536]
* Reduce string comparisons for better performance[https://bitbucket.org/osrf/gazebo/pull-request/546]
* Contact manager performance improvements[https://bitbucket.org/osrf/gazebo/pull-request/543]
* Transport performance improvements[https://bitbucket.org/osrf/gazebo/pull-request/548]
* Reduce friction noise[https://bitbucket.org/osrf/gazebo/pull-request/545]

### Gazebo 1.8.1 (2013-05-22)
* Please note that 1.8.1 contains a bug[https://bitbucket.org/osrf/drcsim/issue/300] that causes interpenetration between objects in resting contact to grow slowly.  Please update to 1.8.2 for the patch.
* Added warm starting[https://bitbucket.org/osrf/gazebo/pull-request/529]
* Reduced console output[https://bitbucket.org/osrf/gazebo/pull-request/533]
* Improved off screen rendering performance[https://bitbucket.org/osrf/gazebo/pull-request/530]
* Performance improvements [https://bitbucket.org/osrf/gazebo/pull-request/535] [https://bitbucket.org/osrf/gazebo/pull-request/537]

### Gazebo 1.8.0 (2013-05-17)
* Fixed slider axis [https://bitbucket.org/osrf/gazebo/pull-request/527]
* Fixed heightmap shadows [https://bitbucket.org/osrf/gazebo/pull-request/525]
* Fixed model and canonical link pose [https://bitbucket.org/osrf/gazebo/pull-request/519]
* Fixed OSX message header[https://bitbucket.org/osrf/gazebo/pull-request/524]
* Added zlib compression for logging [https://bitbucket.org/osrf/gazebo/pull-request/515]
* Allow clouds to be disabled in cameras [https://bitbucket.org/osrf/gazebo/pull-request/507]
* Camera rendering performance [https://bitbucket.org/osrf/gazebo/pull-request/528]


## Gazebo 1.7

### Gazebo 1.7.3 (2013-05-08)
* Fixed log cleanup (again) [https://bitbucket.org/osrf/gazebo/pull-request/511/fix-log-cleanup-logic]

### Gazebo 1.7.2 (2013-05-07)
* Fixed log cleanup [https://bitbucket.org/osrf/gazebo/pull-request/506/fix-gzlog-stop-command-line]
* Minor documentation fix [https://bitbucket.org/osrf/gazebo/pull-request/488/minor-documentation-fix]

### Gazebo 1.7.1 (2013-04-19)
* Fixed tests
* IMU sensor receives time stamped data from links
* Fix saving image frames [https://bitbucket.org/osrf/gazebo/pull-request/466/fix-saving-frames/diff]
* Wireframe rendering in GUI [https://bitbucket.org/osrf/gazebo/pull-request/414/allow-rendering-of-models-in-wireframe]
* Improved logging performance [https://bitbucket.org/osrf/gazebo/pull-request/457/improvements-to-gzlog-filter-and-logging]
* Viscous mud model [https://bitbucket.org/osrf/gazebo/pull-request/448/mud-plugin/diff]

## Gazebo 1.6

### Gazebo 1.6.3 (2013-04-15)
* Fixed a [critical SDF bug](https://bitbucket.org/osrf/gazebo/pull-request/451)
* Fixed a [laser offset bug](https://bitbucket.org/osrf/gazebo/pull-request/449)

### Gazebo 1.6.2 (2013-04-14)
* Fix for fdir1 physics property [https://bitbucket.org/osrf/gazebo/pull-request/429/fixes-to-treat-fdir1-better-1-rotate-into/diff]
* Fix for force torque sensor [https://bitbucket.org/osrf/gazebo/pull-request/447]
* SDF documentation fix [https://bitbucket.org/osrf/gazebo/issue/494/joint-axis-reference-frame-doesnt-match]

### Gazebo 1.6.1 (2013-04-05)
* Switch default build type to Release.

### Gazebo 1.6.0 (2013-04-05)
* Improvements to inertia in rubble pile
* Various Bullet integration advances.
* Noise models for ray, camera, and imu sensors.
* SDF 1.4, which accommodates more physics engine parameters and also some sensor noise models.
* Initial support for making movies from within Gazebo.
* Many performance improvements.
* Many bug fixes.
* Progress toward to building on OS X.

## Gazebo 1.5

### Gazebo 1.5.0 (2013-03-11)
* Partial integration of Bullet
  * Includes: cubes, spheres, cylinders, planes, meshes, revolute joints, ray sensors
* GUI Interface for log writing.
* Threaded sensors.
* Multi-camera sensor.

* Fixed the following issues:
 * [https://bitbucket.org/osrf/gazebo/issue/236 Issue #236]
 * [https://bitbucket.org/osrf/gazebo/issue/507 Issue #507]
 * [https://bitbucket.org/osrf/gazebo/issue/530 Issue #530]
 * [https://bitbucket.org/osrf/gazebo/issue/279 Issue #279]
 * [https://bitbucket.org/osrf/gazebo/issue/529 Issue #529]
 * [https://bitbucket.org/osrf/gazebo/issue/239 Issue #239]
 * [https://bitbucket.org/osrf/gazebo/issue/5 Issue #5]

## Gazebo 1.4

### Gazebo 1.4.0 (2013-02-01)
* New Features:
 * GUI elements to display messages from the server.
 * Multi-floor building editor and creator.
 * Improved sensor visualizations.
 * Improved mouse interactions

* Fixed the following issues:
 * [https://bitbucket.org/osrf/gazebo/issue/16 Issue #16]
 * [https://bitbucket.org/osrf/gazebo/issue/142 Issue #142]
 * [https://bitbucket.org/osrf/gazebo/issue/229 Issue #229]
 * [https://bitbucket.org/osrf/gazebo/issue/277 Issue #277]
 * [https://bitbucket.org/osrf/gazebo/issue/291 Issue #291]
 * [https://bitbucket.org/osrf/gazebo/issue/310 Issue #310]
 * [https://bitbucket.org/osrf/gazebo/issue/320 Issue #320]
 * [https://bitbucket.org/osrf/gazebo/issue/329 Issue #329]
 * [https://bitbucket.org/osrf/gazebo/issue/333 Issue #333]
 * [https://bitbucket.org/osrf/gazebo/issue/334 Issue #334]
 * [https://bitbucket.org/osrf/gazebo/issue/335 Issue #335]
 * [https://bitbucket.org/osrf/gazebo/issue/341 Issue #341]
 * [https://bitbucket.org/osrf/gazebo/issue/350 Issue #350]
 * [https://bitbucket.org/osrf/gazebo/issue/384 Issue #384]
 * [https://bitbucket.org/osrf/gazebo/issue/431 Issue #431]
 * [https://bitbucket.org/osrf/gazebo/issue/433 Issue #433]
 * [https://bitbucket.org/osrf/gazebo/issue/453 Issue #453]
 * [https://bitbucket.org/osrf/gazebo/issue/456 Issue #456]
 * [https://bitbucket.org/osrf/gazebo/issue/457 Issue #457]
 * [https://bitbucket.org/osrf/gazebo/issue/459 Issue #459]

## Gazebo 1.3

### Gazebo 1.3.1 (2012-12-14)
* Fixed the following issues:
 * [https://bitbucket.org/osrf/gazebo/issue/297 Issue #297]
* Other bugs fixed:
 * [https://bitbucket.org/osrf/gazebo/pull-request/164/ Fix light bounding box to disable properly when deselected]
 * [https://bitbucket.org/osrf/gazebo/pull-request/169/ Determine correct local IP address, to make remote clients work properly]
 * Various test fixes

### Gazebo 1.3.0 (2012-12-03)
* Fixed the following issues:
 * [https://bitbucket.org/osrf/gazebo/issue/233 Issue #233]
 * [https://bitbucket.org/osrf/gazebo/issue/238 Issue #238]
 * [https://bitbucket.org/osrf/gazebo/issue/2 Issue #2]
 * [https://bitbucket.org/osrf/gazebo/issue/95 Issue #95]
 * [https://bitbucket.org/osrf/gazebo/issue/97 Issue #97]
 * [https://bitbucket.org/osrf/gazebo/issue/90 Issue #90]
 * [https://bitbucket.org/osrf/gazebo/issue/253 Issue #253]
 * [https://bitbucket.org/osrf/gazebo/issue/163 Issue #163]
 * [https://bitbucket.org/osrf/gazebo/issue/91 Issue #91]
 * [https://bitbucket.org/osrf/gazebo/issue/245 Issue #245]
 * [https://bitbucket.org/osrf/gazebo/issue/242 Issue #242]
 * [https://bitbucket.org/osrf/gazebo/issue/156 Issue #156]
 * [https://bitbucket.org/osrf/gazebo/issue/78 Issue #78]
 * [https://bitbucket.org/osrf/gazebo/issue/36 Issue #36]
 * [https://bitbucket.org/osrf/gazebo/issue/104 Issue #104]
 * [https://bitbucket.org/osrf/gazebo/issue/249 Issue #249]
 * [https://bitbucket.org/osrf/gazebo/issue/244 Issue #244]

* New features:
 * Default camera view changed to look down at the origin from a height of 2 meters at location (5, -5, 2).
 * Record state data using the '-r' command line option, playback recorded state data using the '-p' command line option
 * Adjust placement of lights using the mouse.
 * Reduced the startup time.
 * Added visual reference for GUI mouse movements.
 * SDF version 1.3 released (changes from 1.2 listed below):
     - added `name` to `<camera name="cam_name"/>`
     - added `pose` to `<camera><pose>...</pose></camera>`
     - removed `filename` from `<mesh><filename>...</filename><mesh>`, use uri only.
     - recovered `provide_feedback` under `<joint>`, allowing calling `physics::Joint::GetForceTorque` in plugins.
     - added `imu` under `<sensor>`.

## Gazebo 1.2

### Gazebo 1.2.6 (2012-11-08)
* Fixed a transport issue with the GUI. Fixed saving the world via the GUI. Added more documentation. ([https://bitbucket.org/osrf/gazebo/pull-request/43/fixed-a-transport-issue-with-the-gui-fixed/diff pull request #43])
* Clean up mutex usage. ([https://bitbucket.org/osrf/gazebo/pull-request/54/fix-mutex-in-modellistwidget-using-boost/diff pull request #54])
* Fix OGRE path determination ([https://bitbucket.org/osrf/gazebo/pull-request/58/fix-ogre-paths-so-this-also-works-with/diff pull request #58], [https://bitbucket.org/osrf/gazebo/pull-request/68/fix-ogre-plugindir-determination/diff pull request #68])
* Fixed a couple of crashes and model selection/dragging problems ([https://bitbucket.org/osrf/gazebo/pull-request/59/fixed-a-couple-of-crashes-and-model/diff pull request #59])

### Gazebo 1.2.5 (2012-10-22)
* Step increment update while paused fixed ([https://bitbucket.org/osrf/gazebo/pull-request/45/fix-proper-world-stepinc-count-we-were/diff pull request #45])
* Actually call plugin destructors on shutdown ([https://bitbucket.org/osrf/gazebo/pull-request/51/fixed-a-bug-which-prevent-a-plugin/diff pull request #51])
* Don't crash on bad SDF input ([https://bitbucket.org/osrf/gazebo/pull-request/52/fixed-loading-of-bad-sdf-files/diff pull request #52])
* Fix cleanup of ray sensors on model deletion ([https://bitbucket.org/osrf/gazebo/pull-request/53/deleting-a-model-with-a-ray-sensor-did/diff pull request #53])
* Fix loading / deletion of improperly specified models ([https://bitbucket.org/osrf/gazebo/pull-request/56/catch-when-loading-bad-models-joint/diff pull request #56])

### Gazebo 1.2.4 (10-19-2012:08:00:52)
*  Style fixes ([https://bitbucket.org/osrf/gazebo/pull-request/30/style-fixes/diff pull request #30]).
*  Fix joint position control ([https://bitbucket.org/osrf/gazebo/pull-request/49/fixed-position-joint-control/diff pull request #49])

### Gazebo 1.2.3 (10-16-2012:18:39:54)
*  Disabled selection highlighting due to bug ([https://bitbucket.org/osrf/gazebo/pull-request/44/disabled-selection-highlighting-fixed/diff pull request #44]).
*  Fixed saving a world via the GUI.

### Gazebo 1.2.2 (10-16-2012:15:12:22)
*  Skip search for system install of libccd, use version inside gazebo ([https://bitbucket.org/osrf/gazebo/pull-request/39/skip-search-for-system-install-of-libccd/diff pull request #39]).
*  Fixed sensor initialization race condition ([https://bitbucket.org/osrf/gazebo/pull-request/42/fix-sensor-initializaiton-race-condition pull request #42]).

### Gazebo 1.2.1 (10-15-2012:21:32:55)
*  Properly removed projectors attached to deleted models ([https://bitbucket.org/osrf/gazebo/pull-request/37/remove-projectors-that-are-attached-to/diff pull request #37]).
*  Fix model plugin loading bug ([https://bitbucket.org/osrf/gazebo/pull-request/31/moving-bool-first-in-model-and-world pull request #31]).
*  Fix light insertion and visualization of models prior to insertion ([https://bitbucket.org/osrf/gazebo/pull-request/35/fixed-light-insertion-and-visualization-of/diff pull request #35]).
*  Fixed GUI manipulation of static objects ([https://bitbucket.org/osrf/gazebo/issue/63/moving-static-objects-does-not-move-the issue #63] [https://bitbucket.org/osrf/gazebo/pull-request/38/issue-63-bug-patch-moving-static-objects/diff pull request #38]).
*  Fixed GUI selection bug ([https://bitbucket.org/osrf/gazebo/pull-request/40/fixed-selection-of-multiple-objects-at/diff pull request #40])

### Gazebo 1.2.0 (10-04-2012:20:01:20)
*  Updated GUI: new style, improved mouse controls, and removal of non-functional items.
*  Model database: An online repository of models.
*  Numerous bug fixes
*  APT repository hosted at [http://osrfoundation.org OSRF]
*  Improved process control prevents zombie processes<|MERGE_RESOLUTION|>--- conflicted
+++ resolved
@@ -23,23 +23,20 @@
 1. Displaying light direction on the world tree
     * [Pull request 2912](https://bitbucket.org/osrf/gazebo/pull-request/2912)
 
-1. Fix Enter in Link Inspector
-    * [Pull request #2901](https://bitbucket.org/osrf/gazebo/pull-request/2901)
-
-1. Update Wind Plugin to support being used by Lift Drag Plugin
-    * [Pull request #2691](https://bitbucket.org/osrf/gazebo/pull-request/2691)
-
-## Gazebo 9
-
-## Gazebo 9.x.x (2018-xx-xx)
-
-<<<<<<< HEAD
 1. Plugin to initialize joint controller parameters
     * [Pull request #2751](https://bitbucket.org/osrf/gazebo/pull-requests/2751)
     * [Issue #1766](https://bitbucket.org/osrf/gazebo
 
-1. Added World::GetSDF()
-=======
+1. Fix Enter in Link Inspector
+    * [Pull request #2901](https://bitbucket.org/osrf/gazebo/pull-request/2901)
+
+1. Update Wind Plugin to support being used by Lift Drag Plugin
+    * [Pull request #2691](https://bitbucket.org/osrf/gazebo/pull-request/2691)
+
+## Gazebo 9
+
+## Gazebo 9.x.x (2018-xx-xx)
+
 1. Fix empty visual bounding box
     * [Pull request 2934](https://bitbucket.org/osrf/gazebo/pull-request/2934)
 
@@ -176,7 +173,6 @@
     * [Issue 2343](https://bitbucket.org/osrf/gazebo/issues/2343)
 
 1. Added World::SDF()
->>>>>>> f3e5e502
     * [Pull request #2708](https://bitbucket.org/osrf/gazebo/pull-requests/2708)
 
 1. Fix compile error with due to using gazebo::common::Color with sdformat 6
