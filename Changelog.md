## Gazebo 5.0

### Gazebo 5.0.0
1. Added a events::Event::resetWorld event that is triggered when World::Reset is called.
    * [Pull request #1332](https://bitbucket.org/osrf/gazebo/pull-request/1332)
    * [Issue #1375](https://bitbucket.org/osrf/gazebo/issue/1375)
 
1. Fixed `math::Box::GetCenter` functionality.
    * [Pull request #1278](https://bitbucket.org/osrf/gazebo/pull-request/1278)
    * [Issue #1327](https://bitbucket.org/osrf/gazebo/issue/1327)

1. Added a GUI timer plugin that facilitates the display and control a timer inside the Gazebo UI.
    * [Pull request #1270](https://bitbucket.org/osrf/gazebo/pull-request/1270)

1. Added ability to load plugins via SDF.
    * [Pull request #1261](https://bitbucket.org/osrf/gazebo/pull-request/1261)

1. Added GUIEvent to hide/show the left GUI pane.
    * [Pull request #1269](https://bitbucket.org/osrf/gazebo/pull-request/1269)

1. Modified KeyEventHandler and GLWidget so that hotkeys can be suppressed by custom KeyEvents set up by developers
    * [Pull request #1251](https://bitbucket.org/osrf/gazebo/pull-request/1251)

1. Added ability to read the directory where the log files are stored.
    * [Pull request #1277](https://bitbucket.org/osrf/gazebo/pull-request/1277)

1. Implemented a simulation cloner
    * [Pull request #1180](https://bitbucket.org/osrf/gazebo/pull-request/1180/clone-a-simulation)

1. Added GUI overlay plugins. Users can now write a Gazebo + QT plugin that displays widgets over the render window.
  * [Pull request #1181](https://bitbucket.org/osrf/gazebo/pull-request/1181)

1. Change behavior of Joint::SetVelocity, add Joint::SetVelocityLimit(unsigned int, double)
  * [Pull request #1218](https://bitbucket.org/osrf/gazebo/pull-request/1218)
  * [Issue #964](https://bitbucket.org/osrf/gazebo/issue/964)

1. Implement Coulomb joint friction for ODE
  * [Pull request #1221](https://bitbucket.org/osrf/gazebo/pull-request/1221)
  * [Issue #381](https://bitbucket.org/osrf/gazebo/issue/381)

1. Implemented camera lens distortion.
  * [Pull request #1213](https://bitbucket.org/osrf/gazebo/pull-request/1213)

1. Kill rogue gzservers left over from failed INTEGRATION_world_clone tests
   and improve robustness of `UNIT_gz_TEST`
  * [Pull request #1232](https://bitbucket.org/osrf/gazebo/pull-request/1232)
  * [Issue #1299](https://bitbucket.org/osrf/gazebo/issue/1299)

1. Added RenderWidget::ShowToolbar to toggle visibility of top toolbar.
  * [Pull request #1248](https://bitbucket.org/osrf/gazebo/pull-request/1248)

1. Fix joint axis visualization.
  * [Pull request #1258](https://bitbucket.org/osrf/gazebo/pull-request/1258)

1. Change UserCamera view control via joysticks. Clean up rate control vs. pose control.
   see UserCamera::OnJoyPose and UserCamera::OnJoyTwist. Added view twist control toggle
   with joystick button 1.
  * [Pull request #1249](https://bitbucket.org/osrf/gazebo/pull-request/1249)

1. Added RenderWidget::GetToolbar to get the top toolbar and change its actions on ModelEditor.
    * [Pull request #1263](https://bitbucket.org/osrf/gazebo/pull-request/1263)

1. Added accessor for MainWindow graphical widget to GuiIface.
    * [Pull request #1250](https://bitbucket.org/osrf/gazebo/pull-request/1250)

1. Added a ConfigWidget class that takes in a google protobuf message and generates widgets for configuring the fields in the message
    * [Pull request #1285](https://bitbucket.org/osrf/gazebo/pull-request/1285)

1. Added GLWidget::OnModelEditor when model editor is triggered, and MainWindow::OnEditorGroup to manually uncheck editor actions.
    * [Pull request #1283](https://bitbucket.org/osrf/gazebo/pull-request/1283)

1. Added Collision, Geometry, Inertial, Surface Msg-to-SDF conversion functions.
    * [Pull request #1315](https://bitbucket.org/osrf/gazebo/pull-request/1315)

1. Added "button modifier" fields (control, shift, and alt) to common::KeyEvent.
    * [Pull request #1325](https://bitbucket.org/osrf/gazebo/pull-request/1325)

1. Building editor updates
    1. Fixed inspector resizing.
        * [Pull request #1230](https://bitbucket.org/osrf/gazebo/pull-request/1230)
        * [Issue #395](https://bitbucket.org/osrf/gazebo/issue/395)

    1. Doors and windows move proportionally with wall.
        * [Pull request #1231](https://bitbucket.org/osrf/gazebo/pull-request/1231)
        * [Issue #368](https://bitbucket.org/osrf/gazebo/issue/368)

    1. Inspector dialogs stay on top.
        * [Pull request #1229](https://bitbucket.org/osrf/gazebo/pull-request/1229)
        * [Issue #417](https://bitbucket.org/osrf/gazebo/issue/417)

    1. Make model name editable on palette.
        * [Pull request #1239](https://bitbucket.org/osrf/gazebo/pull-request/1239)

    1. Import background image and improve add/delete levels.
        * [Pull request #1214](https://bitbucket.org/osrf/gazebo/pull-request/1214)
        * [Issue #422](https://bitbucket.org/osrf/gazebo/issue/422)
        * [Issue #361](https://bitbucket.org/osrf/gazebo/issue/361)

    1. Fix changing draw mode.
        * [Pull request #1233](https://bitbucket.org/osrf/gazebo/pull-request/1233)
        * [Issue #405](https://bitbucket.org/osrf/gazebo/issue/405)

    1. Tips on palette's top-right corner.
        * [Pull request #1241](https://bitbucket.org/osrf/gazebo/pull-request/1241)

    1. New buttons and layout for the palette.
        * [Pull request #1242](https://bitbucket.org/osrf/gazebo/pull-request/1242)

    1. Individual wall segments instead of polylines.
        * [Pull request #1246](https://bitbucket.org/osrf/gazebo/pull-request/1246)
        * [Issue #389](https://bitbucket.org/osrf/gazebo/issue/389)
        * [Issue #415](https://bitbucket.org/osrf/gazebo/issue/415)

    1. Fix exiting and saving, exiting when there's nothing drawn, fix text on popups.
        * [Pull request #1296](https://bitbucket.org/osrf/gazebo/pull-request/1296)

    1. Display measure for selected wall segment.
        * [Pull request #1291](https://bitbucket.org/osrf/gazebo/pull-request/1291)
        * [Issue #366](https://bitbucket.org/osrf/gazebo/issue/366)

    1. Highlight selected item's 3D visual.
        * [Pull request #1292](https://bitbucket.org/osrf/gazebo/pull-request/1292)

    1. Added color picker to inspector dialogs.
        * [Pull request #1298](https://bitbucket.org/osrf/gazebo/pull-request/1298)

    1. Snapping on by default, off holding Shift. Improved snapping.
        * [Pull request #1304](https://bitbucket.org/osrf/gazebo/pull-request/1304)

    1. Snap walls to length increments, moved scale to SegmentItem and added Get/SetScale, added SegmentItem::SnapAngle and SegmentItem::SnapLength.
        * [Pull request #1311](https://bitbucket.org/osrf/gazebo/pull-request/1311)

    1. Added EditorItem::SetHighlighted.
        * [Pull request #1308](https://bitbucket.org/osrf/gazebo/pull-request/1308)

<<<<<<< HEAD
    1. Detach all child manips when item is deleted, added BuildingMaker::DetachAllChildren.
        * [Pull request #1316](https://bitbucket.org/osrf/gazebo/pull-request/1316)

=======
    1. Current level is transparent, lower levels opaque, higher levels invisible.
        * [Pull request #1303](https://bitbucket.org/osrf/gazebo/pull-request/1303)

    1. Detach all child manips when item is deleted, added BuildingMaker::DetachAllChildren.
        * [Pull request #1316](https://bitbucket.org/osrf/gazebo/pull-request/1316)

    1. Enabled multi-selection and align tool inside model editor.
        * [Pull request #1302](https://bitbucket.org/osrf/gazebo/pull-request/1302)
        * [Issue #1323](https://bitbucket.org/osrf/gazebo/issue/1323)

    1. Added texture picker to inspector dialogs.
        * [Pull request #1306](https://bitbucket.org/osrf/gazebo/pull-request/1306)

    1. Measures for doors and windows. Added RectItem::angleOnWall and related Get/Set.
        * [Pull request #1322](https://bitbucket.org/osrf/gazebo/pull-request/1322)
        * [Issue #370](https://bitbucket.org/osrf/gazebo/issue/370)

    1. Added Gazebo/BuildingFrame material to display holes for doors and windows on walls.
        * [Pull request #1338](https://bitbucket.org/osrf/gazebo/pull-request/1338)

    1. Added Gazebo/Bricks material to be used as texture on the building editor.
        * [Pull request #1333](https://bitbucket.org/osrf/gazebo/pull-request/1333)

>>>>>>> 7de9f894
1. Model editor updates
    1. Fix adding/removing event filters .
        * [Pull request #1279](https://bitbucket.org/osrf/gazebo/pull-request/1279)

    1. Implemented copy/pasting of links.
        * [Pull request #1330](https://bitbucket.org/osrf/gazebo/pull-request/1330)

## Gazebo 4.0

### Gazebo 4.x.x (yyyy-mm-dd)

### Gazebo 4.1.0 (2014-11-20)

1. Add ArrangePlugin for arranging groups of models.
   Also add Model::ResetPhysicsStates to call Link::ResetPhysicsStates
   recursively on all links in model.
    * [Pull request #1208](https://bitbucket.org/osrf/gazebo/pull-request/1208)
1. The `gz model` command line tool will output model info using either `-i` for complete info, or `-p` for just the model pose.
    * [Pull request #1212](https://bitbucket.org/osrf/gazebo/pull-request/1212)
    * [DRCSim Issue #389](https://bitbucket.org/osrf/drcsim/issue/389)
1. Added SignalStats class for computing incremental signal statistics.
    * [Pull request #1198](https://bitbucket.org/osrf/gazebo/pull-request/1198)
1. Add InitialVelocityPlugin to setting the initial state of links
    * [Pull request #1237](https://bitbucket.org/osrf/gazebo/pull-request/1237)
1. Added Quaternion::Integrate function.
    * [Pull request #1255](https://bitbucket.org/osrf/gazebo/pull-request/1255)
1. Added ConvertJointType functions, display more joint info on model list.
    * [Pull request #1259](https://bitbucket.org/osrf/gazebo/pull-request/1259)
1. Added ModelListWidget::AddProperty, removed unnecessary checks on ModelListWidget.
    * [Pull request #1271](https://bitbucket.org/osrf/gazebo/pull-request/1271)
1. Fix loading collada meshes with unsupported input semantics.
    * [Pull request #1319](https://bitbucket.org/osrf/gazebo/pull-request/1319)

### Gazebo 4.0.2 (2014-09-23)

1. Fix and improve mechanism to generate pkgconfig libs
    * [Pull request #1027](https://bitbucket.org/osrf/gazebo/pull-request/1027)
    * [Issue #1284](https://bitbucket.org/osrf/gazebo/issue/1284)
1. Added arat.world
    * [Pull request #1205](https://bitbucket.org/osrf/gazebo/pull-request/1205)
1. Update gzprop to output zip files.
    * [Pull request #1197](https://bitbucket.org/osrf/gazebo/pull-request/1197)
1. Make Collision::GetShape a const function
    * [Pull requset #1189](https://bitbucket.org/osrf/gazebo/pull-request/1189)
1. Install missing physics headers
    * [Pull requset #1183](https://bitbucket.org/osrf/gazebo/pull-request/1183)
1. Remove SimbodyLink::AddTorque console message
    * [Pull requset #1185](https://bitbucket.org/osrf/gazebo/pull-request/1185)
1. Fix log xml
    * [Pull requset #1188](https://bitbucket.org/osrf/gazebo/pull-request/1188)

### Gazebo 4.0.0 (2014-08-08)

1. Added lcov support to cmake
    * [Pull request #1047](https://bitbucket.org/osrf/gazebo/pull-request/1047)
1. Fixed memory leak in image conversion
    * [Pull request #1057](https://bitbucket.org/osrf/gazebo/pull-request/1057)
1. Removed deprecated function
    * [Pull request #1067](https://bitbucket.org/osrf/gazebo/pull-request/1067)
1. Improved collada loading performance
    * [Pull request #1066](https://bitbucket.org/osrf/gazebo/pull-request/1066)
    * [Pull request #1082](https://bitbucket.org/osrf/gazebo/pull-request/1082)
    * [Issue #1134](https://bitbucket.org/osrf/gazebo/issue/1134)
1. Implemented a collada exporter
    * [Pull request #1064](https://bitbucket.org/osrf/gazebo/pull-request/1064)
1. Force torque sensor now makes use of sensor's pose.
    * [Pull request #1076](https://bitbucket.org/osrf/gazebo/pull-request/1076)
    * [Issue #940](https://bitbucket.org/osrf/gazebo/issue/940)
1. Fix Model::GetLinks segfault
    * [Pull request #1093](https://bitbucket.org/osrf/gazebo/pull-request/1093)
1. Fix deleting and saving lights in gzserver
    * [Pull request #1094](https://bitbucket.org/osrf/gazebo/pull-request/1094)
    * [Issue #1182](https://bitbucket.org/osrf/gazebo/issue/1182)
    * [Issue #346](https://bitbucket.org/osrf/gazebo/issue/346)
1. Fix Collision::GetWorldPose. The pose of a collision would not update properly.
    * [Pull request #1049](https://bitbucket.org/osrf/gazebo/pull-request/1049)
    * [Issue #1124](https://bitbucket.org/osrf/gazebo/issue/1124)
1. Fixed the animate_box and animate_joints examples
    * [Pull request #1086](https://bitbucket.org/osrf/gazebo/pull-request/1086)
1. Integrated Oculus Rift functionality
    * [Pull request #1074](https://bitbucket.org/osrf/gazebo/pull-request/1074)
    * [Pull request #1136](https://bitbucket.org/osrf/gazebo/pull-request/1136)
    * [Pull request #1139](https://bitbucket.org/osrf/gazebo/pull-request/1139)
1. Updated Base::GetScopedName
    * [Pull request #1104](https://bitbucket.org/osrf/gazebo/pull-request/1104)
1. Fix collada loader from adding duplicate materials into a Mesh
    * [Pull request #1105](https://bitbucket.org/osrf/gazebo/pull-request/1105)
    * [Issue #1180](https://bitbucket.org/osrf/gazebo/issue/1180)
1. Integrated Razer Hydra functionality
    * [Pull request #1083](https://bitbucket.org/osrf/gazebo/pull-request/1083)
    * [Pull request #1109](https://bitbucket.org/osrf/gazebo/pull-request/1109)
1. Added ability to copy and paste models in the GUI
    * [Pull request #1103](https://bitbucket.org/osrf/gazebo/pull-request/1103)
1. Removed unnecessary inclusion of gazebo.hh and common.hh in plugins
    * [Pull request #1111](https://bitbucket.org/osrf/gazebo/pull-request/1111)
1. Added ability to specify custom road textures
    * [Pull request #1027](https://bitbucket.org/osrf/gazebo/pull-request/1027)
1. Added support for DART 4.1
    * [Pull request #1113](https://bitbucket.org/osrf/gazebo/pull-request/1113)
    * [Pull request #1132](https://bitbucket.org/osrf/gazebo/pull-request/1132)
    * [Pull request #1134](https://bitbucket.org/osrf/gazebo/pull-request/1134)
    * [Pull request #1154](https://bitbucket.org/osrf/gazebo/pull-request/1154)
1. Allow position of joints to be directly set.
    * [Pull request #1097](https://bitbucket.org/osrf/gazebo/pull-request/1097)
    * [Issue #1138](https://bitbucket.org/osrf/gazebo/issue/1138)
1. Added extruded polyline geometry
    * [Pull request #1026](https://bitbucket.org/osrf/gazebo/pull-request/1026)
1. Fixed actor animation
    * [Pull request #1133](https://bitbucket.org/osrf/gazebo/pull-request/1133)
    * [Pull request #1141](https://bitbucket.org/osrf/gazebo/pull-request/1141)
1. Generate a versioned cmake config file
    * [Pull request #1153](https://bitbucket.org/osrf/gazebo/pull-request/1153)
    * [Issue #1226](https://bitbucket.org/osrf/gazebo/issue/1226)
1. Added KMeans class
    * [Pull request #1147](https://bitbucket.org/osrf/gazebo/pull-request/1147)
1. Added --summary-range feature to bitbucket pullrequest tool
    * [Pull request #1156](https://bitbucket.org/osrf/gazebo/pull-request/1156)
1. Updated web links
    * [Pull request #1159](https://bitbucket.org/osrf/gazebo/pull-request/1159)
1. Update tests
    * [Pull request #1155](https://bitbucket.org/osrf/gazebo/pull-request/1155)
    * [Pull request #1143](https://bitbucket.org/osrf/gazebo/pull-request/1143)
    * [Pull request #1138](https://bitbucket.org/osrf/gazebo/pull-request/1138)
    * [Pull request #1140](https://bitbucket.org/osrf/gazebo/pull-request/1140)
    * [Pull request #1127](https://bitbucket.org/osrf/gazebo/pull-request/1127)
    * [Pull request #1115](https://bitbucket.org/osrf/gazebo/pull-request/1115)
    * [Pull request #1102](https://bitbucket.org/osrf/gazebo/pull-request/1102)
    * [Pull request #1087](https://bitbucket.org/osrf/gazebo/pull-request/1087)
    * [Pull request #1084](https://bitbucket.org/osrf/gazebo/pull-request/1084)

## Gazebo 3.0

### Gazebo 3.x.x (yyyy-mm-dd)

1. Fixed sonar and wireless sensor visualization
    * [Pull request #1254](https://bitbucket.org/osrf/gazebo/pull-request/1254)
1. Update visual bounding box when model is selected
    * [Pull request #1280](https://bitbucket.org/osrf/gazebo/pull-request/1280)

### Gazebo 3.1.0 (2014-08-08)

1. Implemented Simbody::Link::Set*Vel
    * [Pull request #1160](https://bitbucket.org/osrf/gazebo/pull-request/1160)
    * [Issue #1012](https://bitbucket.org/osrf/gazebo/issue/1012)
1. Added World::RemoveModel function
    * [Pull request #1106](https://bitbucket.org/osrf/gazebo/pull-request/1106)
    * [Issue #1177](https://bitbucket.org/osrf/gazebo/issue/1177)
1. Fix exit from camera follow mode using the escape key
    * [Pull request #1137](https://bitbucket.org/osrf/gazebo/pull-request/1137)
    * [Issue #1220](https://bitbucket.org/osrf/gazebo/issue/1220)
1. Added support for SDF joint spring stiffness and reference positions
    * [Pull request #1117](https://bitbucket.org/osrf/gazebo/pull-request/1117)
1. Removed the gzmodel_create script
    * [Pull request #1130](https://bitbucket.org/osrf/gazebo/pull-request/1130)
1. Added Vector2 dot product
    * [Pull request #1101](https://bitbucket.org/osrf/gazebo/pull-request/1101)
1. Added SetPositionPID and SetVelocityPID to JointController
    * [Pull request #1091](https://bitbucket.org/osrf/gazebo/pull-request/1091)
1. Fix gzclient startup crash with ogre 1.9
    * [Pull request #1098](https://bitbucket.org/osrf/gazebo/pull-request/1098)
    * [Issue #996](https://bitbucket.org/osrf/gazebo/issue/996)
1. Update the bitbucket_pullrequests tool
    * [Pull request #1108](https://bitbucket.org/osrf/gazebo/pull-request/1108)
1. Light properties now remain in place after move by the user via the GUI.
    * [Pull request #1110](https://bitbucket.org/osrf/gazebo/pull-request/1110)
    * [Issue #1211](https://bitbucket.org/osrf/gazebo/issue/1211)
1. Allow position of joints to be directly set.
    * [Pull request #1096](https://bitbucket.org/osrf/gazebo/pull-request/1096)
    * [Issue #1138](https://bitbucket.org/osrf/gazebo/issue/1138)

### Gazebo 3.0.0 (2014-04-11)

1. Fix bug when deleting the sun light
    * [Pull request #1088](https://bitbucket.org/osrf/gazebo/pull-request/1088)
    * [Issue #1133](https://bitbucket.org/osrf/gazebo/issue/1133)
1. Fix ODE screw joint
    * [Pull request #1078](https://bitbucket.org/osrf/gazebo/pull-request/1078)
    * [Issue #1167](https://bitbucket.org/osrf/gazebo/issue/1167)
1. Update joint integration tests
    * [Pull request #1081](https://bitbucket.org/osrf/gazebo/pull-request/1081)
1. Fixed false positives in cppcheck.
    * [Pull request #1061](https://bitbucket.org/osrf/gazebo/pull-request/1061)
1. Made joint axis reference frame relative to child, and updated simbody and dart accordingly.
    * [Pull request #1069](https://bitbucket.org/osrf/gazebo/pull-request/1069)
    * [Issue #494](https://bitbucket.org/osrf/gazebo/issue/494)
    * [Issue #1143](https://bitbucket.org/osrf/gazebo/issue/1143)
1. Added ability to pass vector of strings to SetupClient and SetupServer
    * [Pull request #1068](https://bitbucket.org/osrf/gazebo/pull-request/1068)
    * [Issue #1132](https://bitbucket.org/osrf/gazebo/issue/1132)
1. Fix error correction in screw constraints for ODE
    * [Pull request #1159](https://bitbucket.org/osrf/gazebo/pull-request/1159)
    * [Issue #1159](https://bitbucket.org/osrf/gazebo/issue/1159)
1. Improved pkgconfig with SDF
    * [Pull request #1062](https://bitbucket.org/osrf/gazebo/pull-request/1062)
1. Added a plugin to simulate aero dynamics
    * [Pull request #905](https://bitbucket.org/osrf/gazebo/pull-request/905)
1. Updated bullet support
    * [Issue #1069](https://bitbucket.org/osrf/gazebo/issue/1069)
    * [Pull request #1011](https://bitbucket.org/osrf/gazebo/pull-request/1011)
    * [Pull request #996](https://bitbucket.org/osrf/gazebo/pull-request/966)
    * [Pull request #1024](https://bitbucket.org/osrf/gazebo/pull-request/1024)
1. Updated simbody support
    * [Pull request #995](https://bitbucket.org/osrf/gazebo/pull-request/995)
1. Updated worlds to SDF 1.5
    * [Pull request #1021](https://bitbucket.org/osrf/gazebo/pull-request/1021)
1. Improvements to ODE
    * [Pull request #1001](https://bitbucket.org/osrf/gazebo/pull-request/1001)
    * [Pull request #1014](https://bitbucket.org/osrf/gazebo/pull-request/1014)
    * [Pull request #1015](https://bitbucket.org/osrf/gazebo/pull-request/1015)
    * [Pull request #1016](https://bitbucket.org/osrf/gazebo/pull-request/1016)
1. New command line tool
    * [Pull request #972](https://bitbucket.org/osrf/gazebo/pull-request/972)
1. Graphical user interface improvements
    * [Pull request #971](https://bitbucket.org/osrf/gazebo/pull-request/971)
    * [Pull request #1013](https://bitbucket.org/osrf/gazebo/pull-request/1013)
    * [Pull request #989](https://bitbucket.org/osrf/gazebo/pull-request/989)
1. Created a friction pyramid class
    * [Pull request #935](https://bitbucket.org/osrf/gazebo/pull-request/935)
1. Added GetWorldEnergy functions to Model, Joint, and Link
    * [Pull request #1017](https://bitbucket.org/osrf/gazebo/pull-request/1017)
1. Preparing Gazebo for admission into Ubuntu
    * [Pull request #969](https://bitbucket.org/osrf/gazebo/pull-request/969)
    * [Pull request #998](https://bitbucket.org/osrf/gazebo/pull-request/998)
    * [Pull request #1002](https://bitbucket.org/osrf/gazebo/pull-request/1002)
1. Add method for querying if useImplicitStiffnessDamping flag is set for a given joint
    * [Issue #629](https://bitbucket.org/osrf/gazebo/issue/629)
    * [Pull request #1006](https://bitbucket.org/osrf/gazebo/pull-request/1006)
1. Fix joint axis frames
    * [Issue #494](https://bitbucket.org/osrf/gazebo/issue/494)
    * [Pull request #963](https://bitbucket.org/osrf/gazebo/pull-request/963)
1. Compute joint anchor pose relative to parent
    * [Issue #1029](https://bitbucket.org/osrf/gazebo/issue/1029)
    * [Pull request #982](https://bitbucket.org/osrf/gazebo/pull-request/982)
1. Cleanup the installed worlds
    * [Issue #1036](https://bitbucket.org/osrf/gazebo/issue/1036)
    * [Pull request #984](https://bitbucket.org/osrf/gazebo/pull-request/984)
1. Update to the GPS sensor
    * [Issue #1059](https://bitbucket.org/osrf/gazebo/issue/1059)
    * [Pull request #984](https://bitbucket.org/osrf/gazebo/pull-request/984)
1. Removed libtool from plugin loading
    * [Pull request #981](https://bitbucket.org/osrf/gazebo/pull-request/981)
1. Added functions to get inertial information for a link in the world frame.
    * [Pull request #1005](https://bitbucket.org/osrf/gazebo/pull-request/1005)

## Gazebo 2.0

### Gazebo 2.2.3 (2014-04-29)

1. Removed redundant call to World::Init
    * [Pull request #1107](https://bitbucket.org/osrf/gazebo/pull-request/1107)
    * [Issue #1208](https://bitbucket.org/osrf/gazebo/issue/1208)
1. Return proper error codes when gazebo exits
    * [Pull request #1085](https://bitbucket.org/osrf/gazebo/pull-request/1085)
    * [Issue #1178](https://bitbucket.org/osrf/gazebo/issue/1178)
1. Fixed Camera::GetWorldRotation().
    * [Pull request #1071](https://bitbucket.org/osrf/gazebo/pull-request/1071)
    * [Issue #1087](https://bitbucket.org/osrf/gazebo/issue/1087)
1. Fixed memory leak in image conversion
    * [Pull request #1073](https://bitbucket.org/osrf/gazebo/pull-request/1073)

### Gazebo 2.2.0 (2014-01-10)

1. Fix compilation when using OGRE-1.9 (full support is being worked on)
    * [Issue #994](https://bitbucket.org/osrf/gazebo/issue/994)
    * [Issue #995](https://bitbucket.org/osrf/gazebo/issue/995)
    * [Issue #996](https://bitbucket.org/osrf/gazebo/issue/996)
    * [Pull request #883](https://bitbucket.org/osrf/gazebo/pull-request/883)
1. Added unit test for issue 624.
    * [Issue #624](https://bitbucket.org/osrf/gazebo/issue/624).
    * [Pull request #889](https://bitbucket.org/osrf/gazebo/pull-request/889)
1. Use 3x3 PCF shadows for smoother shadows.
    * [Pull request #887](https://bitbucket.org/osrf/gazebo/pull-request/887)
1. Update manpage copyright to 2014.
    * [Pull request #893](https://bitbucket.org/osrf/gazebo/pull-request/893)
1. Added friction integration test .
    * [Pull request #885](https://bitbucket.org/osrf/gazebo/pull-request/885)
1. Fix joint anchor when link pose is not specified.
    * [Issue #978](https://bitbucket.org/osrf/gazebo/issue/978)
    * [Pull request #862](https://bitbucket.org/osrf/gazebo/pull-request/862)
1. Added (ESC) tooltip for GUI Selection Mode icon.
    * [Issue #993](https://bitbucket.org/osrf/gazebo/issue/993)
    * [Pull request #888](https://bitbucket.org/osrf/gazebo/pull-request/888)
1. Removed old comment about resolved issue.
    * [Issue #837](https://bitbucket.org/osrf/gazebo/issue/837)
    * [Pull request #880](https://bitbucket.org/osrf/gazebo/pull-request/880)
1. Made SimbodyLink::Get* function thread-safe
    * [Issue #918](https://bitbucket.org/osrf/gazebo/issue/918)
    * [Pull request #872](https://bitbucket.org/osrf/gazebo/pull-request/872)
1. Suppressed spurious gzlog messages in ODE::Body
    * [Issue #983](https://bitbucket.org/osrf/gazebo/issue/983)
    * [Pull request #875](https://bitbucket.org/osrf/gazebo/pull-request/875)
1. Fixed Force Torque Sensor Test by properly initializing some values.
    * [Issue #982](https://bitbucket.org/osrf/gazebo/issue/982)
    * [Pull request #869](https://bitbucket.org/osrf/gazebo/pull-request/869)
1. Added breakable joint plugin to support breakable walls.
    * [Pull request #865](https://bitbucket.org/osrf/gazebo/pull-request/865)
1. Used different tuple syntax to fix compilation on OSX mavericks.
    * [Issue #947](https://bitbucket.org/osrf/gazebo/issue/947)
    * [Pull request #858](https://bitbucket.org/osrf/gazebo/pull-request/858)
1. Fixed sonar test and deprecation warning.
    * [Pull request #856](https://bitbucket.org/osrf/gazebo/pull-request/856)
1. Speed up test compilation.
    * Part of [Issue #955](https://bitbucket.org/osrf/gazebo/issue/955)
    * [Pull request #846](https://bitbucket.org/osrf/gazebo/pull-request/846)
1. Added Joint::SetEffortLimit API
    * [Issue #923](https://bitbucket.org/osrf/gazebo/issue/923)
    * [Pull request #808](https://bitbucket.org/osrf/gazebo/pull-request/808)
1. Made bullet output less verbose.
    * [Pull request #839](https://bitbucket.org/osrf/gazebo/pull-request/839)
1. Convergence acceleration and stability tweak to make atlas_v3 stable
    * [Issue #895](https://bitbucket.org/osrf/gazebo/issue/895)
    * [Pull request #772](https://bitbucket.org/osrf/gazebo/pull-request/772)
1. Added colors, textures and world files for the SPL RoboCup environment
    * [Pull request #838](https://bitbucket.org/osrf/gazebo/pull-request/838)
1. Fixed bitbucket_pullrequests tool to work with latest BitBucket API.
    * [Issue #933](https://bitbucket.org/osrf/gazebo/issue/933)
    * [Pull request #841](https://bitbucket.org/osrf/gazebo/pull-request/841)
1. Fixed cppcheck warnings.
    * [Pull request #842](https://bitbucket.org/osrf/gazebo/pull-request/842)

### Gazebo 2.1.0 (2013-11-08)
1. Fix mainwindow unit test
    * [Pull request #752](https://bitbucket.org/osrf/gazebo/pull-request/752)
1. Visualize moment of inertia
    * Pull request [#745](https://bitbucket.org/osrf/gazebo/pull-request/745), [#769](https://bitbucket.org/osrf/gazebo/pull-request/769), [#787](https://bitbucket.org/osrf/gazebo/pull-request/787)
    * [Issue #203](https://bitbucket.org/osrf/gazebo/issue/203)
1. Update tool to count lines of code
    * [Pull request #758](https://bitbucket.org/osrf/gazebo/pull-request/758)
1. Implement World::Clear
    * Pull request [#785](https://bitbucket.org/osrf/gazebo/pull-request/785), [#804](https://bitbucket.org/osrf/gazebo/pull-request/804)
1. Improve Bullet support
    * [Pull request #805](https://bitbucket.org/osrf/gazebo/pull-request/805)
1. Fix doxygen spacing
    * [Pull request #740](https://bitbucket.org/osrf/gazebo/pull-request/740)
1. Add tool to generate model images for thepropshop.org
    * [Pull request #734](https://bitbucket.org/osrf/gazebo/pull-request/734)
1. Added paging support for terrains
    * [Pull request #707](https://bitbucket.org/osrf/gazebo/pull-request/707)
1. Added plugin path to LID_LIBRARY_PATH in setup.sh
    * [Pull request #750](https://bitbucket.org/osrf/gazebo/pull-request/750)
1. Fix for OSX
    * [Pull request #766](https://bitbucket.org/osrf/gazebo/pull-request/766)
    * [Pull request #786](https://bitbucket.org/osrf/gazebo/pull-request/786)
    * [Issue #906](https://bitbucket.org/osrf/gazebo/issue/906)
1. Update copyright information
    * [Pull request #771](https://bitbucket.org/osrf/gazebo/pull-request/771)
1. Enable screen dependent tests
    * [Pull request #764](https://bitbucket.org/osrf/gazebo/pull-request/764)
    * [Issue #811](https://bitbucket.org/osrf/gazebo/issue/811)
1. Fix gazebo command line help message
    * [Pull request #775](https://bitbucket.org/osrf/gazebo/pull-request/775)
    * [Issue #898](https://bitbucket.org/osrf/gazebo/issue/898)
1. Fix man page test
    * [Pull request #774](https://bitbucket.org/osrf/gazebo/pull-request/774)
1. Improve load time by reducing calls to RTShader::Update
    * [Pull request #773](https://bitbucket.org/osrf/gazebo/pull-request/773)
    * [Issue #877](https://bitbucket.org/osrf/gazebo/issue/877)
1. Fix joint visualization
    * [Pull request #776](https://bitbucket.org/osrf/gazebo/pull-request/776)
    * [Pull request #802](https://bitbucket.org/osrf/gazebo/pull-request/802)
    * [Issue #464](https://bitbucket.org/osrf/gazebo/issue/464)
1. Add helpers to fix NaN
    * [Pull request #742](https://bitbucket.org/osrf/gazebo/pull-request/742)
1. Fix model resizing via the GUI
    * [Pull request #763](https://bitbucket.org/osrf/gazebo/pull-request/763)
    * [Issue #885](https://bitbucket.org/osrf/gazebo/issue/885)
1. Simplify gzlog test by using sha1
    * [Pull request #781](https://bitbucket.org/osrf/gazebo/pull-request/781)
    * [Issue #837](https://bitbucket.org/osrf/gazebo/issue/837)
1. Enable cppcheck for header files
    * [Pull request #782](https://bitbucket.org/osrf/gazebo/pull-request/782)
    * [Issue #907](https://bitbucket.org/osrf/gazebo/issue/907)
1. Fix broken regression test
    * [Pull request #784](https://bitbucket.org/osrf/gazebo/pull-request/784)
    * [Issue #884](https://bitbucket.org/osrf/gazebo/issue/884)
1. All simbody and dart to pass tests
    * [Pull request #790](https://bitbucket.org/osrf/gazebo/pull-request/790)
    * [Issue #873](https://bitbucket.org/osrf/gazebo/issue/873)
1. Fix camera rotation from SDF
    * [Pull request #789](https://bitbucket.org/osrf/gazebo/pull-request/789)
    * [Issue #920](https://bitbucket.org/osrf/gazebo/issue/920)
1. Fix bitbucket pullrequest command line tool to match new API
    * [Pull request #803](https://bitbucket.org/osrf/gazebo/pull-request/803)
1. Fix transceiver spawn errors in tests
    * [Pull request #811](https://bitbucket.org/osrf/gazebo/pull-request/811)
    * [Pull request #814](https://bitbucket.org/osrf/gazebo/pull-request/814)

### Gazebo 2.0.0 (2013-10-08)
1. Refactor code check tool.
    * [Pull Request #669](https://bitbucket.org/osrf/gazebo/pull-request/669)
1. Added pull request tool for Bitbucket.
    * [Pull Request #670](https://bitbucket.org/osrf/gazebo/pull-request/670)
    * [Pull Request #691](https://bitbucket.org/osrf/gazebo/pull-request/671)
1. New wireless receiver and transmitter sensor models.
    * [Pull Request #644](https://bitbucket.org/osrf/gazebo/pull-request/644)
    * [Pull Request #675](https://bitbucket.org/osrf/gazebo/pull-request/675)
    * [Pull Request #727](https://bitbucket.org/osrf/gazebo/pull-request/727)
1. Audio support using OpenAL.
    * [Pull Request #648](https://bitbucket.org/osrf/gazebo/pull-request/648)
    * [Pull Request #704](https://bitbucket.org/osrf/gazebo/pull-request/704)
1. Simplify command-line parsing of gztopic echo output.
    * [Pull Request #674](https://bitbucket.org/osrf/gazebo/pull-request/674)
    * Resolves: [Issue #795](https://bitbucket.org/osrf/gazebo/issue/795)
1. Use UNIX directories through the user of GNUInstallDirs cmake module.
    * [Pull Request #676](https://bitbucket.org/osrf/gazebo/pull-request/676)
    * [Pull Request #681](https://bitbucket.org/osrf/gazebo/pull-request/681)
1. New GUI interactions for object manipulation.
    * [Pull Request #634](https://bitbucket.org/osrf/gazebo/pull-request/634)
1. Fix for OSX menubar.
    * [Pull Request #677](https://bitbucket.org/osrf/gazebo/pull-request/677)
1. Remove internal SDF directories and dependencies.
    * [Pull Request #680](https://bitbucket.org/osrf/gazebo/pull-request/680)
1. Add minimum version for sdformat.
    * [Pull Request #682](https://bitbucket.org/osrf/gazebo/pull-request/682)
    * Resolves: [Issue #818](https://bitbucket.org/osrf/gazebo/issue/818)
1. Allow different gtest parameter types with ServerFixture
    * [Pull Request #686](https://bitbucket.org/osrf/gazebo/pull-request/686)
    * Resolves: [Issue #820](https://bitbucket.org/osrf/gazebo/issue/820)
1. GUI model scaling when using Bullet.
    * [Pull Request #683](https://bitbucket.org/osrf/gazebo/pull-request/683)
1. Fix typo in cmake config.
    * [Pull Request #694](https://bitbucket.org/osrf/gazebo/pull-request/694)
    * Resolves: [Issue #824](https://bitbucket.org/osrf/gazebo/issue/824)
1. Remove gazebo include subdir from pkgconfig and cmake config.
    * [Pull Request #691](https://bitbucket.org/osrf/gazebo/pull-request/691)
1. Torsional spring demo
    * [Pull Request #693](https://bitbucket.org/osrf/gazebo/pull-request/693)
1. Remove repeated call to SetAxis in Joint.cc
    * [Pull Request #695](https://bitbucket.org/osrf/gazebo/pull-request/695)
    * Resolves: [Issue #823](https://bitbucket.org/osrf/gazebo/issue/823)
1. Add test for rotational joints.
    * [Pull Request #697](https://bitbucket.org/osrf/gazebo/pull-request/697)
    * Resolves: [Issue #820](https://bitbucket.org/osrf/gazebo/issue/820)
1. Fix compilation of tests using Joint base class
    * [Pull Request #701](https://bitbucket.org/osrf/gazebo/pull-request/701)
1. Terrain paging implemented.
    * [Pull Request #687](https://bitbucket.org/osrf/gazebo/pull-request/687)
1. Improve timeout error reporting in ServerFixture
    * [Pull Request #705](https://bitbucket.org/osrf/gazebo/pull-request/705)
1. Fix mouse picking for cases where visuals overlap with the laser
    * [Pull Request #709](https://bitbucket.org/osrf/gazebo/pull-request/709)
1. Fix string literals for OSX
    * [Pull Request #712](https://bitbucket.org/osrf/gazebo/pull-request/712)
    * Resolves: [Issue #803](https://bitbucket.org/osrf/gazebo/issue/803)
1. Support for ENABLE_TESTS_COMPILATION cmake parameter
    * [Pull Request #708](https://bitbucket.org/osrf/gazebo/pull-request/708)
1. Updated system gui plugin
    * [Pull Request #702](https://bitbucket.org/osrf/gazebo/pull-request/702)
1. Fix force torque unit test issue
    * [Pull Request #673](https://bitbucket.org/osrf/gazebo/pull-request/673)
    * Resolves: [Issue #813](https://bitbucket.org/osrf/gazebo/issue/813)
1. Use variables to control auto generation of CFlags
    * [Pull Request #699](https://bitbucket.org/osrf/gazebo/pull-request/699)
1. Remove deprecated functions.
    * [Pull Request #715](https://bitbucket.org/osrf/gazebo/pull-request/715)
1. Fix typo in `Camera.cc`
    * [Pull Request #719](https://bitbucket.org/osrf/gazebo/pull-request/719)
    * Resolves: [Issue #846](https://bitbucket.org/osrf/gazebo/issue/846)
1. Performance improvements
    * [Pull Request #561](https://bitbucket.org/osrf/gazebo/pull-request/561)
1. Fix gripper model.
    * [Pull Request #713](https://bitbucket.org/osrf/gazebo/pull-request/713)
    * Resolves: [Issue #314](https://bitbucket.org/osrf/gazebo/issue/314)
1. First part of Simbody integration
    * [Pull Request #716](https://bitbucket.org/osrf/gazebo/pull-request/716)

## Gazebo 1.9

### Gazebo 1.9.6 (2014-04-29)

1. Refactored inertia ratio reduction for ODE
    * [Pull request #1114](https://bitbucket.org/osrf/gazebo/pull-request/1114)
1. Improved collada loading performance
    * [Pull request #1075](https://bitbucket.org/osrf/gazebo/pull-request/1075)

### Gazebo 1.9.3 (2014-01-10)

1. Add thickness to plane to remove shadow flickering.
    * [Pull request #886](https://bitbucket.org/osrf/gazebo/pull-request/886)
1. Temporary GUI shadow toggle fix.
    * [Issue #925](https://bitbucket.org/osrf/gazebo/issue/925)
    * [Pull request #868](https://bitbucket.org/osrf/gazebo/pull-request/868)
1. Fix memory access bugs with libc++ on mavericks.
    * [Issue #965](https://bitbucket.org/osrf/gazebo/issue/965)
    * [Pull request #857](https://bitbucket.org/osrf/gazebo/pull-request/857)
    * [Pull request #881](https://bitbucket.org/osrf/gazebo/pull-request/881)
1. Replaced printf with cout in gztopic hz.
    * [Issue #969](https://bitbucket.org/osrf/gazebo/issue/969)
    * [Pull request #854](https://bitbucket.org/osrf/gazebo/pull-request/854)
1. Add Dark grey material and fix indentation.
    * [Pull request #851](https://bitbucket.org/osrf/gazebo/pull-request/851)
1. Fixed sonar sensor unit test.
    * [Pull request #848](https://bitbucket.org/osrf/gazebo/pull-request/848)
1. Convergence acceleration and stability tweak to make atlas_v3 stable.
    * [Pull request #845](https://bitbucket.org/osrf/gazebo/pull-request/845)
1. Update gtest to 1.7.0 to resolve problems with libc++.
    * [Issue #947](https://bitbucket.org/osrf/gazebo/issue/947)
    * [Pull request #827](https://bitbucket.org/osrf/gazebo/pull-request/827)
1. Fixed LD_LIBRARY_PATH for plugins.
    * [Issue #957](https://bitbucket.org/osrf/gazebo/issue/957)
    * [Pull request #844](https://bitbucket.org/osrf/gazebo/pull-request/844)
1. Fix transceiver sporadic errors.
    * Backport of [pull request #811](https://bitbucket.org/osrf/gazebo/pull-request/811)
    * [Pull request #836](https://bitbucket.org/osrf/gazebo/pull-request/836)
1. Modified the MsgTest to be deterministic with time checks.
    * [Pull request #843](https://bitbucket.org/osrf/gazebo/pull-request/843)
1. Fixed seg fault in LaserVisual.
    * [Issue #950](https://bitbucket.org/osrf/gazebo/issue/950)
    * [Pull request #832](https://bitbucket.org/osrf/gazebo/pull-request/832)
1. Implemented the option to disable tests that need a working screen to run properly.
    * Backport of [Pull request #764](https://bitbucket.org/osrf/gazebo/pull-request/764)
    * [Pull request #837](https://bitbucket.org/osrf/gazebo/pull-request/837)
1. Cleaned up gazebo shutdown.
    * [Pull request #829](https://bitbucket.org/osrf/gazebo/pull-request/829)
1. Fixed bug associated with loading joint child links.
    * [Issue #943](https://bitbucket.org/osrf/gazebo/issue/943)
    * [Pull request #820](https://bitbucket.org/osrf/gazebo/pull-request/820)

### Gazebo 1.9.2 (2013-11-08)
1. Fix enable/disable sky and clouds from SDF
    * [Pull request #809](https://bitbucket.org/osrf/gazebo/pull-request/809])
1. Fix occasional blank GUI screen on startup
    * [Pull request #815](https://bitbucket.org/osrf/gazebo/pull-request/815])
1. Fix GPU laser when interacting with heightmaps
    * [Pull request #796](https://bitbucket.org/osrf/gazebo/pull-request/796])
1. Added API/ABI checker command line tool
    * [Pull request #765](https://bitbucket.org/osrf/gazebo/pull-request/765])
1. Added gtest version information
    * [Pull request #801](https://bitbucket.org/osrf/gazebo/pull-request/801])
1. Fix GUI world saving
    * [Pull request #806](https://bitbucket.org/osrf/gazebo/pull-request/806])
1. Enable anti-aliasing for camera sensor
    * [Pull request #800](https://bitbucket.org/osrf/gazebo/pull-request/800])
1. Make sensor noise deterministic
    * [Pull request #788](https://bitbucket.org/osrf/gazebo/pull-request/788])
1. Fix build problem
    * [Issue #901](https://bitbucket.org/osrf/gazebo/issue/901)
    * [Pull request #778](https://bitbucket.org/osrf/gazebo/pull-request/778])
1. Fix a typo in Camera.cc
    * [Pull request #720](https://bitbucket.org/osrf/gazebo/pull-request/720])
    * [Issue #846](https://bitbucket.org/osrf/gazebo/issue/846)
1. Fix OSX menu bar
    * [Pull request #688](https://bitbucket.org/osrf/gazebo/pull-request/688])
1. Fix gazebo::init by calling sdf::setFindCallback() before loading the sdf in gzfactory.
    * [Pull request #678](https://bitbucket.org/osrf/gazebo/pull-request/678])
    * [Issue #817](https://bitbucket.org/osrf/gazebo/issue/817)

### Gazebo 1.9.1 (2013-08-20)
* Deprecate header files that require case-sensitive filesystem (e.g. Common.hh, Physics.hh) [https://bitbucket.org/osrf/gazebo/pull-request/638/fix-for-775-deprecate-headers-that-require]
* Initial support for building on Mac OS X [https://bitbucket.org/osrf/gazebo/pull-request/660/osx-support-for-gazebo-19] [https://bitbucket.org/osrf/gazebo/pull-request/657/cmake-fixes-for-osx]
* Fixes for various issues [https://bitbucket.org/osrf/gazebo/pull-request/635/fix-for-issue-792/diff] [https://bitbucket.org/osrf/gazebo/pull-request/628/allow-scoped-and-non-scoped-joint-names-to/diff] [https://bitbucket.org/osrf/gazebo/pull-request/636/fix-build-dependency-in-message-generation/diff] [https://bitbucket.org/osrf/gazebo/pull-request/639/make-the-unversioned-setupsh-a-copy-of-the/diff] [https://bitbucket.org/osrf/gazebo/pull-request/650/added-missing-lib-to-player-client-library/diff] [https://bitbucket.org/osrf/gazebo/pull-request/656/install-gzmode_create-without-sh-suffix/diff]

### Gazebo 1.9.0 (2013-07-23)
* Use external package [sdformat](https://bitbucket.org/osrf/sdformat) for sdf parsing, refactor the `Element::GetValue*` function calls, and deprecate Gazebo's internal sdf parser [https://bitbucket.org/osrf/gazebo/pull-request/627]
* Improved ROS support ([[Tutorials#ROS_Integration |documentation here]]) [https://bitbucket.org/osrf/gazebo/pull-request/559]
* Added Sonar, Force-Torque, and Tactile Pressure sensors [https://bitbucket.org/osrf/gazebo/pull-request/557], [https://bitbucket.org/osrf/gazebo/pull-request/567]
* Add compile-time defaults for environment variables so that sourcing setup.sh is unnecessary in most cases [https://bitbucket.org/osrf/gazebo/pull-request/620]
* Enable user camera to follow objects in client window [https://bitbucket.org/osrf/gazebo/pull-request/603]
* Install protobuf message files for use in custom messages [https://bitbucket.org/osrf/gazebo/pull-request/614]
* Change default compilation flags to improve debugging [https://bitbucket.org/osrf/gazebo/pull-request/617]
* Change to supported relative include paths [https://bitbucket.org/osrf/gazebo/pull-request/594]
* Fix display of laser scans when sensor is rotated [https://bitbucket.org/osrf/gazebo/pull-request/599]

## Gazebo 1.8

### Gazebo 1.8.7 (2013-07-16)
* Fix bug in URDF parsing of Vector3 elements [https://bitbucket.org/osrf/gazebo/pull-request/613]
* Fix compilation errors with newest libraries [https://bitbucket.org/osrf/gazebo/pull-request/615]

### Gazebo 1.8.6 (2013-06-07)
* Fix inertia lumping in the URDF parser[https://bitbucket.org/osrf/gazebo/pull-request/554]
* Fix for ODEJoint CFM damping sign error [https://bitbucket.org/osrf/gazebo/pull-request/586]
* Fix transport memory growth[https://bitbucket.org/osrf/gazebo/pull-request/584]
* Reduce log file data in order to reduce buffer growth that results in out of memory kernel errors[https://bitbucket.org/osrf/gazebo/pull-request/587]

### Gazebo 1.8.5 (2013-06-04)
* Fix Gazebo build for machines without a valid display.[https://bitbucket.org/osrf/gazebo/commits/37f00422eea03365b839a632c1850431ee6a1d67]

### Gazebo 1.8.4 (2013-06-03)
* Fix UDRF to SDF converter so that URDF gazebo extensions are applied to all collisions in a link.[https://bitbucket.org/osrf/gazebo/pull-request/579]
* Prevent transport layer from locking when a gzclient connects to a gzserver over a connection with high latency.[https://bitbucket.org/osrf/gazebo/pull-request/572]
* Improve performance and fix uninitialized conditional jumps.[https://bitbucket.org/osrf/gazebo/pull-request/571]

### Gazebo 1.8.3 (2013-06-03)
* Fix for gzlog hanging when gzserver is not present or not responsive[https://bitbucket.org/osrf/gazebo/pull-request/577]
* Fix occasional segfault when generating log files[https://bitbucket.org/osrf/gazebo/pull-request/575]
* Performance improvement to ODE[https://bitbucket.org/osrf/gazebo/pull-request/556]
* Fix node initialization[https://bitbucket.org/osrf/gazebo/pull-request/570]
* Fix GPU laser Hz rate reduction when sensor moved away from world origin[https://bitbucket.org/osrf/gazebo/pull-request/566]
* Fix incorrect lighting in camera sensors when GPU laser is subscribe to[https://bitbucket.org/osrf/gazebo/pull-request/563]

### Gazebo 1.8.2 (2013-05-28)
* ODE performance improvements[https://bitbucket.org/osrf/gazebo/pull-request/535][https://bitbucket.org/osrf/gazebo/pull-request/537]
* Fixed tests[https://bitbucket.org/osrf/gazebo/pull-request/538][https://bitbucket.org/osrf/gazebo/pull-request/541][https://bitbucket.org/osrf/gazebo/pull-request/542]
* Fixed sinking vehicle bug[https://bitbucket.org/osrf/drcsim/issue/300] in pull-request[https://bitbucket.org/osrf/gazebo/pull-request/538]
* Fix GPU sensor throttling[https://bitbucket.org/osrf/gazebo/pull-request/536]
* Reduce string comparisons for better performance[https://bitbucket.org/osrf/gazebo/pull-request/546]
* Contact manager performance improvements[https://bitbucket.org/osrf/gazebo/pull-request/543]
* Transport performance improvements[https://bitbucket.org/osrf/gazebo/pull-request/548]
* Reduce friction noise[https://bitbucket.org/osrf/gazebo/pull-request/545]

### Gazebo 1.8.1 (2013-05-22)
* Please note that 1.8.1 contains a bug[https://bitbucket.org/osrf/drcsim/issue/300] that causes interpenetration between objects in resting contact to grow slowly.  Please update to 1.8.2 for the patch.
* Added warm starting[https://bitbucket.org/osrf/gazebo/pull-request/529]
* Reduced console output[https://bitbucket.org/osrf/gazebo/pull-request/533]
* Improved off screen rendering performance[https://bitbucket.org/osrf/gazebo/pull-request/530]
* Performance improvements [https://bitbucket.org/osrf/gazebo/pull-request/535] [https://bitbucket.org/osrf/gazebo/pull-request/537]

### Gazebo 1.8.0 (2013-05-17)
* Fixed slider axis [https://bitbucket.org/osrf/gazebo/pull-request/527]
* Fixed heightmap shadows [https://bitbucket.org/osrf/gazebo/pull-request/525]
* Fixed model and canonical link pose [https://bitbucket.org/osrf/gazebo/pull-request/519]
* Fixed OSX message header[https://bitbucket.org/osrf/gazebo/pull-request/524]
* Added zlib compression for logging [https://bitbucket.org/osrf/gazebo/pull-request/515]
* Allow clouds to be disabled in cameras [https://bitbucket.org/osrf/gazebo/pull-request/507]
* Camera rendering performance [https://bitbucket.org/osrf/gazebo/pull-request/528]


## Gazebo 1.7

### Gazebo 1.7.3 (2013-05-08)
* Fixed log cleanup (again) [https://bitbucket.org/osrf/gazebo/pull-request/511/fix-log-cleanup-logic]

### Gazebo 1.7.2 (2013-05-07)
* Fixed log cleanup [https://bitbucket.org/osrf/gazebo/pull-request/506/fix-gzlog-stop-command-line]
* Minor documentation fix [https://bitbucket.org/osrf/gazebo/pull-request/488/minor-documentation-fix]

### Gazebo 1.7.1 (2013-04-19)
* Fixed tests
* IMU sensor receives time stamped data from links
* Fix saving image frames [https://bitbucket.org/osrf/gazebo/pull-request/466/fix-saving-frames/diff]
* Wireframe rendering in GUI [https://bitbucket.org/osrf/gazebo/pull-request/414/allow-rendering-of-models-in-wireframe]
* Improved logging performance [https://bitbucket.org/osrf/gazebo/pull-request/457/improvements-to-gzlog-filter-and-logging]
* Viscous mud model [https://bitbucket.org/osrf/gazebo/pull-request/448/mud-plugin/diff]

## Gazebo 1.6

### Gazebo 1.6.3 (2013-04-15)
* Fixed a [critical SDF bug](https://bitbucket.org/osrf/gazebo/pull-request/451)
* Fixed a [laser offset bug](https://bitbucket.org/osrf/gazebo/pull-request/449)

### Gazebo 1.6.2 (2013-04-14)
* Fix for fdir1 physics property [https://bitbucket.org/osrf/gazebo/pull-request/429/fixes-to-treat-fdir1-better-1-rotate-into/diff]
* Fix for force torque sensor [https://bitbucket.org/osrf/gazebo/pull-request/447]
* SDF documentation fix [https://bitbucket.org/osrf/gazebo/issue/494/joint-axis-reference-frame-doesnt-match]

### Gazebo 1.6.1 (2013-04-05)
* Switch default build type to Release.

### Gazebo 1.6.0 (2013-04-05)
* Improvements to inertia in rubble pile
* Various Bullet integration advances.
* Noise models for ray, camera, and imu sensors.
* SDF 1.4, which accommodates more physics engine parameters and also some sensor noise models.
* Initial support for making movies from within Gazebo.
* Many performance improvements.
* Many bug fixes.
* Progress toward to building on OS X.

## Gazebo 1.5

### Gazebo 1.5.0 (2013-03-11)
* Partial integration of Bullet
  * Includes: cubes, spheres, cylinders, planes, meshes, revolute joints, ray sensors
* GUI Interface for log writing.
* Threaded sensors.
* Multi-camera sensor.

* Fixed the following issues:
 * [https://bitbucket.org/osrf/gazebo/issue/236 Issue #236]
 * [https://bitbucket.org/osrf/gazebo/issue/507 Issue #507]
 * [https://bitbucket.org/osrf/gazebo/issue/530 Issue #530]
 * [https://bitbucket.org/osrf/gazebo/issue/279 Issue #279]
 * [https://bitbucket.org/osrf/gazebo/issue/529 Issue #529]
 * [https://bitbucket.org/osrf/gazebo/issue/239 Issue #239]
 * [https://bitbucket.org/osrf/gazebo/issue/5 Issue #5]

## Gazebo 1.4

### Gazebo 1.4.0 (2013-02-01)
* New Features:
 * GUI elements to display messages from the server.
 * Multi-floor building editor and creator.
 * Improved sensor visualizations.
 * Improved mouse interactions

* Fixed the following issues:
 * [https://bitbucket.org/osrf/gazebo/issue/16 Issue #16]
 * [https://bitbucket.org/osrf/gazebo/issue/142 Issue #142]
 * [https://bitbucket.org/osrf/gazebo/issue/229 Issue #229]
 * [https://bitbucket.org/osrf/gazebo/issue/277 Issue #277]
 * [https://bitbucket.org/osrf/gazebo/issue/291 Issue #291]
 * [https://bitbucket.org/osrf/gazebo/issue/310 Issue #310]
 * [https://bitbucket.org/osrf/gazebo/issue/320 Issue #320]
 * [https://bitbucket.org/osrf/gazebo/issue/329 Issue #329]
 * [https://bitbucket.org/osrf/gazebo/issue/333 Issue #333]
 * [https://bitbucket.org/osrf/gazebo/issue/334 Issue #334]
 * [https://bitbucket.org/osrf/gazebo/issue/335 Issue #335]
 * [https://bitbucket.org/osrf/gazebo/issue/341 Issue #341]
 * [https://bitbucket.org/osrf/gazebo/issue/350 Issue #350]
 * [https://bitbucket.org/osrf/gazebo/issue/384 Issue #384]
 * [https://bitbucket.org/osrf/gazebo/issue/431 Issue #431]
 * [https://bitbucket.org/osrf/gazebo/issue/433 Issue #433]
 * [https://bitbucket.org/osrf/gazebo/issue/453 Issue #453]
 * [https://bitbucket.org/osrf/gazebo/issue/456 Issue #456]
 * [https://bitbucket.org/osrf/gazebo/issue/457 Issue #457]
 * [https://bitbucket.org/osrf/gazebo/issue/459 Issue #459]

## Gazebo 1.3

### Gazebo 1.3.1 (2012-12-14)
* Fixed the following issues:
 * [https://bitbucket.org/osrf/gazebo/issue/297 Issue #297]
* Other bugs fixed:
 * [https://bitbucket.org/osrf/gazebo/pull-request/164/ Fix light bounding box to disable properly when deselected]
 * [https://bitbucket.org/osrf/gazebo/pull-request/169/ Determine correct local IP address, to make remote clients work properly]
 * Various test fixes

### Gazebo 1.3.0 (2012-12-03)
* Fixed the following issues:
 * [https://bitbucket.org/osrf/gazebo/issue/233 Issue #233]
 * [https://bitbucket.org/osrf/gazebo/issue/238 Issue #238]
 * [https://bitbucket.org/osrf/gazebo/issue/2 Issue #2]
 * [https://bitbucket.org/osrf/gazebo/issue/95 Issue #95]
 * [https://bitbucket.org/osrf/gazebo/issue/97 Issue #97]
 * [https://bitbucket.org/osrf/gazebo/issue/90 Issue #90]
 * [https://bitbucket.org/osrf/gazebo/issue/253 Issue #253]
 * [https://bitbucket.org/osrf/gazebo/issue/163 Issue #163]
 * [https://bitbucket.org/osrf/gazebo/issue/91 Issue #91]
 * [https://bitbucket.org/osrf/gazebo/issue/245 Issue #245]
 * [https://bitbucket.org/osrf/gazebo/issue/242 Issue #242]
 * [https://bitbucket.org/osrf/gazebo/issue/156 Issue #156]
 * [https://bitbucket.org/osrf/gazebo/issue/78 Issue #78]
 * [https://bitbucket.org/osrf/gazebo/issue/36 Issue #36]
 * [https://bitbucket.org/osrf/gazebo/issue/104 Issue #104]
 * [https://bitbucket.org/osrf/gazebo/issue/249 Issue #249]
 * [https://bitbucket.org/osrf/gazebo/issue/244 Issue #244]
 * [https://bitbucket.org/osrf/gazebo/issue/36 Issue #36]

* New features:
 * Default camera view changed to look down at the origin from a height of 2 meters at location (5, -5, 2).
 * Record state data using the '-r' command line option, playback recorded state data using the '-p' command line option
 * Adjust placement of lights using the mouse.
 * Reduced the startup time.
 * Added visual reference for GUI mouse movements.
 * SDF version 1.3 released (changes from 1.2 listed below):
     - added `name` to `<camera name="cam_name"/>`
     - added `pose` to `<camera><pose>...</pose></camera>`
     - removed `filename` from `<mesh><filename>...</filename><mesh>`, use uri only.
     - recovered `provide_feedback` under `<joint>`, allowing calling `physics::Joint::GetForceTorque` in plugins.
     - added `imu` under `<sensor>`.

## Gazebo 1.2

### Gazebo 1.2.6 (2012-11-08)
* Fixed a transport issue with the GUI. Fixed saving the world via the GUI. Added more documentation. ([https://bitbucket.org/osrf/gazebo/pull-request/43/fixed-a-transport-issue-with-the-gui-fixed/diff pull request #43])
* Clean up mutex usage. ([https://bitbucket.org/osrf/gazebo/pull-request/54/fix-mutex-in-modellistwidget-using-boost/diff pull request #54])
* Fix OGRE path determination ([https://bitbucket.org/osrf/gazebo/pull-request/58/fix-ogre-paths-so-this-also-works-with/diff pull request #58], [https://bitbucket.org/osrf/gazebo/pull-request/68/fix-ogre-plugindir-determination/diff pull request #68])
* Fixed a couple of crashes and model selection/dragging problems ([https://bitbucket.org/osrf/gazebo/pull-request/59/fixed-a-couple-of-crashes-and-model/diff pull request #59])

### Gazebo 1.2.5 (2012-10-22)
* Step increment update while paused fixed ([https://bitbucket.org/osrf/gazebo/pull-request/45/fix-proper-world-stepinc-count-we-were/diff pull request #45])
* Actually call plugin destructors on shutdown ([https://bitbucket.org/osrf/gazebo/pull-request/51/fixed-a-bug-which-prevent-a-plugin/diff pull request #51])
* Don't crash on bad SDF input ([https://bitbucket.org/osrf/gazebo/pull-request/52/fixed-loading-of-bad-sdf-files/diff pull request #52])
* Fix cleanup of ray sensors on model deletion ([https://bitbucket.org/osrf/gazebo/pull-request/53/deleting-a-model-with-a-ray-sensor-did/diff pull request #53])
* Fix loading / deletion of improperly specified models ([https://bitbucket.org/osrf/gazebo/pull-request/56/catch-when-loading-bad-models-joint/diff pull request #56])

### Gazebo 1.2.4 (10-19-2012:08:00:52)
*  Style fixes ([https://bitbucket.org/osrf/gazebo/pull-request/30/style-fixes/diff pull request #30]).
*  Fix joint position control ([https://bitbucket.org/osrf/gazebo/pull-request/49/fixed-position-joint-control/diff pull request #49])

### Gazebo 1.2.3 (10-16-2012:18:39:54)
*  Disabled selection highlighting due to bug ([https://bitbucket.org/osrf/gazebo/pull-request/44/disabled-selection-highlighting-fixed/diff pull request #44]).
*  Fixed saving a world via the GUI.

### Gazebo 1.2.2 (10-16-2012:15:12:22)
*  Skip search for system install of libccd, use version inside gazebo ([https://bitbucket.org/osrf/gazebo/pull-request/39/skip-search-for-system-install-of-libccd/diff pull request #39]).
*  Fixed sensor initialization race condition ([https://bitbucket.org/osrf/gazebo/pull-request/42/fix-sensor-initializaiton-race-condition pull request #42]).

### Gazebo 1.2.1 (10-15-2012:21:32:55)
*  Properly removed projectors attached to deleted models ([https://bitbucket.org/osrf/gazebo/pull-request/37/remove-projectors-that-are-attached-to/diff pull request #37]).
*  Fix model plugin loading bug ([https://bitbucket.org/osrf/gazebo/pull-request/31/moving-bool-first-in-model-and-world pull request #31]).
*  Fix light insertion and visualization of models prior to insertion ([https://bitbucket.org/osrf/gazebo/pull-request/35/fixed-light-insertion-and-visualization-of/diff pull request #35]).
*  Fixed GUI manipulation of static objects ([https://bitbucket.org/osrf/gazebo/issue/63/moving-static-objects-does-not-move-the issue #63] [https://bitbucket.org/osrf/gazebo/pull-request/38/issue-63-bug-patch-moving-static-objects/diff pull request #38]).
*  Fixed GUI selection bug ([https://bitbucket.org/osrf/gazebo/pull-request/40/fixed-selection-of-multiple-objects-at/diff pull request #40])

### Gazebo 1.2.0 (10-04-2012:20:01:20)
*  Updated GUI: new style, improved mouse controls, and removal of non-functional items.
*  Model database: An online repository of models.
*  Numerous bug fixes
*  APT repository hosted at [http://osrfoundation.org OSRF]
*  Improved process control prevents zombie processes<|MERGE_RESOLUTION|>--- conflicted
+++ resolved
@@ -133,11 +133,6 @@
     1. Added EditorItem::SetHighlighted.
         * [Pull request #1308](https://bitbucket.org/osrf/gazebo/pull-request/1308)
 
-<<<<<<< HEAD
-    1. Detach all child manips when item is deleted, added BuildingMaker::DetachAllChildren.
-        * [Pull request #1316](https://bitbucket.org/osrf/gazebo/pull-request/1316)
-
-=======
     1. Current level is transparent, lower levels opaque, higher levels invisible.
         * [Pull request #1303](https://bitbucket.org/osrf/gazebo/pull-request/1303)
 
@@ -161,7 +156,6 @@
     1. Added Gazebo/Bricks material to be used as texture on the building editor.
         * [Pull request #1333](https://bitbucket.org/osrf/gazebo/pull-request/1333)
 
->>>>>>> 7de9f894
 1. Model editor updates
     1. Fix adding/removing event filters .
         * [Pull request #1279](https://bitbucket.org/osrf/gazebo/pull-request/1279)
