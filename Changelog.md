--- conflicted
+++ resolved
@@ -79,14 +79,12 @@
     1. Display model plugins on the left panel and added model plugin inspector
         * [Pull request #1863](https://bitbucket.org/osrf/gazebo/pull-request/1863)
 
-<<<<<<< HEAD
+    1. Context menu and deletion for model plugins
+        * [Pull request #1890](https://bitbucket.org/osrf/gazebo/pull-request/1890)
+
     1. Set physics to be paused when exiting model editor mode
         * [Pull request #1893](https://bitbucket.org/osrf/gazebo/pull-request/1893)
         * [Issue #1734](https://bitbucket.org/osrf/gazebo/issue/1734)
-=======
-    1. Context menu and deletion for model plugins
-        * [Pull request #1890](https://bitbucket.org/osrf/gazebo/pull-request/1890)
->>>>>>> d6478040
 
 ## Gazebo 6.0
 
