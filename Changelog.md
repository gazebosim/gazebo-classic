--- conflicted
+++ resolved
@@ -357,14 +357,11 @@
 
 ## Gazebo 8
 
-<<<<<<< HEAD
-=======
 ## Gazebo 8.X.X (201X-XX-XX)
 
 1. Include SDF header in rendering::Distortion
     * [Pull request 3012](https://bitbucket.org/osrf/gazebo/pull-request/3012)
 
->>>>>>> b3f999fd
 ## Gazebo 8.6.0 (2018-06-26)
 
 1. Fix SetCrop for multiple cameras and add SetCrop test
@@ -373,8 +370,6 @@
 1. Fix check terrain layer count in height map
     * [Pull request 2978](https://bitbucket.org/osrf/gazebo/pull-request/2978)
 
-<<<<<<< HEAD
-=======
 1. More documentation to Model::CreateJoint()
     * [Pull request 3002](https://bitbucket.org/osrf/gazebo/pull-request/3002)
 
@@ -391,7 +386,6 @@
 1. Patch for visual message process
     * [Pull request 2983](https://bitbucket.org/osrf/gazebo/pull-request/2983)
 
->>>>>>> b3f999fd
 1. Fix build on homebrew with protobuf 3.6
     * [Pull request 2984](https://bitbucket.org/osrf/gazebo/pull-request/2984)
 
@@ -1061,8 +1055,6 @@
 
 ## Gazebo 7.X.X (2018-XX-XX)
 
-<<<<<<< HEAD
-=======
 1. More documentation to Model::CreateJoint()
     * [Pull request 3002](https://bitbucket.org/osrf/gazebo/pull-request/3002)
 
@@ -1082,7 +1074,6 @@
 1. Patch for visual message process
     * [Pull request 2983](https://bitbucket.org/osrf/gazebo/pull-request/2983)
 
->>>>>>> b3f999fd
 1. Fix build on homebrew with protobuf 3.6
     * [Pull request 2984](https://bitbucket.org/osrf/gazebo/pull-request/2984)
 
