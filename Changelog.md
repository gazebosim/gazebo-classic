--- conflicted
+++ resolved
@@ -2,13 +2,11 @@
 
 ## Gazebo 7.XX.X (2018-XX-XX)
 
-<<<<<<< HEAD
 1. Add Screen Space Ambient Occlusion visual plugin
     * [Pull request 2916](https://bitbucket.org/osrf/gazebo/pull-request/2916)
-=======
+
 1. Fix camera view control inside bounding box of large meshes
     * [Pull request 2932](https://bitbucket.org/osrf/gazebo/pull-request/2932)
->>>>>>> f6f2dc4e
 
 1. Fix compilation with boost 1.67
     * [Pull request 2937](https://bitbucket.org/osrf/gazebo/pull-request/2937)
