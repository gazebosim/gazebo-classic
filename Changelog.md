--- conflicted
+++ resolved
@@ -2,14 +2,11 @@
 
 ## Gazebo 7.x.x (2017-xx-xx)
 
-<<<<<<< HEAD
 1. Shadow improvements
     * [Pull request 2805](https://bitbucket.org/osrf/gazebo/pull-requests/2805)
 
-=======
 1. Diagnostics: enable test and don't create so many empty folders
     * [Pull request 2798](https://bitbucket.org/osrf/gazebo/pull-requests/2798)
->>>>>>> b378e327
 
 1. Parallelize ODE physics with threaded islands parameter
     * [Pull request 2775](https://bitbucket.org/osrf/gazebo/pull-requests/2775)
