<<<<<<< HEAD
## Gazebo 6.0

1. Use collide_bitmask from SDF to perform collision filtering
    * [Pull request #1470](https://bitbucket.org/osrf/gazebo/pull-request/1470)

=======
>>>>>>> 138f5fbb
1. Added various Get functions to Visual. Also added a ConvertGeometryType function to msgs.
    * [Pull request #1402](https://bitbucket.org/osrf/gazebo/pull-request/1402)

1. Get and Set visibility of SelectionObj's handles, with unit test.
    * [Pull request #1417](https://bitbucket.org/osrf/gazebo/pull-request/1417)

<<<<<<< HEAD
=======
1. Set material of SelectionObj's handles.
    * [Pull request #1472](https://bitbucket.org/osrf/gazebo/pull-request/1472)

>>>>>>> 138f5fbb
1. Allow link selection with the mouse if parent model already selected.
    * [Pull request #1409](https://bitbucket.org/osrf/gazebo/pull-request/1409)

1. Added ModelRightMenu::EntityTypes.
    * [Pull request #1414](https://bitbucket.org/osrf/gazebo/pull-request/1414)

1. Added Gazebo/CoM material.
    * [Pull request #1439](https://bitbucket.org/osrf/gazebo/pull-request/1439)

<<<<<<< HEAD
1. Added arc parameter to MeshManager::CreateTube 
=======
1. Added arc parameter to MeshManager::CreateTube
>>>>>>> 138f5fbb
    * [Pull request #1436](https://bitbucket.org/osrf/gazebo/pull-request/1436)

1. Added View Inertia and InertiaVisual, changed COMVisual to sphere proportional to mass.
    * [Pull request #1445](https://bitbucket.org/osrf/gazebo/pull-request/1445)

1. Changed the position of Save and Cancel buttons on editor dialogs
    * [Pull request #1442](https://bitbucket.org/osrf/gazebo/pull-request/1442)
    * [Issue #1377](https://bitbucket.org/osrf/gazebo/issue/1377)

<<<<<<< HEAD
1. Model editor updates
=======
1. Fixed Visual material updates
    * [Pull request #1454](https://bitbucket.org/osrf/gazebo/pull-request/1454)
    * [Issue #1455](https://bitbucket.org/osrf/gazebo/issue/1455)

 1. Model editor updates
>>>>>>> 138f5fbb
    1. Joint preview using JointVisuals.
        * [Pull request #1369](https://bitbucket.org/osrf/gazebo/pull-request/1369)

    1. Added inspector for configuring link, visual, and collision properties.
        * [Pull request #1408](https://bitbucket.org/osrf/gazebo/pull-request/1408)

    1. Saving, exiting, generalizing SaveDialog.
        * [Pull request #1401](https://bitbucket.org/osrf/gazebo/pull-request/1401)

    1. Edit existing model.
        * [Pull request #1425](https://bitbucket.org/osrf/gazebo/pull-request/1425)

    1. Add joint inspector to link's context menu.
        * [Pull request #1449](https://bitbucket.org/osrf/gazebo/pull-request/1449)
        * [Issue #1443](https://bitbucket.org/osrf/gazebo/issue/1443)

<<<<<<< HEAD
=======
    1. Added button to select mesh file on inspector.
        * [Pull request #1460](https://bitbucket.org/osrf/gazebo/pull-request/1460)
        * [Issue #1450](https://bitbucket.org/osrf/gazebo/issue/1450)

>>>>>>> 138f5fbb
## Gazebo 5.0

### Gazebo 5.1.0
1. Implement Coulomb joint friction for DART
  * [Pull request #1427](https://bitbucket.org/osrf/gazebo/pull-request/1427)
  * [Issue #1281](https://bitbucket.org/osrf/gazebo/issue/1281)

1. Use Msg-to-SDF conversion functions in tests, add ServerFixture::SpawnModel(msgs::Model).
    * [Pull request #1466](https://bitbucket.org/osrf/gazebo/pull-request/1466)

1. Added Model Msg-to-SDF conversion functions and test.
    * [Pull request #1429](https://bitbucket.org/osrf/gazebo/pull-request/1429)

1. Added Joint Msg-to-SDF conversion functions and test.
    * [Pull request #1419](https://bitbucket.org/osrf/gazebo/pull-request/1419)

1. Added Visual, Material Msg-to-SDF conversion functions and ShaderType to string conversion functions.
    * [Pull request #1415](https://bitbucket.org/osrf/gazebo/pull-request/1415)

1. Implement Coulomb joint friction for BulletSliderJoint
  * [Pull request #1452](https://bitbucket.org/osrf/gazebo/pull-request/1452)
  * [Issue #1348](https://bitbucket.org/osrf/gazebo/issue/1348)

### Gazebo 5.0.0
1. Support for using [digital elevation maps](http://gazebosim.org/tutorials?tut=dem) has been added to debian packages.

1. C++11 support (C++11 compatible compiler is now required)
    * [Pull request #1340](https://bitbucket.org/osrf/gazebo/pull-request/1340)

1. Implemented private data pointer for the ODEPhysicsPrivate class.
    * [Pull request #1383](https://bitbucket.org/osrf/gazebo/pull-request/1383)

1. Implemented private data pointer for the World class.
    * [Pull request #1383](https://bitbucket.org/osrf/gazebo/pull-request/1383)

1. Implemented private data pointer for the Scene class.
    * [Pull request #1385](https://bitbucket.org/osrf/gazebo/pull-request/1385)

1. Added a events::Event::resetWorld event that is triggered when World::Reset is called.
    * [Pull request #1332](https://bitbucket.org/osrf/gazebo/pull-request/1332)
    * [Issue #1375](https://bitbucket.org/osrf/gazebo/issue/1375)

1. Fixed `math::Box::GetCenter` functionality.
    * [Pull request #1278](https://bitbucket.org/osrf/gazebo/pull-request/1278)
    * [Issue #1327](https://bitbucket.org/osrf/gazebo/issue/1327)

1. Added a GUI timer plugin that facilitates the display and control a timer inside the Gazebo UI.
    * [Pull request #1270](https://bitbucket.org/osrf/gazebo/pull-request/1270)

1. Added ability to load plugins via SDF.
    * [Pull request #1261](https://bitbucket.org/osrf/gazebo/pull-request/1261)

1. Added GUIEvent to hide/show the left GUI pane.
    * [Pull request #1269](https://bitbucket.org/osrf/gazebo/pull-request/1269)

1. Modified KeyEventHandler and GLWidget so that hotkeys can be suppressed by custom KeyEvents set up by developers
    * [Pull request #1251](https://bitbucket.org/osrf/gazebo/pull-request/1251)

1. Added ability to read the directory where the log files are stored.
    * [Pull request #1277](https://bitbucket.org/osrf/gazebo/pull-request/1277)

1. Implemented a simulation cloner
    * [Pull request #1180](https://bitbucket.org/osrf/gazebo/pull-request/1180/clone-a-simulation)

1. Added GUI overlay plugins. Users can now write a Gazebo + QT plugin that displays widgets over the render window.
  * [Pull request #1181](https://bitbucket.org/osrf/gazebo/pull-request/1181)

1. Change behavior of Joint::SetVelocity, add Joint::SetVelocityLimit(unsigned int, double)
  * [Pull request #1218](https://bitbucket.org/osrf/gazebo/pull-request/1218)
  * [Issue #964](https://bitbucket.org/osrf/gazebo/issue/964)

1. Implement Coulomb joint friction for ODE
  * [Pull request #1221](https://bitbucket.org/osrf/gazebo/pull-request/1221)
  * [Issue #381](https://bitbucket.org/osrf/gazebo/issue/381)

1. Implement Coulomb joint friction for BulletHingeJoint
  * [Pull request #1317](https://bitbucket.org/osrf/gazebo/pull-request/1317)
  * [Issue #1348](https://bitbucket.org/osrf/gazebo/issue/1348)

1. Implemented camera lens distortion.
  * [Pull request #1213](https://bitbucket.org/osrf/gazebo/pull-request/1213)

1. Kill rogue gzservers left over from failed INTEGRATION_world_clone tests
   and improve robustness of `UNIT_gz_TEST`
  * [Pull request #1232](https://bitbucket.org/osrf/gazebo/pull-request/1232)
  * [Issue #1299](https://bitbucket.org/osrf/gazebo/issue/1299)

1. Added RenderWidget::ShowToolbar to toggle visibility of top toolbar.
  * [Pull request #1248](https://bitbucket.org/osrf/gazebo/pull-request/1248)

1. Fix joint axis visualization.
  * [Pull request #1258](https://bitbucket.org/osrf/gazebo/pull-request/1258)

1. Change UserCamera view control via joysticks. Clean up rate control vs. pose control.
   see UserCamera::OnJoyPose and UserCamera::OnJoyTwist. Added view twist control toggle
   with joystick button 1.
  * [Pull request #1249](https://bitbucket.org/osrf/gazebo/pull-request/1249)

1. Added RenderWidget::GetToolbar to get the top toolbar and change its actions on ModelEditor.
    * [Pull request #1263](https://bitbucket.org/osrf/gazebo/pull-request/1263)

1. Added accessor for MainWindow graphical widget to GuiIface.
    * [Pull request #1250](https://bitbucket.org/osrf/gazebo/pull-request/1250)

1. Added a ConfigWidget class that takes in a google protobuf message and generates widgets for configuring the fields in the message
    * [Pull request #1285](https://bitbucket.org/osrf/gazebo/pull-request/1285)

1. Added GLWidget::OnModelEditor when model editor is triggered, and MainWindow::OnEditorGroup to manually uncheck editor actions.
    * [Pull request #1283](https://bitbucket.org/osrf/gazebo/pull-request/1283)

1. Added Collision, Geometry, Inertial, Surface Msg-to-SDF conversion functions.
    * [Pull request #1315](https://bitbucket.org/osrf/gazebo/pull-request/1315)

1. Added "button modifier" fields (control, shift, and alt) to common::KeyEvent.
    * [Pull request #1325](https://bitbucket.org/osrf/gazebo/pull-request/1325)

1. Added inputs for environment variable GAZEBO_GUI_INI_FILE for reading a custom .ini file.
    * [Pull request #1252](https://bitbucket.org/osrf/gazebo/pull-request/1252)

1. Fixed crash on "permission denied" bug, added insert_model integration test.
    * [Pull request #1329](https://bitbucket.org/osrf/gazebo/pull-request/1329/)

1. Enable simbody joint tests, implement `SimbodyJoint::GetParam`, create
   `Joint::GetParam`, fix bug in `BulletHingeJoint::SetParam`.
    * [Pull request #1404](https://bitbucket.org/osrf/gazebo/pull-request/1404/)

1. Building editor updates
    1. Fixed inspector resizing.
        * [Pull request #1230](https://bitbucket.org/osrf/gazebo/pull-request/1230)
        * [Issue #395](https://bitbucket.org/osrf/gazebo/issue/395)

    1. Doors and windows move proportionally with wall.
        * [Pull request #1231](https://bitbucket.org/osrf/gazebo/pull-request/1231)
        * [Issue #368](https://bitbucket.org/osrf/gazebo/issue/368)

    1. Inspector dialogs stay on top.
        * [Pull request #1229](https://bitbucket.org/osrf/gazebo/pull-request/1229)
        * [Issue #417](https://bitbucket.org/osrf/gazebo/issue/417)

    1. Make model name editable on palette.
        * [Pull request #1239](https://bitbucket.org/osrf/gazebo/pull-request/1239)

    1. Import background image and improve add/delete levels.
        * [Pull request #1214](https://bitbucket.org/osrf/gazebo/pull-request/1214)
        * [Issue #422](https://bitbucket.org/osrf/gazebo/issue/422)
        * [Issue #361](https://bitbucket.org/osrf/gazebo/issue/361)

    1. Fix changing draw mode.
        * [Pull request #1233](https://bitbucket.org/osrf/gazebo/pull-request/1233)
        * [Issue #405](https://bitbucket.org/osrf/gazebo/issue/405)

    1. Tips on palette's top-right corner.
        * [Pull request #1241](https://bitbucket.org/osrf/gazebo/pull-request/1241)

    1. New buttons and layout for the palette.
        * [Pull request #1242](https://bitbucket.org/osrf/gazebo/pull-request/1242)

    1. Individual wall segments instead of polylines.
        * [Pull request #1246](https://bitbucket.org/osrf/gazebo/pull-request/1246)
        * [Issue #389](https://bitbucket.org/osrf/gazebo/issue/389)
        * [Issue #415](https://bitbucket.org/osrf/gazebo/issue/415)

    1. Fix exiting and saving, exiting when there's nothing drawn, fix text on popups.
        * [Pull request #1296](https://bitbucket.org/osrf/gazebo/pull-request/1296)

    1. Display measure for selected wall segment.
        * [Pull request #1291](https://bitbucket.org/osrf/gazebo/pull-request/1291)
        * [Issue #366](https://bitbucket.org/osrf/gazebo/issue/366)

    1. Highlight selected item's 3D visual.
        * [Pull request #1292](https://bitbucket.org/osrf/gazebo/pull-request/1292)

    1. Added color picker to inspector dialogs.
        * [Pull request #1298](https://bitbucket.org/osrf/gazebo/pull-request/1298)

    1. Snapping on by default, off holding Shift. Improved snapping.
        * [Pull request #1304](https://bitbucket.org/osrf/gazebo/pull-request/1304)

    1. Snap walls to length increments, moved scale to SegmentItem and added Get/SetScale, added SegmentItem::SnapAngle and SegmentItem::SnapLength.
        * [Pull request #1311](https://bitbucket.org/osrf/gazebo/pull-request/1311)

    1. Make buildings available in "Insert Models" tab, improve save flow.
        * [Pull request #1312](https://bitbucket.org/osrf/gazebo/pull-request/1312)

    1. Added EditorItem::SetHighlighted.
        * [Pull request #1308](https://bitbucket.org/osrf/gazebo/pull-request/1308)

    1. Current level is transparent, lower levels opaque, higher levels invisible.
        * [Pull request #1303](https://bitbucket.org/osrf/gazebo/pull-request/1303)

    1. Detach all child manips when item is deleted, added BuildingMaker::DetachAllChildren.
        * [Pull request #1316](https://bitbucket.org/osrf/gazebo/pull-request/1316)

    1. Added texture picker to inspector dialogs.
        * [Pull request #1306](https://bitbucket.org/osrf/gazebo/pull-request/1306)

    1. Measures for doors and windows. Added RectItem::angleOnWall and related Get/Set.
        * [Pull request #1322](https://bitbucket.org/osrf/gazebo/pull-request/1322)
        * [Issue #370](https://bitbucket.org/osrf/gazebo/issue/370)

    1. Added Gazebo/BuildingFrame material to display holes for doors and windows on walls.
        * [Pull request #1338](https://bitbucket.org/osrf/gazebo/pull-request/1338)

    1. Added Gazebo/Bricks material to be used as texture on the building editor.
        * [Pull request #1333](https://bitbucket.org/osrf/gazebo/pull-request/1333)

    1. Pick colors from the palette and assign on 3D view. Added mouse and key event handlers to BuildingMaker, and events to communicate from BuildingModelManip to EditorItem.
        * [Pull request #1336](https://bitbucket.org/osrf/gazebo/pull-request/1336)

    1. Pick textures from the palette and assign in 3D view.
        * [Pull request #1368](https://bitbucket.org/osrf/gazebo/pull-request/1368)

    1. Pick custom colors from the palette and assign in 3D view.
        * [Pull request #1382](https://bitbucket.org/osrf/gazebo/pull-request/1382)

1. Model editor updates
    1. Fix adding/removing event filters .
        * [Pull request #1279](https://bitbucket.org/osrf/gazebo/pull-request/1279)

    1. Enabled multi-selection and align tool inside model editor.
        * [Pull request #1302](https://bitbucket.org/osrf/gazebo/pull-request/1302)
        * [Issue #1323](https://bitbucket.org/osrf/gazebo/issue/1323)

    1. Enabled snap mode inside model editor.
        * [Pull request #1331](https://bitbucket.org/osrf/gazebo/pull-request/1331)
        * [Issue #1318](https://bitbucket.org/osrf/gazebo/issue/1318)

    1. Implemented copy/pasting of links.
        * [Pull request #1330](https://bitbucket.org/osrf/gazebo/pull-request/1330)

1. GUI publishes model selection information on ~/selection topic.
    * [Pull request #1318](https://bitbucket.org/osrf/gazebo/pull-request/1318)

## Gazebo 4.0

### Gazebo 4.x.x (yyyy-mm-dd)

### Gazebo 4.1.0 (2014-11-20)

1. Add ArrangePlugin for arranging groups of models.
   Also add Model::ResetPhysicsStates to call Link::ResetPhysicsStates
   recursively on all links in model.
    * [Pull request #1208](https://bitbucket.org/osrf/gazebo/pull-request/1208)
1. The `gz model` command line tool will output model info using either `-i` for complete info, or `-p` for just the model pose.
    * [Pull request #1212](https://bitbucket.org/osrf/gazebo/pull-request/1212)
    * [DRCSim Issue #389](https://bitbucket.org/osrf/drcsim/issue/389)
1. Added SignalStats class for computing incremental signal statistics.
    * [Pull request #1198](https://bitbucket.org/osrf/gazebo/pull-request/1198)
1. Add InitialVelocityPlugin to setting the initial state of links
    * [Pull request #1237](https://bitbucket.org/osrf/gazebo/pull-request/1237)
1. Added Quaternion::Integrate function.
    * [Pull request #1255](https://bitbucket.org/osrf/gazebo/pull-request/1255)
1. Added ConvertJointType functions, display more joint info on model list.
    * [Pull request #1259](https://bitbucket.org/osrf/gazebo/pull-request/1259)
1. Added ModelListWidget::AddProperty, removed unnecessary checks on ModelListWidget.
    * [Pull request #1271](https://bitbucket.org/osrf/gazebo/pull-request/1271)
1. Fix loading collada meshes with unsupported input semantics.
    * [Pull request #1319](https://bitbucket.org/osrf/gazebo/pull-request/1319)
1. Fix race condition with ImuSensor not publishing after Reset World.
    * [Pull request #1448](https://bitbucket.org/osrf/gazebo/pull-request/1448)
    * [Pull request #1446](https://bitbucket.org/osrf/gazebo/pull-request/1446)
    * [Issue #236](https://bitbucket.org/osrf/gazebo/issue/236)
1. Fixed heightmap on OSX
    * [Pull request #1455](https://bitbucket.org/osrf/gazebo/pull-request/1455)

### Gazebo 4.0.2 (2014-09-23)

1. Fix and improve mechanism to generate pkgconfig libs
    * [Pull request #1027](https://bitbucket.org/osrf/gazebo/pull-request/1027)
    * [Issue #1284](https://bitbucket.org/osrf/gazebo/issue/1284)
1. Added arat.world
    * [Pull request #1205](https://bitbucket.org/osrf/gazebo/pull-request/1205)
1. Update gzprop to output zip files.
    * [Pull request #1197](https://bitbucket.org/osrf/gazebo/pull-request/1197)
1. Make Collision::GetShape a const function
    * [Pull requset #1189](https://bitbucket.org/osrf/gazebo/pull-request/1189)
1. Install missing physics headers
    * [Pull requset #1183](https://bitbucket.org/osrf/gazebo/pull-request/1183)
1. Remove SimbodyLink::AddTorque console message
    * [Pull requset #1185](https://bitbucket.org/osrf/gazebo/pull-request/1185)
1. Fix log xml
    * [Pull requset #1188](https://bitbucket.org/osrf/gazebo/pull-request/1188)

### Gazebo 4.0.0 (2014-08-08)

1. Added lcov support to cmake
    * [Pull request #1047](https://bitbucket.org/osrf/gazebo/pull-request/1047)
1. Fixed memory leak in image conversion
    * [Pull request #1057](https://bitbucket.org/osrf/gazebo/pull-request/1057)
1. Removed deprecated function
    * [Pull request #1067](https://bitbucket.org/osrf/gazebo/pull-request/1067)
1. Improved collada loading performance
    * [Pull request #1066](https://bitbucket.org/osrf/gazebo/pull-request/1066)
    * [Pull request #1082](https://bitbucket.org/osrf/gazebo/pull-request/1082)
    * [Issue #1134](https://bitbucket.org/osrf/gazebo/issue/1134)
1. Implemented a collada exporter
    * [Pull request #1064](https://bitbucket.org/osrf/gazebo/pull-request/1064)
1. Force torque sensor now makes use of sensor's pose.
    * [Pull request #1076](https://bitbucket.org/osrf/gazebo/pull-request/1076)
    * [Issue #940](https://bitbucket.org/osrf/gazebo/issue/940)
1. Fix Model::GetLinks segfault
    * [Pull request #1093](https://bitbucket.org/osrf/gazebo/pull-request/1093)
1. Fix deleting and saving lights in gzserver
    * [Pull request #1094](https://bitbucket.org/osrf/gazebo/pull-request/1094)
    * [Issue #1182](https://bitbucket.org/osrf/gazebo/issue/1182)
    * [Issue #346](https://bitbucket.org/osrf/gazebo/issue/346)
1. Fix Collision::GetWorldPose. The pose of a collision would not update properly.
    * [Pull request #1049](https://bitbucket.org/osrf/gazebo/pull-request/1049)
    * [Issue #1124](https://bitbucket.org/osrf/gazebo/issue/1124)
1. Fixed the animate_box and animate_joints examples
    * [Pull request #1086](https://bitbucket.org/osrf/gazebo/pull-request/1086)
1. Integrated Oculus Rift functionality
    * [Pull request #1074](https://bitbucket.org/osrf/gazebo/pull-request/1074)
    * [Pull request #1136](https://bitbucket.org/osrf/gazebo/pull-request/1136)
    * [Pull request #1139](https://bitbucket.org/osrf/gazebo/pull-request/1139)
1. Updated Base::GetScopedName
    * [Pull request #1104](https://bitbucket.org/osrf/gazebo/pull-request/1104)
1. Fix collada loader from adding duplicate materials into a Mesh
    * [Pull request #1105](https://bitbucket.org/osrf/gazebo/pull-request/1105)
    * [Issue #1180](https://bitbucket.org/osrf/gazebo/issue/1180)
1. Integrated Razer Hydra functionality
    * [Pull request #1083](https://bitbucket.org/osrf/gazebo/pull-request/1083)
    * [Pull request #1109](https://bitbucket.org/osrf/gazebo/pull-request/1109)
1. Added ability to copy and paste models in the GUI
    * [Pull request #1103](https://bitbucket.org/osrf/gazebo/pull-request/1103)
1. Removed unnecessary inclusion of gazebo.hh and common.hh in plugins
    * [Pull request #1111](https://bitbucket.org/osrf/gazebo/pull-request/1111)
1. Added ability to specify custom road textures
    * [Pull request #1027](https://bitbucket.org/osrf/gazebo/pull-request/1027)
1. Added support for DART 4.1
    * [Pull request #1113](https://bitbucket.org/osrf/gazebo/pull-request/1113)
    * [Pull request #1132](https://bitbucket.org/osrf/gazebo/pull-request/1132)
    * [Pull request #1134](https://bitbucket.org/osrf/gazebo/pull-request/1134)
    * [Pull request #1154](https://bitbucket.org/osrf/gazebo/pull-request/1154)
1. Allow position of joints to be directly set.
    * [Pull request #1097](https://bitbucket.org/osrf/gazebo/pull-request/1097)
    * [Issue #1138](https://bitbucket.org/osrf/gazebo/issue/1138)
1. Added extruded polyline geometry
    * [Pull request #1026](https://bitbucket.org/osrf/gazebo/pull-request/1026)
1. Fixed actor animation
    * [Pull request #1133](https://bitbucket.org/osrf/gazebo/pull-request/1133)
    * [Pull request #1141](https://bitbucket.org/osrf/gazebo/pull-request/1141)
1. Generate a versioned cmake config file
    * [Pull request #1153](https://bitbucket.org/osrf/gazebo/pull-request/1153)
    * [Issue #1226](https://bitbucket.org/osrf/gazebo/issue/1226)
1. Added KMeans class
    * [Pull request #1147](https://bitbucket.org/osrf/gazebo/pull-request/1147)
1. Added --summary-range feature to bitbucket pullrequest tool
    * [Pull request #1156](https://bitbucket.org/osrf/gazebo/pull-request/1156)
1. Updated web links
    * [Pull request #1159](https://bitbucket.org/osrf/gazebo/pull-request/1159)
1. Update tests
    * [Pull request #1155](https://bitbucket.org/osrf/gazebo/pull-request/1155)
    * [Pull request #1143](https://bitbucket.org/osrf/gazebo/pull-request/1143)
    * [Pull request #1138](https://bitbucket.org/osrf/gazebo/pull-request/1138)
    * [Pull request #1140](https://bitbucket.org/osrf/gazebo/pull-request/1140)
    * [Pull request #1127](https://bitbucket.org/osrf/gazebo/pull-request/1127)
    * [Pull request #1115](https://bitbucket.org/osrf/gazebo/pull-request/1115)
    * [Pull request #1102](https://bitbucket.org/osrf/gazebo/pull-request/1102)
    * [Pull request #1087](https://bitbucket.org/osrf/gazebo/pull-request/1087)
    * [Pull request #1084](https://bitbucket.org/osrf/gazebo/pull-request/1084)

## Gazebo 3.0

### Gazebo 3.x.x (yyyy-mm-dd)

1. Fixed sonar and wireless sensor visualization
    * [Pull request #1254](https://bitbucket.org/osrf/gazebo/pull-request/1254)
1. Update visual bounding box when model is selected
    * [Pull request #1280](https://bitbucket.org/osrf/gazebo/pull-request/1280)

### Gazebo 3.1.0 (2014-08-08)

1. Implemented Simbody::Link::Set*Vel
    * [Pull request #1160](https://bitbucket.org/osrf/gazebo/pull-request/1160)
    * [Issue #1012](https://bitbucket.org/osrf/gazebo/issue/1012)
1. Added World::RemoveModel function
    * [Pull request #1106](https://bitbucket.org/osrf/gazebo/pull-request/1106)
    * [Issue #1177](https://bitbucket.org/osrf/gazebo/issue/1177)
1. Fix exit from camera follow mode using the escape key
    * [Pull request #1137](https://bitbucket.org/osrf/gazebo/pull-request/1137)
    * [Issue #1220](https://bitbucket.org/osrf/gazebo/issue/1220)
1. Added support for SDF joint spring stiffness and reference positions
    * [Pull request #1117](https://bitbucket.org/osrf/gazebo/pull-request/1117)
1. Removed the gzmodel_create script
    * [Pull request #1130](https://bitbucket.org/osrf/gazebo/pull-request/1130)
1. Added Vector2 dot product
    * [Pull request #1101](https://bitbucket.org/osrf/gazebo/pull-request/1101)
1. Added SetPositionPID and SetVelocityPID to JointController
    * [Pull request #1091](https://bitbucket.org/osrf/gazebo/pull-request/1091)
1. Fix gzclient startup crash with ogre 1.9
    * [Pull request #1098](https://bitbucket.org/osrf/gazebo/pull-request/1098)
    * [Issue #996](https://bitbucket.org/osrf/gazebo/issue/996)
1. Update the bitbucket_pullrequests tool
    * [Pull request #1108](https://bitbucket.org/osrf/gazebo/pull-request/1108)
1. Light properties now remain in place after move by the user via the GUI.
    * [Pull request #1110](https://bitbucket.org/osrf/gazebo/pull-request/1110)
    * [Issue #1211](https://bitbucket.org/osrf/gazebo/issue/1211)
1. Allow position of joints to be directly set.
    * [Pull request #1096](https://bitbucket.org/osrf/gazebo/pull-request/1096)
    * [Issue #1138](https://bitbucket.org/osrf/gazebo/issue/1138)

### Gazebo 3.0.0 (2014-04-11)

1. Fix bug when deleting the sun light
    * [Pull request #1088](https://bitbucket.org/osrf/gazebo/pull-request/1088)
    * [Issue #1133](https://bitbucket.org/osrf/gazebo/issue/1133)
1. Fix ODE screw joint
    * [Pull request #1078](https://bitbucket.org/osrf/gazebo/pull-request/1078)
    * [Issue #1167](https://bitbucket.org/osrf/gazebo/issue/1167)
1. Update joint integration tests
    * [Pull request #1081](https://bitbucket.org/osrf/gazebo/pull-request/1081)
1. Fixed false positives in cppcheck.
    * [Pull request #1061](https://bitbucket.org/osrf/gazebo/pull-request/1061)
1. Made joint axis reference frame relative to child, and updated simbody and dart accordingly.
    * [Pull request #1069](https://bitbucket.org/osrf/gazebo/pull-request/1069)
    * [Issue #494](https://bitbucket.org/osrf/gazebo/issue/494)
    * [Issue #1143](https://bitbucket.org/osrf/gazebo/issue/1143)
1. Added ability to pass vector of strings to SetupClient and SetupServer
    * [Pull request #1068](https://bitbucket.org/osrf/gazebo/pull-request/1068)
    * [Issue #1132](https://bitbucket.org/osrf/gazebo/issue/1132)
1. Fix error correction in screw constraints for ODE
    * [Pull request #1159](https://bitbucket.org/osrf/gazebo/pull-request/1159)
    * [Issue #1159](https://bitbucket.org/osrf/gazebo/issue/1159)
1. Improved pkgconfig with SDF
    * [Pull request #1062](https://bitbucket.org/osrf/gazebo/pull-request/1062)
1. Added a plugin to simulate aero dynamics
    * [Pull request #905](https://bitbucket.org/osrf/gazebo/pull-request/905)
1. Updated bullet support
    * [Issue #1069](https://bitbucket.org/osrf/gazebo/issue/1069)
    * [Pull request #1011](https://bitbucket.org/osrf/gazebo/pull-request/1011)
    * [Pull request #996](https://bitbucket.org/osrf/gazebo/pull-request/966)
    * [Pull request #1024](https://bitbucket.org/osrf/gazebo/pull-request/1024)
1. Updated simbody support
    * [Pull request #995](https://bitbucket.org/osrf/gazebo/pull-request/995)
1. Updated worlds to SDF 1.5
    * [Pull request #1021](https://bitbucket.org/osrf/gazebo/pull-request/1021)
1. Improvements to ODE
    * [Pull request #1001](https://bitbucket.org/osrf/gazebo/pull-request/1001)
    * [Pull request #1014](https://bitbucket.org/osrf/gazebo/pull-request/1014)
    * [Pull request #1015](https://bitbucket.org/osrf/gazebo/pull-request/1015)
    * [Pull request #1016](https://bitbucket.org/osrf/gazebo/pull-request/1016)
1. New command line tool
    * [Pull request #972](https://bitbucket.org/osrf/gazebo/pull-request/972)
1. Graphical user interface improvements
    * [Pull request #971](https://bitbucket.org/osrf/gazebo/pull-request/971)
    * [Pull request #1013](https://bitbucket.org/osrf/gazebo/pull-request/1013)
    * [Pull request #989](https://bitbucket.org/osrf/gazebo/pull-request/989)
1. Created a friction pyramid class
    * [Pull request #935](https://bitbucket.org/osrf/gazebo/pull-request/935)
1. Added GetWorldEnergy functions to Model, Joint, and Link
    * [Pull request #1017](https://bitbucket.org/osrf/gazebo/pull-request/1017)
1. Preparing Gazebo for admission into Ubuntu
    * [Pull request #969](https://bitbucket.org/osrf/gazebo/pull-request/969)
    * [Pull request #998](https://bitbucket.org/osrf/gazebo/pull-request/998)
    * [Pull request #1002](https://bitbucket.org/osrf/gazebo/pull-request/1002)
1. Add method for querying if useImplicitStiffnessDamping flag is set for a given joint
    * [Issue #629](https://bitbucket.org/osrf/gazebo/issue/629)
    * [Pull request #1006](https://bitbucket.org/osrf/gazebo/pull-request/1006)
1. Fix joint axis frames
    * [Issue #494](https://bitbucket.org/osrf/gazebo/issue/494)
    * [Pull request #963](https://bitbucket.org/osrf/gazebo/pull-request/963)
1. Compute joint anchor pose relative to parent
    * [Issue #1029](https://bitbucket.org/osrf/gazebo/issue/1029)
    * [Pull request #982](https://bitbucket.org/osrf/gazebo/pull-request/982)
1. Cleanup the installed worlds
    * [Issue #1036](https://bitbucket.org/osrf/gazebo/issue/1036)
    * [Pull request #984](https://bitbucket.org/osrf/gazebo/pull-request/984)
1. Update to the GPS sensor
    * [Issue #1059](https://bitbucket.org/osrf/gazebo/issue/1059)
    * [Pull request #984](https://bitbucket.org/osrf/gazebo/pull-request/984)
1. Removed libtool from plugin loading
    * [Pull request #981](https://bitbucket.org/osrf/gazebo/pull-request/981)
1. Added functions to get inertial information for a link in the world frame.
    * [Pull request #1005](https://bitbucket.org/osrf/gazebo/pull-request/1005)

## Gazebo 2.0

### Gazebo 2.2.3 (2014-04-29)

1. Removed redundant call to World::Init
    * [Pull request #1107](https://bitbucket.org/osrf/gazebo/pull-request/1107)
    * [Issue #1208](https://bitbucket.org/osrf/gazebo/issue/1208)
1. Return proper error codes when gazebo exits
    * [Pull request #1085](https://bitbucket.org/osrf/gazebo/pull-request/1085)
    * [Issue #1178](https://bitbucket.org/osrf/gazebo/issue/1178)
1. Fixed Camera::GetWorldRotation().
    * [Pull request #1071](https://bitbucket.org/osrf/gazebo/pull-request/1071)
    * [Issue #1087](https://bitbucket.org/osrf/gazebo/issue/1087)
1. Fixed memory leak in image conversion
    * [Pull request #1073](https://bitbucket.org/osrf/gazebo/pull-request/1073)

### Gazebo 2.2.0 (2014-01-10)

1. Fix compilation when using OGRE-1.9 (full support is being worked on)
    * [Issue #994](https://bitbucket.org/osrf/gazebo/issue/994)
    * [Issue #995](https://bitbucket.org/osrf/gazebo/issue/995)
    * [Issue #996](https://bitbucket.org/osrf/gazebo/issue/996)
    * [Pull request #883](https://bitbucket.org/osrf/gazebo/pull-request/883)
1. Added unit test for issue 624.
    * [Issue #624](https://bitbucket.org/osrf/gazebo/issue/624).
    * [Pull request #889](https://bitbucket.org/osrf/gazebo/pull-request/889)
1. Use 3x3 PCF shadows for smoother shadows.
    * [Pull request #887](https://bitbucket.org/osrf/gazebo/pull-request/887)
1. Update manpage copyright to 2014.
    * [Pull request #893](https://bitbucket.org/osrf/gazebo/pull-request/893)
1. Added friction integration test .
    * [Pull request #885](https://bitbucket.org/osrf/gazebo/pull-request/885)
1. Fix joint anchor when link pose is not specified.
    * [Issue #978](https://bitbucket.org/osrf/gazebo/issue/978)
    * [Pull request #862](https://bitbucket.org/osrf/gazebo/pull-request/862)
1. Added (ESC) tooltip for GUI Selection Mode icon.
    * [Issue #993](https://bitbucket.org/osrf/gazebo/issue/993)
    * [Pull request #888](https://bitbucket.org/osrf/gazebo/pull-request/888)
1. Removed old comment about resolved issue.
    * [Issue #837](https://bitbucket.org/osrf/gazebo/issue/837)
    * [Pull request #880](https://bitbucket.org/osrf/gazebo/pull-request/880)
1. Made SimbodyLink::Get* function thread-safe
    * [Issue #918](https://bitbucket.org/osrf/gazebo/issue/918)
    * [Pull request #872](https://bitbucket.org/osrf/gazebo/pull-request/872)
1. Suppressed spurious gzlog messages in ODE::Body
    * [Issue #983](https://bitbucket.org/osrf/gazebo/issue/983)
    * [Pull request #875](https://bitbucket.org/osrf/gazebo/pull-request/875)
1. Fixed Force Torque Sensor Test by properly initializing some values.
    * [Issue #982](https://bitbucket.org/osrf/gazebo/issue/982)
    * [Pull request #869](https://bitbucket.org/osrf/gazebo/pull-request/869)
1. Added breakable joint plugin to support breakable walls.
    * [Pull request #865](https://bitbucket.org/osrf/gazebo/pull-request/865)
1. Used different tuple syntax to fix compilation on OSX mavericks.
    * [Issue #947](https://bitbucket.org/osrf/gazebo/issue/947)
    * [Pull request #858](https://bitbucket.org/osrf/gazebo/pull-request/858)
1. Fixed sonar test and deprecation warning.
    * [Pull request #856](https://bitbucket.org/osrf/gazebo/pull-request/856)
1. Speed up test compilation.
    * Part of [Issue #955](https://bitbucket.org/osrf/gazebo/issue/955)
    * [Pull request #846](https://bitbucket.org/osrf/gazebo/pull-request/846)
1. Added Joint::SetEffortLimit API
    * [Issue #923](https://bitbucket.org/osrf/gazebo/issue/923)
    * [Pull request #808](https://bitbucket.org/osrf/gazebo/pull-request/808)
1. Made bullet output less verbose.
    * [Pull request #839](https://bitbucket.org/osrf/gazebo/pull-request/839)
1. Convergence acceleration and stability tweak to make atlas_v3 stable
    * [Issue #895](https://bitbucket.org/osrf/gazebo/issue/895)
    * [Pull request #772](https://bitbucket.org/osrf/gazebo/pull-request/772)
1. Added colors, textures and world files for the SPL RoboCup environment
    * [Pull request #838](https://bitbucket.org/osrf/gazebo/pull-request/838)
1. Fixed bitbucket_pullrequests tool to work with latest BitBucket API.
    * [Issue #933](https://bitbucket.org/osrf/gazebo/issue/933)
    * [Pull request #841](https://bitbucket.org/osrf/gazebo/pull-request/841)
1. Fixed cppcheck warnings.
    * [Pull request #842](https://bitbucket.org/osrf/gazebo/pull-request/842)

### Gazebo 2.1.0 (2013-11-08)
1. Fix mainwindow unit test
    * [Pull request #752](https://bitbucket.org/osrf/gazebo/pull-request/752)
1. Visualize moment of inertia
    * Pull request [#745](https://bitbucket.org/osrf/gazebo/pull-request/745), [#769](https://bitbucket.org/osrf/gazebo/pull-request/769), [#787](https://bitbucket.org/osrf/gazebo/pull-request/787)
    * [Issue #203](https://bitbucket.org/osrf/gazebo/issue/203)
1. Update tool to count lines of code
    * [Pull request #758](https://bitbucket.org/osrf/gazebo/pull-request/758)
1. Implement World::Clear
    * Pull request [#785](https://bitbucket.org/osrf/gazebo/pull-request/785), [#804](https://bitbucket.org/osrf/gazebo/pull-request/804)
1. Improve Bullet support
    * [Pull request #805](https://bitbucket.org/osrf/gazebo/pull-request/805)
1. Fix doxygen spacing
    * [Pull request #740](https://bitbucket.org/osrf/gazebo/pull-request/740)
1. Add tool to generate model images for thepropshop.org
    * [Pull request #734](https://bitbucket.org/osrf/gazebo/pull-request/734)
1. Added paging support for terrains
    * [Pull request #707](https://bitbucket.org/osrf/gazebo/pull-request/707)
1. Added plugin path to LID_LIBRARY_PATH in setup.sh
    * [Pull request #750](https://bitbucket.org/osrf/gazebo/pull-request/750)
1. Fix for OSX
    * [Pull request #766](https://bitbucket.org/osrf/gazebo/pull-request/766)
    * [Pull request #786](https://bitbucket.org/osrf/gazebo/pull-request/786)
    * [Issue #906](https://bitbucket.org/osrf/gazebo/issue/906)
1. Update copyright information
    * [Pull request #771](https://bitbucket.org/osrf/gazebo/pull-request/771)
1. Enable screen dependent tests
    * [Pull request #764](https://bitbucket.org/osrf/gazebo/pull-request/764)
    * [Issue #811](https://bitbucket.org/osrf/gazebo/issue/811)
1. Fix gazebo command line help message
    * [Pull request #775](https://bitbucket.org/osrf/gazebo/pull-request/775)
    * [Issue #898](https://bitbucket.org/osrf/gazebo/issue/898)
1. Fix man page test
    * [Pull request #774](https://bitbucket.org/osrf/gazebo/pull-request/774)
1. Improve load time by reducing calls to RTShader::Update
    * [Pull request #773](https://bitbucket.org/osrf/gazebo/pull-request/773)
    * [Issue #877](https://bitbucket.org/osrf/gazebo/issue/877)
1. Fix joint visualization
    * [Pull request #776](https://bitbucket.org/osrf/gazebo/pull-request/776)
    * [Pull request #802](https://bitbucket.org/osrf/gazebo/pull-request/802)
    * [Issue #464](https://bitbucket.org/osrf/gazebo/issue/464)
1. Add helpers to fix NaN
    * [Pull request #742](https://bitbucket.org/osrf/gazebo/pull-request/742)
1. Fix model resizing via the GUI
    * [Pull request #763](https://bitbucket.org/osrf/gazebo/pull-request/763)
    * [Issue #885](https://bitbucket.org/osrf/gazebo/issue/885)
1. Simplify gzlog test by using sha1
    * [Pull request #781](https://bitbucket.org/osrf/gazebo/pull-request/781)
    * [Issue #837](https://bitbucket.org/osrf/gazebo/issue/837)
1. Enable cppcheck for header files
    * [Pull request #782](https://bitbucket.org/osrf/gazebo/pull-request/782)
    * [Issue #907](https://bitbucket.org/osrf/gazebo/issue/907)
1. Fix broken regression test
    * [Pull request #784](https://bitbucket.org/osrf/gazebo/pull-request/784)
    * [Issue #884](https://bitbucket.org/osrf/gazebo/issue/884)
1. All simbody and dart to pass tests
    * [Pull request #790](https://bitbucket.org/osrf/gazebo/pull-request/790)
    * [Issue #873](https://bitbucket.org/osrf/gazebo/issue/873)
1. Fix camera rotation from SDF
    * [Pull request #789](https://bitbucket.org/osrf/gazebo/pull-request/789)
    * [Issue #920](https://bitbucket.org/osrf/gazebo/issue/920)
1. Fix bitbucket pullrequest command line tool to match new API
    * [Pull request #803](https://bitbucket.org/osrf/gazebo/pull-request/803)
1. Fix transceiver spawn errors in tests
    * [Pull request #811](https://bitbucket.org/osrf/gazebo/pull-request/811)
    * [Pull request #814](https://bitbucket.org/osrf/gazebo/pull-request/814)

### Gazebo 2.0.0 (2013-10-08)
1. Refactor code check tool.
    * [Pull Request #669](https://bitbucket.org/osrf/gazebo/pull-request/669)
1. Added pull request tool for Bitbucket.
    * [Pull Request #670](https://bitbucket.org/osrf/gazebo/pull-request/670)
    * [Pull Request #691](https://bitbucket.org/osrf/gazebo/pull-request/671)
1. New wireless receiver and transmitter sensor models.
    * [Pull Request #644](https://bitbucket.org/osrf/gazebo/pull-request/644)
    * [Pull Request #675](https://bitbucket.org/osrf/gazebo/pull-request/675)
    * [Pull Request #727](https://bitbucket.org/osrf/gazebo/pull-request/727)
1. Audio support using OpenAL.
    * [Pull Request #648](https://bitbucket.org/osrf/gazebo/pull-request/648)
    * [Pull Request #704](https://bitbucket.org/osrf/gazebo/pull-request/704)
1. Simplify command-line parsing of gztopic echo output.
    * [Pull Request #674](https://bitbucket.org/osrf/gazebo/pull-request/674)
    * Resolves: [Issue #795](https://bitbucket.org/osrf/gazebo/issue/795)
1. Use UNIX directories through the user of GNUInstallDirs cmake module.
    * [Pull Request #676](https://bitbucket.org/osrf/gazebo/pull-request/676)
    * [Pull Request #681](https://bitbucket.org/osrf/gazebo/pull-request/681)
1. New GUI interactions for object manipulation.
    * [Pull Request #634](https://bitbucket.org/osrf/gazebo/pull-request/634)
1. Fix for OSX menubar.
    * [Pull Request #677](https://bitbucket.org/osrf/gazebo/pull-request/677)
1. Remove internal SDF directories and dependencies.
    * [Pull Request #680](https://bitbucket.org/osrf/gazebo/pull-request/680)
1. Add minimum version for sdformat.
    * [Pull Request #682](https://bitbucket.org/osrf/gazebo/pull-request/682)
    * Resolves: [Issue #818](https://bitbucket.org/osrf/gazebo/issue/818)
1. Allow different gtest parameter types with ServerFixture
    * [Pull Request #686](https://bitbucket.org/osrf/gazebo/pull-request/686)
    * Resolves: [Issue #820](https://bitbucket.org/osrf/gazebo/issue/820)
1. GUI model scaling when using Bullet.
    * [Pull Request #683](https://bitbucket.org/osrf/gazebo/pull-request/683)
1. Fix typo in cmake config.
    * [Pull Request #694](https://bitbucket.org/osrf/gazebo/pull-request/694)
    * Resolves: [Issue #824](https://bitbucket.org/osrf/gazebo/issue/824)
1. Remove gazebo include subdir from pkgconfig and cmake config.
    * [Pull Request #691](https://bitbucket.org/osrf/gazebo/pull-request/691)
1. Torsional spring demo
    * [Pull Request #693](https://bitbucket.org/osrf/gazebo/pull-request/693)
1. Remove repeated call to SetAxis in Joint.cc
    * [Pull Request #695](https://bitbucket.org/osrf/gazebo/pull-request/695)
    * Resolves: [Issue #823](https://bitbucket.org/osrf/gazebo/issue/823)
1. Add test for rotational joints.
    * [Pull Request #697](https://bitbucket.org/osrf/gazebo/pull-request/697)
    * Resolves: [Issue #820](https://bitbucket.org/osrf/gazebo/issue/820)
1. Fix compilation of tests using Joint base class
    * [Pull Request #701](https://bitbucket.org/osrf/gazebo/pull-request/701)
1. Terrain paging implemented.
    * [Pull Request #687](https://bitbucket.org/osrf/gazebo/pull-request/687)
1. Improve timeout error reporting in ServerFixture
    * [Pull Request #705](https://bitbucket.org/osrf/gazebo/pull-request/705)
1. Fix mouse picking for cases where visuals overlap with the laser
    * [Pull Request #709](https://bitbucket.org/osrf/gazebo/pull-request/709)
1. Fix string literals for OSX
    * [Pull Request #712](https://bitbucket.org/osrf/gazebo/pull-request/712)
    * Resolves: [Issue #803](https://bitbucket.org/osrf/gazebo/issue/803)
1. Support for ENABLE_TESTS_COMPILATION cmake parameter
    * [Pull Request #708](https://bitbucket.org/osrf/gazebo/pull-request/708)
1. Updated system gui plugin
    * [Pull Request #702](https://bitbucket.org/osrf/gazebo/pull-request/702)
1. Fix force torque unit test issue
    * [Pull Request #673](https://bitbucket.org/osrf/gazebo/pull-request/673)
    * Resolves: [Issue #813](https://bitbucket.org/osrf/gazebo/issue/813)
1. Use variables to control auto generation of CFlags
    * [Pull Request #699](https://bitbucket.org/osrf/gazebo/pull-request/699)
1. Remove deprecated functions.
    * [Pull Request #715](https://bitbucket.org/osrf/gazebo/pull-request/715)
1. Fix typo in `Camera.cc`
    * [Pull Request #719](https://bitbucket.org/osrf/gazebo/pull-request/719)
    * Resolves: [Issue #846](https://bitbucket.org/osrf/gazebo/issue/846)
1. Performance improvements
    * [Pull Request #561](https://bitbucket.org/osrf/gazebo/pull-request/561)
1. Fix gripper model.
    * [Pull Request #713](https://bitbucket.org/osrf/gazebo/pull-request/713)
    * Resolves: [Issue #314](https://bitbucket.org/osrf/gazebo/issue/314)
1. First part of Simbody integration
    * [Pull Request #716](https://bitbucket.org/osrf/gazebo/pull-request/716)

## Gazebo 1.9

### Gazebo 1.9.6 (2014-04-29)

1. Refactored inertia ratio reduction for ODE
    * [Pull request #1114](https://bitbucket.org/osrf/gazebo/pull-request/1114)
1. Improved collada loading performance
    * [Pull request #1075](https://bitbucket.org/osrf/gazebo/pull-request/1075)

### Gazebo 1.9.3 (2014-01-10)

1. Add thickness to plane to remove shadow flickering.
    * [Pull request #886](https://bitbucket.org/osrf/gazebo/pull-request/886)
1. Temporary GUI shadow toggle fix.
    * [Issue #925](https://bitbucket.org/osrf/gazebo/issue/925)
    * [Pull request #868](https://bitbucket.org/osrf/gazebo/pull-request/868)
1. Fix memory access bugs with libc++ on mavericks.
    * [Issue #965](https://bitbucket.org/osrf/gazebo/issue/965)
    * [Pull request #857](https://bitbucket.org/osrf/gazebo/pull-request/857)
    * [Pull request #881](https://bitbucket.org/osrf/gazebo/pull-request/881)
1. Replaced printf with cout in gztopic hz.
    * [Issue #969](https://bitbucket.org/osrf/gazebo/issue/969)
    * [Pull request #854](https://bitbucket.org/osrf/gazebo/pull-request/854)
1. Add Dark grey material and fix indentation.
    * [Pull request #851](https://bitbucket.org/osrf/gazebo/pull-request/851)
1. Fixed sonar sensor unit test.
    * [Pull request #848](https://bitbucket.org/osrf/gazebo/pull-request/848)
1. Convergence acceleration and stability tweak to make atlas_v3 stable.
    * [Pull request #845](https://bitbucket.org/osrf/gazebo/pull-request/845)
1. Update gtest to 1.7.0 to resolve problems with libc++.
    * [Issue #947](https://bitbucket.org/osrf/gazebo/issue/947)
    * [Pull request #827](https://bitbucket.org/osrf/gazebo/pull-request/827)
1. Fixed LD_LIBRARY_PATH for plugins.
    * [Issue #957](https://bitbucket.org/osrf/gazebo/issue/957)
    * [Pull request #844](https://bitbucket.org/osrf/gazebo/pull-request/844)
1. Fix transceiver sporadic errors.
    * Backport of [pull request #811](https://bitbucket.org/osrf/gazebo/pull-request/811)
    * [Pull request #836](https://bitbucket.org/osrf/gazebo/pull-request/836)
1. Modified the MsgTest to be deterministic with time checks.
    * [Pull request #843](https://bitbucket.org/osrf/gazebo/pull-request/843)
1. Fixed seg fault in LaserVisual.
    * [Issue #950](https://bitbucket.org/osrf/gazebo/issue/950)
    * [Pull request #832](https://bitbucket.org/osrf/gazebo/pull-request/832)
1. Implemented the option to disable tests that need a working screen to run properly.
    * Backport of [Pull request #764](https://bitbucket.org/osrf/gazebo/pull-request/764)
    * [Pull request #837](https://bitbucket.org/osrf/gazebo/pull-request/837)
1. Cleaned up gazebo shutdown.
    * [Pull request #829](https://bitbucket.org/osrf/gazebo/pull-request/829)
1. Fixed bug associated with loading joint child links.
    * [Issue #943](https://bitbucket.org/osrf/gazebo/issue/943)
    * [Pull request #820](https://bitbucket.org/osrf/gazebo/pull-request/820)

### Gazebo 1.9.2 (2013-11-08)
1. Fix enable/disable sky and clouds from SDF
    * [Pull request #809](https://bitbucket.org/osrf/gazebo/pull-request/809])
1. Fix occasional blank GUI screen on startup
    * [Pull request #815](https://bitbucket.org/osrf/gazebo/pull-request/815])
1. Fix GPU laser when interacting with heightmaps
    * [Pull request #796](https://bitbucket.org/osrf/gazebo/pull-request/796])
1. Added API/ABI checker command line tool
    * [Pull request #765](https://bitbucket.org/osrf/gazebo/pull-request/765])
1. Added gtest version information
    * [Pull request #801](https://bitbucket.org/osrf/gazebo/pull-request/801])
1. Fix GUI world saving
    * [Pull request #806](https://bitbucket.org/osrf/gazebo/pull-request/806])
1. Enable anti-aliasing for camera sensor
    * [Pull request #800](https://bitbucket.org/osrf/gazebo/pull-request/800])
1. Make sensor noise deterministic
    * [Pull request #788](https://bitbucket.org/osrf/gazebo/pull-request/788])
1. Fix build problem
    * [Issue #901](https://bitbucket.org/osrf/gazebo/issue/901)
    * [Pull request #778](https://bitbucket.org/osrf/gazebo/pull-request/778])
1. Fix a typo in Camera.cc
    * [Pull request #720](https://bitbucket.org/osrf/gazebo/pull-request/720])
    * [Issue #846](https://bitbucket.org/osrf/gazebo/issue/846)
1. Fix OSX menu bar
    * [Pull request #688](https://bitbucket.org/osrf/gazebo/pull-request/688])
1. Fix gazebo::init by calling sdf::setFindCallback() before loading the sdf in gzfactory.
    * [Pull request #678](https://bitbucket.org/osrf/gazebo/pull-request/678])
    * [Issue #817](https://bitbucket.org/osrf/gazebo/issue/817)

### Gazebo 1.9.1 (2013-08-20)
* Deprecate header files that require case-sensitive filesystem (e.g. Common.hh, Physics.hh) [https://bitbucket.org/osrf/gazebo/pull-request/638/fix-for-775-deprecate-headers-that-require]
* Initial support for building on Mac OS X [https://bitbucket.org/osrf/gazebo/pull-request/660/osx-support-for-gazebo-19] [https://bitbucket.org/osrf/gazebo/pull-request/657/cmake-fixes-for-osx]
* Fixes for various issues [https://bitbucket.org/osrf/gazebo/pull-request/635/fix-for-issue-792/diff] [https://bitbucket.org/osrf/gazebo/pull-request/628/allow-scoped-and-non-scoped-joint-names-to/diff] [https://bitbucket.org/osrf/gazebo/pull-request/636/fix-build-dependency-in-message-generation/diff] [https://bitbucket.org/osrf/gazebo/pull-request/639/make-the-unversioned-setupsh-a-copy-of-the/diff] [https://bitbucket.org/osrf/gazebo/pull-request/650/added-missing-lib-to-player-client-library/diff] [https://bitbucket.org/osrf/gazebo/pull-request/656/install-gzmode_create-without-sh-suffix/diff]

### Gazebo 1.9.0 (2013-07-23)
* Use external package [sdformat](https://bitbucket.org/osrf/sdformat) for sdf parsing, refactor the `Element::GetValue*` function calls, and deprecate Gazebo's internal sdf parser [https://bitbucket.org/osrf/gazebo/pull-request/627]
* Improved ROS support ([[Tutorials#ROS_Integration |documentation here]]) [https://bitbucket.org/osrf/gazebo/pull-request/559]
* Added Sonar, Force-Torque, and Tactile Pressure sensors [https://bitbucket.org/osrf/gazebo/pull-request/557], [https://bitbucket.org/osrf/gazebo/pull-request/567]
* Add compile-time defaults for environment variables so that sourcing setup.sh is unnecessary in most cases [https://bitbucket.org/osrf/gazebo/pull-request/620]
* Enable user camera to follow objects in client window [https://bitbucket.org/osrf/gazebo/pull-request/603]
* Install protobuf message files for use in custom messages [https://bitbucket.org/osrf/gazebo/pull-request/614]
* Change default compilation flags to improve debugging [https://bitbucket.org/osrf/gazebo/pull-request/617]
* Change to supported relative include paths [https://bitbucket.org/osrf/gazebo/pull-request/594]
* Fix display of laser scans when sensor is rotated [https://bitbucket.org/osrf/gazebo/pull-request/599]

## Gazebo 1.8

### Gazebo 1.8.7 (2013-07-16)
* Fix bug in URDF parsing of Vector3 elements [https://bitbucket.org/osrf/gazebo/pull-request/613]
* Fix compilation errors with newest libraries [https://bitbucket.org/osrf/gazebo/pull-request/615]

### Gazebo 1.8.6 (2013-06-07)
* Fix inertia lumping in the URDF parser[https://bitbucket.org/osrf/gazebo/pull-request/554]
* Fix for ODEJoint CFM damping sign error [https://bitbucket.org/osrf/gazebo/pull-request/586]
* Fix transport memory growth[https://bitbucket.org/osrf/gazebo/pull-request/584]
* Reduce log file data in order to reduce buffer growth that results in out of memory kernel errors[https://bitbucket.org/osrf/gazebo/pull-request/587]

### Gazebo 1.8.5 (2013-06-04)
* Fix Gazebo build for machines without a valid display.[https://bitbucket.org/osrf/gazebo/commits/37f00422eea03365b839a632c1850431ee6a1d67]

### Gazebo 1.8.4 (2013-06-03)
* Fix UDRF to SDF converter so that URDF gazebo extensions are applied to all collisions in a link.[https://bitbucket.org/osrf/gazebo/pull-request/579]
* Prevent transport layer from locking when a gzclient connects to a gzserver over a connection with high latency.[https://bitbucket.org/osrf/gazebo/pull-request/572]
* Improve performance and fix uninitialized conditional jumps.[https://bitbucket.org/osrf/gazebo/pull-request/571]

### Gazebo 1.8.3 (2013-06-03)
* Fix for gzlog hanging when gzserver is not present or not responsive[https://bitbucket.org/osrf/gazebo/pull-request/577]
* Fix occasional segfault when generating log files[https://bitbucket.org/osrf/gazebo/pull-request/575]
* Performance improvement to ODE[https://bitbucket.org/osrf/gazebo/pull-request/556]
* Fix node initialization[https://bitbucket.org/osrf/gazebo/pull-request/570]
* Fix GPU laser Hz rate reduction when sensor moved away from world origin[https://bitbucket.org/osrf/gazebo/pull-request/566]
* Fix incorrect lighting in camera sensors when GPU laser is subscribe to[https://bitbucket.org/osrf/gazebo/pull-request/563]

### Gazebo 1.8.2 (2013-05-28)
* ODE performance improvements[https://bitbucket.org/osrf/gazebo/pull-request/535][https://bitbucket.org/osrf/gazebo/pull-request/537]
* Fixed tests[https://bitbucket.org/osrf/gazebo/pull-request/538][https://bitbucket.org/osrf/gazebo/pull-request/541][https://bitbucket.org/osrf/gazebo/pull-request/542]
* Fixed sinking vehicle bug[https://bitbucket.org/osrf/drcsim/issue/300] in pull-request[https://bitbucket.org/osrf/gazebo/pull-request/538]
* Fix GPU sensor throttling[https://bitbucket.org/osrf/gazebo/pull-request/536]
* Reduce string comparisons for better performance[https://bitbucket.org/osrf/gazebo/pull-request/546]
* Contact manager performance improvements[https://bitbucket.org/osrf/gazebo/pull-request/543]
* Transport performance improvements[https://bitbucket.org/osrf/gazebo/pull-request/548]
* Reduce friction noise[https://bitbucket.org/osrf/gazebo/pull-request/545]

### Gazebo 1.8.1 (2013-05-22)
* Please note that 1.8.1 contains a bug[https://bitbucket.org/osrf/drcsim/issue/300] that causes interpenetration between objects in resting contact to grow slowly.  Please update to 1.8.2 for the patch.
* Added warm starting[https://bitbucket.org/osrf/gazebo/pull-request/529]
* Reduced console output[https://bitbucket.org/osrf/gazebo/pull-request/533]
* Improved off screen rendering performance[https://bitbucket.org/osrf/gazebo/pull-request/530]
* Performance improvements [https://bitbucket.org/osrf/gazebo/pull-request/535] [https://bitbucket.org/osrf/gazebo/pull-request/537]

### Gazebo 1.8.0 (2013-05-17)
* Fixed slider axis [https://bitbucket.org/osrf/gazebo/pull-request/527]
* Fixed heightmap shadows [https://bitbucket.org/osrf/gazebo/pull-request/525]
* Fixed model and canonical link pose [https://bitbucket.org/osrf/gazebo/pull-request/519]
* Fixed OSX message header[https://bitbucket.org/osrf/gazebo/pull-request/524]
* Added zlib compression for logging [https://bitbucket.org/osrf/gazebo/pull-request/515]
* Allow clouds to be disabled in cameras [https://bitbucket.org/osrf/gazebo/pull-request/507]
* Camera rendering performance [https://bitbucket.org/osrf/gazebo/pull-request/528]


## Gazebo 1.7

### Gazebo 1.7.3 (2013-05-08)
* Fixed log cleanup (again) [https://bitbucket.org/osrf/gazebo/pull-request/511/fix-log-cleanup-logic]

### Gazebo 1.7.2 (2013-05-07)
* Fixed log cleanup [https://bitbucket.org/osrf/gazebo/pull-request/506/fix-gzlog-stop-command-line]
* Minor documentation fix [https://bitbucket.org/osrf/gazebo/pull-request/488/minor-documentation-fix]

### Gazebo 1.7.1 (2013-04-19)
* Fixed tests
* IMU sensor receives time stamped data from links
* Fix saving image frames [https://bitbucket.org/osrf/gazebo/pull-request/466/fix-saving-frames/diff]
* Wireframe rendering in GUI [https://bitbucket.org/osrf/gazebo/pull-request/414/allow-rendering-of-models-in-wireframe]
* Improved logging performance [https://bitbucket.org/osrf/gazebo/pull-request/457/improvements-to-gzlog-filter-and-logging]
* Viscous mud model [https://bitbucket.org/osrf/gazebo/pull-request/448/mud-plugin/diff]

## Gazebo 1.6

### Gazebo 1.6.3 (2013-04-15)
* Fixed a [critical SDF bug](https://bitbucket.org/osrf/gazebo/pull-request/451)
* Fixed a [laser offset bug](https://bitbucket.org/osrf/gazebo/pull-request/449)

### Gazebo 1.6.2 (2013-04-14)
* Fix for fdir1 physics property [https://bitbucket.org/osrf/gazebo/pull-request/429/fixes-to-treat-fdir1-better-1-rotate-into/diff]
* Fix for force torque sensor [https://bitbucket.org/osrf/gazebo/pull-request/447]
* SDF documentation fix [https://bitbucket.org/osrf/gazebo/issue/494/joint-axis-reference-frame-doesnt-match]

### Gazebo 1.6.1 (2013-04-05)
* Switch default build type to Release.

### Gazebo 1.6.0 (2013-04-05)
* Improvements to inertia in rubble pile
* Various Bullet integration advances.
* Noise models for ray, camera, and imu sensors.
* SDF 1.4, which accommodates more physics engine parameters and also some sensor noise models.
* Initial support for making movies from within Gazebo.
* Many performance improvements.
* Many bug fixes.
* Progress toward to building on OS X.

## Gazebo 1.5

### Gazebo 1.5.0 (2013-03-11)
* Partial integration of Bullet
  * Includes: cubes, spheres, cylinders, planes, meshes, revolute joints, ray sensors
* GUI Interface for log writing.
* Threaded sensors.
* Multi-camera sensor.

* Fixed the following issues:
 * [https://bitbucket.org/osrf/gazebo/issue/236 Issue #236]
 * [https://bitbucket.org/osrf/gazebo/issue/507 Issue #507]
 * [https://bitbucket.org/osrf/gazebo/issue/530 Issue #530]
 * [https://bitbucket.org/osrf/gazebo/issue/279 Issue #279]
 * [https://bitbucket.org/osrf/gazebo/issue/529 Issue #529]
 * [https://bitbucket.org/osrf/gazebo/issue/239 Issue #239]
 * [https://bitbucket.org/osrf/gazebo/issue/5 Issue #5]

## Gazebo 1.4

### Gazebo 1.4.0 (2013-02-01)
* New Features:
 * GUI elements to display messages from the server.
 * Multi-floor building editor and creator.
 * Improved sensor visualizations.
 * Improved mouse interactions

* Fixed the following issues:
 * [https://bitbucket.org/osrf/gazebo/issue/16 Issue #16]
 * [https://bitbucket.org/osrf/gazebo/issue/142 Issue #142]
 * [https://bitbucket.org/osrf/gazebo/issue/229 Issue #229]
 * [https://bitbucket.org/osrf/gazebo/issue/277 Issue #277]
 * [https://bitbucket.org/osrf/gazebo/issue/291 Issue #291]
 * [https://bitbucket.org/osrf/gazebo/issue/310 Issue #310]
 * [https://bitbucket.org/osrf/gazebo/issue/320 Issue #320]
 * [https://bitbucket.org/osrf/gazebo/issue/329 Issue #329]
 * [https://bitbucket.org/osrf/gazebo/issue/333 Issue #333]
 * [https://bitbucket.org/osrf/gazebo/issue/334 Issue #334]
 * [https://bitbucket.org/osrf/gazebo/issue/335 Issue #335]
 * [https://bitbucket.org/osrf/gazebo/issue/341 Issue #341]
 * [https://bitbucket.org/osrf/gazebo/issue/350 Issue #350]
 * [https://bitbucket.org/osrf/gazebo/issue/384 Issue #384]
 * [https://bitbucket.org/osrf/gazebo/issue/431 Issue #431]
 * [https://bitbucket.org/osrf/gazebo/issue/433 Issue #433]
 * [https://bitbucket.org/osrf/gazebo/issue/453 Issue #453]
 * [https://bitbucket.org/osrf/gazebo/issue/456 Issue #456]
 * [https://bitbucket.org/osrf/gazebo/issue/457 Issue #457]
 * [https://bitbucket.org/osrf/gazebo/issue/459 Issue #459]

## Gazebo 1.3

### Gazebo 1.3.1 (2012-12-14)
* Fixed the following issues:
 * [https://bitbucket.org/osrf/gazebo/issue/297 Issue #297]
* Other bugs fixed:
 * [https://bitbucket.org/osrf/gazebo/pull-request/164/ Fix light bounding box to disable properly when deselected]
 * [https://bitbucket.org/osrf/gazebo/pull-request/169/ Determine correct local IP address, to make remote clients work properly]
 * Various test fixes

### Gazebo 1.3.0 (2012-12-03)
* Fixed the following issues:
 * [https://bitbucket.org/osrf/gazebo/issue/233 Issue #233]
 * [https://bitbucket.org/osrf/gazebo/issue/238 Issue #238]
 * [https://bitbucket.org/osrf/gazebo/issue/2 Issue #2]
 * [https://bitbucket.org/osrf/gazebo/issue/95 Issue #95]
 * [https://bitbucket.org/osrf/gazebo/issue/97 Issue #97]
 * [https://bitbucket.org/osrf/gazebo/issue/90 Issue #90]
 * [https://bitbucket.org/osrf/gazebo/issue/253 Issue #253]
 * [https://bitbucket.org/osrf/gazebo/issue/163 Issue #163]
 * [https://bitbucket.org/osrf/gazebo/issue/91 Issue #91]
 * [https://bitbucket.org/osrf/gazebo/issue/245 Issue #245]
 * [https://bitbucket.org/osrf/gazebo/issue/242 Issue #242]
 * [https://bitbucket.org/osrf/gazebo/issue/156 Issue #156]
 * [https://bitbucket.org/osrf/gazebo/issue/78 Issue #78]
 * [https://bitbucket.org/osrf/gazebo/issue/36 Issue #36]
 * [https://bitbucket.org/osrf/gazebo/issue/104 Issue #104]
 * [https://bitbucket.org/osrf/gazebo/issue/249 Issue #249]
 * [https://bitbucket.org/osrf/gazebo/issue/244 Issue #244]
 * [https://bitbucket.org/osrf/gazebo/issue/36 Issue #36]

* New features:
 * Default camera view changed to look down at the origin from a height of 2 meters at location (5, -5, 2).
 * Record state data using the '-r' command line option, playback recorded state data using the '-p' command line option
 * Adjust placement of lights using the mouse.
 * Reduced the startup time.
 * Added visual reference for GUI mouse movements.
 * SDF version 1.3 released (changes from 1.2 listed below):
     - added `name` to `<camera name="cam_name"/>`
     - added `pose` to `<camera><pose>...</pose></camera>`
     - removed `filename` from `<mesh><filename>...</filename><mesh>`, use uri only.
     - recovered `provide_feedback` under `<joint>`, allowing calling `physics::Joint::GetForceTorque` in plugins.
     - added `imu` under `<sensor>`.

## Gazebo 1.2

### Gazebo 1.2.6 (2012-11-08)
* Fixed a transport issue with the GUI. Fixed saving the world via the GUI. Added more documentation. ([https://bitbucket.org/osrf/gazebo/pull-request/43/fixed-a-transport-issue-with-the-gui-fixed/diff pull request #43])
* Clean up mutex usage. ([https://bitbucket.org/osrf/gazebo/pull-request/54/fix-mutex-in-modellistwidget-using-boost/diff pull request #54])
* Fix OGRE path determination ([https://bitbucket.org/osrf/gazebo/pull-request/58/fix-ogre-paths-so-this-also-works-with/diff pull request #58], [https://bitbucket.org/osrf/gazebo/pull-request/68/fix-ogre-plugindir-determination/diff pull request #68])
* Fixed a couple of crashes and model selection/dragging problems ([https://bitbucket.org/osrf/gazebo/pull-request/59/fixed-a-couple-of-crashes-and-model/diff pull request #59])

### Gazebo 1.2.5 (2012-10-22)
* Step increment update while paused fixed ([https://bitbucket.org/osrf/gazebo/pull-request/45/fix-proper-world-stepinc-count-we-were/diff pull request #45])
* Actually call plugin destructors on shutdown ([https://bitbucket.org/osrf/gazebo/pull-request/51/fixed-a-bug-which-prevent-a-plugin/diff pull request #51])
* Don't crash on bad SDF input ([https://bitbucket.org/osrf/gazebo/pull-request/52/fixed-loading-of-bad-sdf-files/diff pull request #52])
* Fix cleanup of ray sensors on model deletion ([https://bitbucket.org/osrf/gazebo/pull-request/53/deleting-a-model-with-a-ray-sensor-did/diff pull request #53])
* Fix loading / deletion of improperly specified models ([https://bitbucket.org/osrf/gazebo/pull-request/56/catch-when-loading-bad-models-joint/diff pull request #56])

### Gazebo 1.2.4 (10-19-2012:08:00:52)
*  Style fixes ([https://bitbucket.org/osrf/gazebo/pull-request/30/style-fixes/diff pull request #30]).
*  Fix joint position control ([https://bitbucket.org/osrf/gazebo/pull-request/49/fixed-position-joint-control/diff pull request #49])

### Gazebo 1.2.3 (10-16-2012:18:39:54)
*  Disabled selection highlighting due to bug ([https://bitbucket.org/osrf/gazebo/pull-request/44/disabled-selection-highlighting-fixed/diff pull request #44]).
*  Fixed saving a world via the GUI.

### Gazebo 1.2.2 (10-16-2012:15:12:22)
*  Skip search for system install of libccd, use version inside gazebo ([https://bitbucket.org/osrf/gazebo/pull-request/39/skip-search-for-system-install-of-libccd/diff pull request #39]).
*  Fixed sensor initialization race condition ([https://bitbucket.org/osrf/gazebo/pull-request/42/fix-sensor-initializaiton-race-condition pull request #42]).

### Gazebo 1.2.1 (10-15-2012:21:32:55)
*  Properly removed projectors attached to deleted models ([https://bitbucket.org/osrf/gazebo/pull-request/37/remove-projectors-that-are-attached-to/diff pull request #37]).
*  Fix model plugin loading bug ([https://bitbucket.org/osrf/gazebo/pull-request/31/moving-bool-first-in-model-and-world pull request #31]).
*  Fix light insertion and visualization of models prior to insertion ([https://bitbucket.org/osrf/gazebo/pull-request/35/fixed-light-insertion-and-visualization-of/diff pull request #35]).
*  Fixed GUI manipulation of static objects ([https://bitbucket.org/osrf/gazebo/issue/63/moving-static-objects-does-not-move-the issue #63] [https://bitbucket.org/osrf/gazebo/pull-request/38/issue-63-bug-patch-moving-static-objects/diff pull request #38]).
*  Fixed GUI selection bug ([https://bitbucket.org/osrf/gazebo/pull-request/40/fixed-selection-of-multiple-objects-at/diff pull request #40])

### Gazebo 1.2.0 (10-04-2012:20:01:20)
*  Updated GUI: new style, improved mouse controls, and removal of non-functional items.
*  Model database: An online repository of models.
*  Numerous bug fixes
*  APT repository hosted at [http://osrfoundation.org OSRF]
*  Improved process control prevents zombie processes<|MERGE_RESOLUTION|>--- conflicted
+++ resolved
@@ -1,23 +1,17 @@
-<<<<<<< HEAD
 ## Gazebo 6.0
 
 1. Use collide_bitmask from SDF to perform collision filtering
     * [Pull request #1470](https://bitbucket.org/osrf/gazebo/pull-request/1470)
 
-=======
->>>>>>> 138f5fbb
 1. Added various Get functions to Visual. Also added a ConvertGeometryType function to msgs.
     * [Pull request #1402](https://bitbucket.org/osrf/gazebo/pull-request/1402)
 
 1. Get and Set visibility of SelectionObj's handles, with unit test.
     * [Pull request #1417](https://bitbucket.org/osrf/gazebo/pull-request/1417)
 
-<<<<<<< HEAD
-=======
 1. Set material of SelectionObj's handles.
     * [Pull request #1472](https://bitbucket.org/osrf/gazebo/pull-request/1472)
 
->>>>>>> 138f5fbb
 1. Allow link selection with the mouse if parent model already selected.
     * [Pull request #1409](https://bitbucket.org/osrf/gazebo/pull-request/1409)
 
@@ -27,11 +21,7 @@
 1. Added Gazebo/CoM material.
     * [Pull request #1439](https://bitbucket.org/osrf/gazebo/pull-request/1439)
 
-<<<<<<< HEAD
-1. Added arc parameter to MeshManager::CreateTube 
-=======
 1. Added arc parameter to MeshManager::CreateTube
->>>>>>> 138f5fbb
     * [Pull request #1436](https://bitbucket.org/osrf/gazebo/pull-request/1436)
 
 1. Added View Inertia and InertiaVisual, changed COMVisual to sphere proportional to mass.
@@ -41,15 +31,11 @@
     * [Pull request #1442](https://bitbucket.org/osrf/gazebo/pull-request/1442)
     * [Issue #1377](https://bitbucket.org/osrf/gazebo/issue/1377)
 
-<<<<<<< HEAD
-1. Model editor updates
-=======
 1. Fixed Visual material updates
     * [Pull request #1454](https://bitbucket.org/osrf/gazebo/pull-request/1454)
     * [Issue #1455](https://bitbucket.org/osrf/gazebo/issue/1455)
 
- 1. Model editor updates
->>>>>>> 138f5fbb
+1. Model editor updates
     1. Joint preview using JointVisuals.
         * [Pull request #1369](https://bitbucket.org/osrf/gazebo/pull-request/1369)
 
@@ -66,13 +52,10 @@
         * [Pull request #1449](https://bitbucket.org/osrf/gazebo/pull-request/1449)
         * [Issue #1443](https://bitbucket.org/osrf/gazebo/issue/1443)
 
-<<<<<<< HEAD
-=======
     1. Added button to select mesh file on inspector.
         * [Pull request #1460](https://bitbucket.org/osrf/gazebo/pull-request/1460)
         * [Issue #1450](https://bitbucket.org/osrf/gazebo/issue/1450)
 
->>>>>>> 138f5fbb
 ## Gazebo 5.0
 
 ### Gazebo 5.1.0
