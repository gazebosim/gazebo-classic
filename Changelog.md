--- conflicted
+++ resolved
@@ -2,17 +2,15 @@
 
 ## Gazebo 8.x.x (2017-xx-xx)
 
-<<<<<<< HEAD
-1. Don't use lib prefix for ogre plugins as of ogre1.9
-    * [Pull request #2803](https://bitbucket.org/osrf/gazebo/pull-request/2803)
-
-1. RenderEngine::SetupResources(): Fix resource locations being added multiple times
-    * [Pull request #2801](https://bitbucket.org/osrf/gazebo/pull-request/2801)
-=======
 1. Joint control menu highlight active
     * [Pull request #2747](https://bitbucket.org/osrf/gazebo/pull-requests/2747)
     * [Issue #2307](https://bitbucket.org/osrf/gazebo/issues/2307)
->>>>>>> abac1dd0
+
+1. Don't use lib prefix for ogre plugins as of ogre1.9
+    * [Pull request #2803](https://bitbucket.org/osrf/gazebo/pull-request/2803)
+
+1. RenderEngine::SetupResources(): Fix resource locations being added multiple times
+    * [Pull request #2801](https://bitbucket.org/osrf/gazebo/pull-request/2801)
 
 1. Added and improved communications between the JointControlWidget and JointController
     * [Pull request #2730](https://bitbucket.org/osrf/gazebo/pull-request/2730)
