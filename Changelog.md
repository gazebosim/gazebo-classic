--- conflicted
+++ resolved
@@ -3,7 +3,7 @@
 ## Gazebo 7.XX.X (2018-XX-XX)
 
 1. Fix log recording, only call sdf::initFile once
-    * [Pull request ](https://bitbucket.org/osrf/gazebo/pull-request/)
+    * [Pull request 2889](https://bitbucket.org/osrf/gazebo/pull-request/2889)
     * [Issue 2425](https://bitbucket.org/osrf/gazebo/issues/2425)
 
 1. Fix OBJLoader when mesh has invalid material
@@ -12,11 +12,10 @@
 1. Fix clang warnings in LaserView and EnumIface
     * [Pull request 2891](https://bitbucket.org/osrf/gazebo/pull-request/2891)
 
-<<<<<<< HEAD
 1. Fix Joint::SetPosition for HingeJoint
     * [Pull request 2892](https://bitbucket.org/osrf/gazebo/pull-request/2892)
     * [Issue 2430](https://bitbucket.org/osrf/gazebo/issues/2430)
-=======
+
 1. Add support for moving geometry to ContainPlugin
     * [Pull request 2886](https://bitbucket.org/osrf/gazebo/pull-request/2886)
 
@@ -31,7 +30,6 @@
 
 1. Fix race conditions during client startup, and introduce Node::TryInit()
     * [Pull request 2897](https://bitbucket.org/osrf/gazebo/pull-requests/2897)
->>>>>>> f0a23d57
 
 
 ## Gazebo 7.11.0 (2018-02-12)
