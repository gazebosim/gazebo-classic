## Gazebo 7

## Gazebo 7.X.X (201X-XX-XX)

<<<<<<< HEAD
1. Backport wide angle camera VM FSAA fix
    * [Pull request 2711](https://bitbucket.org/osrf/gazebo/pull-request/2711)
=======
1. Add function to retrieve scoped sensors name in multi-nested model
    * [Pull request #2676](https://bitbucket.org/osrf/gazebo/pull-request/2674)
>>>>>>> f6dda10b

## Gazebo 7.7.0 (2017-05-04)

1. Fix race condition during Detach of HarnessPlugin
    * [Pull request 2696](https://bitbucket.org/osrf/gazebo/pull-request/2696)

1. Added support for pincushion distortion model; fixed bug where
   cameras with different distortion models would have the same distortion.
    * [Pull request 2678](https://bitbucket.org/osrf/gazebo/pull-requests/2678)

1. Added <collide_bitmask> support to bullet
    * [Pull request 2649](https://bitbucket.org/osrf/gazebo/pull-request/2649)

1. Fix linking when using HDF5_INSTRUMENT for logging ODE data
    * [Pull request 2669](https://bitbucket.org/osrf/gazebo/pull-request/2669)

1. Subdivide large heightmaps to fix LOD and support global texture mapping
    * [Pull request 2655](https://bitbucket.org/osrf/gazebo/pull-request/2655)   

## Gazebo 7.6.0 (2017-03-20)

1. Force / torque sensor visualization using WrenchVisual
    * [Pull request 2653](https://bitbucket.org/osrf/gazebo/pull-request/2653)

1. Cache heightmap tile data
    * [Pull request 2645](https://bitbucket.org/osrf/gazebo/pull-request/2645)

1. Add plugin for attaching lights to links in a model
    * [Pull request 2647](https://bitbucket.org/osrf/gazebo/pull-request/2647)

1. Support Heightmap LOD
    * [Pull request 2636](https://bitbucket.org/osrf/gazebo/pull-request/2636)

1. Support setting shadow texture size
    * [Pull request 2644](https://bitbucket.org/osrf/gazebo/pull-request/2644)

1. Fix deprecated sdf warnings produced by PluginToSDF
    * [Pull request 2646](https://bitbucket.org/osrf/gazebo/pull-request/2646)

1. Added TouchPlugin, which checks if a model has been in contact with another
   model exclusively for a certain time.
    * [Pull request 2651](https://bitbucket.org/osrf/gazebo/pull-request/2651)

1. Fixes -inf laser reading being displayed as +inf
    * [Pull request 2641](https://bitbucket.org/osrf/gazebo/pull-request/2641)

1. Fix memory leaks in tests
    * [Pull request 2639](https://bitbucket.org/osrf/gazebo/pull-request/2639)

1. Remove end year from copyright
    * [Pull request 2614](https://bitbucket.org/osrf/gazebo/pull-request/2614)

## Gazebo 7.5.0 (2017-01-11)

1. Remove qt4 webkit in gazebo7 (used for HotkeyDialog).
    * [Pull request 2584](https://bitbucket.org/osrf/gazebo/pull-request/2584)

1. Support configuring heightmap sampling level
    * [Pull request 2519](https://bitbucket.org/osrf/gazebo/pull-request/2519)

1. Fix `model.config` dependency support, and add ability to reference
   textures using a URI.
    * [Pull request 2517](https://bitbucket.org/osrf/gazebo/pull-request/2517)

1. Fix DEM heightmap size, collision, scale
    * [Pull request 2477](https://bitbucket.org/osrf/gazebo/pull-request/2477)

1. Create ode_quiet parameter to silence solver messages
    * [Pull request 2512](https://bitbucket.org/osrf/gazebo/pull-request/2512)

1. Update QT render loop to throttle based on UserCamera::RenderRate.
    * [Pull request 2476](https://bitbucket.org/osrf/gazebo/pull-request/2476)
    * [Issue 1560](https://bitbucket.org/osrf/gazebo/issues/1560)

1. Generate visualization on demand, instead of on load. This helps to
   reduce load time.
    * [Pull request 2457](https://bitbucket.org/osrf/gazebo/pull-request/2457)

1. Added a plugin to teleoperate joints in a model with the keyboard.
    * [Pull request 2490](https://bitbucket.org/osrf/gazebo/pull-request/2490)

1. Add GUI items to change the user camera clip distance
    * [Pull request 2470](https://bitbucket.org/osrf/gazebo/pull-request/2470)
    * [Issue 2064](https://bitbucket.org/osrf/gazebo/issues/2064)

1. Support custom material scripts for heightmaps
    * [Pull request 2473](https://bitbucket.org/osrf/gazebo/pull-request/2473)

1. Sim events plugin accepts custom topics
    * [Pull request 2535](https://bitbucket.org/osrf/gazebo/pull-request/2535)

1. Model Editor: Show / hide collisions
    * [Pull request 2503](https://bitbucket.org/osrf/gazebo/pull-request/2503)

1. Model Editor: Show / hide visuals
    * [Pull request 2516](https://bitbucket.org/osrf/gazebo/pull-request/2516)

1. Model Editor: Show / hide link frames
    * [Pull request 2521](https://bitbucket.org/osrf/gazebo/pull-request/2521)

## Gazebo 7.4.0 (2016-10-11)

1. Add test for HarnessPlugin, reduce likelihood of race condition
    * [Pull request 2431](https://bitbucket.org/osrf/gazebo/pull-request/2431)
    * [Issue 2034](https://bitbucket.org/osrf/gazebo/issues/2034)

1. Add `syntax = proto2` in proto files to fix some protobuf3 warnings
    * [Pull request 2456](https://bitbucket.org/osrf/gazebo/pull-request/2456)

1. Add support for loading wavefront obj mesh files
    * [Pull request 2454](https://bitbucket.org/osrf/gazebo/pull-request/2454)

1. Added filesystem operations to the common library. Additions include
   `cwd`, `exists`, `isDirectory`, `isFile`, `copyFile`, and `moveFile`.
    * [Pull request 2417](https://bitbucket.org/osrf/gazebo/pull-request/2417)

1. Fix loading collada files with multiple texture coordinates.
    * [Pull request 2413](https://bitbucket.org/osrf/gazebo/pull-request/2413)

1. Added visualization of minimum range to laservisual.
    * [Pull request 2412](https://bitbucket.org/osrf/gazebo/pull-request/2412)
    * [Issue 2018](https://bitbucket.org/osrf/gazebo/issues/2018)

1. Use precision 2 for FPS display in TimePanel
    * [Pull request 2405](https://bitbucket.org/osrf/gazebo/pull-request/2405)

1. Switch ImuSensor::worldToReference transform from Pose to Quaternion
    * [Pull request 2410](https://bitbucket.org/osrf/gazebo/pull-request/2410)
    * [Issue 1959](https://bitbucket.org/osrf/gazebo/issues/1959)

1. Include Boost_LIBRARIES  in the linking of gazebo_physics
    * [Pull request 2402](https://bitbucket.org/osrf/gazebo/pull-request/2402)

1. Backported KeyboardGUIPlugin and msgs::Any
    * [Pull request 2416](https://bitbucket.org/osrf/gazebo/pull-request/2416)

1. Use XML_SUCCESS enum instead of XML_NO_ERROR, which has been deleted in tinyxml2 4.0
    * [Pull request 2397](https://bitbucket.org/osrf/gazebo/pull-request/2397)

1. Ignore ffmpeg deprecation warnings to clean up CI since they are noted in #2002
    * [Pull request 2388](https://bitbucket.org/osrf/gazebo/pull-request/2388)

1. Added a visual blinking plugin
    * [Pull request 2394](https://bitbucket.org/osrf/gazebo/pull-request/2394)

1. Fix InertiaVisual for non-diagonal inertia matrices
    * [Pull request 2354](https://bitbucket.org/osrf/gazebo/pull-request/2354)

## Gazebo 7.3.1 (2016-07-13)

1. Fix homebrew test failure of UNIT_ApplyWrenchDialog_TEST
    * [Pull request 2393](https://bitbucket.org/osrf/gazebo/pull-request/2393)

1. Fix MainWindow crash when window is minimized and maximized
    * [Pull request 2392](https://bitbucket.org/osrf/gazebo/pull-request/2392)
    * [Issue 2003](https://bitbucket.org/osrf/gazebo/issues/2003)

## Gazebo 7.3.0 (2016-07-12)

1. Fix selecting ApplyWrenchVisual's force torque visuals
    * [Pull request 2377](https://bitbucket.org/osrf/gazebo/pull-request/2377)
    * [Issue 1999](https://bitbucket.org/osrf/gazebo/issues/1999)

1. Use ignition math in gazebo::msgs
    * [Pull request 2389](https://bitbucket.org/osrf/gazebo/pull-request/2389)

1. Parse command-line options for GUI plugins in Server to fix parsing of
   positional argument for world file.
   This fixes command-line parsing for `gazebo -g gui_plugin.so`.
    * [Pull request 2387](https://bitbucket.org/osrf/gazebo/pull-request/2387)

1. Added a harness plugin that supports lowering a model at a controlled rate
    * [Pull request 2346](https://bitbucket.org/osrf/gazebo/pull-request/2346)

1. Fix ogre log test on xenial+nvidia
    * [Pull request 2374](https://bitbucket.org/osrf/gazebo/pull-request/2374)

1. Redirect QT messages to Gazebo's console message handling system.
    * [Pull request 2375](https://bitbucket.org/osrf/gazebo/pull-request/2375)

1. Fix buoyancy plugin when multiple link tags are used within the plugin
    * [Pull request 2369](https://bitbucket.org/osrf/gazebo/pull-request/2369)

1. Remove contact filters with names that contain `::`
    * [Pull request 2363](https://bitbucket.org/osrf/gazebo/pull-request/2363)
    * [Issue 1805](https://bitbucket.org/osrf/gazebo/issues/1805)

1. Fix Model Manipulator switching between local and global frames
    * [Pull request 2361](https://bitbucket.org/osrf/gazebo/pull-request/2361)

1. Remove duplicate code from cmake config file caused by bad merge
    * [Pull request 2347](https://bitbucket.org/osrf/gazebo/pull-request/2347)

1. Properly cleanup pointers when destroying a world with joints.
    * [Pull request 2309](https://bitbucket.org/osrf/gazebo/pull-request/2309)

1. Fix right click view options after deleting and respawning a model.
    * [Pull request 2349](https://bitbucket.org/osrf/gazebo/pull-request/2349)
    * [Issue 1985](https://bitbucket.org/osrf/gazebo/issues/1985)

1. Implement missing function: LogicalCamera::Topic()
    * [Pull request 2343](https://bitbucket.org/osrf/gazebo/pull-request/2343)
    * [Issue 1980](https://bitbucket.org/osrf/gazebo/issues/1980)

## Gazebo 7.2.0 (2016-06-13)

1. Backport single pixel selection buffer for mouse picking
    * [Pull request 2338](https://bitbucket.org/osrf/gazebo/pull-request/2338)

1. Prevent mouse pan and orbit from deselecting entities in model editor
    * [Pull request 2333](https://bitbucket.org/osrf/gazebo/pull-request/2333)

1. Handle model manipulation tool RTS shortcuts in keyPress
    * [Pull request 2312](https://bitbucket.org/osrf/gazebo/pull-request/2312)

1. Reset ODE joint force feedback after world reset
    * [Pull request 2255](https://bitbucket.org/osrf/gazebo/pull-request/2255)

1. Update model editor snap to grid modifier key
    * [Pull request 2259](https://bitbucket.org/osrf/gazebo/pull-request/2259)
    * [Issue #1583](https://bitbucket.org/osrf/gazebo/issues/1583)

1. PIMPLize gui/model/ModelEditorPalette
    * [Pull request 2279](https://bitbucket.org/osrf/gazebo/pull-request/2279)

1. Properly cleanup pointers when destroying a blank world.
    * [Pull request 2220](https://bitbucket.org/osrf/gazebo/pull-request/2220)

1. Properly cleanup pointers when destroying a world with models and lights.
    * [Pull request 2263](https://bitbucket.org/osrf/gazebo/pull-request/2263)

1. Fix view control mouse focus in model editor
    * [Pull request 2315](https://bitbucket.org/osrf/gazebo/pull-request/2315)
    * [Issue #1791](https://bitbucket.org/osrf/gazebo/issues/1791)

1. Server generates unique model names in case of overlap
    * [Pull request 2296](https://bitbucket.org/osrf/gazebo/pull-request/2296)
    * [Issue 510](https://bitbucket.org/osrf/gazebo/issues/510)

1. Model Editor: Select and align nested models
    * [Pull request 2282](https://bitbucket.org/osrf/gazebo/pull-request/2282)

## Gazebo 7.1.0 (2016-04-07)

1. fix: remove back projection
    * [Pull request 2201](https://bitbucket.org/osrf/gazebo/pull-request/2201)
    * A contribution from Yuki Furuta

1. Fix oculus 2 camera field of view
    * [Pull request 2157](https://bitbucket.org/osrf/gazebo/pull-request/2157)

1. Added BeforePhysicsUpdate world event
    * [Pull request 2128](https://bitbucket.org/osrf/gazebo/pull-request/2128)
    * A contribution from Martin Pecka

1. Update `gz sdf -c` command line tool to use the new `sdf::convertFile` API.
    * [Pull request #2227](https://bitbucket.org/osrf/gazebo/pull-requests/2227)

1. Backport depth camera OSX fix
    * [Pull request 2233](https://bitbucket.org/osrf/gazebo/pull-request/2233)

1. Feat load collision.sdf only once
    * [Pull request 2236](https://bitbucket.org/osrf/gazebo/pull-request/2236)

1. Update gui/building/Item API
    * [Pull request 2228](https://bitbucket.org/osrf/gazebo/pull-request/2228)

1. Semantic version class to compare model versions in the model database.
    * [Pull request 2207](https://bitbucket.org/osrf/gazebo/pull-request/2207)

1. Backport issue 1834 fix to gazebo7
    * [Pull request 2222](https://bitbucket.org/osrf/gazebo/pull-request/2222)

1. Backport ImagesView_TEST changes
    * [Pull request 2217](https://bitbucket.org/osrf/gazebo/pull-request/2217)

1. Backport pull request #2189 (mutex in Transport::Conection)
    * [Pull request 2208](https://bitbucket.org/osrf/gazebo/pull-request/2208)

1. Process insertions on World::SetState
    * [Pull request #2200](https://bitbucket.org/osrf/gazebo/pull-requests/2200)

1. Process deletions on World::SetState
    * [Pull request #2204](https://bitbucket.org/osrf/gazebo/pull-requests/2204)

1. Fix ray-cylinder collision
    * [Pull request 2124](https://bitbucket.org/osrf/gazebo/pull-request/2124)

1. Fix editing physics parameters in gzclient, update test
    * [Pull request 2192](https://bitbucket.org/osrf/gazebo/pull-request/2192)

1. Fix Audio Decoder test failure
    * [Pull request 2193](https://bitbucket.org/osrf/gazebo/pull-request/2193)

1. Add layers to building levels
    * [Pull request 2180](https://bitbucket.org/osrf/gazebo/pull-request/2180)

1. Allow dynamically adding links to a model.
    * [Pull request #2185](https://bitbucket.org/osrf/gazebo/pull-requests/2185)

1. Fix editing physics parameters in gzclient, update test
    * [Pull request #2192](https://bitbucket.org/osrf/gazebo/pull-requests/2192)
    * [Issue #1876](https://bitbucket.org/osrf/gazebo/issues/1876)

1. Model database selects the latest model version.
    * [Pull request #2207](https://bitbucket.org/osrf/gazebo/pull-requests/2207)

1. Only link relevant libraries to tests
    * [Pull request 2130](https://bitbucket.org/osrf/gazebo/pull-request/2130)

1. PIMPLize gui/model/ModelCreator
    * [Pull request 2171](https://bitbucket.org/osrf/gazebo/pull-request/2171)

1. backport warning and test fixes from pull request #2177
    * [Pull request 2179](https://bitbucket.org/osrf/gazebo/pull-request/2179)

1. Prevent xml parser error from crashing LogPlay on osx -> gazebo7
    * [Pull request 2174](https://bitbucket.org/osrf/gazebo/pull-request/2174)

1. PIMPLize gui/building/ScaleWidget
    * [Pull request 2164](https://bitbucket.org/osrf/gazebo/pull-request/2164)

1. Fix using Shift key while scaling inside the model editor
    * [Pull request 2165](https://bitbucket.org/osrf/gazebo/pull-request/2165)

1. Backport fix for ign-math explicit constructors -> gazebo7
    * [Pull request 2163](https://bitbucket.org/osrf/gazebo/pull-request/2163)

1. Display physics engine type in the GUI
    * [Pull request #2155](https://bitbucket.org/osrf/gazebo/pull-requests/2155)
    * [Issue #1121](https://bitbucket.org/osrf/gazebo/issues/1121)
    * A contribution from Mohamd Ayman

1. Fix compilation against ffmpeg3 (libavcodec)
    * [Pull request #2154](https://bitbucket.org/osrf/gazebo/pull-request/2154)

1. Append a missing </gazebo_log> tag to log files when played.
    * [Pull request #2143](https://bitbucket.org/osrf/gazebo/pull-request/2143)

1. Add helper function QTestFixture::ProcessEventsAndDraw
    * [Pull request #2147](https://bitbucket.org/osrf/gazebo/pull-request/2147)

1. Add qt resources to gazebo gui library
    * [Pull request 2134](https://bitbucket.org/osrf/gazebo/pull-request/2134)

1. Undo scaling during simulation
    * [Pull request #2108](https://bitbucket.org/osrf/gazebo/pull-request/2108)

1. Fix SensorManager::SensorContainer::RunLoop sensor update time assertion
    * [Pull request #2115](https://bitbucket.org/osrf/gazebo/pull-request/2115)

1. Fix use of not initialized static attribute in Light class
    * [Pull request 2075](https://bitbucket.org/osrf/gazebo/pull-request/2075)
    * A contribution from Silvio Traversaro

1. Install GuiTypes header
    * [Pull request 2106](https://bitbucket.org/osrf/gazebo/pull-request/2106)

1. Removes one function call and replaces a manual swap with std::swap in ODE heightfield.
    * [Pull request #2114](https://bitbucket.org/osrf/gazebo/pull-request/2114)

1. New world event: BeforePhysicsUpdate
    * [Pull request #2128](https://bitbucket.org/osrf/gazebo/pull-request/2128)
    * [Issue #1851](https://bitbucket.org/osrf/gazebo/issues/1851)

1. Model editor: Fix setting relative pose after alignment during joint creation.
    * [Issue #1844](https://bitbucket.org/osrf/gazebo/issues/1844)
    * [Pull request #2150](https://bitbucket.org/osrf/gazebo/pull-request/2150)

1. Model editor: Fix saving and spawning model with its original name
    * [Pull request #2183](https://bitbucket.org/osrf/gazebo/pull-request/2183)

1. Model editor: Fix inserting custom links
    * [Pull request #2222](https://bitbucket.org/osrf/gazebo/pull-request/2222)
    * [Issue #1834](https://bitbucket.org/osrf/gazebo/issues/1834)

1. Model editor: Reset visual / collision insertion / deletion
        * [Pull request #2254](https://bitbucket.org/osrf/gazebo/pull-request/2254)
        * [Issue #1777](https://bitbucket.org/osrf/gazebo/issues/1777)
        * [Issue #1852](https://bitbucket.org/osrf/gazebo/issues/1852)

1. Building editor: Add layers to building levels
    * [Pull request #2180](https://bitbucket.org/osrf/gazebo/pull-request/2180)
    * [Issue #1806](https://bitbucket.org/osrf/gazebo/issues/1806)

1. Building editor: Update gui/building/Item API
    * [Pull request #2228](https://bitbucket.org/osrf/gazebo/pull-request/2228)

## Gazebo 7.0.0 (2016-01-25)

1. Add FollowerPlugin
    * [Pull request #2085](https://bitbucket.org/osrf/gazebo/pull-request/2085)

1. Fix circular dependency so that physics does not call the sensors API.
    * [Pull request #2089](https://bitbucket.org/osrf/gazebo/pull-request/2089)
    * [Issue #1516](https://bitbucket.org/osrf/gazebo/issues/1516)

1. Add Gravity and MagneticField API to World class to match sdformat change.
    * [SDFormat pull request 247](https://bitbucket.org/osrf/sdformat/pull-requests/247)
    * [Issue #1823](https://bitbucket.org/osrf/gazebo/issues/1823)
    * [Pull request #2090](https://bitbucket.org/osrf/gazebo/pull-request/2090)

1. Use opaque pointers and deprecate functions in the rendering library
    * [Pull request #2069](https://bitbucket.org/osrf/gazebo/pull-request/2069)
    * [Pull request #2064](https://bitbucket.org/osrf/gazebo/pull-request/2064)
    * [Pull request #2066](https://bitbucket.org/osrf/gazebo/pull-request/2066)
    * [Pull request #2069](https://bitbucket.org/osrf/gazebo/pull-request/2069)
    * [Pull request #2074](https://bitbucket.org/osrf/gazebo/pull-request/2074)
    * [Pull request #2076](https://bitbucket.org/osrf/gazebo/pull-request/2076)
    * [Pull request #2070](https://bitbucket.org/osrf/gazebo/pull-request/2070)
    * [Pull request #2071](https://bitbucket.org/osrf/gazebo/pull-request/2071)
    * [Pull request #2084](https://bitbucket.org/osrf/gazebo/pull-request/2084)
    * [Pull request #2073](https://bitbucket.org/osrf/gazebo/pull-request/2073)

1. Use opaque pointers for the Master class.
    * [Pull request #2036](https://bitbucket.org/osrf/gazebo/pull-request/2036)

1. Use opaque pointers in the gui library
    * [Pull request #2057](https://bitbucket.org/osrf/gazebo/pull-request/2057)
    * [Pull request #2037](https://bitbucket.org/osrf/gazebo/pull-request/2037)
    * [Pull request #2052](https://bitbucket.org/osrf/gazebo/pull-request/2052)
    * [Pull request #2053](https://bitbucket.org/osrf/gazebo/pull-request/2053)
    * [Pull request #2028](https://bitbucket.org/osrf/gazebo/pull-request/2028)
    * [Pull request #2051](https://bitbucket.org/osrf/gazebo/pull-request/2051)
    * [Pull request #2027](https://bitbucket.org/osrf/gazebo/pull-request/2027)
    * [Pull request #2026](https://bitbucket.org/osrf/gazebo/pull-request/2026)
    * [Pull request #2029](https://bitbucket.org/osrf/gazebo/pull-request/2029)
    * [Pull request #2042](https://bitbucket.org/osrf/gazebo/pull-request/2042)

1. Use more opaque pointers.
    * [Pull request #2022](https://bitbucket.org/osrf/gazebo/pull-request/2022)
    * [Pull request #2025](https://bitbucket.org/osrf/gazebo/pull-request/2025)
    * [Pull request #2043](https://bitbucket.org/osrf/gazebo/pull-request/2043)
    * [Pull request #2044](https://bitbucket.org/osrf/gazebo/pull-request/2044)
    * [Pull request #2065](https://bitbucket.org/osrf/gazebo/pull-request/2065)
    * [Pull request #2067](https://bitbucket.org/osrf/gazebo/pull-request/2067)
    * [Pull request #2079](https://bitbucket.org/osrf/gazebo/pull-request/2079)

1. Fix visual transparency issues
    * [Pull request #2031](https://bitbucket.org/osrf/gazebo/pull-request/2031)
    * [Issue #1726](https://bitbucket.org/osrf/gazebo/issue/1726)
    * [Issue #1790](https://bitbucket.org/osrf/gazebo/issue/1790)

1. Implemented private data pointer for the RTShaderSystem class. Minimized shader updates to once per render update.
    * [Pull request #2003](https://bitbucket.org/osrf/gazebo/pull-request/2003)

1. Updating physics library to use ignition math.
    * [Pull request #2007](https://bitbucket.org/osrf/gazebo/pull-request/2007)

1. Switching to ignition math for the rendering library.
    * [Pull request #1993](https://bitbucket.org/osrf/gazebo/pull-request/1993)
    * [Pull request #1994](https://bitbucket.org/osrf/gazebo/pull-request/1994)
    * [Pull request #1995](https://bitbucket.org/osrf/gazebo/pull-request/1995)
    * [Pull request #1996](https://bitbucket.org/osrf/gazebo/pull-request/1996)

1. Removed deprecations
    * [Pull request #1992]((https://bitbucket.org/osrf/gazebo/pull-request/1992)

1. Add ability to set the pose of a visual from a link.
    * [Pull request #1963](https://bitbucket.org/osrf/gazebo/pull-request/1963)

1. Copy visual visibility flags on clone
    * [Pull request #2008](https://bitbucket.org/osrf/gazebo/pull-request/2008)

1. Publish camera sensor image size when rendering is not enabled
    * [Pull request #1969](https://bitbucket.org/osrf/gazebo/pull-request/1969)

1. Added Poissons Ratio and Elastic Modulus for ODE.
    * [Pull request #1974](https://bitbucket.org/osrf/gazebo/pull-request/1974)

1. Update rest web plugin to publish response messages and display login user name in toolbar.
    * [Pull request #1956](https://bitbucket.org/osrf/gazebo/pull-request/1956)

1. Improve overall speed of log playback. Added new functions to LogPlay.
   Use tinyxml2 for playback.
    * [Pull request #1931](https://bitbucket.org/osrf/gazebo/pull-request/1931)

1. Improve SVG import. Added support for transforms in paths.
    * [Pull request #1981](https://bitbucket.org/osrf/gazebo/pull-request/1981)

1. Enter time during log playback
    * [Pull request #2000](https://bitbucket.org/osrf/gazebo/pull-request/2000)

1. Added Ignition Transport dependency.
    * [Pull request #1930](https://bitbucket.org/osrf/gazebo/pull-request/1930)

1. Make latched subscribers receive the message only once
    * [Issue #1789](https://bitbucket.org/osrf/gazebo/issue/1789)
    * [Pull request #2019](https://bitbucket.org/osrf/gazebo/pull-request/2019)

1. Implemented transport clear buffers
    * [Pull request #2017](https://bitbucket.org/osrf/gazebo/pull-request/2017)

1. KeyEvent constructor should be in a source file. Removed a few visibility
flags from c functions. Windows did not like `CPPTYPE_*` in
`gazebo/gui/ConfigWidget.cc`, so I replaced it with `TYPE_*`.
    * [Pull request #1943](https://bitbucket.org/osrf/gazebo/pull-request/1943)

1. Added wide angle camera sensor.
    * [Pull request #1866](https://bitbucket.org/osrf/gazebo/pull-request/1866)

1. Change the `near` and `far` members of `gazebo/msgs/logical_camera_sensors.proto` to `near_clip` and `far_clip`
    + [Pull request #1942](https://bitbucket.org/osrf/gazebo/pull-request/1942)

1. Resolve issue #1702
    * [Issue #1702](https://bitbucket.org/osrf/gazebo/issue/1702)
    * [Pull request #1905](https://bitbucket.org/osrf/gazebo/pull-request/1905)
    * [Pull request #1913](https://bitbucket.org/osrf/gazebo/pull-request/1913)
    * [Pull request #1914](https://bitbucket.org/osrf/gazebo/pull-request/1914)

1. Update physics when the world is reset
    * [Pull request #1903](https://bitbucket.org/osrf/gazebo/pull-request/1903)

1. Light and light state for the server side
    * [Pull request #1920](https://bitbucket.org/osrf/gazebo/pull-request/1920)

1. Add scale to model state so scaling works on log/playback.
    * [Pull request #2020](https://bitbucket.org/osrf/gazebo/pull-request/2020)

1. Added tests for WorldState
    * [Pull request #1968](https://bitbucket.org/osrf/gazebo/pull-request/1968)

1. Rename Reset to Reset Time in time widget
    * [Pull request #1892](https://bitbucket.org/osrf/gazebo/pull-request/1892)
    * [Issue #1730](https://bitbucket.org/osrf/gazebo/issue/1730)

1. Set QTestfFxture to verbose
    * [Pull request #1944](https://bitbucket.org/osrf/gazebo/pull-request/1944)
    * [Issue #1756](https://bitbucket.org/osrf/gazebo/issue/1756)

1. Added torsional friction
    * [Pull request #1831](https://bitbucket.org/osrf/gazebo/pull-request/1831)

1. Support loading and spawning nested models
    * [Pull request #1868](https://bitbucket.org/osrf/gazebo/pull-request/1868)
    * [Pull request #1895](https://bitbucket.org/osrf/gazebo/pull-request/1895)

1. Undo user motion commands during simulation, added physics::UserCmdManager and gui::UserCmdHistory.
    * [Pull request #1934](https://bitbucket.org/osrf/gazebo/pull-request/1934)

1. Forward user command messages for undo.
    * [Pull request #2009](https://bitbucket.org/osrf/gazebo/pull-request/2009)

1. Undo reset commands during simulation, forwarding commands
    * [Pull request #1986](https://bitbucket.org/osrf/gazebo/pull-request/1986)

1. Undo apply force / torque during simulation
    * [Pull request #2030](https://bitbucket.org/osrf/gazebo/pull-request/2030)

1. Add function to get the derived scale of a Visual
    * [Pull request #1881](https://bitbucket.org/osrf/gazebo/pull-request/1881)

1. Added EnumIface, which supports iterators over enums.
    * [Pull request #1847](https://bitbucket.org/osrf/gazebo/pull-request/1847)

1. Added RegionEventBoxPlugin - fires events when models enter / exit the region
    * [Pull request #1856](https://bitbucket.org/osrf/gazebo/pull-request/1856)

1. Added tests for checking the playback control via messages.
    * [Pull request #1885](https://bitbucket.org/osrf/gazebo/pull-request/1885)

1. Added LoadArgs() function to ServerFixture for being able to load a server
using the same arguments used in the command line.
    * [Pull request #1874](https://bitbucket.org/osrf/gazebo/pull-request/1874)

1. Added battery class, plugins and test world.
    * [Pull request #1872](https://bitbucket.org/osrf/gazebo/pull-request/1872)

1. Display gearbox and screw joint properties in property tree
    * [Pull request #1838](https://bitbucket.org/osrf/gazebo/pull-request/1838)

1. Set window flags for dialogs and file dialogs
    * [Pull request #1816](https://bitbucket.org/osrf/gazebo/pull-request/1816)

1. Fix minimum window height
   * [Pull request #1977](https://bitbucket.org/osrf/gazebo/pull-request/1977)
   * [Issue #1706](https://bitbucket.org/osrf/gazebo/issue/1706)

1. Add option to reverse alignment direction
   * [Pull request #2040](https://bitbucket.org/osrf/gazebo/pull-request/2040)
   * [Issue #1242](https://bitbucket.org/osrf/gazebo/issue/1242)

1. Fix unadvertising a publisher - only unadvertise topic if it is the last publisher.
   * [Pull request #2005](https://bitbucket.org/osrf/gazebo/pull-request/2005)
   * [Issue #1782](https://bitbucket.org/osrf/gazebo/issue/1782)

1. Log playback GUI for multistep, rewind, forward and seek
    * [Pull request #1791](https://bitbucket.org/osrf/gazebo/pull-request/1791)

1. Added Apply Force/Torque movable text
    * [Pull request #1789](https://bitbucket.org/osrf/gazebo/pull-request/1789)

1. Added cascade parameter (apply to children) for Visual SetMaterial, SetAmbient, SetEmissive, SetSpecular, SetDiffuse, SetTransparency
    * [Pull request #1851](https://bitbucket.org/osrf/gazebo/pull-request/1851)

1. Tweaks to Data Logger, such as multiline text edit for path
    * [Pull request #1800](https://bitbucket.org/osrf/gazebo/pull-request/1800)

1. Added TopToolbar and hide / disable several widgets according to WindowMode
    * [Pull request #1869](https://bitbucket.org/osrf/gazebo/pull-request/1869)

1. Added Visual::IsAncestorOf and Visual::IsDescendantOf
    * [Pull request #1850](https://bitbucket.org/osrf/gazebo/pull-request/1850)

1. Added msgs::PluginFromSDF and tests
    * [Pull request #1858](https://bitbucket.org/osrf/gazebo/pull-request/1858)

1. Added msgs::CollisionFromSDF msgs::SurfaceFromSDF and msgs::FrictionFromSDF
    * [Pull request #1900](https://bitbucket.org/osrf/gazebo/pull-request/1900)

1. Added hotkeys chart dialog
    * [Pull request #1835](https://bitbucket.org/osrf/gazebo/pull-request/1835)

1. Space bar to play / pause
   * [Pull request #2023](https://bitbucket.org/osrf/gazebo/pull-request/2023)
   * [Issue #1798](https://bitbucket.org/osrf/gazebo/issue/1798)

1. Make it possible to create custom ConfigWidgets
    * [Pull request #1861](https://bitbucket.org/osrf/gazebo/pull-request/1861)

1. AddItem / RemoveItem / Clear enum config widgets
    * [Pull request #1878](https://bitbucket.org/osrf/gazebo/pull-request/1878)

1. Make all child ConfigWidgets emit signals.
    * [Pull request #1884](https://bitbucket.org/osrf/gazebo/pull-request/1884)

1. Refactored makers
    * [Pull request #1828](https://bitbucket.org/osrf/gazebo/pull-request/1828)

1. Added gui::Conversions to convert between Gazebo and Qt
    * [Pull request #2034](https://bitbucket.org/osrf/gazebo/pull-request/2034)

1. Model editor updates
    1. Support adding model plugins in model editor
        * [Pull request #2060](https://bitbucket.org/osrf/gazebo/pull-request/2060)

    1. Added support for copying and pasting top level nested models
        * [Pull request #2006](https://bitbucket.org/osrf/gazebo/pull-request/2006)

    1. Make non-editable background models white in model editor
        * [Pull request #1950](https://bitbucket.org/osrf/gazebo/pull-request/1950)

    1. Choose / swap parent and child links in joint inspector
        * [Pull request #1887](https://bitbucket.org/osrf/gazebo/pull-request/1887)
        * [Issue #1500](https://bitbucket.org/osrf/gazebo/issue/1500)

    1. Presets combo box for Vector3 config widget
        * [Pull request #1954](https://bitbucket.org/osrf/gazebo/pull-request/1954)

    1. Added support for more joint types (gearbox and fixed joints).
        * [Pull request #1794](https://bitbucket.org/osrf/gazebo/pull-request/1794)

    1. Added support for selecting links and joints, opening context menu and inspectors in Schematic View.
        * [Pull request #1787](https://bitbucket.org/osrf/gazebo/pull-request/1787)

    1. Color-coded edges in Schematic View to match joint color.
        * [Pull request #1781](https://bitbucket.org/osrf/gazebo/pull-request/1781)

    1. Scale link mass and inertia when a link is scaled
        * [Pull request #1836](https://bitbucket.org/osrf/gazebo/pull-request/1836)

    1. Added icons for child and parent link in joint inspector
        * [Pull request #1953](https://bitbucket.org/osrf/gazebo/pull-request/1953)

    1. Load and save nested models
        * [Pull request #1894](https://bitbucket.org/osrf/gazebo/pull-request/1894)

    1. Display model plugins on the left panel and added model plugin inspector
        * [Pull request #1863](https://bitbucket.org/osrf/gazebo/pull-request/1863)

    1. Context menu and deletion for model plugins
        * [Pull request #1890](https://bitbucket.org/osrf/gazebo/pull-request/1890)

    1. Delete self from inspector
        * [Pull request #1904](https://bitbucket.org/osrf/gazebo/pull-request/1904)
        * [Issue #1543](https://bitbucket.org/osrf/gazebo/issue/1543)

    1. Apply inspector changes in real time and add reset button
        * [Pull request #1945](https://bitbucket.org/osrf/gazebo/pull-request/1945)
        * [Issue #1472](https://bitbucket.org/osrf/gazebo/issue/1472)

    1. Set physics to be paused when exiting model editor mode
        * [Pull request #1893](https://bitbucket.org/osrf/gazebo/pull-request/1893)
        * [Issue #1734](https://bitbucket.org/osrf/gazebo/issue/1734)

    1. Add Insert tab to model editor
        * [Pull request #1924](https://bitbucket.org/osrf/gazebo/pull-request/1924)

    1. Support inserting nested models from model maker
        * [Pull request #1982](https://bitbucket.org/osrf/gazebo/pull-request/1982)

    1. Added joint creation dialog
        * [Pull request #2021](https://bitbucket.org/osrf/gazebo/pull-request/2021)

    1. Added reverse checkboxes to joint creation dialog
        * [Pull request #2086](https://bitbucket.org/osrf/gazebo/pull-request/2086)

    1. Use opaque pointers in the model editor
        * [Pull request #2056](https://bitbucket.org/osrf/gazebo/pull-request/2056)
        * [Pull request #2059](https://bitbucket.org/osrf/gazebo/pull-request/2059)
        * [Pull request #2087](https://bitbucket.org/osrf/gazebo/pull-request/2087)

    1. Support joint creation between links in nested model.
        * [Pull request #2080](https://bitbucket.org/osrf/gazebo/pull-request/2080)

1. Building editor updates

    1. Use opaque pointers in the building editor
        * [Pull request #2041](https://bitbucket.org/osrf/gazebo/pull-request/2041)
        * [Pull request #2039](https://bitbucket.org/osrf/gazebo/pull-request/2039)
        * [Pull request #2055](https://bitbucket.org/osrf/gazebo/pull-request/2055)
        * [Pull request #2032](https://bitbucket.org/osrf/gazebo/pull-request/2032)
        * [Pull request #2082](https://bitbucket.org/osrf/gazebo/pull-request/2082)
        * [Pull request #2038](https://bitbucket.org/osrf/gazebo/pull-request/2038)
        * [Pull request #2033](https://bitbucket.org/osrf/gazebo/pull-request/2033)

    1. Use opaque pointers for GrabberHandle, add *LinkedGrabbers functions
        * [Pull request #2034](https://bitbucket.org/osrf/gazebo/pull-request/2034)

    1. Removed unused class: BuildingItem
        * [Pull request #2045](https://bitbucket.org/osrf/gazebo/pull-request/2045)

    1. Use opaque pointers for BuildingModelManip, move attachment logic to BuildingMaker
        * [Pull request #2046](https://bitbucket.org/osrf/gazebo/pull-request/2046)

    1. Use opaque pointers for all Dialog classes, add conversion from QPointF, move common logic to BaseInspectorDialog.
        * [Pull request #2083](https://bitbucket.org/osrf/gazebo/pull-request/2083)

## Gazebo 6.0

### Gazebo 6.7.0 (201X-01-12)

1. Add vector3 and quaternion rendering conversions
    * [Pull request 2276](https://bitbucket.org/osrf/gazebo/pull-request/2276)

1. Reverse view angle widget left and right view
    * [Pull request 2265](https://bitbucket.org/osrf/gazebo/pull-request/2265)
    * [Issue 1924](https://bitbucket.org/osrf/gazebo/issue/1924)

1. Fix race condition in ~TimePanelPrivate (#1919)
    * [Pull request 2250](https://bitbucket.org/osrf/gazebo/pull-request/2250)

1. Prevent orthographic camera from resetting zoom after animation
    * [Pull request 2267](https://bitbucket.org/osrf/gazebo/pull-request/2267)
    * [Issue #1927](https://bitbucket.org/osrf/gazebo/issues/1927)

1. Fix MeshToSDF missing scale issue
    * [Pull request 2258](https://bitbucket.org/osrf/gazebo/pull-request/2258)
    * [Issue #1925](https://bitbucket.org/osrf/gazebo/issues/1925)

1. Register Qt metatypes in gui tests
    * [Pull request 2273](https://bitbucket.org/osrf/gazebo/pull-request/2273)

1. Fix resetting model to initial pose
    * [Pull request 2307](https://bitbucket.org/osrf/gazebo/pull-request/2307)
    * [Issue #1960](https://bitbucket.org/osrf/gazebo/issues/1960)


### Gazebo 6.6.0 (2016-04-07)

1. fix: remove back projection
    * [Pull request 2201](https://bitbucket.org/osrf/gazebo/pull-request/2201)
    * A contribution from Yuki Furuta

1. Backport depth camera OSX fix and test
    * [Pull request 2230](https://bitbucket.org/osrf/gazebo/pull-request/2230)

1. Add missing tinyxml includes (gazebo6)
    * [Pull request 2218](https://bitbucket.org/osrf/gazebo/pull-request/2218)

1. Fix ray-cylinder collision in ode
    * [Pull request 2125](https://bitbucket.org/osrf/gazebo/pull-request/2125)

1. backport fixes for ffmpeg3 to gazebo6 (from pull request #2154)
    * [Pull request 2162](https://bitbucket.org/osrf/gazebo/pull-request/2162)

1. Install shapes_bitmask.world
    * [Pull request 2104](https://bitbucket.org/osrf/gazebo/pull-request/2104)

1. Add gazebo_client to gazebo.pc (gazebo6)
    * [Pull request 2102](https://bitbucket.org/osrf/gazebo/pull-request/2102)

1. Fix removing multiple camera sensors that have the same camera name
    * [Pull request 2081](https://bitbucket.org/osrf/gazebo/pull-request/2081)

1. Ensure that LINK_FRAME_VISUAL arrow components are deleted (#1812)
    * [Pull request 2078](https://bitbucket.org/osrf/gazebo/pull-request/2078)

1. add migration notes for gazebo::setupClient to gazebo::client::setup
    * [Pull request 2068](https://bitbucket.org/osrf/gazebo/pull-request/2068)

1. Update inertia properties during simulation: part 2
    * [Pull request 1984](https://bitbucket.org/osrf/gazebo/pull-request/1984)

1. Fix minimum window height
    * [Pull request 2002](https://bitbucket.org/osrf/gazebo/pull-request/2002)

1. Backport gpu laser test fix
    * [Pull request 1999](https://bitbucket.org/osrf/gazebo/pull-request/1999)

1. Relax physics tolerances for single-precision bullet (gazebo6)
    * [Pull request 1997](https://bitbucket.org/osrf/gazebo/pull-request/1997)

1. Fix minimum window height
    * [Pull request 1998](https://bitbucket.org/osrf/gazebo/pull-request/1998)

1. backport model editor fixed joint option to gazebo6
    * [Pull request 1957](https://bitbucket.org/osrf/gazebo/pull-request/1957)

1. Update shaders once per render update
    * [Pull request 1991](https://bitbucket.org/osrf/gazebo/pull-request/1991)

1. Relax physics tolerances for single-precision bullet
    * [Pull request 1976](https://bitbucket.org/osrf/gazebo/pull-request/1976)

1. Fix visual transparency issues
    * [Pull request 1967](https://bitbucket.org/osrf/gazebo/pull-request/1967)

1. fix memory corruption in transport/Publisher.cc
    * [Pull request 1951](https://bitbucket.org/osrf/gazebo/pull-request/1951)

1. Add test for SphericalCoordinates::LocalFromGlobal
    * [Pull request 1959](https://bitbucket.org/osrf/gazebo/pull-request/1959)

### Gazebo 6.5.1 (2015-10-29)

1. Fix removing multiple camera sensors that have the same camera name.
    * [Pull request #2081](https://bitbucket.org/osrf/gazebo/pull-request/2081)
    * [Issue #1811](https://bitbucket.org/osrf/gazebo/issues/1811)

1. Backport model editor toolbar fixed joint option from [pull request #1794](https://bitbucket.org/osrf/gazebo/pull-request/1794)
    * [Pull request #1957](https://bitbucket.org/osrf/gazebo/pull-request/1957)

1. Fix minimum window height
    * Backport of [pull request #1977](https://bitbucket.org/osrf/gazebo/pull-request/1977)
    * [Pull request #1998](https://bitbucket.org/osrf/gazebo/pull-request/1998)
    * [Issue #1706](https://bitbucket.org/osrf/gazebo/issue/1706)

1. Fix visual transparency issues
    * [Pull request #1967](https://bitbucket.org/osrf/gazebo/pull-request/1967)
    * [Issue #1726](https://bitbucket.org/osrf/gazebo/issue/1726)

### Gazebo 6.5.0 (2015-10-22)

1. Added ability to convert from spherical coordinates to local coordinates.
    * [Pull request #1955](https://bitbucket.org/osrf/gazebo/pull-request/1955)

### Gazebo 6.4.0 (2015-10-14)

1. Fix ABI problem. Make `Sensor::SetPose` function non virtual.
    * [Pull request #1947](https://bitbucket.org/osrf/gazebo/pull-request/1947)

1. Update inertia properties during simulation
    * [Pull request #1909](https://bitbucket.org/osrf/gazebo/pull-requests/1909)
    * [Design document](https://bitbucket.org/osrf/gazebo_design/src/default/inertia_resize/inertia_resize.md)

1. Fix transparency correction for opaque materials
    * [Pull request #1946](https://bitbucket.org/osrf/gazebo/pull-requests/1946/fix-transparency-correction-for-opaque/diff)

### Gazebo 6.3.0 (2015-10-06)

1. Added `Sensor::SetPose` function
    * [Pull request #1935](https://bitbucket.org/osrf/gazebo/pull-request/1935)

### Gazebo 6.2.0 (2015-10-02)

1. Update physics when the world is reset
    * Backport of [pull request #1903](https://bitbucket.org/osrf/gazebo/pull-request/1903)
    * [Pull request #1916](https://bitbucket.org/osrf/gazebo/pull-request/1916)
    * [Issue #101](https://bitbucket.org/osrf/gazebo/issue/101)

1. Added Copy constructor and assignment operator to MouseEvent
    * [Pull request #1855](https://bitbucket.org/osrf/gazebo/pull-request/1855)

### Gazebo 6.1.0 (2015-08-02)

1. Added logical_camera sensor.
    * [Pull request #1845](https://bitbucket.org/osrf/gazebo/pull-request/1845)

1. Added RandomVelocityPlugin, which applies a random velocity to a model's link.
    * [Pull request #1839](https://bitbucket.org/osrf/gazebo/pull-request/1839)

1. Sim events for joint position, velocity and applied force
    * [Pull request #1849](https://bitbucket.org/osrf/gazebo/pull-request/1849)

### Gazebo 6.0.0 (2015-07-27)

1. Added magnetometer sensor. A contribution from Andrew Symington.
    * [Pull request #1788](https://bitbucket.org/osrf/gazebo/pull-request/1788)

1. Added altimeter sensor. A contribution from Andrew Symington.
    * [Pull request #1792](https://bitbucket.org/osrf/gazebo/pull-request/1792)

1. Implement more control options for log playback:
  1. Rewind: The simulation starts from the beginning.
  1. Forward: The simulation jumps to the end of the log file.
  1. Seek: The simulation jumps to a specific point specified by its simulation
  time.
      * [Pull request #1737](https://bitbucket.org/osrf/gazebo/pull-request/1737)

1. Added Gazebo splash screen
    * [Pull request #1745](https://bitbucket.org/osrf/gazebo/pull-request/1745)

1. Added a transporter plugin which allows models to move from one location
   to another based on their location and the location of transporter pads.
    * [Pull request #1738](https://bitbucket.org/osrf/gazebo/pull-request/1738)

1. Implement forward/backwards multi-step for log playback. Now, the semantics
of a multi-step while playing back a log session are different from a multi-step
during a live simulation. While playback, a multi-step simulates all the
intermediate steps as before, but the client only perceives a single step.
E.g: You have a log file containing a 1 hour simulation session. You want to
jump to the minute 00H::30M::00S to check a specific aspect of the simulation.
You should not see continuous updates until minute 00H:30M:00S. Instead, you
should visualize a single jump to the specific instant of the simulation that
you are interested.
    * [Pull request #1623](https://bitbucket.org/osrf/gazebo/pull-request/1623)

1. Added browse button to log record dialog.
    * [Pull request #1719](https://bitbucket.org/osrf/gazebo/pull-request/1719)

1. Improved SVG support: arcs in paths, and contours made of multiple paths.
    * [Pull request #1608](https://bitbucket.org/osrf/gazebo/pull-request/1608)

1. Added simulation iterations to the world state.
    * [Pull request #1722](https://bitbucket.org/osrf/gazebo/pull-request/1722)

1. Added multiple LiftDrag plugins to the cessna_demo.world to allow the Cessna
C-172 model to fly.
    * [Pull request #1715](https://bitbucket.org/osrf/gazebo/pull-request/1715)

1. Added a plugin to control a Cessna C-172 via messages (CessnaPlugin), and a
GUI plugin to test this functionality with the keyboard (CessnaGUIPlugin). Added
world with the Cessna model and the two previous plugins loaded
(cessna_demo.world).
    * [Pull request #1712](https://bitbucket.org/osrf/gazebo/pull-request/1712)

1. Added world with OSRF building and an elevator
    * [Pull request #1697](https://bitbucket.org/osrf/gazebo/pull-request/1697)

1. Fixed collide bitmask by changing default value from 0x1 to 0xffff.
    * [Pull request #1696](https://bitbucket.org/osrf/gazebo/pull-request/1696)

1. Added a plugin to control an elevator (ElevatorPlugin), and an OccupiedEvent plugin that sends a message when a model is within a specified region.
    * [Pull request #1694](https://bitbucket.org/osrf/gazebo/pull-request/1694)
    * [Pull request #1775](https://bitbucket.org/osrf/gazebo/pull-request/1775)

1. Added Layers tab and meta information for visuals.
    * [Pull request #1674](https://bitbucket.org/osrf/gazebo/pull-request/1674)

1. Added countdown behavior for common::Timer and exposed the feature in TimerGUIPlugin.
    * [Pull request #1690](https://bitbucket.org/osrf/gazebo/pull-request/1690)

1. Added BuoyancyPlugin for simulating the buoyancy of an object in a column of fluid.
    * [Pull request #1622](https://bitbucket.org/osrf/gazebo/pull-request/1622)

1. Added ComputeVolume function for simple shape subclasses of Shape.hh.
    * [Pull request #1605](https://bitbucket.org/osrf/gazebo/pull-request/1605)

1. Add option to parallelize the ODE quickstep constraint solver,
which solves an LCP twice with different parameters in order
to corrected for position projection errors.
    * [Pull request #1561](https://bitbucket.org/osrf/gazebo/pull-request/1561)

1. Get/Set user camera pose in GUI.
    * [Pull request #1649](https://bitbucket.org/osrf/gazebo/pull-request/1649)
    * [Issue #1595](https://bitbucket.org/osrf/gazebo/issue/1595)

1. Added ViewAngleWidget, removed hard-coded reset view and removed MainWindow::Reset(). Also added GLWidget::GetSelectedVisuals().
    * [Pull request #1768](https://bitbucket.org/osrf/gazebo/pull-request/1768)
    * [Issue #1507](https://bitbucket.org/osrf/gazebo/issue/1507)

1. Windows support. This consists mostly of numerous small changes to support
compilation on Windows.
    * [Pull request #1616](https://bitbucket.org/osrf/gazebo/pull-request/1616)
    * [Pull request #1618](https://bitbucket.org/osrf/gazebo/pull-request/1618)
    * [Pull request #1620](https://bitbucket.org/osrf/gazebo/pull-request/1620)
    * [Pull request #1625](https://bitbucket.org/osrf/gazebo/pull-request/1625)
    * [Pull request #1626](https://bitbucket.org/osrf/gazebo/pull-request/1626)
    * [Pull request #1627](https://bitbucket.org/osrf/gazebo/pull-request/1627)
    * [Pull request #1628](https://bitbucket.org/osrf/gazebo/pull-request/1628)
    * [Pull request #1629](https://bitbucket.org/osrf/gazebo/pull-request/1629)
    * [Pull request #1630](https://bitbucket.org/osrf/gazebo/pull-request/1630)
    * [Pull request #1631](https://bitbucket.org/osrf/gazebo/pull-request/1631)
    * [Pull request #1632](https://bitbucket.org/osrf/gazebo/pull-request/1632)
    * [Pull request #1633](https://bitbucket.org/osrf/gazebo/pull-request/1633)
    * [Pull request #1635](https://bitbucket.org/osrf/gazebo/pull-request/1635)
    * [Pull request #1637](https://bitbucket.org/osrf/gazebo/pull-request/1637)
    * [Pull request #1639](https://bitbucket.org/osrf/gazebo/pull-request/1639)
    * [Pull request #1647](https://bitbucket.org/osrf/gazebo/pull-request/1647)
    * [Pull request #1650](https://bitbucket.org/osrf/gazebo/pull-request/1650)
    * [Pull request #1651](https://bitbucket.org/osrf/gazebo/pull-request/1651)
    * [Pull request #1653](https://bitbucket.org/osrf/gazebo/pull-request/1653)
    * [Pull request #1654](https://bitbucket.org/osrf/gazebo/pull-request/1654)
    * [Pull request #1657](https://bitbucket.org/osrf/gazebo/pull-request/1657)
    * [Pull request #1658](https://bitbucket.org/osrf/gazebo/pull-request/1658)
    * [Pull request #1659](https://bitbucket.org/osrf/gazebo/pull-request/1659)
    * [Pull request #1660](https://bitbucket.org/osrf/gazebo/pull-request/1660)
    * [Pull request #1661](https://bitbucket.org/osrf/gazebo/pull-request/1661)
    * [Pull request #1669](https://bitbucket.org/osrf/gazebo/pull-request/1669)
    * [Pull request #1670](https://bitbucket.org/osrf/gazebo/pull-request/1670)
    * [Pull request #1672](https://bitbucket.org/osrf/gazebo/pull-request/1672)
    * [Pull request #1682](https://bitbucket.org/osrf/gazebo/pull-request/1682)
    * [Pull request #1683](https://bitbucket.org/osrf/gazebo/pull-request/1683)

1. Install `libgazebo_server_fixture`. This will facilitate tests external to the main gazebo repository. See `examples/stand_alone/test_fixture`.
    * [Pull request #1606](https://bitbucket.org/osrf/gazebo/pull-request/1606)

1. Laser visualization renders light blue for rays that do not hit obstacles, and dark blue for other rays.
    * [Pull request #1607](https://bitbucket.org/osrf/gazebo/pull-request/1607)
    * [Issue #1576](https://bitbucket.org/osrf/gazebo/issue/1576)

1. Add VisualType enum to Visual and clean up visuals when entity is deleted.
    * [Pull request #1614](https://bitbucket.org/osrf/gazebo/pull-request/1614)

1. Alert user of connection problems when using the REST service plugin
    * [Pull request #1655](https://bitbucket.org/osrf/gazebo/pull-request/1655)
    * [Issue #1574](https://bitbucket.org/osrf/gazebo/issue/1574)

1. ignition-math is now a dependency.
    + [http://ignitionrobotics.org/libraries/math](http://ignitionrobotics.org/libraries/math)
    + [Gazebo::math migration](https://bitbucket.org/osrf/gazebo/src/583edbeb90759d43d994cc57c0797119dd6d2794/ign-math-migration.md)

1. Detect uuid library during compilation.
    * [Pull request #1655](https://bitbucket.org/osrf/gazebo/pull-request/1655)
    * [Issue #1572](https://bitbucket.org/osrf/gazebo/issue/1572)

1. New accessors in LogPlay class.
    * [Pull request #1577](https://bitbucket.org/osrf/gazebo/pull-request/1577)

1. Added a plugin to send messages to an existing website.
   Added gui::MainWindow::AddMenu and msgs/rest_error, msgs/rest_login, msgs rest/post
    * [Pull request #1524](https://bitbucket.org/osrf/gazebo/pull-request/1524)

1. Fix deprecation warnings when using SDFormat 3.0.2, 3.0.3 prereleases
    * [Pull request #1568](https://bitbucket.org/osrf/gazebo/pull-request/1568)

1. Use GAZEBO_CFLAGS or GAZEBO_CXX_FLAGS in CMakeLists.txt for example plugins
    * [Pull request #1573](https://bitbucket.org/osrf/gazebo/pull-request/1573)

1. Added Link::OnWrenchMsg subscriber with test
    * [Pull request #1582](https://bitbucket.org/osrf/gazebo/pull-request/1582)

1. Show/hide GUI overlays using the menu bar.
    * [Pull request #1555](https://bitbucket.org/osrf/gazebo/pull-request/1555)

1. Added world origin indicator rendering::OriginVisual.
    * [Pull request #1700](https://bitbucket.org/osrf/gazebo/pull-request/1700)

1. Show/hide toolbars using the menu bars and shortcut.
   Added MainWindow::CloneAction.
   Added Window menu to Model Editor.
    * [Pull request #1584](https://bitbucket.org/osrf/gazebo/pull-request/1584)

1. Added event to show/hide toolbars.
    * [Pull request #1707](https://bitbucket.org/osrf/gazebo/pull-request/1707)

1. Added optional start/stop/reset buttons to timer GUI plugin.
    * [Pull request #1576](https://bitbucket.org/osrf/gazebo/pull-request/1576)

1. Timer GUI Plugin: Treat negative positions as positions from the ends
    * [Pull request #1703](https://bitbucket.org/osrf/gazebo/pull-request/1703)

1. Added Visual::GetDepth() and Visual::GetNthAncestor()
    * [Pull request #1613](https://bitbucket.org/osrf/gazebo/pull-request/1613)

1. Added a context menu for links
    * [Pull request #1589](https://bitbucket.org/osrf/gazebo/pull-request/1589)

1. Separate TimePanel's display into TimeWidget and LogPlayWidget.
    * [Pull request #1564](https://bitbucket.org/osrf/gazebo/pull-request/1564)

1. Display confirmation message after log is saved
    * [Pull request #1646](https://bitbucket.org/osrf/gazebo/pull-request/1646)

1. Added LogPlayView to display timeline and LogPlaybackStatistics message type.
    * [Pull request #1724](https://bitbucket.org/osrf/gazebo/pull-request/1724)

1. Added Time::FormattedString and removed all other FormatTime functions.
    * [Pull request #1710](https://bitbucket.org/osrf/gazebo/pull-request/1710)

1. Added support for Oculus DK2
    * [Pull request #1526](https://bitbucket.org/osrf/gazebo/pull-request/1526)

1. Use collide_bitmask from SDF to perform collision filtering
    * [Pull request #1470](https://bitbucket.org/osrf/gazebo/pull-request/1470)

1. Pass Coulomb surface friction parameters to DART.
    * [Pull request #1420](https://bitbucket.org/osrf/gazebo/pull-request/1420)

1. Added ModelAlign::SetHighlighted
    * [Pull request #1598](https://bitbucket.org/osrf/gazebo/pull-request/1598)

1. Added various Get functions to Visual. Also added a ConvertGeometryType function to msgs.
    * [Pull request #1402](https://bitbucket.org/osrf/gazebo/pull-request/1402)

1. Get and Set visibility of SelectionObj's handles, with unit test.
    * [Pull request #1417](https://bitbucket.org/osrf/gazebo/pull-request/1417)

1. Set material of SelectionObj's handles.
    * [Pull request #1472](https://bitbucket.org/osrf/gazebo/pull-request/1472)

1. Add SelectionObj::Fini with tests and make Visual::Fini virtual
    * [Pull request #1685](https://bitbucket.org/osrf/gazebo/pull-request/1685)

1. Allow link selection with the mouse if parent model already selected.
    * [Pull request #1409](https://bitbucket.org/osrf/gazebo/pull-request/1409)

1. Added ModelRightMenu::EntityTypes.
    * [Pull request #1414](https://bitbucket.org/osrf/gazebo/pull-request/1414)

1. Scale joint visuals according to link size.
    * [Pull request #1591](https://bitbucket.org/osrf/gazebo/pull-request/1591)
    * [Issue #1563](https://bitbucket.org/osrf/gazebo/issue/1563)

1. Added Gazebo/CoM material.
    * [Pull request #1439](https://bitbucket.org/osrf/gazebo/pull-request/1439)

1. Added arc parameter to MeshManager::CreateTube
    * [Pull request #1436](https://bitbucket.org/osrf/gazebo/pull-request/1436)

1. Added View Inertia and InertiaVisual, changed COMVisual to sphere proportional to mass.
    * [Pull request #1445](https://bitbucket.org/osrf/gazebo/pull-request/1445)

1. Added View Link Frame and LinkFrameVisual. Visual::SetTransparency goes into texture_unit.
    * [Pull request #1762](https://bitbucket.org/osrf/gazebo/pull-request/1762)
    * [Issue #853](https://bitbucket.org/osrf/gazebo/issue/853)

1. Changed the position of Save and Cancel buttons on editor dialogs
    * [Pull request #1442](https://bitbucket.org/osrf/gazebo/pull-request/1442)
    * [Issue #1377](https://bitbucket.org/osrf/gazebo/issue/1377)

1. Fixed Visual material updates
    * [Pull request #1454](https://bitbucket.org/osrf/gazebo/pull-request/1454)
    * [Issue #1455](https://bitbucket.org/osrf/gazebo/issue/1455)

1. Added Matrix3::Inverse() and tests
    * [Pull request #1481](https://bitbucket.org/osrf/gazebo/pull-request/1481)

1. Implemented AddLinkForce for ODE.
    * [Pull request #1456](https://bitbucket.org/osrf/gazebo/pull-request/1456)

1. Updated ConfigWidget class to parse enum values.
    * [Pull request #1518](https://bitbucket.org/osrf/gazebo/pull-request/1518)

1. Added PresetManager to physics libraries and corresponding integration test.
    * [Pull request #1471](https://bitbucket.org/osrf/gazebo/pull-request/1471)

1. Sync name and location on SaveDialog.
    * [Pull request #1563](https://bitbucket.org/osrf/gazebo/pull-request/1563)

1. Added Apply Force/Torque dialog
    * [Pull request #1600](https://bitbucket.org/osrf/gazebo/pull-request/1600)

1. Added Apply Force/Torque visuals
    * [Pull request #1619](https://bitbucket.org/osrf/gazebo/pull-request/1619)

1. Added Apply Force/Torque OnMouseRelease and ActivateWindow
    * [Pull request #1699](https://bitbucket.org/osrf/gazebo/pull-request/1699)

1. Added Apply Force/Torque mouse interactions, modes, activation
    * [Pull request #1731](https://bitbucket.org/osrf/gazebo/pull-request/1731)

1. Added inertia pose getter for COMVisual and COMVisual_TEST
    * [Pull request #1581](https://bitbucket.org/osrf/gazebo/pull-request/1581)

1. Model editor updates
    1. Joint preview using JointVisuals.
        * [Pull request #1369](https://bitbucket.org/osrf/gazebo/pull-request/1369)

    1. Added inspector for configuring link, visual, and collision properties.
        * [Pull request #1408](https://bitbucket.org/osrf/gazebo/pull-request/1408)

    1. Saving, exiting, generalizing SaveDialog.
        * [Pull request #1401](https://bitbucket.org/osrf/gazebo/pull-request/1401)

    1. Inspectors redesign
        * [Pull request #1586](https://bitbucket.org/osrf/gazebo/pull-request/1586)

    1. Edit existing model.
        * [Pull request #1425](https://bitbucket.org/osrf/gazebo/pull-request/1425)

    1. Add joint inspector to link's context menu.
        * [Pull request #1449](https://bitbucket.org/osrf/gazebo/pull-request/1449)
        * [Issue #1443](https://bitbucket.org/osrf/gazebo/issue/1443)

    1. Added button to select mesh file on inspector.
        * [Pull request #1460](https://bitbucket.org/osrf/gazebo/pull-request/1460)
        * [Issue #1450](https://bitbucket.org/osrf/gazebo/issue/1450)

    1. Renamed Part to Link.
        * [Pull request #1478](https://bitbucket.org/osrf/gazebo/pull-request/1478)

    1. Fix snapping inside editor.
        * [Pull request #1489](https://bitbucket.org/osrf/gazebo/pull-request/1489)
        * [Issue #1457](https://bitbucket.org/osrf/gazebo/issue/1457)

    1. Moved DataLogger from Window menu to the toolbar and moved screenshot button to the right.
        * [Pull request #1665](https://bitbucket.org/osrf/gazebo/pull-request/1665)

    1. Keep loaded model's name.
        * [Pull request #1516](https://bitbucket.org/osrf/gazebo/pull-request/1516)
        * [Issue #1504](https://bitbucket.org/osrf/gazebo/issue/1504)

    1. Added ExtrudeDialog.
        * [Pull request #1483](https://bitbucket.org/osrf/gazebo/pull-request/1483)

    1. Hide time panel inside editor and keep main window's paused state.
        * [Pull request #1500](https://bitbucket.org/osrf/gazebo/pull-request/1500)

    1. Fixed pose issues and added ModelCreator_TEST.
        * [Pull request #1509](https://bitbucket.org/osrf/gazebo/pull-request/1509)
        * [Issue #1497](https://bitbucket.org/osrf/gazebo/issue/1497)
        * [Issue #1509](https://bitbucket.org/osrf/gazebo/issue/1509)

    1. Added list of links and joints.
        * [Pull request #1515](https://bitbucket.org/osrf/gazebo/pull-request/1515)
        * [Issue #1418](https://bitbucket.org/osrf/gazebo/issue/1418)

    1. Expose API to support adding items to the palette.
        * [Pull request #1565](https://bitbucket.org/osrf/gazebo/pull-request/1565)

    1. Added menu for toggling joint visualization
        * [Pull request #1551](https://bitbucket.org/osrf/gazebo/pull-request/1551)
        * [Issue #1483](https://bitbucket.org/osrf/gazebo/issue/1483)

    1. Add schematic view to model editor
        * [Pull request #1562](https://bitbucket.org/osrf/gazebo/pull-request/1562)

1. Building editor updates
    1. Make palette tips tooltip clickable to open.
        * [Pull request #1519](https://bitbucket.org/osrf/gazebo/pull-request/1519)
        * [Issue #1370](https://bitbucket.org/osrf/gazebo/issue/1370)

    1. Add measurement unit to building inspectors.
        * [Pull request #1741](https://bitbucket.org/osrf/gazebo/pull-request/1741)
        * [Issue #1363](https://bitbucket.org/osrf/gazebo/issue/1363)

    1. Add `BaseInspectorDialog` as a base class for inspectors.
        * [Pull request #1749](https://bitbucket.org/osrf/gazebo/pull-request/1749)

## Gazebo 5.0

### Gazebo 5.4.0 (2017-01-17)

1. Check FSAA support when creating camera render textures
    * [Pull request 2442](https://bitbucket.org/osrf/gazebo/pull-request/2442)
    * [Issue #1837](https://bitbucket.org/osrf/gazebo/issue/1837)

1. Fix mouse picking with transparent visuals
    * [Pull request 2305](https://bitbucket.org/osrf/gazebo/pull-request/2305)
    * [Issue #1956](https://bitbucket.org/osrf/gazebo/issue/1956)

1. Backport fix for DepthCamera visibility mask
    * [Pull request 2286](https://bitbucket.org/osrf/gazebo/pull-request/2286)
    * [Pull request 2287](https://bitbucket.org/osrf/gazebo/pull-request/2287)

1. Backport sensor reset fix
    * [Pull request 2272](https://bitbucket.org/osrf/gazebo/pull-request/2272)
    * [Issue #1917](https://bitbucket.org/osrf/gazebo/issue/1917)

1. Fix model snap tool highlighting
    * [Pull request 2293](https://bitbucket.org/osrf/gazebo/pull-request/2293)
    * [Issue #1955](https://bitbucket.org/osrf/gazebo/issue/1955)

### Gazebo 5.3.0 (2015-04-07)

1. fix: remove back projection
    * [Pull request 2201](https://bitbucket.org/osrf/gazebo/pull-request/2201)
    * A contribution from Yuki Furuta

1. Backport depth camera OSX fix and test
    * [Pull request 2230](https://bitbucket.org/osrf/gazebo/pull-request/2230)

1. Add missing tinyxml includes
    * [Pull request 2216](https://bitbucket.org/osrf/gazebo/pull-request/2216)

1. backport fixes for ffmpeg3 to gazebo5 (from pull request #2154)
    * [Pull request 2161](https://bitbucket.org/osrf/gazebo/pull-request/2161)

1. Check for valid display using xwininfo -root
    * [Pull request 2111](https://bitbucket.org/osrf/gazebo/pull-request/2111)

1. Don't search for sdformat4 on gazebo5, since gazebo5 can't handle sdformat protocol 1.6
    * [Pull request 2092](https://bitbucket.org/osrf/gazebo/pull-request/2092)

1. Fix minimum window height
    * [Pull request 2002](https://bitbucket.org/osrf/gazebo/pull-request/2002)

1. Relax physics tolerances for single-precision bullet
    * [Pull request 1976](https://bitbucket.org/osrf/gazebo/pull-request/1976)

1. Try finding sdformat 4 in gazebo5 branch
    * [Pull request 1972](https://bitbucket.org/osrf/gazebo/pull-request/1972)

1. Fix_send_message (backport of pull request #1951)
    * [Pull request 1964](https://bitbucket.org/osrf/gazebo/pull-request/1964)
    * A contribution from Samuel Lekieffre

1. Export the media path in the cmake config file.
    * [Pull request 1933](https://bitbucket.org/osrf/gazebo/pull-request/1933)

1. Shorten gearbox test since it is failing via timeout on osx
    * [Pull request 1937](https://bitbucket.org/osrf/gazebo/pull-request/1937)

### Gazebo 5.2.1 (2015-10-02)

1. Fix minimum window height
    * Backport of [pull request #1977](https://bitbucket.org/osrf/gazebo/pull-request/1977)
    * [Pull request #2002](https://bitbucket.org/osrf/gazebo/pull-request/2002)
    * [Issue #1706](https://bitbucket.org/osrf/gazebo/issue/1706)

### Gazebo 5.2.0 (2015-10-02)

1. Initialize sigact struct fields that valgrind said were being used uninitialized
    * [Pull request #1809](https://bitbucket.org/osrf/gazebo/pull-request/1809)

1. Add missing ogre includes to ensure macros are properly defined
    * [Pull request #1813](https://bitbucket.org/osrf/gazebo/pull-request/1813)

1. Use ToSDF functions to simplify physics_friction test
    * [Pull request #1808](https://bitbucket.org/osrf/gazebo/pull-request/1808)

1. Added lines to laser sensor visualization
    * [Pull request #1742](https://bitbucket.org/osrf/gazebo/pull-request/1742)
    * [Issue #935](https://bitbucket.org/osrf/gazebo/issue/935)

1. Fix BulletSliderJoint friction for bullet 2.83
    * [Pull request #1686](https://bitbucket.org/osrf/gazebo/pull-request/1686)

1. Fix heightmap model texture loading.
    * [Pull request #1592](https://bitbucket.org/osrf/gazebo/pull-request/1592)

1. Disable failing pr2 test for dart
    * [Pull request #1540](https://bitbucket.org/osrf/gazebo/pull-request/1540)
    * [Issue #1435](https://bitbucket.org/osrf/gazebo/issue/1435)

### Gazebo 5.1.0 (2015-03-20)
1. Backport pull request #1527 (FindOGRE.cmake for non-Debian systems)
  * [Pull request #1532](https://bitbucket.org/osrf/gazebo/pull-request/1532)

1. Respect system cflags when not using USE_UPSTREAM_CFLAGS
  * [Pull request #1531](https://bitbucket.org/osrf/gazebo/pull-request/1531)

1. Allow light manipulation
  * [Pull request #1529](https://bitbucket.org/osrf/gazebo/pull-request/1529)

1. Allow sdformat 2.3.1+ or 3+ and fix tests
  * [Pull request #1484](https://bitbucket.org/osrf/gazebo/pull-request/1484)

1. Add Link::GetWorldAngularMomentum function and test.
  * [Pull request #1482](https://bitbucket.org/osrf/gazebo/pull-request/1482)

1. Preserve previous GAZEBO_MODEL_PATH values when sourcing setup.sh
  * [Pull request #1430](https://bitbucket.org/osrf/gazebo/pull-request/1430)

1. Implement Coulomb joint friction for DART
  * [Pull request #1427](https://bitbucket.org/osrf/gazebo/pull-request/1427)
  * [Issue #1281](https://bitbucket.org/osrf/gazebo/issue/1281)

1. Fix simple shape normals.
    * [Pull request #1477](https://bitbucket.org/osrf/gazebo/pull-request/1477)
    * [Issue #1369](https://bitbucket.org/osrf/gazebo/issue/1369)

1. Use Msg-to-SDF conversion functions in tests, add ServerFixture::SpawnModel(msgs::Model).
    * [Pull request #1466](https://bitbucket.org/osrf/gazebo/pull-request/1466)

1. Added Model Msg-to-SDF conversion functions and test.
    * [Pull request #1429](https://bitbucket.org/osrf/gazebo/pull-request/1429)

1. Added Joint Msg-to-SDF conversion functions and test.
    * [Pull request #1419](https://bitbucket.org/osrf/gazebo/pull-request/1419)

1. Added Visual, Material Msg-to-SDF conversion functions and ShaderType to string conversion functions.
    * [Pull request #1415](https://bitbucket.org/osrf/gazebo/pull-request/1415)

1. Implement Coulomb joint friction for BulletSliderJoint
  * [Pull request #1452](https://bitbucket.org/osrf/gazebo/pull-request/1452)
  * [Issue #1348](https://bitbucket.org/osrf/gazebo/issue/1348)

### Gazebo 5.0.0 (2015-01-27)
1. Support for using [digital elevation maps](http://gazebosim.org/tutorials?tut=dem) has been added to debian packages.

1. C++11 support (C++11 compatible compiler is now required)
    * [Pull request #1340](https://bitbucket.org/osrf/gazebo/pull-request/1340)

1. Implemented private data pointer for the World class.
    * [Pull request #1383](https://bitbucket.org/osrf/gazebo/pull-request/1383)

1. Implemented private data pointer for the Scene class.
    * [Pull request #1385](https://bitbucket.org/osrf/gazebo/pull-request/1385)

1. Added a events::Event::resetWorld event that is triggered when World::Reset is called.
    * [Pull request #1332](https://bitbucket.org/osrf/gazebo/pull-request/1332)
    * [Issue #1375](https://bitbucket.org/osrf/gazebo/issue/1375)

1. Fixed `math::Box::GetCenter` functionality.
    * [Pull request #1278](https://bitbucket.org/osrf/gazebo/pull-request/1278)
    * [Issue #1327](https://bitbucket.org/osrf/gazebo/issue/1327)

1. Added a GUI timer plugin that facilitates the display and control a timer inside the Gazebo UI.
    * [Pull request #1270](https://bitbucket.org/osrf/gazebo/pull-request/1270)

1. Added ability to load plugins via SDF.
    * [Pull request #1261](https://bitbucket.org/osrf/gazebo/pull-request/1261)

1. Added GUIEvent to hide/show the left GUI pane.
    * [Pull request #1269](https://bitbucket.org/osrf/gazebo/pull-request/1269)

1. Modified KeyEventHandler and GLWidget so that hotkeys can be suppressed by custom KeyEvents set up by developers
    * [Pull request #1251](https://bitbucket.org/osrf/gazebo/pull-request/1251)

1. Added ability to read the directory where the log files are stored.
    * [Pull request #1277](https://bitbucket.org/osrf/gazebo/pull-request/1277)

1. Implemented a simulation cloner
    * [Pull request #1180](https://bitbucket.org/osrf/gazebo/pull-request/1180/clone-a-simulation)

1. Added GUI overlay plugins. Users can now write a Gazebo + QT plugin that displays widgets over the render window.
  * [Pull request #1181](https://bitbucket.org/osrf/gazebo/pull-request/1181)

1. Change behavior of Joint::SetVelocity, add Joint::SetVelocityLimit(unsigned int, double)
  * [Pull request #1218](https://bitbucket.org/osrf/gazebo/pull-request/1218)
  * [Issue #964](https://bitbucket.org/osrf/gazebo/issue/964)

1. Implement Coulomb joint friction for ODE
  * [Pull request #1221](https://bitbucket.org/osrf/gazebo/pull-request/1221)
  * [Issue #381](https://bitbucket.org/osrf/gazebo/issue/381)

1. Implement Coulomb joint friction for BulletHingeJoint
  * [Pull request #1317](https://bitbucket.org/osrf/gazebo/pull-request/1317)
  * [Issue #1348](https://bitbucket.org/osrf/gazebo/issue/1348)

1. Implemented camera lens distortion.
  * [Pull request #1213](https://bitbucket.org/osrf/gazebo/pull-request/1213)

1. Kill rogue gzservers left over from failed INTEGRATION_world_clone tests
   and improve robustness of `UNIT_gz_TEST`
  * [Pull request #1232](https://bitbucket.org/osrf/gazebo/pull-request/1232)
  * [Issue #1299](https://bitbucket.org/osrf/gazebo/issue/1299)

1. Added RenderWidget::ShowToolbar to toggle visibility of top toolbar.
  * [Pull request #1248](https://bitbucket.org/osrf/gazebo/pull-request/1248)

1. Fix joint axis visualization.
  * [Pull request #1258](https://bitbucket.org/osrf/gazebo/pull-request/1258)

1. Change UserCamera view control via joysticks. Clean up rate control vs. pose control.
   see UserCamera::OnJoyPose and UserCamera::OnJoyTwist. Added view twist control toggle
   with joystick button 1.
  * [Pull request #1249](https://bitbucket.org/osrf/gazebo/pull-request/1249)

1. Added RenderWidget::GetToolbar to get the top toolbar and change its actions on ModelEditor.
    * [Pull request #1263](https://bitbucket.org/osrf/gazebo/pull-request/1263)

1. Added accessor for MainWindow graphical widget to GuiIface.
    * [Pull request #1250](https://bitbucket.org/osrf/gazebo/pull-request/1250)

1. Added a ConfigWidget class that takes in a google protobuf message and generates widgets for configuring the fields in the message
    * [Pull request #1285](https://bitbucket.org/osrf/gazebo/pull-request/1285)

1. Added GLWidget::OnModelEditor when model editor is triggered, and MainWindow::OnEditorGroup to manually uncheck editor actions.
    * [Pull request #1283](https://bitbucket.org/osrf/gazebo/pull-request/1283)

1. Added Collision, Geometry, Inertial, Surface Msg-to-SDF conversion functions.
    * [Pull request #1315](https://bitbucket.org/osrf/gazebo/pull-request/1315)

1. Added "button modifier" fields (control, shift, and alt) to common::KeyEvent.
    * [Pull request #1325](https://bitbucket.org/osrf/gazebo/pull-request/1325)

1. Added inputs for environment variable GAZEBO_GUI_INI_FILE for reading a custom .ini file.
    * [Pull request #1252](https://bitbucket.org/osrf/gazebo/pull-request/1252)

1. Fixed crash on "permission denied" bug, added insert_model integration test.
    * [Pull request #1329](https://bitbucket.org/osrf/gazebo/pull-request/1329/)

1. Enable simbody joint tests, implement `SimbodyJoint::GetParam`, create
   `Joint::GetParam`, fix bug in `BulletHingeJoint::SetParam`.
    * [Pull request #1404](https://bitbucket.org/osrf/gazebo/pull-request/1404/)

1. Building editor updates
    1. Fixed inspector resizing.
        * [Pull request #1230](https://bitbucket.org/osrf/gazebo/pull-request/1230)
        * [Issue #395](https://bitbucket.org/osrf/gazebo/issue/395)

    1. Doors and windows move proportionally with wall.
        * [Pull request #1231](https://bitbucket.org/osrf/gazebo/pull-request/1231)
        * [Issue #368](https://bitbucket.org/osrf/gazebo/issue/368)

    1. Inspector dialogs stay on top.
        * [Pull request #1229](https://bitbucket.org/osrf/gazebo/pull-request/1229)
        * [Issue #417](https://bitbucket.org/osrf/gazebo/issue/417)

    1. Make model name editable on palette.
        * [Pull request #1239](https://bitbucket.org/osrf/gazebo/pull-request/1239)

    1. Import background image and improve add/delete levels.
        * [Pull request #1214](https://bitbucket.org/osrf/gazebo/pull-request/1214)
        * [Issue #422](https://bitbucket.org/osrf/gazebo/issue/422)
        * [Issue #361](https://bitbucket.org/osrf/gazebo/issue/361)

    1. Fix changing draw mode.
        * [Pull request #1233](https://bitbucket.org/osrf/gazebo/pull-request/1233)
        * [Issue #405](https://bitbucket.org/osrf/gazebo/issue/405)

    1. Tips on palette's top-right corner.
        * [Pull request #1241](https://bitbucket.org/osrf/gazebo/pull-request/1241)

    1. New buttons and layout for the palette.
        * [Pull request #1242](https://bitbucket.org/osrf/gazebo/pull-request/1242)

    1. Individual wall segments instead of polylines.
        * [Pull request #1246](https://bitbucket.org/osrf/gazebo/pull-request/1246)
        * [Issue #389](https://bitbucket.org/osrf/gazebo/issue/389)
        * [Issue #415](https://bitbucket.org/osrf/gazebo/issue/415)

    1. Fix exiting and saving, exiting when there's nothing drawn, fix text on popups.
        * [Pull request #1296](https://bitbucket.org/osrf/gazebo/pull-request/1296)

    1. Display measure for selected wall segment.
        * [Pull request #1291](https://bitbucket.org/osrf/gazebo/pull-request/1291)
        * [Issue #366](https://bitbucket.org/osrf/gazebo/issue/366)

    1. Highlight selected item's 3D visual.
        * [Pull request #1292](https://bitbucket.org/osrf/gazebo/pull-request/1292)

    1. Added color picker to inspector dialogs.
        * [Pull request #1298](https://bitbucket.org/osrf/gazebo/pull-request/1298)

    1. Snapping on by default, off holding Shift. Improved snapping.
        * [Pull request #1304](https://bitbucket.org/osrf/gazebo/pull-request/1304)

    1. Snap walls to length increments, moved scale to SegmentItem and added Get/SetScale, added SegmentItem::SnapAngle and SegmentItem::SnapLength.
        * [Pull request #1311](https://bitbucket.org/osrf/gazebo/pull-request/1311)

    1. Make buildings available in "Insert Models" tab, improve save flow.
        * [Pull request #1312](https://bitbucket.org/osrf/gazebo/pull-request/1312)

    1. Added EditorItem::SetHighlighted.
        * [Pull request #1308](https://bitbucket.org/osrf/gazebo/pull-request/1308)

    1. Current level is transparent, lower levels opaque, higher levels invisible.
        * [Pull request #1303](https://bitbucket.org/osrf/gazebo/pull-request/1303)

    1. Detach all child manips when item is deleted, added BuildingMaker::DetachAllChildren.
        * [Pull request #1316](https://bitbucket.org/osrf/gazebo/pull-request/1316)

    1. Added texture picker to inspector dialogs.
        * [Pull request #1306](https://bitbucket.org/osrf/gazebo/pull-request/1306)

    1. Measures for doors and windows. Added RectItem::angleOnWall and related Get/Set.
        * [Pull request #1322](https://bitbucket.org/osrf/gazebo/pull-request/1322)
        * [Issue #370](https://bitbucket.org/osrf/gazebo/issue/370)

    1. Added Gazebo/BuildingFrame material to display holes for doors and windows on walls.
        * [Pull request #1338](https://bitbucket.org/osrf/gazebo/pull-request/1338)

    1. Added Gazebo/Bricks material to be used as texture on the building editor.
        * [Pull request #1333](https://bitbucket.org/osrf/gazebo/pull-request/1333)

    1. Pick colors from the palette and assign on 3D view. Added mouse and key event handlers to BuildingMaker, and events to communicate from BuildingModelManip to EditorItem.
        * [Pull request #1336](https://bitbucket.org/osrf/gazebo/pull-request/1336)

    1. Pick textures from the palette and assign in 3D view.
        * [Pull request #1368](https://bitbucket.org/osrf/gazebo/pull-request/1368)

1. Model editor updates
    1. Fix adding/removing event filters .
        * [Pull request #1279](https://bitbucket.org/osrf/gazebo/pull-request/1279)

    1. Enabled multi-selection and align tool inside model editor.
        * [Pull request #1302](https://bitbucket.org/osrf/gazebo/pull-request/1302)
        * [Issue #1323](https://bitbucket.org/osrf/gazebo/issue/1323)

    1. Enabled snap mode inside model editor.
        * [Pull request #1331](https://bitbucket.org/osrf/gazebo/pull-request/1331)
        * [Issue #1318](https://bitbucket.org/osrf/gazebo/issue/1318)

    1. Implemented copy/pasting of links.
        * [Pull request #1330](https://bitbucket.org/osrf/gazebo/pull-request/1330)

1. GUI publishes model selection information on ~/selection topic.
    * [Pull request #1318](https://bitbucket.org/osrf/gazebo/pull-request/1318)

## Gazebo 4.0

### Gazebo 4.x.x (2015-xx-xx)

1. Fix build for Bullet 2.83, enable angle wrapping for BulletHingeJoint
    * [Pull request #1664](https://bitbucket.org/osrf/gazebo/pull-request/1664)

### Gazebo 4.1.3 (2015-05-07)

1. Fix saving visual geom SDF values
    * [Pull request #1597](https://bitbucket.org/osrf/gazebo/pull-request/1597)
1. Fix heightmap model texture loading.
    * [Pull request #1595](https://bitbucket.org/osrf/gazebo/pull-request/1595)
1. Fix visual collision scale on separate client
    * [Pull request #1585](https://bitbucket.org/osrf/gazebo/pull-request/1585)
1. Fix several clang compiler warnings
    * [Pull request #1594](https://bitbucket.org/osrf/gazebo/pull-request/1594)
1. Fix blank save / browse dialogs
    * [Pull request #1544](https://bitbucket.org/osrf/gazebo/pull-request/1544)

### Gazebo 4.1.2 (2015-03-20)

1. Fix quaternion documentation: target Gazebo_4.1
    * [Pull request #1525](https://bitbucket.org/osrf/gazebo/pull-request/1525)
1. Speed up World::Step in loops
    * [Pull request #1492](https://bitbucket.org/osrf/gazebo/pull-request/1492)
1. Reduce selection buffer updates -> 4.1
    * [Pull request #1494](https://bitbucket.org/osrf/gazebo/pull-request/1494)
1. Fix loading of SimbodyPhysics parameters
    * [Pull request #1474](https://bitbucket.org/osrf/gazebo/pull-request/1474)
1. Fix heightmap on OSX -> 4.1
    * [Pull request #1455](https://bitbucket.org/osrf/gazebo/pull-request/1455)
1. Remove extra pose tag in a world file that should not be there
    * [Pull request #1458](https://bitbucket.org/osrf/gazebo/pull-request/1458)
1. Better fix for #236 for IMU that doesn't require ABI changes
    * [Pull request #1448](https://bitbucket.org/osrf/gazebo/pull-request/1448)
1. Fix regression of #236 for ImuSensor in 4.1
    * [Pull request #1446](https://bitbucket.org/osrf/gazebo/pull-request/1446)
1. Preserve previous GAZEBO_MODEL_PATH values when sourcing setup.sh
    * [Pull request #1430](https://bitbucket.org/osrf/gazebo/pull-request/1430)
1. issue #857: fix segfault for simbody screw joint when setting limits due to uninitialized limitForce.
    * [Pull request #1423](https://bitbucket.org/osrf/gazebo/pull-request/1423)
1. Allow multiple contact sensors per link (#960)
    * [Pull request #1413](https://bitbucket.org/osrf/gazebo/pull-request/1413)
1. Fix for issue #351, ODE World Step
    * [Pull request #1406](https://bitbucket.org/osrf/gazebo/pull-request/1406)
1. Disable failing InelasticCollision/0 test (#1394)
    * [Pull request #1405](https://bitbucket.org/osrf/gazebo/pull-request/1405)
1. Prevent out of bounds array access in SkidSteerDrivePlugin (found by cppcheck 1.68)
    * [Pull request #1379](https://bitbucket.org/osrf/gazebo/pull-request/1379)

### Gazebo 4.1.1 (2015-01-15)

1. Fix BulletPlaneShape bounding box (#1265)
    * [Pull request #1367](https://bitbucket.org/osrf/gazebo/pull-request/1367)
1. Fix dart linking errors on osx
    * [Pull request #1372](https://bitbucket.org/osrf/gazebo/pull-request/1372)
1. Update to player interfaces
    * [Pull request #1324](https://bitbucket.org/osrf/gazebo/pull-request/1324)
1. Handle GpuLaser name collisions (#1403)
    * [Pull request #1360](https://bitbucket.org/osrf/gazebo/pull-request/1360)
1. Add checks for handling array's with counts of zero, and read specular values
    * [Pull request #1339](https://bitbucket.org/osrf/gazebo/pull-request/1339)
1. Fix model list widget test
    * [Pull request #1327](https://bitbucket.org/osrf/gazebo/pull-request/1327)
1. Fix ogre includes
    * [Pull request #1323](https://bitbucket.org/osrf/gazebo/pull-request/1323)

### Gazebo 4.1.0 (2014-11-20)

1. Modified GUI rendering to improve the rendering update rate.
    * [Pull request #1487](https://bitbucket.org/osrf/gazebo/pull-request/1487)
1. Add ArrangePlugin for arranging groups of models.
   Also add Model::ResetPhysicsStates to call Link::ResetPhysicsStates
   recursively on all links in model.
    * [Pull request #1208](https://bitbucket.org/osrf/gazebo/pull-request/1208)
1. The `gz model` command line tool will output model info using either `-i` for complete info, or `-p` for just the model pose.
    * [Pull request #1212](https://bitbucket.org/osrf/gazebo/pull-request/1212)
    * [DRCSim Issue #389](https://bitbucket.org/osrf/drcsim/issue/389)
1. Added SignalStats class for computing incremental signal statistics.
    * [Pull request #1198](https://bitbucket.org/osrf/gazebo/pull-request/1198)
1. Add InitialVelocityPlugin to setting the initial state of links
    * [Pull request #1237](https://bitbucket.org/osrf/gazebo/pull-request/1237)
1. Added Quaternion::Integrate function.
    * [Pull request #1255](https://bitbucket.org/osrf/gazebo/pull-request/1255)
1. Added ConvertJointType functions, display more joint info on model list.
    * [Pull request #1259](https://bitbucket.org/osrf/gazebo/pull-request/1259)
1. Added ModelListWidget::AddProperty, removed unnecessary checks on ModelListWidget.
    * [Pull request #1271](https://bitbucket.org/osrf/gazebo/pull-request/1271)
1. Fix loading collada meshes with unsupported input semantics.
    * [Pull request #1319](https://bitbucket.org/osrf/gazebo/pull-request/1319)

### Gazebo 4.0.2 (2014-09-23)

1. Fix and improve mechanism to generate pkgconfig libs
    * [Pull request #1207](https://bitbucket.org/osrf/gazebo/pull-request/1207)
    * [Issue #1284](https://bitbucket.org/osrf/gazebo/issue/1284)
1. Added arat.world
    * [Pull request #1205](https://bitbucket.org/osrf/gazebo/pull-request/1205)
1. Update gzprop to output zip files.
    * [Pull request #1197](https://bitbucket.org/osrf/gazebo/pull-request/1197)
1. Make Collision::GetShape a const function
    * [Pull requset #1189](https://bitbucket.org/osrf/gazebo/pull-request/1189)
1. Install missing physics headers
    * [Pull requset #1183](https://bitbucket.org/osrf/gazebo/pull-request/1183)
1. Remove SimbodyLink::AddTorque console message
    * [Pull requset #1185](https://bitbucket.org/osrf/gazebo/pull-request/1185)
1. Fix log xml
    * [Pull requset #1188](https://bitbucket.org/osrf/gazebo/pull-request/1188)

### Gazebo 4.0.0 (2014-08-08)

1. Added lcov support to cmake
    * [Pull request #1047](https://bitbucket.org/osrf/gazebo/pull-request/1047)
1. Fixed memory leak in image conversion
    * [Pull request #1057](https://bitbucket.org/osrf/gazebo/pull-request/1057)
1. Removed deprecated function
    * [Pull request #1067](https://bitbucket.org/osrf/gazebo/pull-request/1067)
1. Improved collada loading performance
    * [Pull request #1066](https://bitbucket.org/osrf/gazebo/pull-request/1066)
    * [Pull request #1082](https://bitbucket.org/osrf/gazebo/pull-request/1082)
    * [Issue #1134](https://bitbucket.org/osrf/gazebo/issue/1134)
1. Implemented a collada exporter
    * [Pull request #1064](https://bitbucket.org/osrf/gazebo/pull-request/1064)
1. Force torque sensor now makes use of sensor's pose.
    * [Pull request #1076](https://bitbucket.org/osrf/gazebo/pull-request/1076)
    * [Issue #940](https://bitbucket.org/osrf/gazebo/issue/940)
1. Fix Model::GetLinks segfault
    * [Pull request #1093](https://bitbucket.org/osrf/gazebo/pull-request/1093)
1. Fix deleting and saving lights in gzserver
    * [Pull request #1094](https://bitbucket.org/osrf/gazebo/pull-request/1094)
    * [Issue #1182](https://bitbucket.org/osrf/gazebo/issue/1182)
    * [Issue #346](https://bitbucket.org/osrf/gazebo/issue/346)
1. Fix Collision::GetWorldPose. The pose of a collision would not update properly.
    * [Pull request #1049](https://bitbucket.org/osrf/gazebo/pull-request/1049)
    * [Issue #1124](https://bitbucket.org/osrf/gazebo/issue/1124)
1. Fixed the animate_box and animate_joints examples
    * [Pull request #1086](https://bitbucket.org/osrf/gazebo/pull-request/1086)
1. Integrated Oculus Rift functionality
    * [Pull request #1074](https://bitbucket.org/osrf/gazebo/pull-request/1074)
    * [Pull request #1136](https://bitbucket.org/osrf/gazebo/pull-request/1136)
    * [Pull request #1139](https://bitbucket.org/osrf/gazebo/pull-request/1139)
1. Updated Base::GetScopedName
    * [Pull request #1104](https://bitbucket.org/osrf/gazebo/pull-request/1104)
1. Fix collada loader from adding duplicate materials into a Mesh
    * [Pull request #1105](https://bitbucket.org/osrf/gazebo/pull-request/1105)
    * [Issue #1180](https://bitbucket.org/osrf/gazebo/issue/1180)
1. Integrated Razer Hydra functionality
    * [Pull request #1083](https://bitbucket.org/osrf/gazebo/pull-request/1083)
    * [Pull request #1109](https://bitbucket.org/osrf/gazebo/pull-request/1109)
1. Added ability to copy and paste models in the GUI
    * [Pull request #1103](https://bitbucket.org/osrf/gazebo/pull-request/1103)
1. Removed unnecessary inclusion of gazebo.hh and common.hh in plugins
    * [Pull request #1111](https://bitbucket.org/osrf/gazebo/pull-request/1111)
1. Added ability to specify custom road textures
    * [Pull request #1027](https://bitbucket.org/osrf/gazebo/pull-request/1027)
1. Added support for DART 4.1
    * [Pull request #1113](https://bitbucket.org/osrf/gazebo/pull-request/1113)
    * [Pull request #1132](https://bitbucket.org/osrf/gazebo/pull-request/1132)
    * [Pull request #1134](https://bitbucket.org/osrf/gazebo/pull-request/1134)
    * [Pull request #1154](https://bitbucket.org/osrf/gazebo/pull-request/1154)
1. Allow position of joints to be directly set.
    * [Pull request #1097](https://bitbucket.org/osrf/gazebo/pull-request/1097)
    * [Issue #1138](https://bitbucket.org/osrf/gazebo/issue/1138)
1. Added extruded polyline geometry
    * [Pull request #1026](https://bitbucket.org/osrf/gazebo/pull-request/1026)
1. Fixed actor animation
    * [Pull request #1133](https://bitbucket.org/osrf/gazebo/pull-request/1133)
    * [Pull request #1141](https://bitbucket.org/osrf/gazebo/pull-request/1141)
1. Generate a versioned cmake config file
    * [Pull request #1153](https://bitbucket.org/osrf/gazebo/pull-request/1153)
    * [Issue #1226](https://bitbucket.org/osrf/gazebo/issue/1226)
1. Added KMeans class
    * [Pull request #1147](https://bitbucket.org/osrf/gazebo/pull-request/1147)
1. Added --summary-range feature to bitbucket pullrequest tool
    * [Pull request #1156](https://bitbucket.org/osrf/gazebo/pull-request/1156)
1. Updated web links
    * [Pull request #1159](https://bitbucket.org/osrf/gazebo/pull-request/1159)
1. Update tests
    * [Pull request #1155](https://bitbucket.org/osrf/gazebo/pull-request/1155)
    * [Pull request #1143](https://bitbucket.org/osrf/gazebo/pull-request/1143)
    * [Pull request #1138](https://bitbucket.org/osrf/gazebo/pull-request/1138)
    * [Pull request #1140](https://bitbucket.org/osrf/gazebo/pull-request/1140)
    * [Pull request #1127](https://bitbucket.org/osrf/gazebo/pull-request/1127)
    * [Pull request #1115](https://bitbucket.org/osrf/gazebo/pull-request/1115)
    * [Pull request #1102](https://bitbucket.org/osrf/gazebo/pull-request/1102)
    * [Pull request #1087](https://bitbucket.org/osrf/gazebo/pull-request/1087)
    * [Pull request #1084](https://bitbucket.org/osrf/gazebo/pull-request/1084)

## Gazebo 3.0

### Gazebo 3.x.x (yyyy-mm-dd)

1. Fixed sonar and wireless sensor visualization
    * [Pull request #1254](https://bitbucket.org/osrf/gazebo/pull-request/1254)
1. Update visual bounding box when model is selected
    * [Pull request #1280](https://bitbucket.org/osrf/gazebo/pull-request/1280)

### Gazebo 3.1.0 (2014-08-08)

1. Implemented Simbody::Link::Set*Vel
    * [Pull request #1160](https://bitbucket.org/osrf/gazebo/pull-request/1160)
    * [Issue #1012](https://bitbucket.org/osrf/gazebo/issue/1012)
1. Added World::RemoveModel function
    * [Pull request #1106](https://bitbucket.org/osrf/gazebo/pull-request/1106)
    * [Issue #1177](https://bitbucket.org/osrf/gazebo/issue/1177)
1. Fix exit from camera follow mode using the escape key
    * [Pull request #1137](https://bitbucket.org/osrf/gazebo/pull-request/1137)
    * [Issue #1220](https://bitbucket.org/osrf/gazebo/issue/1220)
1. Added support for SDF joint spring stiffness and reference positions
    * [Pull request #1117](https://bitbucket.org/osrf/gazebo/pull-request/1117)
1. Removed the gzmodel_create script
    * [Pull request #1130](https://bitbucket.org/osrf/gazebo/pull-request/1130)
1. Added Vector2 dot product
    * [Pull request #1101](https://bitbucket.org/osrf/gazebo/pull-request/1101)
1. Added SetPositionPID and SetVelocityPID to JointController
    * [Pull request #1091](https://bitbucket.org/osrf/gazebo/pull-request/1091)
1. Fix gzclient startup crash with ogre 1.9
    * [Pull request #1098](https://bitbucket.org/osrf/gazebo/pull-request/1098)
    * [Issue #996](https://bitbucket.org/osrf/gazebo/issue/996)
1. Update the bitbucket_pullrequests tool
    * [Pull request #1108](https://bitbucket.org/osrf/gazebo/pull-request/1108)
1. Light properties now remain in place after move by the user via the GUI.
    * [Pull request #1110](https://bitbucket.org/osrf/gazebo/pull-request/1110)
    * [Issue #1211](https://bitbucket.org/osrf/gazebo/issue/1211)
1. Allow position of joints to be directly set.
    * [Pull request #1096](https://bitbucket.org/osrf/gazebo/pull-request/1096)
    * [Issue #1138](https://bitbucket.org/osrf/gazebo/issue/1138)

### Gazebo 3.0.0 (2014-04-11)

1. Fix bug when deleting the sun light
    * [Pull request #1088](https://bitbucket.org/osrf/gazebo/pull-request/1088)
    * [Issue #1133](https://bitbucket.org/osrf/gazebo/issue/1133)
1. Fix ODE screw joint
    * [Pull request #1078](https://bitbucket.org/osrf/gazebo/pull-request/1078)
    * [Issue #1167](https://bitbucket.org/osrf/gazebo/issue/1167)
1. Update joint integration tests
    * [Pull request #1081](https://bitbucket.org/osrf/gazebo/pull-request/1081)
1. Fixed false positives in cppcheck.
    * [Pull request #1061](https://bitbucket.org/osrf/gazebo/pull-request/1061)
1. Made joint axis reference frame relative to child, and updated simbody and dart accordingly.
    * [Pull request #1069](https://bitbucket.org/osrf/gazebo/pull-request/1069)
    * [Issue #494](https://bitbucket.org/osrf/gazebo/issue/494)
    * [Issue #1143](https://bitbucket.org/osrf/gazebo/issue/1143)
1. Added ability to pass vector of strings to SetupClient and SetupServer
    * [Pull request #1068](https://bitbucket.org/osrf/gazebo/pull-request/1068)
    * [Issue #1132](https://bitbucket.org/osrf/gazebo/issue/1132)
1. Fix error correction in screw constraints for ODE
    * [Pull request #1070](https://bitbucket.org/osrf/gazebo/pull-request/1070)
    * [Issue #1159](https://bitbucket.org/osrf/gazebo/issue/1159)
1. Improved pkgconfig with SDF
    * [Pull request #1062](https://bitbucket.org/osrf/gazebo/pull-request/1062)
1. Added a plugin to simulate aero dynamics
    * [Pull request #905](https://bitbucket.org/osrf/gazebo/pull-request/905)
1. Updated bullet support
    * [Issue #1069](https://bitbucket.org/osrf/gazebo/issue/1069)
    * [Pull request #1011](https://bitbucket.org/osrf/gazebo/pull-request/1011)
    * [Pull request #996](https://bitbucket.org/osrf/gazebo/pull-request/966)
    * [Pull request #1024](https://bitbucket.org/osrf/gazebo/pull-request/1024)
1. Updated simbody support
    * [Pull request #995](https://bitbucket.org/osrf/gazebo/pull-request/995)
1. Updated worlds to SDF 1.5
    * [Pull request #1021](https://bitbucket.org/osrf/gazebo/pull-request/1021)
1. Improvements to ODE
    * [Pull request #1001](https://bitbucket.org/osrf/gazebo/pull-request/1001)
    * [Pull request #1014](https://bitbucket.org/osrf/gazebo/pull-request/1014)
    * [Pull request #1015](https://bitbucket.org/osrf/gazebo/pull-request/1015)
    * [Pull request #1016](https://bitbucket.org/osrf/gazebo/pull-request/1016)
1. New command line tool
    * [Pull request #972](https://bitbucket.org/osrf/gazebo/pull-request/972)
1. Graphical user interface improvements
    * [Pull request #971](https://bitbucket.org/osrf/gazebo/pull-request/971)
    * [Pull request #1013](https://bitbucket.org/osrf/gazebo/pull-request/1013)
    * [Pull request #989](https://bitbucket.org/osrf/gazebo/pull-request/989)
1. Created a friction pyramid class
    * [Pull request #935](https://bitbucket.org/osrf/gazebo/pull-request/935)
1. Added GetWorldEnergy functions to Model, Joint, and Link
    * [Pull request #1017](https://bitbucket.org/osrf/gazebo/pull-request/1017)
1. Preparing Gazebo for admission into Ubuntu
    * [Pull request #969](https://bitbucket.org/osrf/gazebo/pull-request/969)
    * [Pull request #998](https://bitbucket.org/osrf/gazebo/pull-request/998)
    * [Pull request #1002](https://bitbucket.org/osrf/gazebo/pull-request/1002)
1. Add method for querying if useImplicitStiffnessDamping flag is set for a given joint
    * [Issue #629](https://bitbucket.org/osrf/gazebo/issue/629)
    * [Pull request #1006](https://bitbucket.org/osrf/gazebo/pull-request/1006)
1. Fix joint axis frames
    * [Issue #494](https://bitbucket.org/osrf/gazebo/issue/494)
    * [Pull request #963](https://bitbucket.org/osrf/gazebo/pull-request/963)
1. Compute joint anchor pose relative to parent
    * [Issue #1029](https://bitbucket.org/osrf/gazebo/issue/1029)
    * [Pull request #982](https://bitbucket.org/osrf/gazebo/pull-request/982)
1. Cleanup the installed worlds
    * [Issue #1036](https://bitbucket.org/osrf/gazebo/issue/1036)
    * [Pull request #984](https://bitbucket.org/osrf/gazebo/pull-request/984)
1. Update to the GPS sensor
    * [Issue #1059](https://bitbucket.org/osrf/gazebo/issue/1059)
    * [Pull request #978](https://bitbucket.org/osrf/gazebo/pull-request/978)
1. Removed libtool from plugin loading
    * [Pull request #981](https://bitbucket.org/osrf/gazebo/pull-request/981)
1. Added functions to get inertial information for a link in the world frame.
    * [Pull request #1005](https://bitbucket.org/osrf/gazebo/pull-request/1005)

## Gazebo 2.0

### Gazebo 2.2.6 (2015-09-28)

1. Backport fixes to setup.sh from pull request #1430 to 2.2 branch
    * [Pull request 1889](https://bitbucket.org/osrf/gazebo/pull-request/1889)
1. Fix heightmap texture loading (2.2)
    * [Pull request 1596](https://bitbucket.org/osrf/gazebo/pull-request/1596)
1. Prevent out of bounds array access in SkidSteerDrivePlugin (found by cppcheck 1.68)
    * [Pull request 1379](https://bitbucket.org/osrf/gazebo/pull-request/1379)
1. Fix build with boost 1.57 for 2.2 branch (#1399)
    * [Pull request 1358](https://bitbucket.org/osrf/gazebo/pull-request/1358)
1. Fix manpage test failures by incrementing year to 2015
    * [Pull request 1361](https://bitbucket.org/osrf/gazebo/pull-request/1361)
1. Fix build for OS X 10.10 (#1304, #1289)
    * [Pull request 1346](https://bitbucket.org/osrf/gazebo/pull-request/1346)
1. Restore ODELink ABI, use Link variables instead (#1354)
    * [Pull request 1347](https://bitbucket.org/osrf/gazebo/pull-request/1347)
1. Fix inertia_ratio test
    * [Pull request 1344](https://bitbucket.org/osrf/gazebo/pull-request/1344)
1. backport collision visual fix -> 2.2
    * [Pull request 1343](https://bitbucket.org/osrf/gazebo/pull-request/1343)
1. Fix two code_check errors on 2.2
    * [Pull request 1314](https://bitbucket.org/osrf/gazebo/pull-request/1314)
1. issue #243 fix Link::GetWorldLinearAccel and Link::GetWorldAngularAccel for ODE
    * [Pull request 1284](https://bitbucket.org/osrf/gazebo/pull-request/1284)

### Gazebo 2.2.3 (2014-04-29)

1. Removed redundant call to World::Init
    * [Pull request #1107](https://bitbucket.org/osrf/gazebo/pull-request/1107)
    * [Issue #1208](https://bitbucket.org/osrf/gazebo/issue/1208)
1. Return proper error codes when gazebo exits
    * [Pull request #1085](https://bitbucket.org/osrf/gazebo/pull-request/1085)
    * [Issue #1178](https://bitbucket.org/osrf/gazebo/issue/1178)
1. Fixed Camera::GetWorldRotation().
    * [Pull request #1071](https://bitbucket.org/osrf/gazebo/pull-request/1071)
    * [Issue #1087](https://bitbucket.org/osrf/gazebo/issue/1087)
1. Fixed memory leak in image conversion
    * [Pull request #1073](https://bitbucket.org/osrf/gazebo/pull-request/1073)

### Gazebo 2.2.1 (xxxx-xx-xx)

1. Fix heightmap model texture loading.
    * [Pull request #1596](https://bitbucket.org/osrf/gazebo/pull-request/1596)

### Gazebo 2.2.0 (2014-01-10)

1. Fix compilation when using OGRE-1.9 (full support is being worked on)
    * [Issue #994](https://bitbucket.org/osrf/gazebo/issue/994)
    * [Issue #995](https://bitbucket.org/osrf/gazebo/issue/995)
    * [Issue #996](https://bitbucket.org/osrf/gazebo/issue/996)
    * [Pull request #883](https://bitbucket.org/osrf/gazebo/pull-request/883)
1. Added unit test for issue 624.
    * [Issue #624](https://bitbucket.org/osrf/gazebo/issue/624).
    * [Pull request #889](https://bitbucket.org/osrf/gazebo/pull-request/889)
1. Use 3x3 PCF shadows for smoother shadows.
    * [Pull request #887](https://bitbucket.org/osrf/gazebo/pull-request/887)
1. Update manpage copyright to 2014.
    * [Pull request #893](https://bitbucket.org/osrf/gazebo/pull-request/893)
1. Added friction integration test .
    * [Pull request #885](https://bitbucket.org/osrf/gazebo/pull-request/885)
1. Fix joint anchor when link pose is not specified.
    * [Issue #978](https://bitbucket.org/osrf/gazebo/issue/978)
    * [Pull request #862](https://bitbucket.org/osrf/gazebo/pull-request/862)
1. Added (ESC) tooltip for GUI Selection Mode icon.
    * [Issue #993](https://bitbucket.org/osrf/gazebo/issue/993)
    * [Pull request #888](https://bitbucket.org/osrf/gazebo/pull-request/888)
1. Removed old comment about resolved issue.
    * [Issue #837](https://bitbucket.org/osrf/gazebo/issue/837)
    * [Pull request #880](https://bitbucket.org/osrf/gazebo/pull-request/880)
1. Made SimbodyLink::Get* function thread-safe
    * [Issue #918](https://bitbucket.org/osrf/gazebo/issue/918)
    * [Pull request #872](https://bitbucket.org/osrf/gazebo/pull-request/872)
1. Suppressed spurious gzlog messages in ODE::Body
    * [Issue #983](https://bitbucket.org/osrf/gazebo/issue/983)
    * [Pull request #875](https://bitbucket.org/osrf/gazebo/pull-request/875)
1. Fixed Force Torque Sensor Test by properly initializing some values.
    * [Issue #982](https://bitbucket.org/osrf/gazebo/issue/982)
    * [Pull request #869](https://bitbucket.org/osrf/gazebo/pull-request/869)
1. Added breakable joint plugin to support breakable walls.
    * [Pull request #865](https://bitbucket.org/osrf/gazebo/pull-request/865)
1. Used different tuple syntax to fix compilation on OSX mavericks.
    * [Issue #947](https://bitbucket.org/osrf/gazebo/issue/947)
    * [Pull request #858](https://bitbucket.org/osrf/gazebo/pull-request/858)
1. Fixed sonar test and deprecation warning.
    * [Pull request #856](https://bitbucket.org/osrf/gazebo/pull-request/856)
1. Speed up test compilation.
    * Part of [Issue #955](https://bitbucket.org/osrf/gazebo/issue/955)
    * [Pull request #846](https://bitbucket.org/osrf/gazebo/pull-request/846)
1. Added Joint::SetEffortLimit API
    * [Issue #923](https://bitbucket.org/osrf/gazebo/issue/923)
    * [Pull request #808](https://bitbucket.org/osrf/gazebo/pull-request/808)
1. Made bullet output less verbose.
    * [Pull request #839](https://bitbucket.org/osrf/gazebo/pull-request/839)
1. Convergence acceleration and stability tweak to make atlas_v3 stable
    * [Issue #895](https://bitbucket.org/osrf/gazebo/issue/895)
    * [Pull request #772](https://bitbucket.org/osrf/gazebo/pull-request/772)
1. Added colors, textures and world files for the SPL RoboCup environment
    * [Pull request #838](https://bitbucket.org/osrf/gazebo/pull-request/838)
1. Fixed bitbucket_pullrequests tool to work with latest BitBucket API.
    * [Issue #933](https://bitbucket.org/osrf/gazebo/issue/933)
    * [Pull request #841](https://bitbucket.org/osrf/gazebo/pull-request/841)
1. Fixed cppcheck warnings.
    * [Pull request #842](https://bitbucket.org/osrf/gazebo/pull-request/842)

### Gazebo 2.1.0 (2013-11-08)
1. Fix mainwindow unit test
    * [Pull request #752](https://bitbucket.org/osrf/gazebo/pull-request/752)
1. Visualize moment of inertia
    * Pull request [#745](https://bitbucket.org/osrf/gazebo/pull-request/745), [#769](https://bitbucket.org/osrf/gazebo/pull-request/769), [#787](https://bitbucket.org/osrf/gazebo/pull-request/787)
    * [Issue #203](https://bitbucket.org/osrf/gazebo/issue/203)
1. Update tool to count lines of code
    * [Pull request #758](https://bitbucket.org/osrf/gazebo/pull-request/758)
1. Implement World::Clear
    * Pull request [#785](https://bitbucket.org/osrf/gazebo/pull-request/785), [#804](https://bitbucket.org/osrf/gazebo/pull-request/804)
1. Improve Bullet support
    * [Pull request #805](https://bitbucket.org/osrf/gazebo/pull-request/805)
1. Fix doxygen spacing
    * [Pull request #740](https://bitbucket.org/osrf/gazebo/pull-request/740)
1. Add tool to generate model images for thepropshop.org
    * [Pull request #734](https://bitbucket.org/osrf/gazebo/pull-request/734)
1. Added paging support for terrains
    * [Pull request #707](https://bitbucket.org/osrf/gazebo/pull-request/707)
1. Added plugin path to LID_LIBRARY_PATH in setup.sh
    * [Pull request #750](https://bitbucket.org/osrf/gazebo/pull-request/750)
1. Fix for OSX
    * [Pull request #766](https://bitbucket.org/osrf/gazebo/pull-request/766)
    * [Pull request #786](https://bitbucket.org/osrf/gazebo/pull-request/786)
    * [Issue #906](https://bitbucket.org/osrf/gazebo/issue/906)
1. Update copyright information
    * [Pull request #771](https://bitbucket.org/osrf/gazebo/pull-request/771)
1. Enable screen dependent tests
    * [Pull request #764](https://bitbucket.org/osrf/gazebo/pull-request/764)
    * [Issue #811](https://bitbucket.org/osrf/gazebo/issue/811)
1. Fix gazebo command line help message
    * [Pull request #775](https://bitbucket.org/osrf/gazebo/pull-request/775)
    * [Issue #898](https://bitbucket.org/osrf/gazebo/issue/898)
1. Fix man page test
    * [Pull request #774](https://bitbucket.org/osrf/gazebo/pull-request/774)
1. Improve load time by reducing calls to RTShader::Update
    * [Pull request #773](https://bitbucket.org/osrf/gazebo/pull-request/773)
    * [Issue #877](https://bitbucket.org/osrf/gazebo/issue/877)
1. Fix joint visualization
    * [Pull request #776](https://bitbucket.org/osrf/gazebo/pull-request/776)
    * [Pull request #802](https://bitbucket.org/osrf/gazebo/pull-request/802)
    * [Issue #464](https://bitbucket.org/osrf/gazebo/issue/464)
1. Add helpers to fix NaN
    * [Pull request #742](https://bitbucket.org/osrf/gazebo/pull-request/742)
1. Fix model resizing via the GUI
    * [Pull request #763](https://bitbucket.org/osrf/gazebo/pull-request/763)
    * [Issue #885](https://bitbucket.org/osrf/gazebo/issue/885)
1. Simplify gzlog test by using sha1
    * [Pull request #781](https://bitbucket.org/osrf/gazebo/pull-request/781)
    * [Issue #837](https://bitbucket.org/osrf/gazebo/issue/837)
1. Enable cppcheck for header files
    * [Pull request #782](https://bitbucket.org/osrf/gazebo/pull-request/782)
    * [Issue #907](https://bitbucket.org/osrf/gazebo/issue/907)
1. Fix broken regression test
    * [Pull request #784](https://bitbucket.org/osrf/gazebo/pull-request/784)
    * [Issue #884](https://bitbucket.org/osrf/gazebo/issue/884)
1. All simbody and dart to pass tests
    * [Pull request #790](https://bitbucket.org/osrf/gazebo/pull-request/790)
    * [Issue #873](https://bitbucket.org/osrf/gazebo/issue/873)
1. Fix camera rotation from SDF
    * [Pull request #789](https://bitbucket.org/osrf/gazebo/pull-request/789)
    * [Issue #920](https://bitbucket.org/osrf/gazebo/issue/920)
1. Fix bitbucket pullrequest command line tool to match new API
    * [Pull request #803](https://bitbucket.org/osrf/gazebo/pull-request/803)
1. Fix transceiver spawn errors in tests
    * [Pull request #811](https://bitbucket.org/osrf/gazebo/pull-request/811)
    * [Pull request #814](https://bitbucket.org/osrf/gazebo/pull-request/814)

### Gazebo 2.0.0 (2013-10-08)
1. Refactor code check tool.
    * [Pull Request #669](https://bitbucket.org/osrf/gazebo/pull-request/669)
1. Added pull request tool for Bitbucket.
    * [Pull Request #670](https://bitbucket.org/osrf/gazebo/pull-request/670)
    * [Pull Request #691](https://bitbucket.org/osrf/gazebo/pull-request/671)
1. New wireless receiver and transmitter sensor models.
    * [Pull Request #644](https://bitbucket.org/osrf/gazebo/pull-request/644)
    * [Pull Request #675](https://bitbucket.org/osrf/gazebo/pull-request/675)
    * [Pull Request #727](https://bitbucket.org/osrf/gazebo/pull-request/727)
1. Audio support using OpenAL.
    * [Pull Request #648](https://bitbucket.org/osrf/gazebo/pull-request/648)
    * [Pull Request #704](https://bitbucket.org/osrf/gazebo/pull-request/704)
1. Simplify command-line parsing of gztopic echo output.
    * [Pull Request #674](https://bitbucket.org/osrf/gazebo/pull-request/674)
    * Resolves: [Issue #795](https://bitbucket.org/osrf/gazebo/issue/795)
1. Use UNIX directories through the user of GNUInstallDirs cmake module.
    * [Pull Request #676](https://bitbucket.org/osrf/gazebo/pull-request/676)
    * [Pull Request #681](https://bitbucket.org/osrf/gazebo/pull-request/681)
1. New GUI interactions for object manipulation.
    * [Pull Request #634](https://bitbucket.org/osrf/gazebo/pull-request/634)
1. Fix for OSX menubar.
    * [Pull Request #677](https://bitbucket.org/osrf/gazebo/pull-request/677)
1. Remove internal SDF directories and dependencies.
    * [Pull Request #680](https://bitbucket.org/osrf/gazebo/pull-request/680)
1. Add minimum version for sdformat.
    * [Pull Request #682](https://bitbucket.org/osrf/gazebo/pull-request/682)
    * Resolves: [Issue #818](https://bitbucket.org/osrf/gazebo/issue/818)
1. Allow different gtest parameter types with ServerFixture
    * [Pull Request #686](https://bitbucket.org/osrf/gazebo/pull-request/686)
    * Resolves: [Issue #820](https://bitbucket.org/osrf/gazebo/issue/820)
1. GUI model scaling when using Bullet.
    * [Pull Request #683](https://bitbucket.org/osrf/gazebo/pull-request/683)
1. Fix typo in cmake config.
    * [Pull Request #694](https://bitbucket.org/osrf/gazebo/pull-request/694)
    * Resolves: [Issue #824](https://bitbucket.org/osrf/gazebo/issue/824)
1. Remove gazebo include subdir from pkgconfig and cmake config.
    * [Pull Request #691](https://bitbucket.org/osrf/gazebo/pull-request/691)
1. Torsional spring demo
    * [Pull Request #693](https://bitbucket.org/osrf/gazebo/pull-request/693)
1. Remove repeated call to SetAxis in Joint.cc
    * [Pull Request #695](https://bitbucket.org/osrf/gazebo/pull-request/695)
    * Resolves: [Issue #823](https://bitbucket.org/osrf/gazebo/issue/823)
1. Add test for rotational joints.
    * [Pull Request #697](https://bitbucket.org/osrf/gazebo/pull-request/697)
    * Resolves: [Issue #820](https://bitbucket.org/osrf/gazebo/issue/820)
1. Fix compilation of tests using Joint base class
    * [Pull Request #701](https://bitbucket.org/osrf/gazebo/pull-request/701)
1. Terrain paging implemented.
    * [Pull Request #687](https://bitbucket.org/osrf/gazebo/pull-request/687)
1. Improve timeout error reporting in ServerFixture
    * [Pull Request #705](https://bitbucket.org/osrf/gazebo/pull-request/705)
1. Fix mouse picking for cases where visuals overlap with the laser
    * [Pull Request #709](https://bitbucket.org/osrf/gazebo/pull-request/709)
1. Fix string literals for OSX
    * [Pull Request #712](https://bitbucket.org/osrf/gazebo/pull-request/712)
    * Resolves: [Issue #803](https://bitbucket.org/osrf/gazebo/issue/803)
1. Support for ENABLE_TESTS_COMPILATION cmake parameter
    * [Pull Request #708](https://bitbucket.org/osrf/gazebo/pull-request/708)
1. Updated system gui plugin
    * [Pull Request #702](https://bitbucket.org/osrf/gazebo/pull-request/702)
1. Fix force torque unit test issue
    * [Pull Request #673](https://bitbucket.org/osrf/gazebo/pull-request/673)
    * Resolves: [Issue #813](https://bitbucket.org/osrf/gazebo/issue/813)
1. Use variables to control auto generation of CFlags
    * [Pull Request #699](https://bitbucket.org/osrf/gazebo/pull-request/699)
1. Remove deprecated functions.
    * [Pull Request #715](https://bitbucket.org/osrf/gazebo/pull-request/715)
1. Fix typo in `Camera.cc`
    * [Pull Request #719](https://bitbucket.org/osrf/gazebo/pull-request/719)
    * Resolves: [Issue #846](https://bitbucket.org/osrf/gazebo/issue/846)
1. Performance improvements
    * [Pull Request #561](https://bitbucket.org/osrf/gazebo/pull-request/561)
1. Fix gripper model.
    * [Pull Request #713](https://bitbucket.org/osrf/gazebo/pull-request/713)
    * Resolves: [Issue #314](https://bitbucket.org/osrf/gazebo/issue/314)
1. First part of Simbody integration
    * [Pull Request #716](https://bitbucket.org/osrf/gazebo/pull-request/716)

## Gazebo 1.9

### Gazebo 1.9.6 (2014-04-29)

1. Refactored inertia ratio reduction for ODE
    * [Pull request #1114](https://bitbucket.org/osrf/gazebo/pull-request/1114)
1. Improved collada loading performance
    * [Pull request #1075](https://bitbucket.org/osrf/gazebo/pull-request/1075)

### Gazebo 1.9.3 (2014-01-10)

1. Add thickness to plane to remove shadow flickering.
    * [Pull request #886](https://bitbucket.org/osrf/gazebo/pull-request/886)
1. Temporary GUI shadow toggle fix.
    * [Issue #925](https://bitbucket.org/osrf/gazebo/issue/925)
    * [Pull request #868](https://bitbucket.org/osrf/gazebo/pull-request/868)
1. Fix memory access bugs with libc++ on mavericks.
    * [Issue #965](https://bitbucket.org/osrf/gazebo/issue/965)
    * [Pull request #857](https://bitbucket.org/osrf/gazebo/pull-request/857)
    * [Pull request #881](https://bitbucket.org/osrf/gazebo/pull-request/881)
1. Replaced printf with cout in gztopic hz.
    * [Issue #969](https://bitbucket.org/osrf/gazebo/issue/969)
    * [Pull request #854](https://bitbucket.org/osrf/gazebo/pull-request/854)
1. Add Dark grey material and fix indentation.
    * [Pull request #851](https://bitbucket.org/osrf/gazebo/pull-request/851)
1. Fixed sonar sensor unit test.
    * [Pull request #848](https://bitbucket.org/osrf/gazebo/pull-request/848)
1. Convergence acceleration and stability tweak to make atlas_v3 stable.
    * [Pull request #845](https://bitbucket.org/osrf/gazebo/pull-request/845)
1. Update gtest to 1.7.0 to resolve problems with libc++.
    * [Issue #947](https://bitbucket.org/osrf/gazebo/issue/947)
    * [Pull request #827](https://bitbucket.org/osrf/gazebo/pull-request/827)
1. Fixed LD_LIBRARY_PATH for plugins.
    * [Issue #957](https://bitbucket.org/osrf/gazebo/issue/957)
    * [Pull request #844](https://bitbucket.org/osrf/gazebo/pull-request/844)
1. Fix transceiver sporadic errors.
    * Backport of [pull request #811](https://bitbucket.org/osrf/gazebo/pull-request/811)
    * [Pull request #836](https://bitbucket.org/osrf/gazebo/pull-request/836)
1. Modified the MsgTest to be deterministic with time checks.
    * [Pull request #843](https://bitbucket.org/osrf/gazebo/pull-request/843)
1. Fixed seg fault in LaserVisual.
    * [Issue #950](https://bitbucket.org/osrf/gazebo/issue/950)
    * [Pull request #832](https://bitbucket.org/osrf/gazebo/pull-request/832)
1. Implemented the option to disable tests that need a working screen to run properly.
    * Backport of [Pull request #764](https://bitbucket.org/osrf/gazebo/pull-request/764)
    * [Pull request #837](https://bitbucket.org/osrf/gazebo/pull-request/837)
1. Cleaned up gazebo shutdown.
    * [Pull request #829](https://bitbucket.org/osrf/gazebo/pull-request/829)
1. Fixed bug associated with loading joint child links.
    * [Issue #943](https://bitbucket.org/osrf/gazebo/issue/943)
    * [Pull request #820](https://bitbucket.org/osrf/gazebo/pull-request/820)

### Gazebo 1.9.2 (2013-11-08)
1. Fix enable/disable sky and clouds from SDF
    * [Pull request #809](https://bitbucket.org/osrf/gazebo/pull-request/809])
1. Fix occasional blank GUI screen on startup
    * [Pull request #815](https://bitbucket.org/osrf/gazebo/pull-request/815])
1. Fix GPU laser when interacting with heightmaps
    * [Pull request #796](https://bitbucket.org/osrf/gazebo/pull-request/796])
1. Added API/ABI checker command line tool
    * [Pull request #765](https://bitbucket.org/osrf/gazebo/pull-request/765])
1. Added gtest version information
    * [Pull request #801](https://bitbucket.org/osrf/gazebo/pull-request/801])
1. Fix GUI world saving
    * [Pull request #806](https://bitbucket.org/osrf/gazebo/pull-request/806])
1. Enable anti-aliasing for camera sensor
    * [Pull request #800](https://bitbucket.org/osrf/gazebo/pull-request/800])
1. Make sensor noise deterministic
    * [Pull request #788](https://bitbucket.org/osrf/gazebo/pull-request/788])
1. Fix build problem
    * [Issue #901](https://bitbucket.org/osrf/gazebo/issue/901)
    * [Pull request #778](https://bitbucket.org/osrf/gazebo/pull-request/778])
1. Fix a typo in Camera.cc
    * [Pull request #720](https://bitbucket.org/osrf/gazebo/pull-request/720])
    * [Issue #846](https://bitbucket.org/osrf/gazebo/issue/846)
1. Fix OSX menu bar
    * [Pull request #688](https://bitbucket.org/osrf/gazebo/pull-request/688])
1. Fix gazebo::init by calling sdf::setFindCallback() before loading the sdf in gzfactory.
    * [Pull request #678](https://bitbucket.org/osrf/gazebo/pull-request/678])
    * [Issue #817](https://bitbucket.org/osrf/gazebo/issue/817)

### Gazebo 1.9.1 (2013-08-20)
* Deprecate header files that require case-sensitive filesystem (e.g. Common.hh, Physics.hh) [https://bitbucket.org/osrf/gazebo/pull-request/638/fix-for-775-deprecate-headers-that-require]
* Initial support for building on Mac OS X [https://bitbucket.org/osrf/gazebo/pull-request/660/osx-support-for-gazebo-19] [https://bitbucket.org/osrf/gazebo/pull-request/657/cmake-fixes-for-osx]
* Fixes for various issues [https://bitbucket.org/osrf/gazebo/pull-request/635/fix-for-issue-792/diff] [https://bitbucket.org/osrf/gazebo/pull-request/628/allow-scoped-and-non-scoped-joint-names-to/diff] [https://bitbucket.org/osrf/gazebo/pull-request/636/fix-build-dependency-in-message-generation/diff] [https://bitbucket.org/osrf/gazebo/pull-request/639/make-the-unversioned-setupsh-a-copy-of-the/diff] [https://bitbucket.org/osrf/gazebo/pull-request/650/added-missing-lib-to-player-client-library/diff] [https://bitbucket.org/osrf/gazebo/pull-request/656/install-gzmode_create-without-sh-suffix/diff]

### Gazebo 1.9.0 (2013-07-23)
* Use external package [sdformat](https://bitbucket.org/osrf/sdformat) for sdf parsing, refactor the `Element::GetValue*` function calls, and deprecate Gazebo's internal sdf parser [https://bitbucket.org/osrf/gazebo/pull-request/627]
* Improved ROS support ([[Tutorials#ROS_Integration |documentation here]]) [https://bitbucket.org/osrf/gazebo/pull-request/559]
* Added Sonar, Force-Torque, and Tactile Pressure sensors [https://bitbucket.org/osrf/gazebo/pull-request/557], [https://bitbucket.org/osrf/gazebo/pull-request/567]
* Add compile-time defaults for environment variables so that sourcing setup.sh is unnecessary in most cases [https://bitbucket.org/osrf/gazebo/pull-request/620]
* Enable user camera to follow objects in client window [https://bitbucket.org/osrf/gazebo/pull-request/603]
* Install protobuf message files for use in custom messages [https://bitbucket.org/osrf/gazebo/pull-request/614]
* Change default compilation flags to improve debugging [https://bitbucket.org/osrf/gazebo/pull-request/617]
* Change to supported relative include paths [https://bitbucket.org/osrf/gazebo/pull-request/594]
* Fix display of laser scans when sensor is rotated [https://bitbucket.org/osrf/gazebo/pull-request/599]

## Gazebo 1.8

### Gazebo 1.8.7 (2013-07-16)
* Fix bug in URDF parsing of Vector3 elements [https://bitbucket.org/osrf/gazebo/pull-request/613]
* Fix compilation errors with newest libraries [https://bitbucket.org/osrf/gazebo/pull-request/615]

### Gazebo 1.8.6 (2013-06-07)
* Fix inertia lumping in the URDF parser[https://bitbucket.org/osrf/gazebo/pull-request/554]
* Fix for ODEJoint CFM damping sign error [https://bitbucket.org/osrf/gazebo/pull-request/586]
* Fix transport memory growth[https://bitbucket.org/osrf/gazebo/pull-request/584]
* Reduce log file data in order to reduce buffer growth that results in out of memory kernel errors[https://bitbucket.org/osrf/gazebo/pull-request/587]

### Gazebo 1.8.5 (2013-06-04)
* Fix Gazebo build for machines without a valid display.[https://bitbucket.org/osrf/gazebo/commits/37f00422eea03365b839a632c1850431ee6a1d67]

### Gazebo 1.8.4 (2013-06-03)
* Fix UDRF to SDF converter so that URDF gazebo extensions are applied to all collisions in a link.[https://bitbucket.org/osrf/gazebo/pull-request/579]
* Prevent transport layer from locking when a gzclient connects to a gzserver over a connection with high latency.[https://bitbucket.org/osrf/gazebo/pull-request/572]
* Improve performance and fix uninitialized conditional jumps.[https://bitbucket.org/osrf/gazebo/pull-request/571]

### Gazebo 1.8.3 (2013-06-03)
* Fix for gzlog hanging when gzserver is not present or not responsive[https://bitbucket.org/osrf/gazebo/pull-request/577]
* Fix occasional segfault when generating log files[https://bitbucket.org/osrf/gazebo/pull-request/575]
* Performance improvement to ODE[https://bitbucket.org/osrf/gazebo/pull-request/556]
* Fix node initialization[https://bitbucket.org/osrf/gazebo/pull-request/570]
* Fix GPU laser Hz rate reduction when sensor moved away from world origin[https://bitbucket.org/osrf/gazebo/pull-request/566]
* Fix incorrect lighting in camera sensors when GPU laser is subscribe to[https://bitbucket.org/osrf/gazebo/pull-request/563]

### Gazebo 1.8.2 (2013-05-28)
* ODE performance improvements[https://bitbucket.org/osrf/gazebo/pull-request/535][https://bitbucket.org/osrf/gazebo/pull-request/537]
* Fixed tests[https://bitbucket.org/osrf/gazebo/pull-request/538][https://bitbucket.org/osrf/gazebo/pull-request/541][https://bitbucket.org/osrf/gazebo/pull-request/542]
* Fixed sinking vehicle bug[https://bitbucket.org/osrf/drcsim/issue/300] in pull-request[https://bitbucket.org/osrf/gazebo/pull-request/538]
* Fix GPU sensor throttling[https://bitbucket.org/osrf/gazebo/pull-request/536]
* Reduce string comparisons for better performance[https://bitbucket.org/osrf/gazebo/pull-request/546]
* Contact manager performance improvements[https://bitbucket.org/osrf/gazebo/pull-request/543]
* Transport performance improvements[https://bitbucket.org/osrf/gazebo/pull-request/548]
* Reduce friction noise[https://bitbucket.org/osrf/gazebo/pull-request/545]

### Gazebo 1.8.1 (2013-05-22)
* Please note that 1.8.1 contains a bug[https://bitbucket.org/osrf/drcsim/issue/300] that causes interpenetration between objects in resting contact to grow slowly.  Please update to 1.8.2 for the patch.
* Added warm starting[https://bitbucket.org/osrf/gazebo/pull-request/529]
* Reduced console output[https://bitbucket.org/osrf/gazebo/pull-request/533]
* Improved off screen rendering performance[https://bitbucket.org/osrf/gazebo/pull-request/530]
* Performance improvements [https://bitbucket.org/osrf/gazebo/pull-request/535] [https://bitbucket.org/osrf/gazebo/pull-request/537]

### Gazebo 1.8.0 (2013-05-17)
* Fixed slider axis [https://bitbucket.org/osrf/gazebo/pull-request/527]
* Fixed heightmap shadows [https://bitbucket.org/osrf/gazebo/pull-request/525]
* Fixed model and canonical link pose [https://bitbucket.org/osrf/gazebo/pull-request/519]
* Fixed OSX message header[https://bitbucket.org/osrf/gazebo/pull-request/524]
* Added zlib compression for logging [https://bitbucket.org/osrf/gazebo/pull-request/515]
* Allow clouds to be disabled in cameras [https://bitbucket.org/osrf/gazebo/pull-request/507]
* Camera rendering performance [https://bitbucket.org/osrf/gazebo/pull-request/528]


## Gazebo 1.7

### Gazebo 1.7.3 (2013-05-08)
* Fixed log cleanup (again) [https://bitbucket.org/osrf/gazebo/pull-request/511/fix-log-cleanup-logic]

### Gazebo 1.7.2 (2013-05-07)
* Fixed log cleanup [https://bitbucket.org/osrf/gazebo/pull-request/506/fix-gzlog-stop-command-line]
* Minor documentation fix [https://bitbucket.org/osrf/gazebo/pull-request/488/minor-documentation-fix]

### Gazebo 1.7.1 (2013-04-19)
* Fixed tests
* IMU sensor receives time stamped data from links
* Fix saving image frames [https://bitbucket.org/osrf/gazebo/pull-request/466/fix-saving-frames/diff]
* Wireframe rendering in GUI [https://bitbucket.org/osrf/gazebo/pull-request/414/allow-rendering-of-models-in-wireframe]
* Improved logging performance [https://bitbucket.org/osrf/gazebo/pull-request/457/improvements-to-gzlog-filter-and-logging]
* Viscous mud model [https://bitbucket.org/osrf/gazebo/pull-request/448/mud-plugin/diff]

## Gazebo 1.6

### Gazebo 1.6.3 (2013-04-15)
* Fixed a [critical SDF bug](https://bitbucket.org/osrf/gazebo/pull-request/451)
* Fixed a [laser offset bug](https://bitbucket.org/osrf/gazebo/pull-request/449)

### Gazebo 1.6.2 (2013-04-14)
* Fix for fdir1 physics property [https://bitbucket.org/osrf/gazebo/pull-request/429/fixes-to-treat-fdir1-better-1-rotate-into/diff]
* Fix for force torque sensor [https://bitbucket.org/osrf/gazebo/pull-request/447]
* SDF documentation fix [https://bitbucket.org/osrf/gazebo/issue/494/joint-axis-reference-frame-doesnt-match]

### Gazebo 1.6.1 (2013-04-05)
* Switch default build type to Release.

### Gazebo 1.6.0 (2013-04-05)
* Improvements to inertia in rubble pile
* Various Bullet integration advances.
* Noise models for ray, camera, and imu sensors.
* SDF 1.4, which accommodates more physics engine parameters and also some sensor noise models.
* Initial support for making movies from within Gazebo.
* Many performance improvements.
* Many bug fixes.
* Progress toward to building on OS X.

## Gazebo 1.5

### Gazebo 1.5.0 (2013-03-11)
* Partial integration of Bullet
  * Includes: cubes, spheres, cylinders, planes, meshes, revolute joints, ray sensors
* GUI Interface for log writing.
* Threaded sensors.
* Multi-camera sensor.

* Fixed the following issues:
 * [https://bitbucket.org/osrf/gazebo/issue/236 Issue #236]
 * [https://bitbucket.org/osrf/gazebo/issue/507 Issue #507]
 * [https://bitbucket.org/osrf/gazebo/issue/530 Issue #530]
 * [https://bitbucket.org/osrf/gazebo/issue/279 Issue #279]
 * [https://bitbucket.org/osrf/gazebo/issue/529 Issue #529]
 * [https://bitbucket.org/osrf/gazebo/issue/239 Issue #239]
 * [https://bitbucket.org/osrf/gazebo/issue/5 Issue #5]

## Gazebo 1.4

### Gazebo 1.4.0 (2013-02-01)
* New Features:
 * GUI elements to display messages from the server.
 * Multi-floor building editor and creator.
 * Improved sensor visualizations.
 * Improved mouse interactions

* Fixed the following issues:
 * [https://bitbucket.org/osrf/gazebo/issue/16 Issue #16]
 * [https://bitbucket.org/osrf/gazebo/issue/142 Issue #142]
 * [https://bitbucket.org/osrf/gazebo/issue/229 Issue #229]
 * [https://bitbucket.org/osrf/gazebo/issue/277 Issue #277]
 * [https://bitbucket.org/osrf/gazebo/issue/291 Issue #291]
 * [https://bitbucket.org/osrf/gazebo/issue/310 Issue #310]
 * [https://bitbucket.org/osrf/gazebo/issue/320 Issue #320]
 * [https://bitbucket.org/osrf/gazebo/issue/329 Issue #329]
 * [https://bitbucket.org/osrf/gazebo/issue/333 Issue #333]
 * [https://bitbucket.org/osrf/gazebo/issue/334 Issue #334]
 * [https://bitbucket.org/osrf/gazebo/issue/335 Issue #335]
 * [https://bitbucket.org/osrf/gazebo/issue/341 Issue #341]
 * [https://bitbucket.org/osrf/gazebo/issue/350 Issue #350]
 * [https://bitbucket.org/osrf/gazebo/issue/384 Issue #384]
 * [https://bitbucket.org/osrf/gazebo/issue/431 Issue #431]
 * [https://bitbucket.org/osrf/gazebo/issue/433 Issue #433]
 * [https://bitbucket.org/osrf/gazebo/issue/453 Issue #453]
 * [https://bitbucket.org/osrf/gazebo/issue/456 Issue #456]
 * [https://bitbucket.org/osrf/gazebo/issue/457 Issue #457]
 * [https://bitbucket.org/osrf/gazebo/issue/459 Issue #459]

## Gazebo 1.3

### Gazebo 1.3.1 (2012-12-14)
* Fixed the following issues:
 * [https://bitbucket.org/osrf/gazebo/issue/297 Issue #297]
* Other bugs fixed:
 * [https://bitbucket.org/osrf/gazebo/pull-request/164/ Fix light bounding box to disable properly when deselected]
 * [https://bitbucket.org/osrf/gazebo/pull-request/169/ Determine correct local IP address, to make remote clients work properly]
 * Various test fixes

### Gazebo 1.3.0 (2012-12-03)
* Fixed the following issues:
 * [https://bitbucket.org/osrf/gazebo/issue/233 Issue #233]
 * [https://bitbucket.org/osrf/gazebo/issue/238 Issue #238]
 * [https://bitbucket.org/osrf/gazebo/issue/2 Issue #2]
 * [https://bitbucket.org/osrf/gazebo/issue/95 Issue #95]
 * [https://bitbucket.org/osrf/gazebo/issue/97 Issue #97]
 * [https://bitbucket.org/osrf/gazebo/issue/90 Issue #90]
 * [https://bitbucket.org/osrf/gazebo/issue/253 Issue #253]
 * [https://bitbucket.org/osrf/gazebo/issue/163 Issue #163]
 * [https://bitbucket.org/osrf/gazebo/issue/91 Issue #91]
 * [https://bitbucket.org/osrf/gazebo/issue/245 Issue #245]
 * [https://bitbucket.org/osrf/gazebo/issue/242 Issue #242]
 * [https://bitbucket.org/osrf/gazebo/issue/156 Issue #156]
 * [https://bitbucket.org/osrf/gazebo/issue/78 Issue #78]
 * [https://bitbucket.org/osrf/gazebo/issue/36 Issue #36]
 * [https://bitbucket.org/osrf/gazebo/issue/104 Issue #104]
 * [https://bitbucket.org/osrf/gazebo/issue/249 Issue #249]
 * [https://bitbucket.org/osrf/gazebo/issue/244 Issue #244]

* New features:
 * Default camera view changed to look down at the origin from a height of 2 meters at location (5, -5, 2).
 * Record state data using the '-r' command line option, playback recorded state data using the '-p' command line option
 * Adjust placement of lights using the mouse.
 * Reduced the startup time.
 * Added visual reference for GUI mouse movements.
 * SDF version 1.3 released (changes from 1.2 listed below):
     - added `name` to `<camera name="cam_name"/>`
     - added `pose` to `<camera><pose>...</pose></camera>`
     - removed `filename` from `<mesh><filename>...</filename><mesh>`, use uri only.
     - recovered `provide_feedback` under `<joint>`, allowing calling `physics::Joint::GetForceTorque` in plugins.
     - added `imu` under `<sensor>`.

## Gazebo 1.2

### Gazebo 1.2.6 (2012-11-08)
* Fixed a transport issue with the GUI. Fixed saving the world via the GUI. Added more documentation. ([https://bitbucket.org/osrf/gazebo/pull-request/43/fixed-a-transport-issue-with-the-gui-fixed/diff pull request #43])
* Clean up mutex usage. ([https://bitbucket.org/osrf/gazebo/pull-request/54/fix-mutex-in-modellistwidget-using-boost/diff pull request #54])
* Fix OGRE path determination ([https://bitbucket.org/osrf/gazebo/pull-request/58/fix-ogre-paths-so-this-also-works-with/diff pull request #58], [https://bitbucket.org/osrf/gazebo/pull-request/68/fix-ogre-plugindir-determination/diff pull request #68])
* Fixed a couple of crashes and model selection/dragging problems ([https://bitbucket.org/osrf/gazebo/pull-request/59/fixed-a-couple-of-crashes-and-model/diff pull request #59])

### Gazebo 1.2.5 (2012-10-22)
* Step increment update while paused fixed ([https://bitbucket.org/osrf/gazebo/pull-request/45/fix-proper-world-stepinc-count-we-were/diff pull request #45])
* Actually call plugin destructors on shutdown ([https://bitbucket.org/osrf/gazebo/pull-request/51/fixed-a-bug-which-prevent-a-plugin/diff pull request #51])
* Don't crash on bad SDF input ([https://bitbucket.org/osrf/gazebo/pull-request/52/fixed-loading-of-bad-sdf-files/diff pull request #52])
* Fix cleanup of ray sensors on model deletion ([https://bitbucket.org/osrf/gazebo/pull-request/53/deleting-a-model-with-a-ray-sensor-did/diff pull request #53])
* Fix loading / deletion of improperly specified models ([https://bitbucket.org/osrf/gazebo/pull-request/56/catch-when-loading-bad-models-joint/diff pull request #56])

### Gazebo 1.2.4 (10-19-2012:08:00:52)
*  Style fixes ([https://bitbucket.org/osrf/gazebo/pull-request/30/style-fixes/diff pull request #30]).
*  Fix joint position control ([https://bitbucket.org/osrf/gazebo/pull-request/49/fixed-position-joint-control/diff pull request #49])

### Gazebo 1.2.3 (10-16-2012:18:39:54)
*  Disabled selection highlighting due to bug ([https://bitbucket.org/osrf/gazebo/pull-request/44/disabled-selection-highlighting-fixed/diff pull request #44]).
*  Fixed saving a world via the GUI.

### Gazebo 1.2.2 (10-16-2012:15:12:22)
*  Skip search for system install of libccd, use version inside gazebo ([https://bitbucket.org/osrf/gazebo/pull-request/39/skip-search-for-system-install-of-libccd/diff pull request #39]).
*  Fixed sensor initialization race condition ([https://bitbucket.org/osrf/gazebo/pull-request/42/fix-sensor-initializaiton-race-condition pull request #42]).

### Gazebo 1.2.1 (10-15-2012:21:32:55)
*  Properly removed projectors attached to deleted models ([https://bitbucket.org/osrf/gazebo/pull-request/37/remove-projectors-that-are-attached-to/diff pull request #37]).
*  Fix model plugin loading bug ([https://bitbucket.org/osrf/gazebo/pull-request/31/moving-bool-first-in-model-and-world pull request #31]).
*  Fix light insertion and visualization of models prior to insertion ([https://bitbucket.org/osrf/gazebo/pull-request/35/fixed-light-insertion-and-visualization-of/diff pull request #35]).
*  Fixed GUI manipulation of static objects ([https://bitbucket.org/osrf/gazebo/issue/63/moving-static-objects-does-not-move-the issue #63] [https://bitbucket.org/osrf/gazebo/pull-request/38/issue-63-bug-patch-moving-static-objects/diff pull request #38]).
*  Fixed GUI selection bug ([https://bitbucket.org/osrf/gazebo/pull-request/40/fixed-selection-of-multiple-objects-at/diff pull request #40])

### Gazebo 1.2.0 (10-04-2012:20:01:20)
*  Updated GUI: new style, improved mouse controls, and removal of non-functional items.
*  Model database: An online repository of models.
*  Numerous bug fixes
*  APT repository hosted at [http://osrfoundation.org OSRF]
*  Improved process control prevents zombie processes<|MERGE_RESOLUTION|>--- conflicted
+++ resolved
@@ -2,13 +2,11 @@
 
 ## Gazebo 7.X.X (201X-XX-XX)
 
-<<<<<<< HEAD
 1. Backport wide angle camera VM FSAA fix
     * [Pull request 2711](https://bitbucket.org/osrf/gazebo/pull-request/2711)
-=======
+
 1. Add function to retrieve scoped sensors name in multi-nested model
     * [Pull request #2676](https://bitbucket.org/osrf/gazebo/pull-request/2674)
->>>>>>> f6dda10b
 
 ## Gazebo 7.7.0 (2017-05-04)
 
