--- conflicted
+++ resolved
@@ -34,10 +34,6 @@
 1. Removes one function call and replaces a manual swap with std::swap in ODE heightfield.
     * [Pull request #2114](https://bitbucket.org/osrf/gazebo/pull-request/2114)
 
-<<<<<<< HEAD
-1. Open a new world, server side
-    * [Pull request #2107](https://bitbucket.org/osrf/gazebo/pull-request/2107)
-=======
 1. Model editor updates
     1. Fix setting relative pose after alignment during joint creation.
         * [Issue #1844](https://bitbucket.org/osrf/gazebo/issues/1844)
@@ -51,7 +47,6 @@
     1. Add layers to building levels
         * [Pull request #2180](https://bitbucket.org/osrf/gazebo/pull-request/2180)
         * [Issue #1806](https://bitbucket.org/osrf/gazebo/issues/1806)
->>>>>>> 54a1218c
 
 ## Gazebo 7.0.0 (2016-01-25)
 
