--- conflicted
+++ resolved
@@ -1,8 +1,7 @@
 ## Gazebo 6.0
-<<<<<<< HEAD
 1. Implement forward/backwards multi-step for log playback.
     * [Pull request #1623](https://bitbucket.org/osrf/gazebo/pull-request/1623)
-=======
+
 1. Added world with OSRF building and an elevator
     * [Pull request #1697](https://bitbucket.org/osrf/gazebo/pull-request/1697)
 
@@ -14,7 +13,6 @@
 
 1. Added BuoyancyPlugin for simulating the buoyancy of an object in a column of fluid.
     * [Pull request #1622](https://bitbucket.org/osrf/gazebo/pull-request/1622)
->>>>>>> 617948ac
 
 1. Added ComputeVolume function for simple shape subclasses of Shape.hh.
     * [Pull request #1605](https://bitbucket.org/osrf/gazebo/pull-request/1605)
