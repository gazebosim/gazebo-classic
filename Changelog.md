--- conflicted
+++ resolved
@@ -5,15 +5,11 @@
 1. Windows support. This consists mostly of numerous small changes to support
 compilation on Windows.
     * [Pull request #1616](https://bitbucket.org/osrf/gazebo/pull-request/1616)
-<<<<<<< HEAD
-    * [Pull request #1627](https://bitbucket.org/osrf/gazebo/pull-request/1627)
-    * [Pull request #1628](https://bitbucket.org/osrf/gazebo/pull-request/1628)
-=======
     * [Pull request #1618](https://bitbucket.org/osrf/gazebo/pull-request/1618)
     * [Pull request #1620](https://bitbucket.org/osrf/gazebo/pull-request/1620)
     * [Pull request #1626](https://bitbucket.org/osrf/gazebo/pull-request/1626)
     * [Pull request #1627](https://bitbucket.org/osrf/gazebo/pull-request/1627)
->>>>>>> 2d37da7e
+    * [Pull request #1628](https://bitbucket.org/osrf/gazebo/pull-request/1628)
     * [Pull request #1629](https://bitbucket.org/osrf/gazebo/pull-request/1629)
     * [Pull request #1631](https://bitbucket.org/osrf/gazebo/pull-request/1631)
 
