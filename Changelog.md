--- conflicted
+++ resolved
@@ -1,11 +1,9 @@
 ## Gazebo 6.0
-<<<<<<< HEAD
 1. Added browse button to log record dialog.
     * [Pull request #1719](https://bitbucket.org/osrf/gazebo/pull-request/1719)
-=======
+
 1. Added simulation iterations to the world state.
     * [Pull request #1722](https://bitbucket.org/osrf/gazebo/pull-request/1722)
->>>>>>> 5af40812
 
 1. Added multiple LiftDrag plugins to the cessna_demo.world to allow the Cessna
 C-172 model to fly.
