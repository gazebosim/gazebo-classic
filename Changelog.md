--- conflicted
+++ resolved
@@ -1,12 +1,9 @@
 ## Gazebo 7
 
-<<<<<<< HEAD
-## Gazebo 7.X.X
+## Gazebo 7.x.x (2016-xx-xx)
 
 1. Undo scaling during simulation
     * [Pull request #2108](https://bitbucket.org/osrf/gazebo/pull-request/2108)
-=======
-## Gazebo 7.x.x (2016-xx-xx)
 
 1. Fix SensorManager::SensorContainer::RunLoop sensor update time assertion
     * [Pull request #2115](https://bitbucket.org/osrf/gazebo/pull-request/2115)
@@ -14,7 +11,6 @@
 1. Removes one function call and replaces a manual swap with std::swap in ODE heightfield.
     * [Pull request #2114](https://bitbucket.org/osrf/gazebo/pull-request/2114)
 
->>>>>>> 46b85be7
 
 ## Gazebo 7.0.0 (2016-01-25)
 
