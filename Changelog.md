## Gazebo 5.0

### Gazebo 5.0.0

1. Fixed `math::Box::GetCenter` functionality.
    * [Pull request #1278](https://bitbucket.org/osrf/gazebo/pull-request/1278)
    * [Issue #1327](https://bitbucket.org/osrf/gazebo/issue/1327)

1. Added a GUI timer plugin that facilitates the display and control a timer inside the Gazebo UI. 
    * [Pull request #1270](https://bitbucket.org/osrf/gazebo/pull-request/1270)

1. Added ability to load plugins via SDF. 
    * [Pull request #1261](https://bitbucket.org/osrf/gazebo/pull-request/1261)

1. Added GUIEvent to hide/show the left GUI pane. 
    * [Pull request #1269](https://bitbucket.org/osrf/gazebo/pull-request/1269)

1. Modified KeyEventHandler and GLWidget so that hotkeys can be suppressed by custom KeyEvents set up by developers
    * [Pull request #1251](https://bitbucket.org/osrf/gazebo/pull-request/1251)

1. Added ability to read the directory where the log files are stored.
    * [Pull request #1277](https://bitbucket.org/osrf/gazebo/pull-request/1277)

1. Implemented a simulation cloner
    * [Pull request #1180](https://bitbucket.org/osrf/gazebo/pull-request/1180/clone-a-simulation)

1. Added GUI overlay plugins. Users can now write a Gazebo + QT plugin that displays widgets over the render window.
  * [Pull request #1181](https://bitbucket.org/osrf/gazebo/pull-request/1181)

1. Change behavior of Joint::SetVelocity, add Joint::SetVelocityLimit(unsigned int, double)
  * [Pull request #1218](https://bitbucket.org/osrf/gazebo/pull-request/1218)
  * [Issue #964](https://bitbucket.org/osrf/gazebo/issue/964)

1. Implement Coulomb joint friction for ODE
  * [Pull request #1221](https://bitbucket.org/osrf/gazebo/pull-request/1221)
  * [Issue #381](https://bitbucket.org/osrf/gazebo/issue/381)

1. Implemented camera lens distortion.
  * [Pull request #1213](https://bitbucket.org/osrf/gazebo/pull-request/1213)

1. Kill rogue gzservers left over from failed INTEGRATION_world_clone tests
   and improve robustness of `UNIT_gz_TEST`
  * [Pull request #1232](https://bitbucket.org/osrf/gazebo/pull-request/1232)
  * [Issue #1299](https://bitbucket.org/osrf/gazebo/issue/1299)

1. Added RenderWidget::ShowToolbar to toggle visibility of top toolbar.
  * [Pull request #1248](https://bitbucket.org/osrf/gazebo/pull-request/1248)

1. Fix joint axis visualization.
  * [Pull request #1258](https://bitbucket.org/osrf/gazebo/pull-request/1258)

1. Change UserCamera view control via joysticks. Clean up rate control vs. pose control.
   see UserCamera::OnJoyPose and UserCamera::OnJoyTwist. Added view twist control toggle
   with joystick button 1.
  * [Pull request #1249](https://bitbucket.org/osrf/gazebo/pull-request/1249)

1. Added RenderWidget::GetToolbar to get the top toolbar and change its actions on ModelEditor.
    * [Pull request #1263](https://bitbucket.org/osrf/gazebo/pull-request/1263)

1. Added accessor for MainWindow graphical widget to GuiIface.
    * [Pull request #1250](https://bitbucket.org/osrf/gazebo/pull-request/1250)

1. Added a ConfigWidget class that takes in a google protobuf message and generates widgets for configuring the fields in the message
    * [Pull request #1285](https://bitbucket.org/osrf/gazebo/pull-request/1285)

1. Added GLWidget::OnModelEditor when model editor is triggered, and MainWindow::OnEditorGroup to manually uncheck editor actions.
    * [Pull request #1283](https://bitbucket.org/osrf/gazebo/pull-request/1283)

1. Added "button modifier" fields (control, shift, and alt) to common::KeyEvent.
    * [Pull request #1325](https://bitbucket.org/osrf/gazebo/pull-request/1325)

1. Building editor updates
    1. Fixed inspector resizing.
        * [Pull request #1230](https://bitbucket.org/osrf/gazebo/pull-request/1230)
        * [Issue #395](https://bitbucket.org/osrf/gazebo/issue/395)

    1. Doors and windows move proportionally with wall.
        * [Pull request #1231](https://bitbucket.org/osrf/gazebo/pull-request/1231)
        * [Issue #368](https://bitbucket.org/osrf/gazebo/issue/368)

    1. Inspector dialogs stay on top.
        * [Pull request #1229](https://bitbucket.org/osrf/gazebo/pull-request/1229)
        * [Issue #417](https://bitbucket.org/osrf/gazebo/issue/417)

    1. Make model name editable on palette.
        * [Pull request #1239](https://bitbucket.org/osrf/gazebo/pull-request/1239)

    1. Import background image and improve add/delete levels.
        * [Pull request #1214](https://bitbucket.org/osrf/gazebo/pull-request/1214)
        * [Issue #422](https://bitbucket.org/osrf/gazebo/issue/422)
        * [Issue #361](https://bitbucket.org/osrf/gazebo/issue/361)

    1. Fix changing draw mode.
        * [Pull request #1233](https://bitbucket.org/osrf/gazebo/pull-request/1233)
        * [Issue #405](https://bitbucket.org/osrf/gazebo/issue/405)

    1. Tips on palette's top-right corner.
        * [Pull request #1241](https://bitbucket.org/osrf/gazebo/pull-request/1241)

    1. New buttons and layout for the palette.
        * [Pull request #1242](https://bitbucket.org/osrf/gazebo/pull-request/1242)

    1. Individual wall segments instead of polylines.
        * [Pull request #1246](https://bitbucket.org/osrf/gazebo/pull-request/1246)
        * [Issue #389](https://bitbucket.org/osrf/gazebo/issue/389)
        * [Issue #415](https://bitbucket.org/osrf/gazebo/issue/415)

    1. Fix exiting and saving, exiting when there's nothing drawn, fix text on popups.
        * [Pull request #1296](https://bitbucket.org/osrf/gazebo/pull-request/1296)

    1. Display measure for selected wall segment.
        * [Pull request #1291](https://bitbucket.org/osrf/gazebo/pull-request/1291)
        * [Issue #366](https://bitbucket.org/osrf/gazebo/issue/366)

    1. Highlight selected item's 3D visual.
        * [Pull request #1292](https://bitbucket.org/osrf/gazebo/pull-request/1292)

    1. Added color picker to inspector dialogs.
        * [Pull request #1298](https://bitbucket.org/osrf/gazebo/pull-request/1298)

    1. Snapping on by default, off holding Shift. Improved snapping.
        * [Pull request #1304](https://bitbucket.org/osrf/gazebo/pull-request/1304)

    1. Snap walls to length increments, moved scale to SegmentItem and added Get/SetScale, added SegmentItem::SnapAngle and SegmentItem::SnapLength.
        * [Pull request #1311](https://bitbucket.org/osrf/gazebo/pull-request/1311)
<<<<<<< HEAD
    1. Save building models in folders, improve save flow.
=======
    1. Make buildings available in "Insert Models" tab, improve save flow.
>>>>>>> 095dbf20
        * [Pull request #1312](https://bitbucket.org/osrf/gazebo/pull-request/1312)

    1. Added EditorItem::SetHighlighted.
        * [Pull request #1308](https://bitbucket.org/osrf/gazebo/pull-request/1308)

    1. Current level is transparent, lower levels opaque, higher levels invisible.
        * [Pull request #1303](https://bitbucket.org/osrf/gazebo/pull-request/1303)

    1. Detach all child manips when item is deleted, added BuildingMaker::DetachAllChildren.
        * [Pull request #1316](https://bitbucket.org/osrf/gazebo/pull-request/1316)

    1. Enabled multi-selection and align tool inside model editor.
        * [Pull request #1302](https://bitbucket.org/osrf/gazebo/pull-request/1302)
        * [Issue #1323](https://bitbucket.org/osrf/gazebo/issue/1323)

    1. Added texture picker to inspector dialogs.
        * [Pull request #1306](https://bitbucket.org/osrf/gazebo/pull-request/1306)


    1. Measures for doors and windows. Added RectItem::angleOnWall and related Get/Set.
        * [Pull request #1322](https://bitbucket.org/osrf/gazebo/pull-request/1322)
        * [Issue #370](https://bitbucket.org/osrf/gazebo/issue/370)

1. Model editor updates
    1. Fix adding/removing event filters .
        * [Pull request #1279](https://bitbucket.org/osrf/gazebo/pull-request/1279)


## Gazebo 4.0

### Gazebo 4.x.x (yyyy-mm-dd)

### Gazebo 4.1.0 (2014-11-20)

1. Add ArrangePlugin for arranging groups of models.
   Also add Model::ResetPhysicsStates to call Link::ResetPhysicsStates
   recursively on all links in model.
    * [Pull request #1208](https://bitbucket.org/osrf/gazebo/pull-request/1208)
1. The `gz model` command line tool will output model info using either `-i` for complete info, or `-p` for just the model pose.
    * [Pull request #1212](https://bitbucket.org/osrf/gazebo/pull-request/1212)
    * [DRCSim Issue #389](https://bitbucket.org/osrf/drcsim/issue/389)
1. Added SignalStats class for computing incremental signal statistics.
    * [Pull request #1198](https://bitbucket.org/osrf/gazebo/pull-request/1198)
1. Add InitialVelocityPlugin to setting the initial state of links
    * [Pull request #1237](https://bitbucket.org/osrf/gazebo/pull-request/1237)
1. Added Quaternion::Integrate function.
    * [Pull request #1255](https://bitbucket.org/osrf/gazebo/pull-request/1255)
1. Added ConvertJointType functions, display more joint info on model list.
    * [Pull request #1259](https://bitbucket.org/osrf/gazebo/pull-request/1259)
1. Added ModelListWidget::AddProperty, removed unnecessary checks on ModelListWidget.
    * [Pull request #1271](https://bitbucket.org/osrf/gazebo/pull-request/1271)
1. Fix loading collada meshes with unsupported input semantics.
    * [Pull request #1319](https://bitbucket.org/osrf/gazebo/pull-request/1319)

### Gazebo 4.0.2 (2014-09-23)

1. Fix and improve mechanism to generate pkgconfig libs
    * [Pull request #1027](https://bitbucket.org/osrf/gazebo/pull-request/1027)
    * [Issue #1284](https://bitbucket.org/osrf/gazebo/issue/1284)
1. Added arat.world
    * [Pull request #1205](https://bitbucket.org/osrf/gazebo/pull-request/1205)
1. Update gzprop to output zip files.
    * [Pull request #1197](https://bitbucket.org/osrf/gazebo/pull-request/1197)
1. Make Collision::GetShape a const function
    * [Pull requset #1189](https://bitbucket.org/osrf/gazebo/pull-request/1189)
1. Install missing physics headers
    * [Pull requset #1183](https://bitbucket.org/osrf/gazebo/pull-request/1183)
1. Remove SimbodyLink::AddTorque console message
    * [Pull requset #1185](https://bitbucket.org/osrf/gazebo/pull-request/1185)
1. Fix log xml
    * [Pull requset #1188](https://bitbucket.org/osrf/gazebo/pull-request/1188)

### Gazebo 4.0.0 (2014-08-08)

1. Added lcov support to cmake
    * [Pull request #1047](https://bitbucket.org/osrf/gazebo/pull-request/1047)
1. Fixed memory leak in image conversion
    * [Pull request #1057](https://bitbucket.org/osrf/gazebo/pull-request/1057)
1. Removed deprecated function
    * [Pull request #1067](https://bitbucket.org/osrf/gazebo/pull-request/1067)
1. Improved collada loading performance
    * [Pull request #1066](https://bitbucket.org/osrf/gazebo/pull-request/1066)
    * [Pull request #1082](https://bitbucket.org/osrf/gazebo/pull-request/1082)
    * [Issue #1134](https://bitbucket.org/osrf/gazebo/issue/1134)
1. Implemented a collada exporter
    * [Pull request #1064](https://bitbucket.org/osrf/gazebo/pull-request/1064)
1. Force torque sensor now makes use of sensor's pose.
    * [Pull request #1076](https://bitbucket.org/osrf/gazebo/pull-request/1076)
    * [Issue #940](https://bitbucket.org/osrf/gazebo/issue/940)
1. Fix Model::GetLinks segfault
    * [Pull request #1093](https://bitbucket.org/osrf/gazebo/pull-request/1093)
1. Fix deleting and saving lights in gzserver
    * [Pull request #1094](https://bitbucket.org/osrf/gazebo/pull-request/1094)
    * [Issue #1182](https://bitbucket.org/osrf/gazebo/issue/1182)
    * [Issue #346](https://bitbucket.org/osrf/gazebo/issue/346)
1. Fix Collision::GetWorldPose. The pose of a collision would not update properly.
    * [Pull request #1049](https://bitbucket.org/osrf/gazebo/pull-request/1049)
    * [Issue #1124](https://bitbucket.org/osrf/gazebo/issue/1124)
1. Fixed the animate_box and animate_joints examples
    * [Pull request #1086](https://bitbucket.org/osrf/gazebo/pull-request/1086)
1. Integrated Oculus Rift functionality
    * [Pull request #1074](https://bitbucket.org/osrf/gazebo/pull-request/1074)
    * [Pull request #1136](https://bitbucket.org/osrf/gazebo/pull-request/1136)
    * [Pull request #1139](https://bitbucket.org/osrf/gazebo/pull-request/1139)
1. Updated Base::GetScopedName
    * [Pull request #1104](https://bitbucket.org/osrf/gazebo/pull-request/1104)
1. Fix collada loader from adding duplicate materials into a Mesh
    * [Pull request #1105](https://bitbucket.org/osrf/gazebo/pull-request/1105)
    * [Issue #1180](https://bitbucket.org/osrf/gazebo/issue/1180)
1. Integrated Razer Hydra functionality
    * [Pull request #1083](https://bitbucket.org/osrf/gazebo/pull-request/1083)
    * [Pull request #1109](https://bitbucket.org/osrf/gazebo/pull-request/1109)
1. Added ability to copy and paste models in the GUI
    * [Pull request #1103](https://bitbucket.org/osrf/gazebo/pull-request/1103)
1. Removed unnecessary inclusion of gazebo.hh and common.hh in plugins
    * [Pull request #1111](https://bitbucket.org/osrf/gazebo/pull-request/1111)
1. Added ability to specify custom road textures
    * [Pull request #1027](https://bitbucket.org/osrf/gazebo/pull-request/1027)
1. Added support for DART 4.1
    * [Pull request #1113](https://bitbucket.org/osrf/gazebo/pull-request/1113)
    * [Pull request #1132](https://bitbucket.org/osrf/gazebo/pull-request/1132)
    * [Pull request #1134](https://bitbucket.org/osrf/gazebo/pull-request/1134)
    * [Pull request #1154](https://bitbucket.org/osrf/gazebo/pull-request/1154)
1. Allow position of joints to be directly set.
    * [Pull request #1097](https://bitbucket.org/osrf/gazebo/pull-request/1097)
    * [Issue #1138](https://bitbucket.org/osrf/gazebo/issue/1138)
1. Added extruded polyline geometry
    * [Pull request #1026](https://bitbucket.org/osrf/gazebo/pull-request/1026)
1. Fixed actor animation
    * [Pull request #1133](https://bitbucket.org/osrf/gazebo/pull-request/1133)
    * [Pull request #1141](https://bitbucket.org/osrf/gazebo/pull-request/1141)
1. Generate a versioned cmake config file
    * [Pull request #1153](https://bitbucket.org/osrf/gazebo/pull-request/1153)
    * [Issue #1226](https://bitbucket.org/osrf/gazebo/issue/1226)
1. Added KMeans class
    * [Pull request #1147](https://bitbucket.org/osrf/gazebo/pull-request/1147)
1. Added --summary-range feature to bitbucket pullrequest tool
    * [Pull request #1156](https://bitbucket.org/osrf/gazebo/pull-request/1156)
1. Updated web links
    * [Pull request #1159](https://bitbucket.org/osrf/gazebo/pull-request/1159)
1. Update tests
    * [Pull request #1155](https://bitbucket.org/osrf/gazebo/pull-request/1155)
    * [Pull request #1143](https://bitbucket.org/osrf/gazebo/pull-request/1143)
    * [Pull request #1138](https://bitbucket.org/osrf/gazebo/pull-request/1138)
    * [Pull request #1140](https://bitbucket.org/osrf/gazebo/pull-request/1140)
    * [Pull request #1127](https://bitbucket.org/osrf/gazebo/pull-request/1127)
    * [Pull request #1115](https://bitbucket.org/osrf/gazebo/pull-request/1115)
    * [Pull request #1102](https://bitbucket.org/osrf/gazebo/pull-request/1102)
    * [Pull request #1087](https://bitbucket.org/osrf/gazebo/pull-request/1087)
    * [Pull request #1084](https://bitbucket.org/osrf/gazebo/pull-request/1084)

## Gazebo 3.0

### Gazebo 3.x.x (yyyy-mm-dd)

1. Fixed sonar and wireless sensor visualization
    * [Pull request #1254](https://bitbucket.org/osrf/gazebo/pull-request/1254)
1. Update visual bounding box when model is selected
    * [Pull request #1280](https://bitbucket.org/osrf/gazebo/pull-request/1280)

### Gazebo 3.1.0 (2014-08-08)

1. Implemented Simbody::Link::Set*Vel
    * [Pull request #1160](https://bitbucket.org/osrf/gazebo/pull-request/1160)
    * [Issue #1012](https://bitbucket.org/osrf/gazebo/issue/1012)
1. Added World::RemoveModel function
    * [Pull request #1106](https://bitbucket.org/osrf/gazebo/pull-request/1106)
    * [Issue #1177](https://bitbucket.org/osrf/gazebo/issue/1177)
1. Fix exit from camera follow mode using the escape key
    * [Pull request #1137](https://bitbucket.org/osrf/gazebo/pull-request/1137)
    * [Issue #1220](https://bitbucket.org/osrf/gazebo/issue/1220)
1. Added support for SDF joint spring stiffness and reference positions
    * [Pull request #1117](https://bitbucket.org/osrf/gazebo/pull-request/1117)
1. Removed the gzmodel_create script
    * [Pull request #1130](https://bitbucket.org/osrf/gazebo/pull-request/1130)
1. Added Vector2 dot product
    * [Pull request #1101](https://bitbucket.org/osrf/gazebo/pull-request/1101)
1. Added SetPositionPID and SetVelocityPID to JointController
    * [Pull request #1091](https://bitbucket.org/osrf/gazebo/pull-request/1091)
1. Fix gzclient startup crash with ogre 1.9
    * [Pull request #1098](https://bitbucket.org/osrf/gazebo/pull-request/1098)
    * [Issue #996](https://bitbucket.org/osrf/gazebo/issue/996)
1. Update the bitbucket_pullrequests tool
    * [Pull request #1108](https://bitbucket.org/osrf/gazebo/pull-request/1108)
1. Light properties now remain in place after move by the user via the GUI.
    * [Pull request #1110](https://bitbucket.org/osrf/gazebo/pull-request/1110)
    * [Issue #1211](https://bitbucket.org/osrf/gazebo/issue/1211)
1. Allow position of joints to be directly set.
    * [Pull request #1096](https://bitbucket.org/osrf/gazebo/pull-request/1096)
    * [Issue #1138](https://bitbucket.org/osrf/gazebo/issue/1138)

### Gazebo 3.0.0 (2014-04-11)

1. Fix bug when deleting the sun light
    * [Pull request #1088](https://bitbucket.org/osrf/gazebo/pull-request/1088)
    * [Issue #1133](https://bitbucket.org/osrf/gazebo/issue/1133)
1. Fix ODE screw joint
    * [Pull request #1078](https://bitbucket.org/osrf/gazebo/pull-request/1078)
    * [Issue #1167](https://bitbucket.org/osrf/gazebo/issue/1167)
1. Update joint integration tests
    * [Pull request #1081](https://bitbucket.org/osrf/gazebo/pull-request/1081)
1. Fixed false positives in cppcheck.
    * [Pull request #1061](https://bitbucket.org/osrf/gazebo/pull-request/1061)
1. Made joint axis reference frame relative to child, and updated simbody and dart accordingly.
    * [Pull request #1069](https://bitbucket.org/osrf/gazebo/pull-request/1069)
    * [Issue #494](https://bitbucket.org/osrf/gazebo/issue/494)
    * [Issue #1143](https://bitbucket.org/osrf/gazebo/issue/1143)
1. Added ability to pass vector of strings to SetupClient and SetupServer
    * [Pull request #1068](https://bitbucket.org/osrf/gazebo/pull-request/1068)
    * [Issue #1132](https://bitbucket.org/osrf/gazebo/issue/1132)
1. Fix error correction in screw constraints for ODE
    * [Pull request #1159](https://bitbucket.org/osrf/gazebo/pull-request/1159)
    * [Issue #1159](https://bitbucket.org/osrf/gazebo/issue/1159)
1. Improved pkgconfig with SDF
    * [Pull request #1062](https://bitbucket.org/osrf/gazebo/pull-request/1062)
1. Added a plugin to simulate aero dynamics
    * [Pull request #905](https://bitbucket.org/osrf/gazebo/pull-request/905)
1. Updated bullet support
    * [Issue #1069](https://bitbucket.org/osrf/gazebo/issue/1069)
    * [Pull request #1011](https://bitbucket.org/osrf/gazebo/pull-request/1011)
    * [Pull request #996](https://bitbucket.org/osrf/gazebo/pull-request/966)
    * [Pull request #1024](https://bitbucket.org/osrf/gazebo/pull-request/1024)
1. Updated simbody support
    * [Pull request #995](https://bitbucket.org/osrf/gazebo/pull-request/995)
1. Updated worlds to SDF 1.5
    * [Pull request #1021](https://bitbucket.org/osrf/gazebo/pull-request/1021)
1. Improvements to ODE
    * [Pull request #1001](https://bitbucket.org/osrf/gazebo/pull-request/1001)
    * [Pull request #1014](https://bitbucket.org/osrf/gazebo/pull-request/1014)
    * [Pull request #1015](https://bitbucket.org/osrf/gazebo/pull-request/1015)
    * [Pull request #1016](https://bitbucket.org/osrf/gazebo/pull-request/1016)
1. New command line tool
    * [Pull request #972](https://bitbucket.org/osrf/gazebo/pull-request/972)
1. Graphical user interface improvements
    * [Pull request #971](https://bitbucket.org/osrf/gazebo/pull-request/971)
    * [Pull request #1013](https://bitbucket.org/osrf/gazebo/pull-request/1013)
    * [Pull request #989](https://bitbucket.org/osrf/gazebo/pull-request/989)
1. Created a friction pyramid class
    * [Pull request #935](https://bitbucket.org/osrf/gazebo/pull-request/935)
1. Added GetWorldEnergy functions to Model, Joint, and Link
    * [Pull request #1017](https://bitbucket.org/osrf/gazebo/pull-request/1017)
1. Preparing Gazebo for admission into Ubuntu
    * [Pull request #969](https://bitbucket.org/osrf/gazebo/pull-request/969)
    * [Pull request #998](https://bitbucket.org/osrf/gazebo/pull-request/998)
    * [Pull request #1002](https://bitbucket.org/osrf/gazebo/pull-request/1002)
1. Add method for querying if useImplicitStiffnessDamping flag is set for a given joint
    * [Issue #629](https://bitbucket.org/osrf/gazebo/issue/629)
    * [Pull request #1006](https://bitbucket.org/osrf/gazebo/pull-request/1006)
1. Fix joint axis frames
    * [Issue #494](https://bitbucket.org/osrf/gazebo/issue/494)
    * [Pull request #963](https://bitbucket.org/osrf/gazebo/pull-request/963)
1. Compute joint anchor pose relative to parent
    * [Issue #1029](https://bitbucket.org/osrf/gazebo/issue/1029)
    * [Pull request #982](https://bitbucket.org/osrf/gazebo/pull-request/982)
1. Cleanup the installed worlds
    * [Issue #1036](https://bitbucket.org/osrf/gazebo/issue/1036)
    * [Pull request #984](https://bitbucket.org/osrf/gazebo/pull-request/984)
1. Update to the GPS sensor
    * [Issue #1059](https://bitbucket.org/osrf/gazebo/issue/1059)
    * [Pull request #984](https://bitbucket.org/osrf/gazebo/pull-request/984)
1. Removed libtool from plugin loading
    * [Pull request #981](https://bitbucket.org/osrf/gazebo/pull-request/981)
1. Added functions to get inertial information for a link in the world frame.
    * [Pull request #1005](https://bitbucket.org/osrf/gazebo/pull-request/1005)

## Gazebo 2.0

### Gazebo 2.2.3 (2014-04-29)

1. Removed redundant call to World::Init
    * [Pull request #1107](https://bitbucket.org/osrf/gazebo/pull-request/1107)
    * [Issue #1208](https://bitbucket.org/osrf/gazebo/issue/1208)
1. Return proper error codes when gazebo exits
    * [Pull request #1085](https://bitbucket.org/osrf/gazebo/pull-request/1085)
    * [Issue #1178](https://bitbucket.org/osrf/gazebo/issue/1178)
1. Fixed Camera::GetWorldRotation().
    * [Pull request #1071](https://bitbucket.org/osrf/gazebo/pull-request/1071)
    * [Issue #1087](https://bitbucket.org/osrf/gazebo/issue/1087)
1. Fixed memory leak in image conversion
    * [Pull request #1073](https://bitbucket.org/osrf/gazebo/pull-request/1073)

### Gazebo 2.2.0 (2014-01-10)

1. Fix compilation when using OGRE-1.9 (full support is being worked on)
    * [Issue #994](https://bitbucket.org/osrf/gazebo/issue/994)
    * [Issue #995](https://bitbucket.org/osrf/gazebo/issue/995)
    * [Issue #996](https://bitbucket.org/osrf/gazebo/issue/996)
    * [Pull request #883](https://bitbucket.org/osrf/gazebo/pull-request/883)
1. Added unit test for issue 624.
    * [Issue #624](https://bitbucket.org/osrf/gazebo/issue/624).
    * [Pull request #889](https://bitbucket.org/osrf/gazebo/pull-request/889)
1. Use 3x3 PCF shadows for smoother shadows.
    * [Pull request #887](https://bitbucket.org/osrf/gazebo/pull-request/887)
1. Update manpage copyright to 2014.
    * [Pull request #893](https://bitbucket.org/osrf/gazebo/pull-request/893)
1. Added friction integration test .
    * [Pull request #885](https://bitbucket.org/osrf/gazebo/pull-request/885)
1. Fix joint anchor when link pose is not specified.
    * [Issue #978](https://bitbucket.org/osrf/gazebo/issue/978)
    * [Pull request #862](https://bitbucket.org/osrf/gazebo/pull-request/862)
1. Added (ESC) tooltip for GUI Selection Mode icon.
    * [Issue #993](https://bitbucket.org/osrf/gazebo/issue/993)
    * [Pull request #888](https://bitbucket.org/osrf/gazebo/pull-request/888)
1. Removed old comment about resolved issue.
    * [Issue #837](https://bitbucket.org/osrf/gazebo/issue/837)
    * [Pull request #880](https://bitbucket.org/osrf/gazebo/pull-request/880)
1. Made SimbodyLink::Get* function thread-safe
    * [Issue #918](https://bitbucket.org/osrf/gazebo/issue/918)
    * [Pull request #872](https://bitbucket.org/osrf/gazebo/pull-request/872)
1. Suppressed spurious gzlog messages in ODE::Body
    * [Issue #983](https://bitbucket.org/osrf/gazebo/issue/983)
    * [Pull request #875](https://bitbucket.org/osrf/gazebo/pull-request/875)
1. Fixed Force Torque Sensor Test by properly initializing some values.
    * [Issue #982](https://bitbucket.org/osrf/gazebo/issue/982)
    * [Pull request #869](https://bitbucket.org/osrf/gazebo/pull-request/869)
1. Added breakable joint plugin to support breakable walls.
    * [Pull request #865](https://bitbucket.org/osrf/gazebo/pull-request/865)
1. Used different tuple syntax to fix compilation on OSX mavericks.
    * [Issue #947](https://bitbucket.org/osrf/gazebo/issue/947)
    * [Pull request #858](https://bitbucket.org/osrf/gazebo/pull-request/858)
1. Fixed sonar test and deprecation warning.
    * [Pull request #856](https://bitbucket.org/osrf/gazebo/pull-request/856)
1. Speed up test compilation.
    * Part of [Issue #955](https://bitbucket.org/osrf/gazebo/issue/955)
    * [Pull request #846](https://bitbucket.org/osrf/gazebo/pull-request/846)
1. Added Joint::SetEffortLimit API
    * [Issue #923](https://bitbucket.org/osrf/gazebo/issue/923)
    * [Pull request #808](https://bitbucket.org/osrf/gazebo/pull-request/808)
1. Made bullet output less verbose.
    * [Pull request #839](https://bitbucket.org/osrf/gazebo/pull-request/839)
1. Convergence acceleration and stability tweak to make atlas_v3 stable
    * [Issue #895](https://bitbucket.org/osrf/gazebo/issue/895)
    * [Pull request #772](https://bitbucket.org/osrf/gazebo/pull-request/772)
1. Added colors, textures and world files for the SPL RoboCup environment
    * [Pull request #838](https://bitbucket.org/osrf/gazebo/pull-request/838)
1. Fixed bitbucket_pullrequests tool to work with latest BitBucket API.
    * [Issue #933](https://bitbucket.org/osrf/gazebo/issue/933)
    * [Pull request #841](https://bitbucket.org/osrf/gazebo/pull-request/841)
1. Fixed cppcheck warnings.
    * [Pull request #842](https://bitbucket.org/osrf/gazebo/pull-request/842)

### Gazebo 2.1.0 (2013-11-08)
1. Fix mainwindow unit test
    * [Pull request #752](https://bitbucket.org/osrf/gazebo/pull-request/752)
1. Visualize moment of inertia
    * Pull request [#745](https://bitbucket.org/osrf/gazebo/pull-request/745), [#769](https://bitbucket.org/osrf/gazebo/pull-request/769), [#787](https://bitbucket.org/osrf/gazebo/pull-request/787)
    * [Issue #203](https://bitbucket.org/osrf/gazebo/issue/203)
1. Update tool to count lines of code
    * [Pull request #758](https://bitbucket.org/osrf/gazebo/pull-request/758)
1. Implement World::Clear
    * Pull request [#785](https://bitbucket.org/osrf/gazebo/pull-request/785), [#804](https://bitbucket.org/osrf/gazebo/pull-request/804)
1. Improve Bullet support
    * [Pull request #805](https://bitbucket.org/osrf/gazebo/pull-request/805)
1. Fix doxygen spacing
    * [Pull request #740](https://bitbucket.org/osrf/gazebo/pull-request/740)
1. Add tool to generate model images for thepropshop.org
    * [Pull request #734](https://bitbucket.org/osrf/gazebo/pull-request/734)
1. Added paging support for terrains
    * [Pull request #707](https://bitbucket.org/osrf/gazebo/pull-request/707)
1. Added plugin path to LID_LIBRARY_PATH in setup.sh
    * [Pull request #750](https://bitbucket.org/osrf/gazebo/pull-request/750)
1. Fix for OSX
    * [Pull request #766](https://bitbucket.org/osrf/gazebo/pull-request/766)
    * [Pull request #786](https://bitbucket.org/osrf/gazebo/pull-request/786)
    * [Issue #906](https://bitbucket.org/osrf/gazebo/issue/906)
1. Update copyright information
    * [Pull request #771](https://bitbucket.org/osrf/gazebo/pull-request/771)
1. Enable screen dependent tests
    * [Pull request #764](https://bitbucket.org/osrf/gazebo/pull-request/764)
    * [Issue #811](https://bitbucket.org/osrf/gazebo/issue/811)
1. Fix gazebo command line help message
    * [Pull request #775](https://bitbucket.org/osrf/gazebo/pull-request/775)
    * [Issue #898](https://bitbucket.org/osrf/gazebo/issue/898)
1. Fix man page test
    * [Pull request #774](https://bitbucket.org/osrf/gazebo/pull-request/774)
1. Improve load time by reducing calls to RTShader::Update
    * [Pull request #773](https://bitbucket.org/osrf/gazebo/pull-request/773)
    * [Issue #877](https://bitbucket.org/osrf/gazebo/issue/877)
1. Fix joint visualization
    * [Pull request #776](https://bitbucket.org/osrf/gazebo/pull-request/776)
    * [Pull request #802](https://bitbucket.org/osrf/gazebo/pull-request/802)
    * [Issue #464](https://bitbucket.org/osrf/gazebo/issue/464)
1. Add helpers to fix NaN
    * [Pull request #742](https://bitbucket.org/osrf/gazebo/pull-request/742)
1. Fix model resizing via the GUI
    * [Pull request #763](https://bitbucket.org/osrf/gazebo/pull-request/763)
    * [Issue #885](https://bitbucket.org/osrf/gazebo/issue/885)
1. Simplify gzlog test by using sha1
    * [Pull request #781](https://bitbucket.org/osrf/gazebo/pull-request/781)
    * [Issue #837](https://bitbucket.org/osrf/gazebo/issue/837)
1. Enable cppcheck for header files
    * [Pull request #782](https://bitbucket.org/osrf/gazebo/pull-request/782)
    * [Issue #907](https://bitbucket.org/osrf/gazebo/issue/907)
1. Fix broken regression test
    * [Pull request #784](https://bitbucket.org/osrf/gazebo/pull-request/784)
    * [Issue #884](https://bitbucket.org/osrf/gazebo/issue/884)
1. All simbody and dart to pass tests
    * [Pull request #790](https://bitbucket.org/osrf/gazebo/pull-request/790)
    * [Issue #873](https://bitbucket.org/osrf/gazebo/issue/873)
1. Fix camera rotation from SDF
    * [Pull request #789](https://bitbucket.org/osrf/gazebo/pull-request/789)
    * [Issue #920](https://bitbucket.org/osrf/gazebo/issue/920)
1. Fix bitbucket pullrequest command line tool to match new API
    * [Pull request #803](https://bitbucket.org/osrf/gazebo/pull-request/803)
1. Fix transceiver spawn errors in tests
    * [Pull request #811](https://bitbucket.org/osrf/gazebo/pull-request/811)
    * [Pull request #814](https://bitbucket.org/osrf/gazebo/pull-request/814)

### Gazebo 2.0.0 (2013-10-08)
1. Refactor code check tool.
    * [Pull Request #669](https://bitbucket.org/osrf/gazebo/pull-request/669)
1. Added pull request tool for Bitbucket.
    * [Pull Request #670](https://bitbucket.org/osrf/gazebo/pull-request/670)
    * [Pull Request #691](https://bitbucket.org/osrf/gazebo/pull-request/671)
1. New wireless receiver and transmitter sensor models.
    * [Pull Request #644](https://bitbucket.org/osrf/gazebo/pull-request/644)
    * [Pull Request #675](https://bitbucket.org/osrf/gazebo/pull-request/675)
    * [Pull Request #727](https://bitbucket.org/osrf/gazebo/pull-request/727)
1. Audio support using OpenAL.
    * [Pull Request #648](https://bitbucket.org/osrf/gazebo/pull-request/648)
    * [Pull Request #704](https://bitbucket.org/osrf/gazebo/pull-request/704)
1. Simplify command-line parsing of gztopic echo output.
    * [Pull Request #674](https://bitbucket.org/osrf/gazebo/pull-request/674)
    * Resolves: [Issue #795](https://bitbucket.org/osrf/gazebo/issue/795)
1. Use UNIX directories through the user of GNUInstallDirs cmake module.
    * [Pull Request #676](https://bitbucket.org/osrf/gazebo/pull-request/676)
    * [Pull Request #681](https://bitbucket.org/osrf/gazebo/pull-request/681)
1. New GUI interactions for object manipulation.
    * [Pull Request #634](https://bitbucket.org/osrf/gazebo/pull-request/634)
1. Fix for OSX menubar.
    * [Pull Request #677](https://bitbucket.org/osrf/gazebo/pull-request/677)
1. Remove internal SDF directories and dependencies.
    * [Pull Request #680](https://bitbucket.org/osrf/gazebo/pull-request/680)
1. Add minimum version for sdformat.
    * [Pull Request #682](https://bitbucket.org/osrf/gazebo/pull-request/682)
    * Resolves: [Issue #818](https://bitbucket.org/osrf/gazebo/issue/818)
1. Allow different gtest parameter types with ServerFixture
    * [Pull Request #686](https://bitbucket.org/osrf/gazebo/pull-request/686)
    * Resolves: [Issue #820](https://bitbucket.org/osrf/gazebo/issue/820)
1. GUI model scaling when using Bullet.
    * [Pull Request #683](https://bitbucket.org/osrf/gazebo/pull-request/683)
1. Fix typo in cmake config.
    * [Pull Request #694](https://bitbucket.org/osrf/gazebo/pull-request/694)
    * Resolves: [Issue #824](https://bitbucket.org/osrf/gazebo/issue/824)
1. Remove gazebo include subdir from pkgconfig and cmake config.
    * [Pull Request #691](https://bitbucket.org/osrf/gazebo/pull-request/691)
1. Torsional spring demo
    * [Pull Request #693](https://bitbucket.org/osrf/gazebo/pull-request/693)
1. Remove repeated call to SetAxis in Joint.cc
    * [Pull Request #695](https://bitbucket.org/osrf/gazebo/pull-request/695)
    * Resolves: [Issue #823](https://bitbucket.org/osrf/gazebo/issue/823)
1. Add test for rotational joints.
    * [Pull Request #697](https://bitbucket.org/osrf/gazebo/pull-request/697)
    * Resolves: [Issue #820](https://bitbucket.org/osrf/gazebo/issue/820)
1. Fix compilation of tests using Joint base class
    * [Pull Request #701](https://bitbucket.org/osrf/gazebo/pull-request/701)
1. Terrain paging implemented.
    * [Pull Request #687](https://bitbucket.org/osrf/gazebo/pull-request/687)
1. Improve timeout error reporting in ServerFixture
    * [Pull Request #705](https://bitbucket.org/osrf/gazebo/pull-request/705)
1. Fix mouse picking for cases where visuals overlap with the laser
    * [Pull Request #709](https://bitbucket.org/osrf/gazebo/pull-request/709)
1. Fix string literals for OSX
    * [Pull Request #712](https://bitbucket.org/osrf/gazebo/pull-request/712)
    * Resolves: [Issue #803](https://bitbucket.org/osrf/gazebo/issue/803)
1. Support for ENABLE_TESTS_COMPILATION cmake parameter
    * [Pull Request #708](https://bitbucket.org/osrf/gazebo/pull-request/708)
1. Updated system gui plugin
    * [Pull Request #702](https://bitbucket.org/osrf/gazebo/pull-request/702)
1. Fix force torque unit test issue
    * [Pull Request #673](https://bitbucket.org/osrf/gazebo/pull-request/673)
    * Resolves: [Issue #813](https://bitbucket.org/osrf/gazebo/issue/813)
1. Use variables to control auto generation of CFlags
    * [Pull Request #699](https://bitbucket.org/osrf/gazebo/pull-request/699)
1. Remove deprecated functions.
    * [Pull Request #715](https://bitbucket.org/osrf/gazebo/pull-request/715)
1. Fix typo in `Camera.cc`
    * [Pull Request #719](https://bitbucket.org/osrf/gazebo/pull-request/719)
    * Resolves: [Issue #846](https://bitbucket.org/osrf/gazebo/issue/846)
1. Performance improvements
    * [Pull Request #561](https://bitbucket.org/osrf/gazebo/pull-request/561)
1. Fix gripper model.
    * [Pull Request #713](https://bitbucket.org/osrf/gazebo/pull-request/713)
    * Resolves: [Issue #314](https://bitbucket.org/osrf/gazebo/issue/314)
1. First part of Simbody integration
    * [Pull Request #716](https://bitbucket.org/osrf/gazebo/pull-request/716)

## Gazebo 1.9

### Gazebo 1.9.6 (2014-04-29)

1. Refactored inertia ratio reduction for ODE
    * [Pull request #1114](https://bitbucket.org/osrf/gazebo/pull-request/1114)
1. Improved collada loading performance
    * [Pull request #1075](https://bitbucket.org/osrf/gazebo/pull-request/1075)

### Gazebo 1.9.3 (2014-01-10)

1. Add thickness to plane to remove shadow flickering.
    * [Pull request #886](https://bitbucket.org/osrf/gazebo/pull-request/886)
1. Temporary GUI shadow toggle fix.
    * [Issue #925](https://bitbucket.org/osrf/gazebo/issue/925)
    * [Pull request #868](https://bitbucket.org/osrf/gazebo/pull-request/868)
1. Fix memory access bugs with libc++ on mavericks.
    * [Issue #965](https://bitbucket.org/osrf/gazebo/issue/965)
    * [Pull request #857](https://bitbucket.org/osrf/gazebo/pull-request/857)
    * [Pull request #881](https://bitbucket.org/osrf/gazebo/pull-request/881)
1. Replaced printf with cout in gztopic hz.
    * [Issue #969](https://bitbucket.org/osrf/gazebo/issue/969)
    * [Pull request #854](https://bitbucket.org/osrf/gazebo/pull-request/854)
1. Add Dark grey material and fix indentation.
    * [Pull request #851](https://bitbucket.org/osrf/gazebo/pull-request/851)
1. Fixed sonar sensor unit test.
    * [Pull request #848](https://bitbucket.org/osrf/gazebo/pull-request/848)
1. Convergence acceleration and stability tweak to make atlas_v3 stable.
    * [Pull request #845](https://bitbucket.org/osrf/gazebo/pull-request/845)
1. Update gtest to 1.7.0 to resolve problems with libc++.
    * [Issue #947](https://bitbucket.org/osrf/gazebo/issue/947)
    * [Pull request #827](https://bitbucket.org/osrf/gazebo/pull-request/827)
1. Fixed LD_LIBRARY_PATH for plugins.
    * [Issue #957](https://bitbucket.org/osrf/gazebo/issue/957)
    * [Pull request #844](https://bitbucket.org/osrf/gazebo/pull-request/844)
1. Fix transceiver sporadic errors.
    * Backport of [pull request #811](https://bitbucket.org/osrf/gazebo/pull-request/811)
    * [Pull request #836](https://bitbucket.org/osrf/gazebo/pull-request/836)
1. Modified the MsgTest to be deterministic with time checks.
    * [Pull request #843](https://bitbucket.org/osrf/gazebo/pull-request/843)
1. Fixed seg fault in LaserVisual.
    * [Issue #950](https://bitbucket.org/osrf/gazebo/issue/950)
    * [Pull request #832](https://bitbucket.org/osrf/gazebo/pull-request/832)
1. Implemented the option to disable tests that need a working screen to run properly.
    * Backport of [Pull request #764](https://bitbucket.org/osrf/gazebo/pull-request/764)
    * [Pull request #837](https://bitbucket.org/osrf/gazebo/pull-request/837)
1. Cleaned up gazebo shutdown.
    * [Pull request #829](https://bitbucket.org/osrf/gazebo/pull-request/829)
1. Fixed bug associated with loading joint child links.
    * [Issue #943](https://bitbucket.org/osrf/gazebo/issue/943)
    * [Pull request #820](https://bitbucket.org/osrf/gazebo/pull-request/820)

### Gazebo 1.9.2 (2013-11-08)
1. Fix enable/disable sky and clouds from SDF
    * [Pull request #809](https://bitbucket.org/osrf/gazebo/pull-request/809])
1. Fix occasional blank GUI screen on startup
    * [Pull request #815](https://bitbucket.org/osrf/gazebo/pull-request/815])
1. Fix GPU laser when interacting with heightmaps
    * [Pull request #796](https://bitbucket.org/osrf/gazebo/pull-request/796])
1. Added API/ABI checker command line tool
    * [Pull request #765](https://bitbucket.org/osrf/gazebo/pull-request/765])
1. Added gtest version information
    * [Pull request #801](https://bitbucket.org/osrf/gazebo/pull-request/801])
1. Fix GUI world saving
    * [Pull request #806](https://bitbucket.org/osrf/gazebo/pull-request/806])
1. Enable anti-aliasing for camera sensor
    * [Pull request #800](https://bitbucket.org/osrf/gazebo/pull-request/800])
1. Make sensor noise deterministic
    * [Pull request #788](https://bitbucket.org/osrf/gazebo/pull-request/788])
1. Fix build problem
    * [Issue #901](https://bitbucket.org/osrf/gazebo/issue/901)
    * [Pull request #778](https://bitbucket.org/osrf/gazebo/pull-request/778])
1. Fix a typo in Camera.cc
    * [Pull request #720](https://bitbucket.org/osrf/gazebo/pull-request/720])
    * [Issue #846](https://bitbucket.org/osrf/gazebo/issue/846)
1. Fix OSX menu bar
    * [Pull request #688](https://bitbucket.org/osrf/gazebo/pull-request/688])
1. Fix gazebo::init by calling sdf::setFindCallback() before loading the sdf in gzfactory.
    * [Pull request #678](https://bitbucket.org/osrf/gazebo/pull-request/678])
    * [Issue #817](https://bitbucket.org/osrf/gazebo/issue/817)

### Gazebo 1.9.1 (2013-08-20)
* Deprecate header files that require case-sensitive filesystem (e.g. Common.hh, Physics.hh) [https://bitbucket.org/osrf/gazebo/pull-request/638/fix-for-775-deprecate-headers-that-require]
* Initial support for building on Mac OS X [https://bitbucket.org/osrf/gazebo/pull-request/660/osx-support-for-gazebo-19] [https://bitbucket.org/osrf/gazebo/pull-request/657/cmake-fixes-for-osx]
* Fixes for various issues [https://bitbucket.org/osrf/gazebo/pull-request/635/fix-for-issue-792/diff] [https://bitbucket.org/osrf/gazebo/pull-request/628/allow-scoped-and-non-scoped-joint-names-to/diff] [https://bitbucket.org/osrf/gazebo/pull-request/636/fix-build-dependency-in-message-generation/diff] [https://bitbucket.org/osrf/gazebo/pull-request/639/make-the-unversioned-setupsh-a-copy-of-the/diff] [https://bitbucket.org/osrf/gazebo/pull-request/650/added-missing-lib-to-player-client-library/diff] [https://bitbucket.org/osrf/gazebo/pull-request/656/install-gzmode_create-without-sh-suffix/diff]

### Gazebo 1.9.0 (2013-07-23)
* Use external package [sdformat](https://bitbucket.org/osrf/sdformat) for sdf parsing, refactor the `Element::GetValue*` function calls, and deprecate Gazebo's internal sdf parser [https://bitbucket.org/osrf/gazebo/pull-request/627]
* Improved ROS support ([[Tutorials#ROS_Integration |documentation here]]) [https://bitbucket.org/osrf/gazebo/pull-request/559]
* Added Sonar, Force-Torque, and Tactile Pressure sensors [https://bitbucket.org/osrf/gazebo/pull-request/557], [https://bitbucket.org/osrf/gazebo/pull-request/567]
* Add compile-time defaults for environment variables so that sourcing setup.sh is unnecessary in most cases [https://bitbucket.org/osrf/gazebo/pull-request/620]
* Enable user camera to follow objects in client window [https://bitbucket.org/osrf/gazebo/pull-request/603]
* Install protobuf message files for use in custom messages [https://bitbucket.org/osrf/gazebo/pull-request/614]
* Change default compilation flags to improve debugging [https://bitbucket.org/osrf/gazebo/pull-request/617]
* Change to supported relative include paths [https://bitbucket.org/osrf/gazebo/pull-request/594]
* Fix display of laser scans when sensor is rotated [https://bitbucket.org/osrf/gazebo/pull-request/599]

## Gazebo 1.8

### Gazebo 1.8.7 (2013-07-16)
* Fix bug in URDF parsing of Vector3 elements [https://bitbucket.org/osrf/gazebo/pull-request/613]
* Fix compilation errors with newest libraries [https://bitbucket.org/osrf/gazebo/pull-request/615]

### Gazebo 1.8.6 (2013-06-07)
* Fix inertia lumping in the URDF parser[https://bitbucket.org/osrf/gazebo/pull-request/554]
* Fix for ODEJoint CFM damping sign error [https://bitbucket.org/osrf/gazebo/pull-request/586]
* Fix transport memory growth[https://bitbucket.org/osrf/gazebo/pull-request/584]
* Reduce log file data in order to reduce buffer growth that results in out of memory kernel errors[https://bitbucket.org/osrf/gazebo/pull-request/587]

### Gazebo 1.8.5 (2013-06-04)
* Fix Gazebo build for machines without a valid display.[https://bitbucket.org/osrf/gazebo/commits/37f00422eea03365b839a632c1850431ee6a1d67]

### Gazebo 1.8.4 (2013-06-03)
* Fix UDRF to SDF converter so that URDF gazebo extensions are applied to all collisions in a link.[https://bitbucket.org/osrf/gazebo/pull-request/579]
* Prevent transport layer from locking when a gzclient connects to a gzserver over a connection with high latency.[https://bitbucket.org/osrf/gazebo/pull-request/572]
* Improve performance and fix uninitialized conditional jumps.[https://bitbucket.org/osrf/gazebo/pull-request/571]

### Gazebo 1.8.3 (2013-06-03)
* Fix for gzlog hanging when gzserver is not present or not responsive[https://bitbucket.org/osrf/gazebo/pull-request/577]
* Fix occasional segfault when generating log files[https://bitbucket.org/osrf/gazebo/pull-request/575]
* Performance improvement to ODE[https://bitbucket.org/osrf/gazebo/pull-request/556]
* Fix node initialization[https://bitbucket.org/osrf/gazebo/pull-request/570]
* Fix GPU laser Hz rate reduction when sensor moved away from world origin[https://bitbucket.org/osrf/gazebo/pull-request/566]
* Fix incorrect lighting in camera sensors when GPU laser is subscribe to[https://bitbucket.org/osrf/gazebo/pull-request/563]

### Gazebo 1.8.2 (2013-05-28)
* ODE performance improvements[https://bitbucket.org/osrf/gazebo/pull-request/535][https://bitbucket.org/osrf/gazebo/pull-request/537]
* Fixed tests[https://bitbucket.org/osrf/gazebo/pull-request/538][https://bitbucket.org/osrf/gazebo/pull-request/541][https://bitbucket.org/osrf/gazebo/pull-request/542]
* Fixed sinking vehicle bug[https://bitbucket.org/osrf/drcsim/issue/300] in pull-request[https://bitbucket.org/osrf/gazebo/pull-request/538]
* Fix GPU sensor throttling[https://bitbucket.org/osrf/gazebo/pull-request/536]
* Reduce string comparisons for better performance[https://bitbucket.org/osrf/gazebo/pull-request/546]
* Contact manager performance improvements[https://bitbucket.org/osrf/gazebo/pull-request/543]
* Transport performance improvements[https://bitbucket.org/osrf/gazebo/pull-request/548]
* Reduce friction noise[https://bitbucket.org/osrf/gazebo/pull-request/545]

### Gazebo 1.8.1 (2013-05-22)
* Please note that 1.8.1 contains a bug[https://bitbucket.org/osrf/drcsim/issue/300] that causes interpenetration between objects in resting contact to grow slowly.  Please update to 1.8.2 for the patch.
* Added warm starting[https://bitbucket.org/osrf/gazebo/pull-request/529]
* Reduced console output[https://bitbucket.org/osrf/gazebo/pull-request/533]
* Improved off screen rendering performance[https://bitbucket.org/osrf/gazebo/pull-request/530]
* Performance improvements [https://bitbucket.org/osrf/gazebo/pull-request/535] [https://bitbucket.org/osrf/gazebo/pull-request/537]

### Gazebo 1.8.0 (2013-05-17)
* Fixed slider axis [https://bitbucket.org/osrf/gazebo/pull-request/527]
* Fixed heightmap shadows [https://bitbucket.org/osrf/gazebo/pull-request/525]
* Fixed model and canonical link pose [https://bitbucket.org/osrf/gazebo/pull-request/519]
* Fixed OSX message header[https://bitbucket.org/osrf/gazebo/pull-request/524]
* Added zlib compression for logging [https://bitbucket.org/osrf/gazebo/pull-request/515]
* Allow clouds to be disabled in cameras [https://bitbucket.org/osrf/gazebo/pull-request/507]
* Camera rendering performance [https://bitbucket.org/osrf/gazebo/pull-request/528]


## Gazebo 1.7

### Gazebo 1.7.3 (2013-05-08)
* Fixed log cleanup (again) [https://bitbucket.org/osrf/gazebo/pull-request/511/fix-log-cleanup-logic]

### Gazebo 1.7.2 (2013-05-07)
* Fixed log cleanup [https://bitbucket.org/osrf/gazebo/pull-request/506/fix-gzlog-stop-command-line]
* Minor documentation fix [https://bitbucket.org/osrf/gazebo/pull-request/488/minor-documentation-fix]

### Gazebo 1.7.1 (2013-04-19)
* Fixed tests
* IMU sensor receives time stamped data from links
* Fix saving image frames [https://bitbucket.org/osrf/gazebo/pull-request/466/fix-saving-frames/diff]
* Wireframe rendering in GUI [https://bitbucket.org/osrf/gazebo/pull-request/414/allow-rendering-of-models-in-wireframe]
* Improved logging performance [https://bitbucket.org/osrf/gazebo/pull-request/457/improvements-to-gzlog-filter-and-logging]
* Viscous mud model [https://bitbucket.org/osrf/gazebo/pull-request/448/mud-plugin/diff]

## Gazebo 1.6

### Gazebo 1.6.3 (2013-04-15)
* Fixed a [critical SDF bug](https://bitbucket.org/osrf/gazebo/pull-request/451)
* Fixed a [laser offset bug](https://bitbucket.org/osrf/gazebo/pull-request/449)

### Gazebo 1.6.2 (2013-04-14)
* Fix for fdir1 physics property [https://bitbucket.org/osrf/gazebo/pull-request/429/fixes-to-treat-fdir1-better-1-rotate-into/diff]
* Fix for force torque sensor [https://bitbucket.org/osrf/gazebo/pull-request/447]
* SDF documentation fix [https://bitbucket.org/osrf/gazebo/issue/494/joint-axis-reference-frame-doesnt-match]

### Gazebo 1.6.1 (2013-04-05)
* Switch default build type to Release.

### Gazebo 1.6.0 (2013-04-05)
* Improvements to inertia in rubble pile
* Various Bullet integration advances.
* Noise models for ray, camera, and imu sensors.
* SDF 1.4, which accommodates more physics engine parameters and also some sensor noise models.
* Initial support for making movies from within Gazebo.
* Many performance improvements.
* Many bug fixes.
* Progress toward to building on OS X.

## Gazebo 1.5

### Gazebo 1.5.0 (2013-03-11)
* Partial integration of Bullet
  * Includes: cubes, spheres, cylinders, planes, meshes, revolute joints, ray sensors
* GUI Interface for log writing.
* Threaded sensors.
* Multi-camera sensor.

* Fixed the following issues:
 * [https://bitbucket.org/osrf/gazebo/issue/236 Issue #236]
 * [https://bitbucket.org/osrf/gazebo/issue/507 Issue #507]
 * [https://bitbucket.org/osrf/gazebo/issue/530 Issue #530]
 * [https://bitbucket.org/osrf/gazebo/issue/279 Issue #279]
 * [https://bitbucket.org/osrf/gazebo/issue/529 Issue #529]
 * [https://bitbucket.org/osrf/gazebo/issue/239 Issue #239]
 * [https://bitbucket.org/osrf/gazebo/issue/5 Issue #5]

## Gazebo 1.4

### Gazebo 1.4.0 (2013-02-01)
* New Features:
 * GUI elements to display messages from the server.
 * Multi-floor building editor and creator.
 * Improved sensor visualizations.
 * Improved mouse interactions

* Fixed the following issues:
 * [https://bitbucket.org/osrf/gazebo/issue/16 Issue #16]
 * [https://bitbucket.org/osrf/gazebo/issue/142 Issue #142]
 * [https://bitbucket.org/osrf/gazebo/issue/229 Issue #229]
 * [https://bitbucket.org/osrf/gazebo/issue/277 Issue #277]
 * [https://bitbucket.org/osrf/gazebo/issue/291 Issue #291]
 * [https://bitbucket.org/osrf/gazebo/issue/310 Issue #310]
 * [https://bitbucket.org/osrf/gazebo/issue/320 Issue #320]
 * [https://bitbucket.org/osrf/gazebo/issue/329 Issue #329]
 * [https://bitbucket.org/osrf/gazebo/issue/333 Issue #333]
 * [https://bitbucket.org/osrf/gazebo/issue/334 Issue #334]
 * [https://bitbucket.org/osrf/gazebo/issue/335 Issue #335]
 * [https://bitbucket.org/osrf/gazebo/issue/341 Issue #341]
 * [https://bitbucket.org/osrf/gazebo/issue/350 Issue #350]
 * [https://bitbucket.org/osrf/gazebo/issue/384 Issue #384]
 * [https://bitbucket.org/osrf/gazebo/issue/431 Issue #431]
 * [https://bitbucket.org/osrf/gazebo/issue/433 Issue #433]
 * [https://bitbucket.org/osrf/gazebo/issue/453 Issue #453]
 * [https://bitbucket.org/osrf/gazebo/issue/456 Issue #456]
 * [https://bitbucket.org/osrf/gazebo/issue/457 Issue #457]
 * [https://bitbucket.org/osrf/gazebo/issue/459 Issue #459]

## Gazebo 1.3

### Gazebo 1.3.1 (2012-12-14)
* Fixed the following issues:
 * [https://bitbucket.org/osrf/gazebo/issue/297 Issue #297]
* Other bugs fixed:
 * [https://bitbucket.org/osrf/gazebo/pull-request/164/ Fix light bounding box to disable properly when deselected]
 * [https://bitbucket.org/osrf/gazebo/pull-request/169/ Determine correct local IP address, to make remote clients work properly]
 * Various test fixes

### Gazebo 1.3.0 (2012-12-03)
* Fixed the following issues:
 * [https://bitbucket.org/osrf/gazebo/issue/233 Issue #233]
 * [https://bitbucket.org/osrf/gazebo/issue/238 Issue #238]
 * [https://bitbucket.org/osrf/gazebo/issue/2 Issue #2]
 * [https://bitbucket.org/osrf/gazebo/issue/95 Issue #95]
 * [https://bitbucket.org/osrf/gazebo/issue/97 Issue #97]
 * [https://bitbucket.org/osrf/gazebo/issue/90 Issue #90]
 * [https://bitbucket.org/osrf/gazebo/issue/253 Issue #253]
 * [https://bitbucket.org/osrf/gazebo/issue/163 Issue #163]
 * [https://bitbucket.org/osrf/gazebo/issue/91 Issue #91]
 * [https://bitbucket.org/osrf/gazebo/issue/245 Issue #245]
 * [https://bitbucket.org/osrf/gazebo/issue/242 Issue #242]
 * [https://bitbucket.org/osrf/gazebo/issue/156 Issue #156]
 * [https://bitbucket.org/osrf/gazebo/issue/78 Issue #78]
 * [https://bitbucket.org/osrf/gazebo/issue/36 Issue #36]
 * [https://bitbucket.org/osrf/gazebo/issue/104 Issue #104]
 * [https://bitbucket.org/osrf/gazebo/issue/249 Issue #249]
 * [https://bitbucket.org/osrf/gazebo/issue/244 Issue #244]
 * [https://bitbucket.org/osrf/gazebo/issue/36 Issue #36]

* New features:
 * Default camera view changed to look down at the origin from a height of 2 meters at location (5, -5, 2).
 * Record state data using the '-r' command line option, playback recorded state data using the '-p' command line option
 * Adjust placement of lights using the mouse.
 * Reduced the startup time.
 * Added visual reference for GUI mouse movements.
 * SDF version 1.3 released (changes from 1.2 listed below):
     - added `name` to `<camera name="cam_name"/>`
     - added `pose` to `<camera><pose>...</pose></camera>`
     - removed `filename` from `<mesh><filename>...</filename><mesh>`, use uri only.
     - recovered `provide_feedback` under `<joint>`, allowing calling `physics::Joint::GetForceTorque` in plugins.
     - added `imu` under `<sensor>`.

## Gazebo 1.2

### Gazebo 1.2.6 (2012-11-08)
* Fixed a transport issue with the GUI. Fixed saving the world via the GUI. Added more documentation. ([https://bitbucket.org/osrf/gazebo/pull-request/43/fixed-a-transport-issue-with-the-gui-fixed/diff pull request #43])
* Clean up mutex usage. ([https://bitbucket.org/osrf/gazebo/pull-request/54/fix-mutex-in-modellistwidget-using-boost/diff pull request #54])
* Fix OGRE path determination ([https://bitbucket.org/osrf/gazebo/pull-request/58/fix-ogre-paths-so-this-also-works-with/diff pull request #58], [https://bitbucket.org/osrf/gazebo/pull-request/68/fix-ogre-plugindir-determination/diff pull request #68])
* Fixed a couple of crashes and model selection/dragging problems ([https://bitbucket.org/osrf/gazebo/pull-request/59/fixed-a-couple-of-crashes-and-model/diff pull request #59])

### Gazebo 1.2.5 (2012-10-22)
* Step increment update while paused fixed ([https://bitbucket.org/osrf/gazebo/pull-request/45/fix-proper-world-stepinc-count-we-were/diff pull request #45])
* Actually call plugin destructors on shutdown ([https://bitbucket.org/osrf/gazebo/pull-request/51/fixed-a-bug-which-prevent-a-plugin/diff pull request #51])
* Don't crash on bad SDF input ([https://bitbucket.org/osrf/gazebo/pull-request/52/fixed-loading-of-bad-sdf-files/diff pull request #52])
* Fix cleanup of ray sensors on model deletion ([https://bitbucket.org/osrf/gazebo/pull-request/53/deleting-a-model-with-a-ray-sensor-did/diff pull request #53])
* Fix loading / deletion of improperly specified models ([https://bitbucket.org/osrf/gazebo/pull-request/56/catch-when-loading-bad-models-joint/diff pull request #56])

### Gazebo 1.2.4 (10-19-2012:08:00:52)
*  Style fixes ([https://bitbucket.org/osrf/gazebo/pull-request/30/style-fixes/diff pull request #30]).
*  Fix joint position control ([https://bitbucket.org/osrf/gazebo/pull-request/49/fixed-position-joint-control/diff pull request #49])

### Gazebo 1.2.3 (10-16-2012:18:39:54)
*  Disabled selection highlighting due to bug ([https://bitbucket.org/osrf/gazebo/pull-request/44/disabled-selection-highlighting-fixed/diff pull request #44]).
*  Fixed saving a world via the GUI.

### Gazebo 1.2.2 (10-16-2012:15:12:22)
*  Skip search for system install of libccd, use version inside gazebo ([https://bitbucket.org/osrf/gazebo/pull-request/39/skip-search-for-system-install-of-libccd/diff pull request #39]).
*  Fixed sensor initialization race condition ([https://bitbucket.org/osrf/gazebo/pull-request/42/fix-sensor-initializaiton-race-condition pull request #42]).

### Gazebo 1.2.1 (10-15-2012:21:32:55)
*  Properly removed projectors attached to deleted models ([https://bitbucket.org/osrf/gazebo/pull-request/37/remove-projectors-that-are-attached-to/diff pull request #37]).
*  Fix model plugin loading bug ([https://bitbucket.org/osrf/gazebo/pull-request/31/moving-bool-first-in-model-and-world pull request #31]).
*  Fix light insertion and visualization of models prior to insertion ([https://bitbucket.org/osrf/gazebo/pull-request/35/fixed-light-insertion-and-visualization-of/diff pull request #35]).
*  Fixed GUI manipulation of static objects ([https://bitbucket.org/osrf/gazebo/issue/63/moving-static-objects-does-not-move-the issue #63] [https://bitbucket.org/osrf/gazebo/pull-request/38/issue-63-bug-patch-moving-static-objects/diff pull request #38]).
*  Fixed GUI selection bug ([https://bitbucket.org/osrf/gazebo/pull-request/40/fixed-selection-of-multiple-objects-at/diff pull request #40])

### Gazebo 1.2.0 (10-04-2012:20:01:20)
*  Updated GUI: new style, improved mouse controls, and removal of non-functional items.
*  Model database: An online repository of models.
*  Numerous bug fixes
*  APT repository hosted at [http://osrfoundation.org OSRF]
*  Improved process control prevents zombie processes<|MERGE_RESOLUTION|>--- conflicted
+++ resolved
@@ -123,11 +123,7 @@
 
     1. Snap walls to length increments, moved scale to SegmentItem and added Get/SetScale, added SegmentItem::SnapAngle and SegmentItem::SnapLength.
         * [Pull request #1311](https://bitbucket.org/osrf/gazebo/pull-request/1311)
-<<<<<<< HEAD
-    1. Save building models in folders, improve save flow.
-=======
     1. Make buildings available in "Insert Models" tab, improve save flow.
->>>>>>> 095dbf20
         * [Pull request #1312](https://bitbucket.org/osrf/gazebo/pull-request/1312)
 
     1. Added EditorItem::SetHighlighted.
