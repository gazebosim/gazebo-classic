## Gazebo 7.0

<<<<<<< HEAD
1. Tweaks to Data Logger, such as multiline text edit for path
    * [Pull request #1800](https://bitbucket.org/osrf/gazebo/pull-request/1800)
=======
1. Model editor updates
    1. Color-coded edges in Schematic View to match joint color.
        * [Pull request #1781](https://bitbucket.org/osrf/gazebo/pull-request/1781)
>>>>>>> f65c10d2

## Gazebo 6.0

1. Added magnetometer sensor. A contribution from Andrew Symington.
    * [Pull request #1788](https://bitbucket.org/osrf/gazebo/pull-request/1788)

1. Added altimeter sensor. A contribution from Andrew Symington.
    * [Pull request #1792](https://bitbucket.org/osrf/gazebo/pull-request/1792)

1. Implement more control options for log playback:
  1. Rewind: The simulation starts from the beginning.
  1. Forward: The simulation jumps to the end of the log file.
  1. Seek: The simulation jumps to a specific point specified by its simulation
  time.
      * [Pull request #1737](https://bitbucket.org/osrf/gazebo/pull-request/1737)

1. Added Gazebo splash screen
    * [Pull request #1745](https://bitbucket.org/osrf/gazebo/pull-request/1745)

1. Added a transporter plugin which allows models to move from one location
   to another based on their location and the location of transporter pads.
    * [Pull request #1738](https://bitbucket.org/osrf/gazebo/pull-request/1738)

1. Implement forward/backwards multi-step for log playback. Now, the semantics
of a multi-step while playing back a log session are different from a multi-step
during a live simulation. While playback, a multi-step simulates all the
intermediate steps as before, but the client only perceives a single step.
E.g: You have a log file containing a 1 hour simulation session. You want to
jump to the minute 00H::30M::00S to check a specific aspect of the simulation.
You should not see continuous updates until minute 00H:30M:00S. Instead, you
should visualize a single jump to the specific instant of the simulation that
you are interested.
    * [Pull request #1623](https://bitbucket.org/osrf/gazebo/pull-request/1623)

1. Added browse button to log record dialog.
    * [Pull request #1719](https://bitbucket.org/osrf/gazebo/pull-request/1719)

1. Improved SVG support: arcs in paths, and contours made of multiple paths.
    * [Pull request #1608](https://bitbucket.org/osrf/gazebo/pull-request/1608)

1. Added simulation iterations to the world state.
    * [Pull request #1722](https://bitbucket.org/osrf/gazebo/pull-request/1722)

1. Added multiple LiftDrag plugins to the cessna_demo.world to allow the Cessna
C-172 model to fly.
    * [Pull request #1715](https://bitbucket.org/osrf/gazebo/pull-request/1715)

1. Added a plugin to control a Cessna C-172 via messages (CessnaPlugin), and a
GUI plugin to test this functionality with the keyboard (CessnaGUIPlugin). Added
world with the Cessna model and the two previous plugins loaded
(cessna_demo.world).
    * [Pull request #1712](https://bitbucket.org/osrf/gazebo/pull-request/1712)

1. Added world with OSRF building and an elevator
    * [Pull request #1697](https://bitbucket.org/osrf/gazebo/pull-request/1697)

1. Fixed collide bitmask by changing default value from 0x1 to 0xffff.
    * [Pull request #1696](https://bitbucket.org/osrf/gazebo/pull-request/1696)

1. Added a plugin to control an elevator (ElevatorPlugin), and an OccupiedEvent plugin that sends a message when a model is within a specified region.
    * [Pull request #1694](https://bitbucket.org/osrf/gazebo/pull-request/1694)
    * [Pull request #1775](https://bitbucket.org/osrf/gazebo/pull-request/1775)

1. Added Layers tab and meta information for visuals.
    * [Pull request #1674](https://bitbucket.org/osrf/gazebo/pull-request/1674)

1. Added countdown behavior for common::Timer and exposed the feature in TimerGUIPlugin.
    * [Pull request #1690](https://bitbucket.org/osrf/gazebo/pull-request/1690)

1. Added BuoyancyPlugin for simulating the buoyancy of an object in a column of fluid.
    * [Pull request #1622](https://bitbucket.org/osrf/gazebo/pull-request/1622)

1. Added ComputeVolume function for simple shape subclasses of Shape.hh.
    * [Pull request #1605](https://bitbucket.org/osrf/gazebo/pull-request/1605)

1. Add option to parallelize the ODE quickstep constraint solver,
which solves an LCP twice with different parameters in order
to corrected for position projection errors.
    * [Pull request #1561](https://bitbucket.org/osrf/gazebo/pull-request/1561)

1. Get/Set user camera pose in GUI.
    * [Pull request #1649](https://bitbucket.org/osrf/gazebo/pull-request/1649)
    * [Issue #1595](https://bitbucket.org/osrf/gazebo/issue/1595)

1. Added ViewAngleWidget, removed hard-coded reset view and removed MainWindow::Reset(). Also added GLWidget::GetSelectedVisuals().
    * [Pull request #1768](https://bitbucket.org/osrf/gazebo/pull-request/1768)
    * [Issue #1507](https://bitbucket.org/osrf/gazebo/issue/1507)

1. Windows support. This consists mostly of numerous small changes to support
compilation on Windows.
    * [Pull request #1616](https://bitbucket.org/osrf/gazebo/pull-request/1616)
    * [Pull request #1618](https://bitbucket.org/osrf/gazebo/pull-request/1618)
    * [Pull request #1620](https://bitbucket.org/osrf/gazebo/pull-request/1620)
    * [Pull request #1625](https://bitbucket.org/osrf/gazebo/pull-request/1625)
    * [Pull request #1626](https://bitbucket.org/osrf/gazebo/pull-request/1626)
    * [Pull request #1627](https://bitbucket.org/osrf/gazebo/pull-request/1627)
    * [Pull request #1628](https://bitbucket.org/osrf/gazebo/pull-request/1628)
    * [Pull request #1629](https://bitbucket.org/osrf/gazebo/pull-request/1629)
    * [Pull request #1630](https://bitbucket.org/osrf/gazebo/pull-request/1630)
    * [Pull request #1631](https://bitbucket.org/osrf/gazebo/pull-request/1631)
    * [Pull request #1632](https://bitbucket.org/osrf/gazebo/pull-request/1632)
    * [Pull request #1633](https://bitbucket.org/osrf/gazebo/pull-request/1633)
    * [Pull request #1635](https://bitbucket.org/osrf/gazebo/pull-request/1635)
    * [Pull request #1637](https://bitbucket.org/osrf/gazebo/pull-request/1637)
    * [Pull request #1639](https://bitbucket.org/osrf/gazebo/pull-request/1639)
    * [Pull request #1647](https://bitbucket.org/osrf/gazebo/pull-request/1647)
    * [Pull request #1650](https://bitbucket.org/osrf/gazebo/pull-request/1650)
    * [Pull request #1651](https://bitbucket.org/osrf/gazebo/pull-request/1651)
    * [Pull request #1653](https://bitbucket.org/osrf/gazebo/pull-request/1653)
    * [Pull request #1654](https://bitbucket.org/osrf/gazebo/pull-request/1654)
    * [Pull request #1657](https://bitbucket.org/osrf/gazebo/pull-request/1657)
    * [Pull request #1658](https://bitbucket.org/osrf/gazebo/pull-request/1658)
    * [Pull request #1659](https://bitbucket.org/osrf/gazebo/pull-request/1659)
    * [Pull request #1660](https://bitbucket.org/osrf/gazebo/pull-request/1660)
    * [Pull request #1661](https://bitbucket.org/osrf/gazebo/pull-request/1661)
    * [Pull request #1669](https://bitbucket.org/osrf/gazebo/pull-request/1669)
    * [Pull request #1670](https://bitbucket.org/osrf/gazebo/pull-request/1670)
    * [Pull request #1672](https://bitbucket.org/osrf/gazebo/pull-request/1672)
    * [Pull request #1682](https://bitbucket.org/osrf/gazebo/pull-request/1682)
    * [Pull request #1683](https://bitbucket.org/osrf/gazebo/pull-request/1683)

1. Install `libgazebo_server_fixture`. This will facilitate tests external to the main gazebo repository. See `examples/stand_alone/test_fixture`.
    * [Pull request #1606](https://bitbucket.org/osrf/gazebo/pull-request/1606)

1. Laser visualization renders light blue for rays that do not hit obstacles, and dark blue for other rays.
    * [Pull request #1607](https://bitbucket.org/osrf/gazebo/pull-request/1607)
    * [Issue #1576](https://bitbucket.org/osrf/gazebo/issue/1576)

1. Add VisualType enum to Visual and clean up visuals when entity is deleted.
    * [Pull request #1614](https://bitbucket.org/osrf/gazebo/pull-request/1614)

1. Alert user of connection problems when using the REST service plugin
    * [Pull request #1655](https://bitbucket.org/osrf/gazebo/pull-request/1655)
    * [Issue #1574](https://bitbucket.org/osrf/gazebo/issue/1574)

1. ignition-math is now a dependency.
    + [http://ignitionrobotics.org/libraries/math](http://ignitionrobotics.org/libraries/math)
    + [Gazebo::math migration](https://bitbucket.org/osrf/gazebo/src/583edbeb90759d43d994cc57c0797119dd6d2794/ign-math-migration.md)

1. Detect uuid library during compilation.
    * [Pull request #1655](https://bitbucket.org/osrf/gazebo/pull-request/1655)
    * [Issue #1572](https://bitbucket.org/osrf/gazebo/issue/1572)

1. New accessors in LogPlay class.
    * [Pull request #1577](https://bitbucket.org/osrf/gazebo/pull-request/1577)

1. Added a plugin to send messages to an existing website.
   Added gui::MainWindow::AddMenu and msgs/rest_error, msgs/rest_login, msgs rest/post
    * [Pull request #1524](https://bitbucket.org/osrf/gazebo/pull-request/1524)

1. Fix deprecation warnings when using SDFormat 3.0.2, 3.0.3 prereleases
    * [Pull request #1568](https://bitbucket.org/osrf/gazebo/pull-request/1568)

1. Use GAZEBO_CFLAGS or GAZEBO_CXX_FLAGS in CMakeLists.txt for example plugins
    * [Pull request #1573](https://bitbucket.org/osrf/gazebo/pull-request/1573)

1. Added Link::OnWrenchMsg subscriber with test
    * [Pull request #1582](https://bitbucket.org/osrf/gazebo/pull-request/1582)

1. Show/hide GUI overlays using the menu bar.
    * [Pull request #1555](https://bitbucket.org/osrf/gazebo/pull-request/1555)

1. Added world origin indicator rendering::OriginVisual.
    * [Pull request #1700](https://bitbucket.org/osrf/gazebo/pull-request/1700)

1. Show/hide toolbars using the menu bars and shortcut.
   Added MainWindow::CloneAction.
   Added Window menu to Model Editor.
    * [Pull request #1584](https://bitbucket.org/osrf/gazebo/pull-request/1584)

1. Added event to show/hide toolbars.
    * [Pull request #1707](https://bitbucket.org/osrf/gazebo/pull-request/1707)

1. Added optional start/stop/reset buttons to timer GUI plugin.
    * [Pull request #1576](https://bitbucket.org/osrf/gazebo/pull-request/1576)

1. Timer GUI Plugin: Treat negative positions as positions from the ends
    * [Pull request #1703](https://bitbucket.org/osrf/gazebo/pull-request/1703)

1. Added Visual::GetDepth() and Visual::GetNthAncestor()
    * [Pull request #1613](https://bitbucket.org/osrf/gazebo/pull-request/1613)

1. Added a context menu for links
    * [Pull request #1589](https://bitbucket.org/osrf/gazebo/pull-request/1589)

1. Separate TimePanel's display into TimeWidget and LogPlayWidget.
    * [Pull request #1564](https://bitbucket.org/osrf/gazebo/pull-request/1564)

1. Display confirmation message after log is saved
    * [Pull request #1646](https://bitbucket.org/osrf/gazebo/pull-request/1646)

1. Added LogPlayView to display timeline and LogPlaybackStatistics message type.
    * [Pull request #1724](https://bitbucket.org/osrf/gazebo/pull-request/1724)

1. Added Time::FormattedString and removed all other FormatTime functions.
    * [Pull request #1710](https://bitbucket.org/osrf/gazebo/pull-request/1710)

1. Added support for Oculus DK2
    * [Pull request #1526](https://bitbucket.org/osrf/gazebo/pull-request/1526)

1. Use collide_bitmask from SDF to perform collision filtering
    * [Pull request #1470](https://bitbucket.org/osrf/gazebo/pull-request/1470)

1. Pass Coulomb surface friction parameters to DART.
    * [Pull request #1420](https://bitbucket.org/osrf/gazebo/pull-request/1420)

1. Added ModelAlign::SetHighlighted
    * [Pull request #1598](https://bitbucket.org/osrf/gazebo/pull-request/1598)

1. Added various Get functions to Visual. Also added a ConvertGeometryType function to msgs.
    * [Pull request #1402](https://bitbucket.org/osrf/gazebo/pull-request/1402)

1. Get and Set visibility of SelectionObj's handles, with unit test.
    * [Pull request #1417](https://bitbucket.org/osrf/gazebo/pull-request/1417)

1. Set material of SelectionObj's handles.
    * [Pull request #1472](https://bitbucket.org/osrf/gazebo/pull-request/1472)

1. Add SelectionObj::Fini with tests and make Visual::Fini virtual
    * [Pull request #1685](https://bitbucket.org/osrf/gazebo/pull-request/1685)

1. Allow link selection with the mouse if parent model already selected.
    * [Pull request #1409](https://bitbucket.org/osrf/gazebo/pull-request/1409)

1. Added ModelRightMenu::EntityTypes.
    * [Pull request #1414](https://bitbucket.org/osrf/gazebo/pull-request/1414)

1. Scale joint visuals according to link size.
    * [Pull request #1591](https://bitbucket.org/osrf/gazebo/pull-request/1591)
    * [Issue #1563](https://bitbucket.org/osrf/gazebo/issue/1563)

1. Added Gazebo/CoM material.
    * [Pull request #1439](https://bitbucket.org/osrf/gazebo/pull-request/1439)

1. Added arc parameter to MeshManager::CreateTube
    * [Pull request #1436](https://bitbucket.org/osrf/gazebo/pull-request/1436)

1. Added View Inertia and InertiaVisual, changed COMVisual to sphere proportional to mass.
    * [Pull request #1445](https://bitbucket.org/osrf/gazebo/pull-request/1445)

1. Added View Link Frame and LinkFrameVisual. Visual::SetTransparency goes into texture_unit.
    * [Pull request #1762](https://bitbucket.org/osrf/gazebo/pull-request/1762)
    * [Issue #853](https://bitbucket.org/osrf/gazebo/issue/853)

1. Changed the position of Save and Cancel buttons on editor dialogs
    * [Pull request #1442](https://bitbucket.org/osrf/gazebo/pull-request/1442)
    * [Issue #1377](https://bitbucket.org/osrf/gazebo/issue/1377)

1. Fixed Visual material updates
    * [Pull request #1454](https://bitbucket.org/osrf/gazebo/pull-request/1454)
    * [Issue #1455](https://bitbucket.org/osrf/gazebo/issue/1455)

1. Added Matrix3::Inverse() and tests
    * [Pull request #1481](https://bitbucket.org/osrf/gazebo/pull-request/1481)

1. Implemented AddLinkForce for ODE.
    * [Pull request #1456](https://bitbucket.org/osrf/gazebo/pull-request/1456)

1. Updated ConfigWidget class to parse enum values.
    * [Pull request #1518](https://bitbucket.org/osrf/gazebo/pull-request/1518)

1. Added PresetManager to physics libraries and corresponding integration test.
    * [Pull request #1471](https://bitbucket.org/osrf/gazebo/pull-request/1471)

1. Sync name and location on SaveDialog.
    * [Pull request #1563](https://bitbucket.org/osrf/gazebo/pull-request/1563)

1. Added Apply Force/Torque dialog
    * [Pull request #1600](https://bitbucket.org/osrf/gazebo/pull-request/1600)

1. Added Apply Force/Torque visuals
    * [Pull request #1619](https://bitbucket.org/osrf/gazebo/pull-request/1619)

1. Added Apply Force/Torque OnMouseRelease and ActivateWindow
    * [Pull request #1699](https://bitbucket.org/osrf/gazebo/pull-request/1699)

1. Added Apply Force/Torque mouse interactions, modes, activation
    * [Pull request #1731](https://bitbucket.org/osrf/gazebo/pull-request/1731)

1. Added inertia pose getter for COMVisual and COMVisual_TEST
    * [Pull request #1581](https://bitbucket.org/osrf/gazebo/pull-request/1581)

1. Model editor updates
    1. Joint preview using JointVisuals.
        * [Pull request #1369](https://bitbucket.org/osrf/gazebo/pull-request/1369)

    1. Added inspector for configuring link, visual, and collision properties.
        * [Pull request #1408](https://bitbucket.org/osrf/gazebo/pull-request/1408)

    1. Saving, exiting, generalizing SaveDialog.
        * [Pull request #1401](https://bitbucket.org/osrf/gazebo/pull-request/1401)

    1. Inspectors redesign
        * [Pull request #1586](https://bitbucket.org/osrf/gazebo/pull-request/1586)

    1. Edit existing model.
        * [Pull request #1425](https://bitbucket.org/osrf/gazebo/pull-request/1425)

    1. Add joint inspector to link's context menu.
        * [Pull request #1449](https://bitbucket.org/osrf/gazebo/pull-request/1449)
        * [Issue #1443](https://bitbucket.org/osrf/gazebo/issue/1443)

    1. Added button to select mesh file on inspector.
        * [Pull request #1460](https://bitbucket.org/osrf/gazebo/pull-request/1460)
        * [Issue #1450](https://bitbucket.org/osrf/gazebo/issue/1450)

    1. Renamed Part to Link.
        * [Pull request #1478](https://bitbucket.org/osrf/gazebo/pull-request/1478)

    1. Fix snapping inside editor.
        * [Pull request #1489](https://bitbucket.org/osrf/gazebo/pull-request/1489)
        * [Issue #1457](https://bitbucket.org/osrf/gazebo/issue/1457)

    1. Moved DataLogger from Window menu to the toolbar and moved screenshot button to the right.
        * [Pull request #1665](https://bitbucket.org/osrf/gazebo/pull-request/1665)

    1. Keep loaded model's name.
        * [Pull request #1516](https://bitbucket.org/osrf/gazebo/pull-request/1516)
        * [Issue #1504](https://bitbucket.org/osrf/gazebo/issue/1504)

    1. Added ExtrudeDialog.
        * [Pull request #1483](https://bitbucket.org/osrf/gazebo/pull-request/1483)

    1. Hide time panel inside editor and keep main window's paused state.
        * [Pull request #1500](https://bitbucket.org/osrf/gazebo/pull-request/1500)

    1. Fixed pose issues and added ModelCreator_TEST.
        * [Pull request #1509](https://bitbucket.org/osrf/gazebo/pull-request/1509)
        * [Issue #1497](https://bitbucket.org/osrf/gazebo/issue/1497)
        * [Issue #1509](https://bitbucket.org/osrf/gazebo/issue/1509)

    1. Added list of links and joints.
        * [Pull request #1515](https://bitbucket.org/osrf/gazebo/pull-request/1515)
        * [Issue #1418](https://bitbucket.org/osrf/gazebo/issue/1418)

    1. Expose API to support adding items to the palette.
        * [Pull request #1565](https://bitbucket.org/osrf/gazebo/pull-request/1565)

    1. Added menu for toggling joint visualization
        * [Pull request #1551](https://bitbucket.org/osrf/gazebo/pull-request/1551)
        * [Issue #1483](https://bitbucket.org/osrf/gazebo/issue/1483)

    1. Add schematic view to model editor
        * [Pull request #1562](https://bitbucket.org/osrf/gazebo/pull-request/1562)

1. Building editor updates
    1. Make palette tips tooltip clickable to open.
        * [Pull request #1519](https://bitbucket.org/osrf/gazebo/pull-request/1519)
        * [Issue #1370](https://bitbucket.org/osrf/gazebo/issue/1370)

    1. Add measurement unit to building inspectors.
        * [Pull request #1741](https://bitbucket.org/osrf/gazebo/pull-request/1741)
        * [Issue #1363](https://bitbucket.org/osrf/gazebo/issue/1363)

    1. Add `BaseInspectorDialog` as a base class for inspectors.
        * [Pull request #1749](https://bitbucket.org/osrf/gazebo/pull-request/1749)

## Gazebo 5.0

### Gazebo 5.x.x

1. Added lines to laser sensor visualization
    * [Pull request #1742](https://bitbucket.org/osrf/gazebo/pull-request/1742)
    * [Issue #935](https://bitbucket.org/osrf/gazebo/issue/935)

1. Fix BulletSliderJoint friction for bullet 2.83
    * [Pull request #1686](https://bitbucket.org/osrf/gazebo/pull-request/1686)

1. Fix heightmap model texture loading.
    * [Pull request #1592](https://bitbucket.org/osrf/gazebo/pull-request/1592)

1. Disable failing pr2 test for dart
    * [Pull request #1540](https://bitbucket.org/osrf/gazebo/pull-request/1540)
    * [Issue #1435](https://bitbucket.org/osrf/gazebo/issue/1435)

### Gazebo 5.1.0 (2015-03-20)
1. Backport pull request #1527 (FindOGRE.cmake for non-Debian systems)
  * [Pull request #1532](https://bitbucket.org/osrf/gazebo/pull-request/1532)

1. Respect system cflags when not using USE_UPSTREAM_CFLAGS
  * [Pull request #1531](https://bitbucket.org/osrf/gazebo/pull-request/1531)

1. Allow light manipulation
  * [Pull request #1529](https://bitbucket.org/osrf/gazebo/pull-request/1529)

1. Allow sdformat 2.3.1+ or 3+ and fix tests
  * [Pull request #1484](https://bitbucket.org/osrf/gazebo/pull-request/1484)

1. Add Link::GetWorldAngularMomentum function and test.
  * [Pull request #1482](https://bitbucket.org/osrf/gazebo/pull-request/1482)

1. Preserve previous GAZEBO_MODEL_PATH values when sourcing setup.sh
  * [Pull request #1430](https://bitbucket.org/osrf/gazebo/pull-request/1430)

1. Implement Coulomb joint friction for DART
  * [Pull request #1427](https://bitbucket.org/osrf/gazebo/pull-request/1427)
  * [Issue #1281](https://bitbucket.org/osrf/gazebo/issue/1281)

1. Fix simple shape normals.
    * [Pull request #1477](https://bitbucket.org/osrf/gazebo/pull-request/1477)
    * [Issue #1369](https://bitbucket.org/osrf/gazebo/issue/1369)

1. Use Msg-to-SDF conversion functions in tests, add ServerFixture::SpawnModel(msgs::Model).
    * [Pull request #1466](https://bitbucket.org/osrf/gazebo/pull-request/1466)

1. Added Model Msg-to-SDF conversion functions and test.
    * [Pull request #1429](https://bitbucket.org/osrf/gazebo/pull-request/1429)

1. Added Joint Msg-to-SDF conversion functions and test.
    * [Pull request #1419](https://bitbucket.org/osrf/gazebo/pull-request/1419)

1. Added Visual, Material Msg-to-SDF conversion functions and ShaderType to string conversion functions.
    * [Pull request #1415](https://bitbucket.org/osrf/gazebo/pull-request/1415)

1. Implement Coulomb joint friction for BulletSliderJoint
  * [Pull request #1452](https://bitbucket.org/osrf/gazebo/pull-request/1452)
  * [Issue #1348](https://bitbucket.org/osrf/gazebo/issue/1348)

### Gazebo 5.0.0 (2015-01-27)
1. Support for using [digital elevation maps](http://gazebosim.org/tutorials?tut=dem) has been added to debian packages.

1. C++11 support (C++11 compatible compiler is now required)
    * [Pull request #1340](https://bitbucket.org/osrf/gazebo/pull-request/1340)

1. Implemented private data pointer for the World class.
    * [Pull request #1383](https://bitbucket.org/osrf/gazebo/pull-request/1383)

1. Implemented private data pointer for the Scene class.
    * [Pull request #1385](https://bitbucket.org/osrf/gazebo/pull-request/1385)

1. Added a events::Event::resetWorld event that is triggered when World::Reset is called.
    * [Pull request #1332](https://bitbucket.org/osrf/gazebo/pull-request/1332)
    * [Issue #1375](https://bitbucket.org/osrf/gazebo/issue/1375)

1. Fixed `math::Box::GetCenter` functionality.
    * [Pull request #1278](https://bitbucket.org/osrf/gazebo/pull-request/1278)
    * [Issue #1327](https://bitbucket.org/osrf/gazebo/issue/1327)

1. Added a GUI timer plugin that facilitates the display and control a timer inside the Gazebo UI.
    * [Pull request #1270](https://bitbucket.org/osrf/gazebo/pull-request/1270)

1. Added ability to load plugins via SDF.
    * [Pull request #1261](https://bitbucket.org/osrf/gazebo/pull-request/1261)

1. Added GUIEvent to hide/show the left GUI pane.
    * [Pull request #1269](https://bitbucket.org/osrf/gazebo/pull-request/1269)

1. Modified KeyEventHandler and GLWidget so that hotkeys can be suppressed by custom KeyEvents set up by developers
    * [Pull request #1251](https://bitbucket.org/osrf/gazebo/pull-request/1251)

1. Added ability to read the directory where the log files are stored.
    * [Pull request #1277](https://bitbucket.org/osrf/gazebo/pull-request/1277)

1. Implemented a simulation cloner
    * [Pull request #1180](https://bitbucket.org/osrf/gazebo/pull-request/1180/clone-a-simulation)

1. Added GUI overlay plugins. Users can now write a Gazebo + QT plugin that displays widgets over the render window.
  * [Pull request #1181](https://bitbucket.org/osrf/gazebo/pull-request/1181)

1. Change behavior of Joint::SetVelocity, add Joint::SetVelocityLimit(unsigned int, double)
  * [Pull request #1218](https://bitbucket.org/osrf/gazebo/pull-request/1218)
  * [Issue #964](https://bitbucket.org/osrf/gazebo/issue/964)

1. Implement Coulomb joint friction for ODE
  * [Pull request #1221](https://bitbucket.org/osrf/gazebo/pull-request/1221)
  * [Issue #381](https://bitbucket.org/osrf/gazebo/issue/381)

1. Implement Coulomb joint friction for BulletHingeJoint
  * [Pull request #1317](https://bitbucket.org/osrf/gazebo/pull-request/1317)
  * [Issue #1348](https://bitbucket.org/osrf/gazebo/issue/1348)

1. Implemented camera lens distortion.
  * [Pull request #1213](https://bitbucket.org/osrf/gazebo/pull-request/1213)

1. Kill rogue gzservers left over from failed INTEGRATION_world_clone tests
   and improve robustness of `UNIT_gz_TEST`
  * [Pull request #1232](https://bitbucket.org/osrf/gazebo/pull-request/1232)
  * [Issue #1299](https://bitbucket.org/osrf/gazebo/issue/1299)

1. Added RenderWidget::ShowToolbar to toggle visibility of top toolbar.
  * [Pull request #1248](https://bitbucket.org/osrf/gazebo/pull-request/1248)

1. Fix joint axis visualization.
  * [Pull request #1258](https://bitbucket.org/osrf/gazebo/pull-request/1258)

1. Change UserCamera view control via joysticks. Clean up rate control vs. pose control.
   see UserCamera::OnJoyPose and UserCamera::OnJoyTwist. Added view twist control toggle
   with joystick button 1.
  * [Pull request #1249](https://bitbucket.org/osrf/gazebo/pull-request/1249)

1. Added RenderWidget::GetToolbar to get the top toolbar and change its actions on ModelEditor.
    * [Pull request #1263](https://bitbucket.org/osrf/gazebo/pull-request/1263)

1. Added accessor for MainWindow graphical widget to GuiIface.
    * [Pull request #1250](https://bitbucket.org/osrf/gazebo/pull-request/1250)

1. Added a ConfigWidget class that takes in a google protobuf message and generates widgets for configuring the fields in the message
    * [Pull request #1285](https://bitbucket.org/osrf/gazebo/pull-request/1285)

1. Added GLWidget::OnModelEditor when model editor is triggered, and MainWindow::OnEditorGroup to manually uncheck editor actions.
    * [Pull request #1283](https://bitbucket.org/osrf/gazebo/pull-request/1283)

1. Added Collision, Geometry, Inertial, Surface Msg-to-SDF conversion functions.
    * [Pull request #1315](https://bitbucket.org/osrf/gazebo/pull-request/1315)

1. Added "button modifier" fields (control, shift, and alt) to common::KeyEvent.
    * [Pull request #1325](https://bitbucket.org/osrf/gazebo/pull-request/1325)

1. Added inputs for environment variable GAZEBO_GUI_INI_FILE for reading a custom .ini file.
    * [Pull request #1252](https://bitbucket.org/osrf/gazebo/pull-request/1252)

1. Fixed crash on "permission denied" bug, added insert_model integration test.
    * [Pull request #1329](https://bitbucket.org/osrf/gazebo/pull-request/1329/)

1. Enable simbody joint tests, implement `SimbodyJoint::GetParam`, create
   `Joint::GetParam`, fix bug in `BulletHingeJoint::SetParam`.
    * [Pull request #1404](https://bitbucket.org/osrf/gazebo/pull-request/1404/)

1. Building editor updates
    1. Fixed inspector resizing.
        * [Pull request #1230](https://bitbucket.org/osrf/gazebo/pull-request/1230)
        * [Issue #395](https://bitbucket.org/osrf/gazebo/issue/395)

    1. Doors and windows move proportionally with wall.
        * [Pull request #1231](https://bitbucket.org/osrf/gazebo/pull-request/1231)
        * [Issue #368](https://bitbucket.org/osrf/gazebo/issue/368)

    1. Inspector dialogs stay on top.
        * [Pull request #1229](https://bitbucket.org/osrf/gazebo/pull-request/1229)
        * [Issue #417](https://bitbucket.org/osrf/gazebo/issue/417)

    1. Make model name editable on palette.
        * [Pull request #1239](https://bitbucket.org/osrf/gazebo/pull-request/1239)

    1. Import background image and improve add/delete levels.
        * [Pull request #1214](https://bitbucket.org/osrf/gazebo/pull-request/1214)
        * [Issue #422](https://bitbucket.org/osrf/gazebo/issue/422)
        * [Issue #361](https://bitbucket.org/osrf/gazebo/issue/361)

    1. Fix changing draw mode.
        * [Pull request #1233](https://bitbucket.org/osrf/gazebo/pull-request/1233)
        * [Issue #405](https://bitbucket.org/osrf/gazebo/issue/405)

    1. Tips on palette's top-right corner.
        * [Pull request #1241](https://bitbucket.org/osrf/gazebo/pull-request/1241)

    1. New buttons and layout for the palette.
        * [Pull request #1242](https://bitbucket.org/osrf/gazebo/pull-request/1242)

    1. Individual wall segments instead of polylines.
        * [Pull request #1246](https://bitbucket.org/osrf/gazebo/pull-request/1246)
        * [Issue #389](https://bitbucket.org/osrf/gazebo/issue/389)
        * [Issue #415](https://bitbucket.org/osrf/gazebo/issue/415)

    1. Fix exiting and saving, exiting when there's nothing drawn, fix text on popups.
        * [Pull request #1296](https://bitbucket.org/osrf/gazebo/pull-request/1296)

    1. Display measure for selected wall segment.
        * [Pull request #1291](https://bitbucket.org/osrf/gazebo/pull-request/1291)
        * [Issue #366](https://bitbucket.org/osrf/gazebo/issue/366)

    1. Highlight selected item's 3D visual.
        * [Pull request #1292](https://bitbucket.org/osrf/gazebo/pull-request/1292)

    1. Added color picker to inspector dialogs.
        * [Pull request #1298](https://bitbucket.org/osrf/gazebo/pull-request/1298)

    1. Snapping on by default, off holding Shift. Improved snapping.
        * [Pull request #1304](https://bitbucket.org/osrf/gazebo/pull-request/1304)

    1. Snap walls to length increments, moved scale to SegmentItem and added Get/SetScale, added SegmentItem::SnapAngle and SegmentItem::SnapLength.
        * [Pull request #1311](https://bitbucket.org/osrf/gazebo/pull-request/1311)

    1. Make buildings available in "Insert Models" tab, improve save flow.
        * [Pull request #1312](https://bitbucket.org/osrf/gazebo/pull-request/1312)

    1. Added EditorItem::SetHighlighted.
        * [Pull request #1308](https://bitbucket.org/osrf/gazebo/pull-request/1308)

    1. Current level is transparent, lower levels opaque, higher levels invisible.
        * [Pull request #1303](https://bitbucket.org/osrf/gazebo/pull-request/1303)

    1. Detach all child manips when item is deleted, added BuildingMaker::DetachAllChildren.
        * [Pull request #1316](https://bitbucket.org/osrf/gazebo/pull-request/1316)

    1. Added texture picker to inspector dialogs.
        * [Pull request #1306](https://bitbucket.org/osrf/gazebo/pull-request/1306)

    1. Measures for doors and windows. Added RectItem::angleOnWall and related Get/Set.
        * [Pull request #1322](https://bitbucket.org/osrf/gazebo/pull-request/1322)
        * [Issue #370](https://bitbucket.org/osrf/gazebo/issue/370)

    1. Added Gazebo/BuildingFrame material to display holes for doors and windows on walls.
        * [Pull request #1338](https://bitbucket.org/osrf/gazebo/pull-request/1338)

    1. Added Gazebo/Bricks material to be used as texture on the building editor.
        * [Pull request #1333](https://bitbucket.org/osrf/gazebo/pull-request/1333)

    1. Pick colors from the palette and assign on 3D view. Added mouse and key event handlers to BuildingMaker, and events to communicate from BuildingModelManip to EditorItem.
        * [Pull request #1336](https://bitbucket.org/osrf/gazebo/pull-request/1336)

    1. Pick textures from the palette and assign in 3D view.
        * [Pull request #1368](https://bitbucket.org/osrf/gazebo/pull-request/1368)

1. Model editor updates
    1. Fix adding/removing event filters .
        * [Pull request #1279](https://bitbucket.org/osrf/gazebo/pull-request/1279)

    1. Enabled multi-selection and align tool inside model editor.
        * [Pull request #1302](https://bitbucket.org/osrf/gazebo/pull-request/1302)
        * [Issue #1323](https://bitbucket.org/osrf/gazebo/issue/1323)

    1. Enabled snap mode inside model editor.
        * [Pull request #1331](https://bitbucket.org/osrf/gazebo/pull-request/1331)
        * [Issue #1318](https://bitbucket.org/osrf/gazebo/issue/1318)

    1. Implemented copy/pasting of links.
        * [Pull request #1330](https://bitbucket.org/osrf/gazebo/pull-request/1330)

1. GUI publishes model selection information on ~/selection topic.
    * [Pull request #1318](https://bitbucket.org/osrf/gazebo/pull-request/1318)

## Gazebo 4.0

### Gazebo 4.x.x (2015-xx-xx)

1. Fix build for Bullet 2.83, enable angle wrapping for BulletHingeJoint
    * [Pull request #1664](https://bitbucket.org/osrf/gazebo/pull-request/1664)

### Gazebo 4.1.3 (2015-05-07)

1. Fix saving visual geom SDF values
    * [Pull request #1597](https://bitbucket.org/osrf/gazebo/pull-request/1597)
1. Fix heightmap model texture loading.
    * [Pull request #1595](https://bitbucket.org/osrf/gazebo/pull-request/1595)
1. Fix visual collision scale on separate client
    * [Pull request #1585](https://bitbucket.org/osrf/gazebo/pull-request/1585)
1. Fix several clang compiler warnings
    * [Pull request #1594](https://bitbucket.org/osrf/gazebo/pull-request/1594)
1. Fix blank save / browse dialogs
    * [Pull request #1544](https://bitbucket.org/osrf/gazebo/pull-request/1544)

### Gazebo 4.1.2 (2015-03-20)

1. Fix quaternion documentation: target Gazebo_4.1
    * [Pull request #1525](https://bitbucket.org/osrf/gazebo/pull-request/1525)
1. Speed up World::Step in loops
    * [Pull request #1492](https://bitbucket.org/osrf/gazebo/pull-request/1492)
1. Reduce selection buffer updates -> 4.1
    * [Pull request #1494](https://bitbucket.org/osrf/gazebo/pull-request/1494)
1. Fix QT rendering, and rendering update rate
    * [Pull request #1487](https://bitbucket.org/osrf/gazebo/pull-request/1487)
1. Fix loading of SimbodyPhysics parameters
    * [Pull request #1474](https://bitbucket.org/osrf/gazebo/pull-request/1474)
1. Fix heightmap on OSX -> 4.1
    * [Pull request #1455](https://bitbucket.org/osrf/gazebo/pull-request/1455)
1. Remove extra pose tag in a world file that should not be there
    * [Pull request #1458](https://bitbucket.org/osrf/gazebo/pull-request/1458)
1. Better fix for #236 for IMU that doesn't require ABI changes
    * [Pull request #1448](https://bitbucket.org/osrf/gazebo/pull-request/1448)
1. Fix regression of #236 for ImuSensor in 4.1
    * [Pull request #1446](https://bitbucket.org/osrf/gazebo/pull-request/1446)
1. Preserve previous GAZEBO_MODEL_PATH values when sourcing setup.sh
    * [Pull request #1430](https://bitbucket.org/osrf/gazebo/pull-request/1430)
1. issue #857: fix segfault for simbody screw joint when setting limits due to uninitialized limitForce.
    * [Pull request #1423](https://bitbucket.org/osrf/gazebo/pull-request/1423)
1. Allow multiple contact sensors per link (#960)
    * [Pull request #1413](https://bitbucket.org/osrf/gazebo/pull-request/1413)
1. Fix for issue #351, ODE World Step
    * [Pull request #1406](https://bitbucket.org/osrf/gazebo/pull-request/1406)
1. Disable failing InelasticCollision/0 test (#1394)
    * [Pull request #1405](https://bitbucket.org/osrf/gazebo/pull-request/1405)
1. Prevent out of bounds array access in SkidSteerDrivePlugin (found by cppcheck 1.68)
    * [Pull request #1379](https://bitbucket.org/osrf/gazebo/pull-request/1379)

### Gazebo 4.1.1 (2015-01-15)

1. Fix BulletPlaneShape bounding box (#1265)
    * [Pull request #1367](https://bitbucket.org/osrf/gazebo/pull-request/1367)
1. Fix dart linking errors on osx
    * [Pull request #1372](https://bitbucket.org/osrf/gazebo/pull-request/1372)
1. Update to player interfaces
    * [Pull request #1324](https://bitbucket.org/osrf/gazebo/pull-request/1324)
1. Handle GpuLaser name collisions (#1403)
    * [Pull request #1360](https://bitbucket.org/osrf/gazebo/pull-request/1360)
1. Add checks for handling array's with counts of zero, and read specular values
    * [Pull request #1339](https://bitbucket.org/osrf/gazebo/pull-request/1339)
1. Fix model list widget test
    * [Pull request #1327](https://bitbucket.org/osrf/gazebo/pull-request/1327)
1. Fix ogre includes
    * [Pull request #1323](https://bitbucket.org/osrf/gazebo/pull-request/1323)

### Gazebo 4.1.0 (2014-11-20)

1. Modified GUI rendering to improve the rendering update rate.
    * [Pull request #1487](https://bitbucket.org/osrf/gazebo/pull-request/1487)

### Gazebo 4.1.0 (2014-11-20)

1. Add ArrangePlugin for arranging groups of models.
   Also add Model::ResetPhysicsStates to call Link::ResetPhysicsStates
   recursively on all links in model.
    * [Pull request #1208](https://bitbucket.org/osrf/gazebo/pull-request/1208)
1. The `gz model` command line tool will output model info using either `-i` for complete info, or `-p` for just the model pose.
    * [Pull request #1212](https://bitbucket.org/osrf/gazebo/pull-request/1212)
    * [DRCSim Issue #389](https://bitbucket.org/osrf/drcsim/issue/389)
1. Added SignalStats class for computing incremental signal statistics.
    * [Pull request #1198](https://bitbucket.org/osrf/gazebo/pull-request/1198)
1. Add InitialVelocityPlugin to setting the initial state of links
    * [Pull request #1237](https://bitbucket.org/osrf/gazebo/pull-request/1237)
1. Added Quaternion::Integrate function.
    * [Pull request #1255](https://bitbucket.org/osrf/gazebo/pull-request/1255)
1. Added ConvertJointType functions, display more joint info on model list.
    * [Pull request #1259](https://bitbucket.org/osrf/gazebo/pull-request/1259)
1. Added ModelListWidget::AddProperty, removed unnecessary checks on ModelListWidget.
    * [Pull request #1271](https://bitbucket.org/osrf/gazebo/pull-request/1271)
1. Fix loading collada meshes with unsupported input semantics.
    * [Pull request #1319](https://bitbucket.org/osrf/gazebo/pull-request/1319)

### Gazebo 4.0.2 (2014-09-23)

1. Fix and improve mechanism to generate pkgconfig libs
    * [Pull request #1027](https://bitbucket.org/osrf/gazebo/pull-request/1027)
    * [Issue #1284](https://bitbucket.org/osrf/gazebo/issue/1284)
1. Added arat.world
    * [Pull request #1205](https://bitbucket.org/osrf/gazebo/pull-request/1205)
1. Update gzprop to output zip files.
    * [Pull request #1197](https://bitbucket.org/osrf/gazebo/pull-request/1197)
1. Make Collision::GetShape a const function
    * [Pull requset #1189](https://bitbucket.org/osrf/gazebo/pull-request/1189)
1. Install missing physics headers
    * [Pull requset #1183](https://bitbucket.org/osrf/gazebo/pull-request/1183)
1. Remove SimbodyLink::AddTorque console message
    * [Pull requset #1185](https://bitbucket.org/osrf/gazebo/pull-request/1185)
1. Fix log xml
    * [Pull requset #1188](https://bitbucket.org/osrf/gazebo/pull-request/1188)

### Gazebo 4.0.0 (2014-08-08)

1. Added lcov support to cmake
    * [Pull request #1047](https://bitbucket.org/osrf/gazebo/pull-request/1047)
1. Fixed memory leak in image conversion
    * [Pull request #1057](https://bitbucket.org/osrf/gazebo/pull-request/1057)
1. Removed deprecated function
    * [Pull request #1067](https://bitbucket.org/osrf/gazebo/pull-request/1067)
1. Improved collada loading performance
    * [Pull request #1066](https://bitbucket.org/osrf/gazebo/pull-request/1066)
    * [Pull request #1082](https://bitbucket.org/osrf/gazebo/pull-request/1082)
    * [Issue #1134](https://bitbucket.org/osrf/gazebo/issue/1134)
1. Implemented a collada exporter
    * [Pull request #1064](https://bitbucket.org/osrf/gazebo/pull-request/1064)
1. Force torque sensor now makes use of sensor's pose.
    * [Pull request #1076](https://bitbucket.org/osrf/gazebo/pull-request/1076)
    * [Issue #940](https://bitbucket.org/osrf/gazebo/issue/940)
1. Fix Model::GetLinks segfault
    * [Pull request #1093](https://bitbucket.org/osrf/gazebo/pull-request/1093)
1. Fix deleting and saving lights in gzserver
    * [Pull request #1094](https://bitbucket.org/osrf/gazebo/pull-request/1094)
    * [Issue #1182](https://bitbucket.org/osrf/gazebo/issue/1182)
    * [Issue #346](https://bitbucket.org/osrf/gazebo/issue/346)
1. Fix Collision::GetWorldPose. The pose of a collision would not update properly.
    * [Pull request #1049](https://bitbucket.org/osrf/gazebo/pull-request/1049)
    * [Issue #1124](https://bitbucket.org/osrf/gazebo/issue/1124)
1. Fixed the animate_box and animate_joints examples
    * [Pull request #1086](https://bitbucket.org/osrf/gazebo/pull-request/1086)
1. Integrated Oculus Rift functionality
    * [Pull request #1074](https://bitbucket.org/osrf/gazebo/pull-request/1074)
    * [Pull request #1136](https://bitbucket.org/osrf/gazebo/pull-request/1136)
    * [Pull request #1139](https://bitbucket.org/osrf/gazebo/pull-request/1139)
1. Updated Base::GetScopedName
    * [Pull request #1104](https://bitbucket.org/osrf/gazebo/pull-request/1104)
1. Fix collada loader from adding duplicate materials into a Mesh
    * [Pull request #1105](https://bitbucket.org/osrf/gazebo/pull-request/1105)
    * [Issue #1180](https://bitbucket.org/osrf/gazebo/issue/1180)
1. Integrated Razer Hydra functionality
    * [Pull request #1083](https://bitbucket.org/osrf/gazebo/pull-request/1083)
    * [Pull request #1109](https://bitbucket.org/osrf/gazebo/pull-request/1109)
1. Added ability to copy and paste models in the GUI
    * [Pull request #1103](https://bitbucket.org/osrf/gazebo/pull-request/1103)
1. Removed unnecessary inclusion of gazebo.hh and common.hh in plugins
    * [Pull request #1111](https://bitbucket.org/osrf/gazebo/pull-request/1111)
1. Added ability to specify custom road textures
    * [Pull request #1027](https://bitbucket.org/osrf/gazebo/pull-request/1027)
1. Added support for DART 4.1
    * [Pull request #1113](https://bitbucket.org/osrf/gazebo/pull-request/1113)
    * [Pull request #1132](https://bitbucket.org/osrf/gazebo/pull-request/1132)
    * [Pull request #1134](https://bitbucket.org/osrf/gazebo/pull-request/1134)
    * [Pull request #1154](https://bitbucket.org/osrf/gazebo/pull-request/1154)
1. Allow position of joints to be directly set.
    * [Pull request #1097](https://bitbucket.org/osrf/gazebo/pull-request/1097)
    * [Issue #1138](https://bitbucket.org/osrf/gazebo/issue/1138)
1. Added extruded polyline geometry
    * [Pull request #1026](https://bitbucket.org/osrf/gazebo/pull-request/1026)
1. Fixed actor animation
    * [Pull request #1133](https://bitbucket.org/osrf/gazebo/pull-request/1133)
    * [Pull request #1141](https://bitbucket.org/osrf/gazebo/pull-request/1141)
1. Generate a versioned cmake config file
    * [Pull request #1153](https://bitbucket.org/osrf/gazebo/pull-request/1153)
    * [Issue #1226](https://bitbucket.org/osrf/gazebo/issue/1226)
1. Added KMeans class
    * [Pull request #1147](https://bitbucket.org/osrf/gazebo/pull-request/1147)
1. Added --summary-range feature to bitbucket pullrequest tool
    * [Pull request #1156](https://bitbucket.org/osrf/gazebo/pull-request/1156)
1. Updated web links
    * [Pull request #1159](https://bitbucket.org/osrf/gazebo/pull-request/1159)
1. Update tests
    * [Pull request #1155](https://bitbucket.org/osrf/gazebo/pull-request/1155)
    * [Pull request #1143](https://bitbucket.org/osrf/gazebo/pull-request/1143)
    * [Pull request #1138](https://bitbucket.org/osrf/gazebo/pull-request/1138)
    * [Pull request #1140](https://bitbucket.org/osrf/gazebo/pull-request/1140)
    * [Pull request #1127](https://bitbucket.org/osrf/gazebo/pull-request/1127)
    * [Pull request #1115](https://bitbucket.org/osrf/gazebo/pull-request/1115)
    * [Pull request #1102](https://bitbucket.org/osrf/gazebo/pull-request/1102)
    * [Pull request #1087](https://bitbucket.org/osrf/gazebo/pull-request/1087)
    * [Pull request #1084](https://bitbucket.org/osrf/gazebo/pull-request/1084)

## Gazebo 3.0

### Gazebo 3.x.x (yyyy-mm-dd)

1. Fixed sonar and wireless sensor visualization
    * [Pull request #1254](https://bitbucket.org/osrf/gazebo/pull-request/1254)
1. Update visual bounding box when model is selected
    * [Pull request #1280](https://bitbucket.org/osrf/gazebo/pull-request/1280)

### Gazebo 3.1.0 (2014-08-08)

1. Implemented Simbody::Link::Set*Vel
    * [Pull request #1160](https://bitbucket.org/osrf/gazebo/pull-request/1160)
    * [Issue #1012](https://bitbucket.org/osrf/gazebo/issue/1012)
1. Added World::RemoveModel function
    * [Pull request #1106](https://bitbucket.org/osrf/gazebo/pull-request/1106)
    * [Issue #1177](https://bitbucket.org/osrf/gazebo/issue/1177)
1. Fix exit from camera follow mode using the escape key
    * [Pull request #1137](https://bitbucket.org/osrf/gazebo/pull-request/1137)
    * [Issue #1220](https://bitbucket.org/osrf/gazebo/issue/1220)
1. Added support for SDF joint spring stiffness and reference positions
    * [Pull request #1117](https://bitbucket.org/osrf/gazebo/pull-request/1117)
1. Removed the gzmodel_create script
    * [Pull request #1130](https://bitbucket.org/osrf/gazebo/pull-request/1130)
1. Added Vector2 dot product
    * [Pull request #1101](https://bitbucket.org/osrf/gazebo/pull-request/1101)
1. Added SetPositionPID and SetVelocityPID to JointController
    * [Pull request #1091](https://bitbucket.org/osrf/gazebo/pull-request/1091)
1. Fix gzclient startup crash with ogre 1.9
    * [Pull request #1098](https://bitbucket.org/osrf/gazebo/pull-request/1098)
    * [Issue #996](https://bitbucket.org/osrf/gazebo/issue/996)
1. Update the bitbucket_pullrequests tool
    * [Pull request #1108](https://bitbucket.org/osrf/gazebo/pull-request/1108)
1. Light properties now remain in place after move by the user via the GUI.
    * [Pull request #1110](https://bitbucket.org/osrf/gazebo/pull-request/1110)
    * [Issue #1211](https://bitbucket.org/osrf/gazebo/issue/1211)
1. Allow position of joints to be directly set.
    * [Pull request #1096](https://bitbucket.org/osrf/gazebo/pull-request/1096)
    * [Issue #1138](https://bitbucket.org/osrf/gazebo/issue/1138)

### Gazebo 3.0.0 (2014-04-11)

1. Fix bug when deleting the sun light
    * [Pull request #1088](https://bitbucket.org/osrf/gazebo/pull-request/1088)
    * [Issue #1133](https://bitbucket.org/osrf/gazebo/issue/1133)
1. Fix ODE screw joint
    * [Pull request #1078](https://bitbucket.org/osrf/gazebo/pull-request/1078)
    * [Issue #1167](https://bitbucket.org/osrf/gazebo/issue/1167)
1. Update joint integration tests
    * [Pull request #1081](https://bitbucket.org/osrf/gazebo/pull-request/1081)
1. Fixed false positives in cppcheck.
    * [Pull request #1061](https://bitbucket.org/osrf/gazebo/pull-request/1061)
1. Made joint axis reference frame relative to child, and updated simbody and dart accordingly.
    * [Pull request #1069](https://bitbucket.org/osrf/gazebo/pull-request/1069)
    * [Issue #494](https://bitbucket.org/osrf/gazebo/issue/494)
    * [Issue #1143](https://bitbucket.org/osrf/gazebo/issue/1143)
1. Added ability to pass vector of strings to SetupClient and SetupServer
    * [Pull request #1068](https://bitbucket.org/osrf/gazebo/pull-request/1068)
    * [Issue #1132](https://bitbucket.org/osrf/gazebo/issue/1132)
1. Fix error correction in screw constraints for ODE
    * [Pull request #1159](https://bitbucket.org/osrf/gazebo/pull-request/1159)
    * [Issue #1159](https://bitbucket.org/osrf/gazebo/issue/1159)
1. Improved pkgconfig with SDF
    * [Pull request #1062](https://bitbucket.org/osrf/gazebo/pull-request/1062)
1. Added a plugin to simulate aero dynamics
    * [Pull request #905](https://bitbucket.org/osrf/gazebo/pull-request/905)
1. Updated bullet support
    * [Issue #1069](https://bitbucket.org/osrf/gazebo/issue/1069)
    * [Pull request #1011](https://bitbucket.org/osrf/gazebo/pull-request/1011)
    * [Pull request #996](https://bitbucket.org/osrf/gazebo/pull-request/966)
    * [Pull request #1024](https://bitbucket.org/osrf/gazebo/pull-request/1024)
1. Updated simbody support
    * [Pull request #995](https://bitbucket.org/osrf/gazebo/pull-request/995)
1. Updated worlds to SDF 1.5
    * [Pull request #1021](https://bitbucket.org/osrf/gazebo/pull-request/1021)
1. Improvements to ODE
    * [Pull request #1001](https://bitbucket.org/osrf/gazebo/pull-request/1001)
    * [Pull request #1014](https://bitbucket.org/osrf/gazebo/pull-request/1014)
    * [Pull request #1015](https://bitbucket.org/osrf/gazebo/pull-request/1015)
    * [Pull request #1016](https://bitbucket.org/osrf/gazebo/pull-request/1016)
1. New command line tool
    * [Pull request #972](https://bitbucket.org/osrf/gazebo/pull-request/972)
1. Graphical user interface improvements
    * [Pull request #971](https://bitbucket.org/osrf/gazebo/pull-request/971)
    * [Pull request #1013](https://bitbucket.org/osrf/gazebo/pull-request/1013)
    * [Pull request #989](https://bitbucket.org/osrf/gazebo/pull-request/989)
1. Created a friction pyramid class
    * [Pull request #935](https://bitbucket.org/osrf/gazebo/pull-request/935)
1. Added GetWorldEnergy functions to Model, Joint, and Link
    * [Pull request #1017](https://bitbucket.org/osrf/gazebo/pull-request/1017)
1. Preparing Gazebo for admission into Ubuntu
    * [Pull request #969](https://bitbucket.org/osrf/gazebo/pull-request/969)
    * [Pull request #998](https://bitbucket.org/osrf/gazebo/pull-request/998)
    * [Pull request #1002](https://bitbucket.org/osrf/gazebo/pull-request/1002)
1. Add method for querying if useImplicitStiffnessDamping flag is set for a given joint
    * [Issue #629](https://bitbucket.org/osrf/gazebo/issue/629)
    * [Pull request #1006](https://bitbucket.org/osrf/gazebo/pull-request/1006)
1. Fix joint axis frames
    * [Issue #494](https://bitbucket.org/osrf/gazebo/issue/494)
    * [Pull request #963](https://bitbucket.org/osrf/gazebo/pull-request/963)
1. Compute joint anchor pose relative to parent
    * [Issue #1029](https://bitbucket.org/osrf/gazebo/issue/1029)
    * [Pull request #982](https://bitbucket.org/osrf/gazebo/pull-request/982)
1. Cleanup the installed worlds
    * [Issue #1036](https://bitbucket.org/osrf/gazebo/issue/1036)
    * [Pull request #984](https://bitbucket.org/osrf/gazebo/pull-request/984)
1. Update to the GPS sensor
    * [Issue #1059](https://bitbucket.org/osrf/gazebo/issue/1059)
    * [Pull request #984](https://bitbucket.org/osrf/gazebo/pull-request/984)
1. Removed libtool from plugin loading
    * [Pull request #981](https://bitbucket.org/osrf/gazebo/pull-request/981)
1. Added functions to get inertial information for a link in the world frame.
    * [Pull request #1005](https://bitbucket.org/osrf/gazebo/pull-request/1005)

## Gazebo 2.0

### Gazebo 2.2.3 (2014-04-29)

1. Removed redundant call to World::Init
    * [Pull request #1107](https://bitbucket.org/osrf/gazebo/pull-request/1107)
    * [Issue #1208](https://bitbucket.org/osrf/gazebo/issue/1208)
1. Return proper error codes when gazebo exits
    * [Pull request #1085](https://bitbucket.org/osrf/gazebo/pull-request/1085)
    * [Issue #1178](https://bitbucket.org/osrf/gazebo/issue/1178)
1. Fixed Camera::GetWorldRotation().
    * [Pull request #1071](https://bitbucket.org/osrf/gazebo/pull-request/1071)
    * [Issue #1087](https://bitbucket.org/osrf/gazebo/issue/1087)
1. Fixed memory leak in image conversion
    * [Pull request #1073](https://bitbucket.org/osrf/gazebo/pull-request/1073)

### Gazebo 2.2.0 (2014-01-10)

1. Fix compilation when using OGRE-1.9 (full support is being worked on)
    * [Issue #994](https://bitbucket.org/osrf/gazebo/issue/994)
    * [Issue #995](https://bitbucket.org/osrf/gazebo/issue/995)
    * [Issue #996](https://bitbucket.org/osrf/gazebo/issue/996)
    * [Pull request #883](https://bitbucket.org/osrf/gazebo/pull-request/883)
1. Added unit test for issue 624.
    * [Issue #624](https://bitbucket.org/osrf/gazebo/issue/624).
    * [Pull request #889](https://bitbucket.org/osrf/gazebo/pull-request/889)
1. Use 3x3 PCF shadows for smoother shadows.
    * [Pull request #887](https://bitbucket.org/osrf/gazebo/pull-request/887)
1. Update manpage copyright to 2014.
    * [Pull request #893](https://bitbucket.org/osrf/gazebo/pull-request/893)
1. Added friction integration test .
    * [Pull request #885](https://bitbucket.org/osrf/gazebo/pull-request/885)
1. Fix joint anchor when link pose is not specified.
    * [Issue #978](https://bitbucket.org/osrf/gazebo/issue/978)
    * [Pull request #862](https://bitbucket.org/osrf/gazebo/pull-request/862)
1. Added (ESC) tooltip for GUI Selection Mode icon.
    * [Issue #993](https://bitbucket.org/osrf/gazebo/issue/993)
    * [Pull request #888](https://bitbucket.org/osrf/gazebo/pull-request/888)
1. Removed old comment about resolved issue.
    * [Issue #837](https://bitbucket.org/osrf/gazebo/issue/837)
    * [Pull request #880](https://bitbucket.org/osrf/gazebo/pull-request/880)
1. Made SimbodyLink::Get* function thread-safe
    * [Issue #918](https://bitbucket.org/osrf/gazebo/issue/918)
    * [Pull request #872](https://bitbucket.org/osrf/gazebo/pull-request/872)
1. Suppressed spurious gzlog messages in ODE::Body
    * [Issue #983](https://bitbucket.org/osrf/gazebo/issue/983)
    * [Pull request #875](https://bitbucket.org/osrf/gazebo/pull-request/875)
1. Fixed Force Torque Sensor Test by properly initializing some values.
    * [Issue #982](https://bitbucket.org/osrf/gazebo/issue/982)
    * [Pull request #869](https://bitbucket.org/osrf/gazebo/pull-request/869)
1. Added breakable joint plugin to support breakable walls.
    * [Pull request #865](https://bitbucket.org/osrf/gazebo/pull-request/865)
1. Used different tuple syntax to fix compilation on OSX mavericks.
    * [Issue #947](https://bitbucket.org/osrf/gazebo/issue/947)
    * [Pull request #858](https://bitbucket.org/osrf/gazebo/pull-request/858)
1. Fixed sonar test and deprecation warning.
    * [Pull request #856](https://bitbucket.org/osrf/gazebo/pull-request/856)
1. Speed up test compilation.
    * Part of [Issue #955](https://bitbucket.org/osrf/gazebo/issue/955)
    * [Pull request #846](https://bitbucket.org/osrf/gazebo/pull-request/846)
1. Added Joint::SetEffortLimit API
    * [Issue #923](https://bitbucket.org/osrf/gazebo/issue/923)
    * [Pull request #808](https://bitbucket.org/osrf/gazebo/pull-request/808)
1. Made bullet output less verbose.
    * [Pull request #839](https://bitbucket.org/osrf/gazebo/pull-request/839)
1. Convergence acceleration and stability tweak to make atlas_v3 stable
    * [Issue #895](https://bitbucket.org/osrf/gazebo/issue/895)
    * [Pull request #772](https://bitbucket.org/osrf/gazebo/pull-request/772)
1. Added colors, textures and world files for the SPL RoboCup environment
    * [Pull request #838](https://bitbucket.org/osrf/gazebo/pull-request/838)
1. Fixed bitbucket_pullrequests tool to work with latest BitBucket API.
    * [Issue #933](https://bitbucket.org/osrf/gazebo/issue/933)
    * [Pull request #841](https://bitbucket.org/osrf/gazebo/pull-request/841)
1. Fixed cppcheck warnings.
    * [Pull request #842](https://bitbucket.org/osrf/gazebo/pull-request/842)

### Gazebo 2.1.0 (2013-11-08)
1. Fix mainwindow unit test
    * [Pull request #752](https://bitbucket.org/osrf/gazebo/pull-request/752)
1. Visualize moment of inertia
    * Pull request [#745](https://bitbucket.org/osrf/gazebo/pull-request/745), [#769](https://bitbucket.org/osrf/gazebo/pull-request/769), [#787](https://bitbucket.org/osrf/gazebo/pull-request/787)
    * [Issue #203](https://bitbucket.org/osrf/gazebo/issue/203)
1. Update tool to count lines of code
    * [Pull request #758](https://bitbucket.org/osrf/gazebo/pull-request/758)
1. Implement World::Clear
    * Pull request [#785](https://bitbucket.org/osrf/gazebo/pull-request/785), [#804](https://bitbucket.org/osrf/gazebo/pull-request/804)
1. Improve Bullet support
    * [Pull request #805](https://bitbucket.org/osrf/gazebo/pull-request/805)
1. Fix doxygen spacing
    * [Pull request #740](https://bitbucket.org/osrf/gazebo/pull-request/740)
1. Add tool to generate model images for thepropshop.org
    * [Pull request #734](https://bitbucket.org/osrf/gazebo/pull-request/734)
1. Added paging support for terrains
    * [Pull request #707](https://bitbucket.org/osrf/gazebo/pull-request/707)
1. Added plugin path to LID_LIBRARY_PATH in setup.sh
    * [Pull request #750](https://bitbucket.org/osrf/gazebo/pull-request/750)
1. Fix for OSX
    * [Pull request #766](https://bitbucket.org/osrf/gazebo/pull-request/766)
    * [Pull request #786](https://bitbucket.org/osrf/gazebo/pull-request/786)
    * [Issue #906](https://bitbucket.org/osrf/gazebo/issue/906)
1. Update copyright information
    * [Pull request #771](https://bitbucket.org/osrf/gazebo/pull-request/771)
1. Enable screen dependent tests
    * [Pull request #764](https://bitbucket.org/osrf/gazebo/pull-request/764)
    * [Issue #811](https://bitbucket.org/osrf/gazebo/issue/811)
1. Fix gazebo command line help message
    * [Pull request #775](https://bitbucket.org/osrf/gazebo/pull-request/775)
    * [Issue #898](https://bitbucket.org/osrf/gazebo/issue/898)
1. Fix man page test
    * [Pull request #774](https://bitbucket.org/osrf/gazebo/pull-request/774)
1. Improve load time by reducing calls to RTShader::Update
    * [Pull request #773](https://bitbucket.org/osrf/gazebo/pull-request/773)
    * [Issue #877](https://bitbucket.org/osrf/gazebo/issue/877)
1. Fix joint visualization
    * [Pull request #776](https://bitbucket.org/osrf/gazebo/pull-request/776)
    * [Pull request #802](https://bitbucket.org/osrf/gazebo/pull-request/802)
    * [Issue #464](https://bitbucket.org/osrf/gazebo/issue/464)
1. Add helpers to fix NaN
    * [Pull request #742](https://bitbucket.org/osrf/gazebo/pull-request/742)
1. Fix model resizing via the GUI
    * [Pull request #763](https://bitbucket.org/osrf/gazebo/pull-request/763)
    * [Issue #885](https://bitbucket.org/osrf/gazebo/issue/885)
1. Simplify gzlog test by using sha1
    * [Pull request #781](https://bitbucket.org/osrf/gazebo/pull-request/781)
    * [Issue #837](https://bitbucket.org/osrf/gazebo/issue/837)
1. Enable cppcheck for header files
    * [Pull request #782](https://bitbucket.org/osrf/gazebo/pull-request/782)
    * [Issue #907](https://bitbucket.org/osrf/gazebo/issue/907)
1. Fix broken regression test
    * [Pull request #784](https://bitbucket.org/osrf/gazebo/pull-request/784)
    * [Issue #884](https://bitbucket.org/osrf/gazebo/issue/884)
1. All simbody and dart to pass tests
    * [Pull request #790](https://bitbucket.org/osrf/gazebo/pull-request/790)
    * [Issue #873](https://bitbucket.org/osrf/gazebo/issue/873)
1. Fix camera rotation from SDF
    * [Pull request #789](https://bitbucket.org/osrf/gazebo/pull-request/789)
    * [Issue #920](https://bitbucket.org/osrf/gazebo/issue/920)
1. Fix bitbucket pullrequest command line tool to match new API
    * [Pull request #803](https://bitbucket.org/osrf/gazebo/pull-request/803)
1. Fix transceiver spawn errors in tests
    * [Pull request #811](https://bitbucket.org/osrf/gazebo/pull-request/811)
    * [Pull request #814](https://bitbucket.org/osrf/gazebo/pull-request/814)

### Gazebo 2.0.0 (2013-10-08)
1. Refactor code check tool.
    * [Pull Request #669](https://bitbucket.org/osrf/gazebo/pull-request/669)
1. Added pull request tool for Bitbucket.
    * [Pull Request #670](https://bitbucket.org/osrf/gazebo/pull-request/670)
    * [Pull Request #691](https://bitbucket.org/osrf/gazebo/pull-request/671)
1. New wireless receiver and transmitter sensor models.
    * [Pull Request #644](https://bitbucket.org/osrf/gazebo/pull-request/644)
    * [Pull Request #675](https://bitbucket.org/osrf/gazebo/pull-request/675)
    * [Pull Request #727](https://bitbucket.org/osrf/gazebo/pull-request/727)
1. Audio support using OpenAL.
    * [Pull Request #648](https://bitbucket.org/osrf/gazebo/pull-request/648)
    * [Pull Request #704](https://bitbucket.org/osrf/gazebo/pull-request/704)
1. Simplify command-line parsing of gztopic echo output.
    * [Pull Request #674](https://bitbucket.org/osrf/gazebo/pull-request/674)
    * Resolves: [Issue #795](https://bitbucket.org/osrf/gazebo/issue/795)
1. Use UNIX directories through the user of GNUInstallDirs cmake module.
    * [Pull Request #676](https://bitbucket.org/osrf/gazebo/pull-request/676)
    * [Pull Request #681](https://bitbucket.org/osrf/gazebo/pull-request/681)
1. New GUI interactions for object manipulation.
    * [Pull Request #634](https://bitbucket.org/osrf/gazebo/pull-request/634)
1. Fix for OSX menubar.
    * [Pull Request #677](https://bitbucket.org/osrf/gazebo/pull-request/677)
1. Remove internal SDF directories and dependencies.
    * [Pull Request #680](https://bitbucket.org/osrf/gazebo/pull-request/680)
1. Add minimum version for sdformat.
    * [Pull Request #682](https://bitbucket.org/osrf/gazebo/pull-request/682)
    * Resolves: [Issue #818](https://bitbucket.org/osrf/gazebo/issue/818)
1. Allow different gtest parameter types with ServerFixture
    * [Pull Request #686](https://bitbucket.org/osrf/gazebo/pull-request/686)
    * Resolves: [Issue #820](https://bitbucket.org/osrf/gazebo/issue/820)
1. GUI model scaling when using Bullet.
    * [Pull Request #683](https://bitbucket.org/osrf/gazebo/pull-request/683)
1. Fix typo in cmake config.
    * [Pull Request #694](https://bitbucket.org/osrf/gazebo/pull-request/694)
    * Resolves: [Issue #824](https://bitbucket.org/osrf/gazebo/issue/824)
1. Remove gazebo include subdir from pkgconfig and cmake config.
    * [Pull Request #691](https://bitbucket.org/osrf/gazebo/pull-request/691)
1. Torsional spring demo
    * [Pull Request #693](https://bitbucket.org/osrf/gazebo/pull-request/693)
1. Remove repeated call to SetAxis in Joint.cc
    * [Pull Request #695](https://bitbucket.org/osrf/gazebo/pull-request/695)
    * Resolves: [Issue #823](https://bitbucket.org/osrf/gazebo/issue/823)
1. Add test for rotational joints.
    * [Pull Request #697](https://bitbucket.org/osrf/gazebo/pull-request/697)
    * Resolves: [Issue #820](https://bitbucket.org/osrf/gazebo/issue/820)
1. Fix compilation of tests using Joint base class
    * [Pull Request #701](https://bitbucket.org/osrf/gazebo/pull-request/701)
1. Terrain paging implemented.
    * [Pull Request #687](https://bitbucket.org/osrf/gazebo/pull-request/687)
1. Improve timeout error reporting in ServerFixture
    * [Pull Request #705](https://bitbucket.org/osrf/gazebo/pull-request/705)
1. Fix mouse picking for cases where visuals overlap with the laser
    * [Pull Request #709](https://bitbucket.org/osrf/gazebo/pull-request/709)
1. Fix string literals for OSX
    * [Pull Request #712](https://bitbucket.org/osrf/gazebo/pull-request/712)
    * Resolves: [Issue #803](https://bitbucket.org/osrf/gazebo/issue/803)
1. Support for ENABLE_TESTS_COMPILATION cmake parameter
    * [Pull Request #708](https://bitbucket.org/osrf/gazebo/pull-request/708)
1. Updated system gui plugin
    * [Pull Request #702](https://bitbucket.org/osrf/gazebo/pull-request/702)
1. Fix force torque unit test issue
    * [Pull Request #673](https://bitbucket.org/osrf/gazebo/pull-request/673)
    * Resolves: [Issue #813](https://bitbucket.org/osrf/gazebo/issue/813)
1. Use variables to control auto generation of CFlags
    * [Pull Request #699](https://bitbucket.org/osrf/gazebo/pull-request/699)
1. Remove deprecated functions.
    * [Pull Request #715](https://bitbucket.org/osrf/gazebo/pull-request/715)
1. Fix typo in `Camera.cc`
    * [Pull Request #719](https://bitbucket.org/osrf/gazebo/pull-request/719)
    * Resolves: [Issue #846](https://bitbucket.org/osrf/gazebo/issue/846)
1. Performance improvements
    * [Pull Request #561](https://bitbucket.org/osrf/gazebo/pull-request/561)
1. Fix gripper model.
    * [Pull Request #713](https://bitbucket.org/osrf/gazebo/pull-request/713)
    * Resolves: [Issue #314](https://bitbucket.org/osrf/gazebo/issue/314)
1. First part of Simbody integration
    * [Pull Request #716](https://bitbucket.org/osrf/gazebo/pull-request/716)

## Gazebo 1.9

### Gazebo 1.9.6 (2014-04-29)

1. Refactored inertia ratio reduction for ODE
    * [Pull request #1114](https://bitbucket.org/osrf/gazebo/pull-request/1114)
1. Improved collada loading performance
    * [Pull request #1075](https://bitbucket.org/osrf/gazebo/pull-request/1075)

### Gazebo 1.9.3 (2014-01-10)

1. Add thickness to plane to remove shadow flickering.
    * [Pull request #886](https://bitbucket.org/osrf/gazebo/pull-request/886)
1. Temporary GUI shadow toggle fix.
    * [Issue #925](https://bitbucket.org/osrf/gazebo/issue/925)
    * [Pull request #868](https://bitbucket.org/osrf/gazebo/pull-request/868)
1. Fix memory access bugs with libc++ on mavericks.
    * [Issue #965](https://bitbucket.org/osrf/gazebo/issue/965)
    * [Pull request #857](https://bitbucket.org/osrf/gazebo/pull-request/857)
    * [Pull request #881](https://bitbucket.org/osrf/gazebo/pull-request/881)
1. Replaced printf with cout in gztopic hz.
    * [Issue #969](https://bitbucket.org/osrf/gazebo/issue/969)
    * [Pull request #854](https://bitbucket.org/osrf/gazebo/pull-request/854)
1. Add Dark grey material and fix indentation.
    * [Pull request #851](https://bitbucket.org/osrf/gazebo/pull-request/851)
1. Fixed sonar sensor unit test.
    * [Pull request #848](https://bitbucket.org/osrf/gazebo/pull-request/848)
1. Convergence acceleration and stability tweak to make atlas_v3 stable.
    * [Pull request #845](https://bitbucket.org/osrf/gazebo/pull-request/845)
1. Update gtest to 1.7.0 to resolve problems with libc++.
    * [Issue #947](https://bitbucket.org/osrf/gazebo/issue/947)
    * [Pull request #827](https://bitbucket.org/osrf/gazebo/pull-request/827)
1. Fixed LD_LIBRARY_PATH for plugins.
    * [Issue #957](https://bitbucket.org/osrf/gazebo/issue/957)
    * [Pull request #844](https://bitbucket.org/osrf/gazebo/pull-request/844)
1. Fix transceiver sporadic errors.
    * Backport of [pull request #811](https://bitbucket.org/osrf/gazebo/pull-request/811)
    * [Pull request #836](https://bitbucket.org/osrf/gazebo/pull-request/836)
1. Modified the MsgTest to be deterministic with time checks.
    * [Pull request #843](https://bitbucket.org/osrf/gazebo/pull-request/843)
1. Fixed seg fault in LaserVisual.
    * [Issue #950](https://bitbucket.org/osrf/gazebo/issue/950)
    * [Pull request #832](https://bitbucket.org/osrf/gazebo/pull-request/832)
1. Implemented the option to disable tests that need a working screen to run properly.
    * Backport of [Pull request #764](https://bitbucket.org/osrf/gazebo/pull-request/764)
    * [Pull request #837](https://bitbucket.org/osrf/gazebo/pull-request/837)
1. Cleaned up gazebo shutdown.
    * [Pull request #829](https://bitbucket.org/osrf/gazebo/pull-request/829)
1. Fixed bug associated with loading joint child links.
    * [Issue #943](https://bitbucket.org/osrf/gazebo/issue/943)
    * [Pull request #820](https://bitbucket.org/osrf/gazebo/pull-request/820)

### Gazebo 1.9.2 (2013-11-08)
1. Fix enable/disable sky and clouds from SDF
    * [Pull request #809](https://bitbucket.org/osrf/gazebo/pull-request/809])
1. Fix occasional blank GUI screen on startup
    * [Pull request #815](https://bitbucket.org/osrf/gazebo/pull-request/815])
1. Fix GPU laser when interacting with heightmaps
    * [Pull request #796](https://bitbucket.org/osrf/gazebo/pull-request/796])
1. Added API/ABI checker command line tool
    * [Pull request #765](https://bitbucket.org/osrf/gazebo/pull-request/765])
1. Added gtest version information
    * [Pull request #801](https://bitbucket.org/osrf/gazebo/pull-request/801])
1. Fix GUI world saving
    * [Pull request #806](https://bitbucket.org/osrf/gazebo/pull-request/806])
1. Enable anti-aliasing for camera sensor
    * [Pull request #800](https://bitbucket.org/osrf/gazebo/pull-request/800])
1. Make sensor noise deterministic
    * [Pull request #788](https://bitbucket.org/osrf/gazebo/pull-request/788])
1. Fix build problem
    * [Issue #901](https://bitbucket.org/osrf/gazebo/issue/901)
    * [Pull request #778](https://bitbucket.org/osrf/gazebo/pull-request/778])
1. Fix a typo in Camera.cc
    * [Pull request #720](https://bitbucket.org/osrf/gazebo/pull-request/720])
    * [Issue #846](https://bitbucket.org/osrf/gazebo/issue/846)
1. Fix OSX menu bar
    * [Pull request #688](https://bitbucket.org/osrf/gazebo/pull-request/688])
1. Fix gazebo::init by calling sdf::setFindCallback() before loading the sdf in gzfactory.
    * [Pull request #678](https://bitbucket.org/osrf/gazebo/pull-request/678])
    * [Issue #817](https://bitbucket.org/osrf/gazebo/issue/817)

### Gazebo 1.9.1 (2013-08-20)
* Deprecate header files that require case-sensitive filesystem (e.g. Common.hh, Physics.hh) [https://bitbucket.org/osrf/gazebo/pull-request/638/fix-for-775-deprecate-headers-that-require]
* Initial support for building on Mac OS X [https://bitbucket.org/osrf/gazebo/pull-request/660/osx-support-for-gazebo-19] [https://bitbucket.org/osrf/gazebo/pull-request/657/cmake-fixes-for-osx]
* Fixes for various issues [https://bitbucket.org/osrf/gazebo/pull-request/635/fix-for-issue-792/diff] [https://bitbucket.org/osrf/gazebo/pull-request/628/allow-scoped-and-non-scoped-joint-names-to/diff] [https://bitbucket.org/osrf/gazebo/pull-request/636/fix-build-dependency-in-message-generation/diff] [https://bitbucket.org/osrf/gazebo/pull-request/639/make-the-unversioned-setupsh-a-copy-of-the/diff] [https://bitbucket.org/osrf/gazebo/pull-request/650/added-missing-lib-to-player-client-library/diff] [https://bitbucket.org/osrf/gazebo/pull-request/656/install-gzmode_create-without-sh-suffix/diff]

### Gazebo 1.9.0 (2013-07-23)
* Use external package [sdformat](https://bitbucket.org/osrf/sdformat) for sdf parsing, refactor the `Element::GetValue*` function calls, and deprecate Gazebo's internal sdf parser [https://bitbucket.org/osrf/gazebo/pull-request/627]
* Improved ROS support ([[Tutorials#ROS_Integration |documentation here]]) [https://bitbucket.org/osrf/gazebo/pull-request/559]
* Added Sonar, Force-Torque, and Tactile Pressure sensors [https://bitbucket.org/osrf/gazebo/pull-request/557], [https://bitbucket.org/osrf/gazebo/pull-request/567]
* Add compile-time defaults for environment variables so that sourcing setup.sh is unnecessary in most cases [https://bitbucket.org/osrf/gazebo/pull-request/620]
* Enable user camera to follow objects in client window [https://bitbucket.org/osrf/gazebo/pull-request/603]
* Install protobuf message files for use in custom messages [https://bitbucket.org/osrf/gazebo/pull-request/614]
* Change default compilation flags to improve debugging [https://bitbucket.org/osrf/gazebo/pull-request/617]
* Change to supported relative include paths [https://bitbucket.org/osrf/gazebo/pull-request/594]
* Fix display of laser scans when sensor is rotated [https://bitbucket.org/osrf/gazebo/pull-request/599]

## Gazebo 1.8

### Gazebo 1.8.7 (2013-07-16)
* Fix bug in URDF parsing of Vector3 elements [https://bitbucket.org/osrf/gazebo/pull-request/613]
* Fix compilation errors with newest libraries [https://bitbucket.org/osrf/gazebo/pull-request/615]

### Gazebo 1.8.6 (2013-06-07)
* Fix inertia lumping in the URDF parser[https://bitbucket.org/osrf/gazebo/pull-request/554]
* Fix for ODEJoint CFM damping sign error [https://bitbucket.org/osrf/gazebo/pull-request/586]
* Fix transport memory growth[https://bitbucket.org/osrf/gazebo/pull-request/584]
* Reduce log file data in order to reduce buffer growth that results in out of memory kernel errors[https://bitbucket.org/osrf/gazebo/pull-request/587]

### Gazebo 1.8.5 (2013-06-04)
* Fix Gazebo build for machines without a valid display.[https://bitbucket.org/osrf/gazebo/commits/37f00422eea03365b839a632c1850431ee6a1d67]

### Gazebo 1.8.4 (2013-06-03)
* Fix UDRF to SDF converter so that URDF gazebo extensions are applied to all collisions in a link.[https://bitbucket.org/osrf/gazebo/pull-request/579]
* Prevent transport layer from locking when a gzclient connects to a gzserver over a connection with high latency.[https://bitbucket.org/osrf/gazebo/pull-request/572]
* Improve performance and fix uninitialized conditional jumps.[https://bitbucket.org/osrf/gazebo/pull-request/571]

### Gazebo 1.8.3 (2013-06-03)
* Fix for gzlog hanging when gzserver is not present or not responsive[https://bitbucket.org/osrf/gazebo/pull-request/577]
* Fix occasional segfault when generating log files[https://bitbucket.org/osrf/gazebo/pull-request/575]
* Performance improvement to ODE[https://bitbucket.org/osrf/gazebo/pull-request/556]
* Fix node initialization[https://bitbucket.org/osrf/gazebo/pull-request/570]
* Fix GPU laser Hz rate reduction when sensor moved away from world origin[https://bitbucket.org/osrf/gazebo/pull-request/566]
* Fix incorrect lighting in camera sensors when GPU laser is subscribe to[https://bitbucket.org/osrf/gazebo/pull-request/563]

### Gazebo 1.8.2 (2013-05-28)
* ODE performance improvements[https://bitbucket.org/osrf/gazebo/pull-request/535][https://bitbucket.org/osrf/gazebo/pull-request/537]
* Fixed tests[https://bitbucket.org/osrf/gazebo/pull-request/538][https://bitbucket.org/osrf/gazebo/pull-request/541][https://bitbucket.org/osrf/gazebo/pull-request/542]
* Fixed sinking vehicle bug[https://bitbucket.org/osrf/drcsim/issue/300] in pull-request[https://bitbucket.org/osrf/gazebo/pull-request/538]
* Fix GPU sensor throttling[https://bitbucket.org/osrf/gazebo/pull-request/536]
* Reduce string comparisons for better performance[https://bitbucket.org/osrf/gazebo/pull-request/546]
* Contact manager performance improvements[https://bitbucket.org/osrf/gazebo/pull-request/543]
* Transport performance improvements[https://bitbucket.org/osrf/gazebo/pull-request/548]
* Reduce friction noise[https://bitbucket.org/osrf/gazebo/pull-request/545]

### Gazebo 1.8.1 (2013-05-22)
* Please note that 1.8.1 contains a bug[https://bitbucket.org/osrf/drcsim/issue/300] that causes interpenetration between objects in resting contact to grow slowly.  Please update to 1.8.2 for the patch.
* Added warm starting[https://bitbucket.org/osrf/gazebo/pull-request/529]
* Reduced console output[https://bitbucket.org/osrf/gazebo/pull-request/533]
* Improved off screen rendering performance[https://bitbucket.org/osrf/gazebo/pull-request/530]
* Performance improvements [https://bitbucket.org/osrf/gazebo/pull-request/535] [https://bitbucket.org/osrf/gazebo/pull-request/537]

### Gazebo 1.8.0 (2013-05-17)
* Fixed slider axis [https://bitbucket.org/osrf/gazebo/pull-request/527]
* Fixed heightmap shadows [https://bitbucket.org/osrf/gazebo/pull-request/525]
* Fixed model and canonical link pose [https://bitbucket.org/osrf/gazebo/pull-request/519]
* Fixed OSX message header[https://bitbucket.org/osrf/gazebo/pull-request/524]
* Added zlib compression for logging [https://bitbucket.org/osrf/gazebo/pull-request/515]
* Allow clouds to be disabled in cameras [https://bitbucket.org/osrf/gazebo/pull-request/507]
* Camera rendering performance [https://bitbucket.org/osrf/gazebo/pull-request/528]


## Gazebo 1.7

### Gazebo 1.7.3 (2013-05-08)
* Fixed log cleanup (again) [https://bitbucket.org/osrf/gazebo/pull-request/511/fix-log-cleanup-logic]

### Gazebo 1.7.2 (2013-05-07)
* Fixed log cleanup [https://bitbucket.org/osrf/gazebo/pull-request/506/fix-gzlog-stop-command-line]
* Minor documentation fix [https://bitbucket.org/osrf/gazebo/pull-request/488/minor-documentation-fix]

### Gazebo 1.7.1 (2013-04-19)
* Fixed tests
* IMU sensor receives time stamped data from links
* Fix saving image frames [https://bitbucket.org/osrf/gazebo/pull-request/466/fix-saving-frames/diff]
* Wireframe rendering in GUI [https://bitbucket.org/osrf/gazebo/pull-request/414/allow-rendering-of-models-in-wireframe]
* Improved logging performance [https://bitbucket.org/osrf/gazebo/pull-request/457/improvements-to-gzlog-filter-and-logging]
* Viscous mud model [https://bitbucket.org/osrf/gazebo/pull-request/448/mud-plugin/diff]

## Gazebo 1.6

### Gazebo 1.6.3 (2013-04-15)
* Fixed a [critical SDF bug](https://bitbucket.org/osrf/gazebo/pull-request/451)
* Fixed a [laser offset bug](https://bitbucket.org/osrf/gazebo/pull-request/449)

### Gazebo 1.6.2 (2013-04-14)
* Fix for fdir1 physics property [https://bitbucket.org/osrf/gazebo/pull-request/429/fixes-to-treat-fdir1-better-1-rotate-into/diff]
* Fix for force torque sensor [https://bitbucket.org/osrf/gazebo/pull-request/447]
* SDF documentation fix [https://bitbucket.org/osrf/gazebo/issue/494/joint-axis-reference-frame-doesnt-match]

### Gazebo 1.6.1 (2013-04-05)
* Switch default build type to Release.

### Gazebo 1.6.0 (2013-04-05)
* Improvements to inertia in rubble pile
* Various Bullet integration advances.
* Noise models for ray, camera, and imu sensors.
* SDF 1.4, which accommodates more physics engine parameters and also some sensor noise models.
* Initial support for making movies from within Gazebo.
* Many performance improvements.
* Many bug fixes.
* Progress toward to building on OS X.

## Gazebo 1.5

### Gazebo 1.5.0 (2013-03-11)
* Partial integration of Bullet
  * Includes: cubes, spheres, cylinders, planes, meshes, revolute joints, ray sensors
* GUI Interface for log writing.
* Threaded sensors.
* Multi-camera sensor.

* Fixed the following issues:
 * [https://bitbucket.org/osrf/gazebo/issue/236 Issue #236]
 * [https://bitbucket.org/osrf/gazebo/issue/507 Issue #507]
 * [https://bitbucket.org/osrf/gazebo/issue/530 Issue #530]
 * [https://bitbucket.org/osrf/gazebo/issue/279 Issue #279]
 * [https://bitbucket.org/osrf/gazebo/issue/529 Issue #529]
 * [https://bitbucket.org/osrf/gazebo/issue/239 Issue #239]
 * [https://bitbucket.org/osrf/gazebo/issue/5 Issue #5]

## Gazebo 1.4

### Gazebo 1.4.0 (2013-02-01)
* New Features:
 * GUI elements to display messages from the server.
 * Multi-floor building editor and creator.
 * Improved sensor visualizations.
 * Improved mouse interactions

* Fixed the following issues:
 * [https://bitbucket.org/osrf/gazebo/issue/16 Issue #16]
 * [https://bitbucket.org/osrf/gazebo/issue/142 Issue #142]
 * [https://bitbucket.org/osrf/gazebo/issue/229 Issue #229]
 * [https://bitbucket.org/osrf/gazebo/issue/277 Issue #277]
 * [https://bitbucket.org/osrf/gazebo/issue/291 Issue #291]
 * [https://bitbucket.org/osrf/gazebo/issue/310 Issue #310]
 * [https://bitbucket.org/osrf/gazebo/issue/320 Issue #320]
 * [https://bitbucket.org/osrf/gazebo/issue/329 Issue #329]
 * [https://bitbucket.org/osrf/gazebo/issue/333 Issue #333]
 * [https://bitbucket.org/osrf/gazebo/issue/334 Issue #334]
 * [https://bitbucket.org/osrf/gazebo/issue/335 Issue #335]
 * [https://bitbucket.org/osrf/gazebo/issue/341 Issue #341]
 * [https://bitbucket.org/osrf/gazebo/issue/350 Issue #350]
 * [https://bitbucket.org/osrf/gazebo/issue/384 Issue #384]
 * [https://bitbucket.org/osrf/gazebo/issue/431 Issue #431]
 * [https://bitbucket.org/osrf/gazebo/issue/433 Issue #433]
 * [https://bitbucket.org/osrf/gazebo/issue/453 Issue #453]
 * [https://bitbucket.org/osrf/gazebo/issue/456 Issue #456]
 * [https://bitbucket.org/osrf/gazebo/issue/457 Issue #457]
 * [https://bitbucket.org/osrf/gazebo/issue/459 Issue #459]

## Gazebo 1.3

### Gazebo 1.3.1 (2012-12-14)
* Fixed the following issues:
 * [https://bitbucket.org/osrf/gazebo/issue/297 Issue #297]
* Other bugs fixed:
 * [https://bitbucket.org/osrf/gazebo/pull-request/164/ Fix light bounding box to disable properly when deselected]
 * [https://bitbucket.org/osrf/gazebo/pull-request/169/ Determine correct local IP address, to make remote clients work properly]
 * Various test fixes

### Gazebo 1.3.0 (2012-12-03)
* Fixed the following issues:
 * [https://bitbucket.org/osrf/gazebo/issue/233 Issue #233]
 * [https://bitbucket.org/osrf/gazebo/issue/238 Issue #238]
 * [https://bitbucket.org/osrf/gazebo/issue/2 Issue #2]
 * [https://bitbucket.org/osrf/gazebo/issue/95 Issue #95]
 * [https://bitbucket.org/osrf/gazebo/issue/97 Issue #97]
 * [https://bitbucket.org/osrf/gazebo/issue/90 Issue #90]
 * [https://bitbucket.org/osrf/gazebo/issue/253 Issue #253]
 * [https://bitbucket.org/osrf/gazebo/issue/163 Issue #163]
 * [https://bitbucket.org/osrf/gazebo/issue/91 Issue #91]
 * [https://bitbucket.org/osrf/gazebo/issue/245 Issue #245]
 * [https://bitbucket.org/osrf/gazebo/issue/242 Issue #242]
 * [https://bitbucket.org/osrf/gazebo/issue/156 Issue #156]
 * [https://bitbucket.org/osrf/gazebo/issue/78 Issue #78]
 * [https://bitbucket.org/osrf/gazebo/issue/36 Issue #36]
 * [https://bitbucket.org/osrf/gazebo/issue/104 Issue #104]
 * [https://bitbucket.org/osrf/gazebo/issue/249 Issue #249]
 * [https://bitbucket.org/osrf/gazebo/issue/244 Issue #244]
 * [https://bitbucket.org/osrf/gazebo/issue/36 Issue #36]

* New features:
 * Default camera view changed to look down at the origin from a height of 2 meters at location (5, -5, 2).
 * Record state data using the '-r' command line option, playback recorded state data using the '-p' command line option
 * Adjust placement of lights using the mouse.
 * Reduced the startup time.
 * Added visual reference for GUI mouse movements.
 * SDF version 1.3 released (changes from 1.2 listed below):
     - added `name` to `<camera name="cam_name"/>`
     - added `pose` to `<camera><pose>...</pose></camera>`
     - removed `filename` from `<mesh><filename>...</filename><mesh>`, use uri only.
     - recovered `provide_feedback` under `<joint>`, allowing calling `physics::Joint::GetForceTorque` in plugins.
     - added `imu` under `<sensor>`.

## Gazebo 1.2

### Gazebo 1.2.6 (2012-11-08)
* Fixed a transport issue with the GUI. Fixed saving the world via the GUI. Added more documentation. ([https://bitbucket.org/osrf/gazebo/pull-request/43/fixed-a-transport-issue-with-the-gui-fixed/diff pull request #43])
* Clean up mutex usage. ([https://bitbucket.org/osrf/gazebo/pull-request/54/fix-mutex-in-modellistwidget-using-boost/diff pull request #54])
* Fix OGRE path determination ([https://bitbucket.org/osrf/gazebo/pull-request/58/fix-ogre-paths-so-this-also-works-with/diff pull request #58], [https://bitbucket.org/osrf/gazebo/pull-request/68/fix-ogre-plugindir-determination/diff pull request #68])
* Fixed a couple of crashes and model selection/dragging problems ([https://bitbucket.org/osrf/gazebo/pull-request/59/fixed-a-couple-of-crashes-and-model/diff pull request #59])

### Gazebo 1.2.5 (2012-10-22)
* Step increment update while paused fixed ([https://bitbucket.org/osrf/gazebo/pull-request/45/fix-proper-world-stepinc-count-we-were/diff pull request #45])
* Actually call plugin destructors on shutdown ([https://bitbucket.org/osrf/gazebo/pull-request/51/fixed-a-bug-which-prevent-a-plugin/diff pull request #51])
* Don't crash on bad SDF input ([https://bitbucket.org/osrf/gazebo/pull-request/52/fixed-loading-of-bad-sdf-files/diff pull request #52])
* Fix cleanup of ray sensors on model deletion ([https://bitbucket.org/osrf/gazebo/pull-request/53/deleting-a-model-with-a-ray-sensor-did/diff pull request #53])
* Fix loading / deletion of improperly specified models ([https://bitbucket.org/osrf/gazebo/pull-request/56/catch-when-loading-bad-models-joint/diff pull request #56])

### Gazebo 1.2.4 (10-19-2012:08:00:52)
*  Style fixes ([https://bitbucket.org/osrf/gazebo/pull-request/30/style-fixes/diff pull request #30]).
*  Fix joint position control ([https://bitbucket.org/osrf/gazebo/pull-request/49/fixed-position-joint-control/diff pull request #49])

### Gazebo 1.2.3 (10-16-2012:18:39:54)
*  Disabled selection highlighting due to bug ([https://bitbucket.org/osrf/gazebo/pull-request/44/disabled-selection-highlighting-fixed/diff pull request #44]).
*  Fixed saving a world via the GUI.

### Gazebo 1.2.2 (10-16-2012:15:12:22)
*  Skip search for system install of libccd, use version inside gazebo ([https://bitbucket.org/osrf/gazebo/pull-request/39/skip-search-for-system-install-of-libccd/diff pull request #39]).
*  Fixed sensor initialization race condition ([https://bitbucket.org/osrf/gazebo/pull-request/42/fix-sensor-initializaiton-race-condition pull request #42]).

### Gazebo 1.2.1 (10-15-2012:21:32:55)
*  Properly removed projectors attached to deleted models ([https://bitbucket.org/osrf/gazebo/pull-request/37/remove-projectors-that-are-attached-to/diff pull request #37]).
*  Fix model plugin loading bug ([https://bitbucket.org/osrf/gazebo/pull-request/31/moving-bool-first-in-model-and-world pull request #31]).
*  Fix light insertion and visualization of models prior to insertion ([https://bitbucket.org/osrf/gazebo/pull-request/35/fixed-light-insertion-and-visualization-of/diff pull request #35]).
*  Fixed GUI manipulation of static objects ([https://bitbucket.org/osrf/gazebo/issue/63/moving-static-objects-does-not-move-the issue #63] [https://bitbucket.org/osrf/gazebo/pull-request/38/issue-63-bug-patch-moving-static-objects/diff pull request #38]).
*  Fixed GUI selection bug ([https://bitbucket.org/osrf/gazebo/pull-request/40/fixed-selection-of-multiple-objects-at/diff pull request #40])

### Gazebo 1.2.0 (10-04-2012:20:01:20)
*  Updated GUI: new style, improved mouse controls, and removal of non-functional items.
*  Model database: An online repository of models.
*  Numerous bug fixes
*  APT repository hosted at [http://osrfoundation.org OSRF]
*  Improved process control prevents zombie processes<|MERGE_RESOLUTION|>--- conflicted
+++ resolved
@@ -1,13 +1,11 @@
 ## Gazebo 7.0
 
-<<<<<<< HEAD
-1. Tweaks to Data Logger, such as multiline text edit for path
-    * [Pull request #1800](https://bitbucket.org/osrf/gazebo/pull-request/1800)
-=======
 1. Model editor updates
     1. Color-coded edges in Schematic View to match joint color.
         * [Pull request #1781](https://bitbucket.org/osrf/gazebo/pull-request/1781)
->>>>>>> f65c10d2
+1. Tweaks to Data Logger, such as multiline text edit for path
+
+    * [Pull request #1800](https://bitbucket.org/osrf/gazebo/pull-request/1800)
 
 ## Gazebo 6.0
 
