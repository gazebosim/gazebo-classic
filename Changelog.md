## Gazebo 5.0

### Gazebo 5.0.0

1. Fixed `math::Box::GetCenter` functionality.
    * [Pull request #1278](https://bitbucket.org/osrf/gazebo/pull-request/1278)
    * [Issue #1327](https://bitbucket.org/osrf/gazebo/issue/1327)

1. Added a GUI timer plugin that facilitates the display and control a timer inside the Gazebo UI. 
    * [Pull request #1270](https://bitbucket.org/osrf/gazebo/pull-request/1270)

1. Added ability to load plugins via SDF. 
    * [Pull request #1261](https://bitbucket.org/osrf/gazebo/pull-request/1261)

1. Added GUIEvent to hide/show the left GUI pane. 
    * [Pull request #1269](https://bitbucket.org/osrf/gazebo/pull-request/1269)

1. Modified KeyEventHandler and GLWidget so that hotkeys can be suppressed by custom KeyEvents set up by developers
    * [Pull request #1251](https://bitbucket.org/osrf/gazebo/pull-request/1251)

1. Added ability to read the directory where the log files are stored.
    * [Pull request #1277](https://bitbucket.org/osrf/gazebo/pull-request/1277)

1. Implemented a simulation cloner
    * [Pull request #1180](https://bitbucket.org/osrf/gazebo/pull-request/1180/clone-a-simulation)

1. Added GUI overlay plugins. Users can now write a Gazebo + QT plugin that displays widgets over the render window.
  * [Pull request #1181](https://bitbucket.org/osrf/gazebo/pull-request/1181)

1. Change behavior of Joint::SetVelocity, add Joint::SetVelocityLimit(unsigned int, double)
  * [Pull request #1218](https://bitbucket.org/osrf/gazebo/pull-request/1218)
  * [Issue #964](https://bitbucket.org/osrf/gazebo/issue/964)

1. Implement Coulomb joint friction for ODE
  * [Pull request #1221](https://bitbucket.org/osrf/gazebo/pull-request/1221)
  * [Issue #381](https://bitbucket.org/osrf/gazebo/issue/381)

1. Implemented camera lens distortion.
  * [Pull request #1213](https://bitbucket.org/osrf/gazebo/pull-request/1213)

1. Kill rogue gzservers left over from failed INTEGRATION_world_clone tests
   and improve robustness of `UNIT_gz_TEST`
  * [Pull request #1232](https://bitbucket.org/osrf/gazebo/pull-request/1232)
  * [Issue #1299](https://bitbucket.org/osrf/gazebo/issue/1299)

1. Added RenderWidget::ShowToolbar to toggle visibility of top toolbar.
  * [Pull request #1248](https://bitbucket.org/osrf/gazebo/pull-request/1248)

1. Fix joint axis visualization.
  * [Pull request #1258](https://bitbucket.org/osrf/gazebo/pull-request/1258)

1. Change UserCamera view control via joysticks. Clean up rate control vs. pose control.
   see UserCamera::OnJoyPose and UserCamera::OnJoyTwist. Added view twist control toggle
   with joystick button 1.
  * [Pull request #1249](https://bitbucket.org/osrf/gazebo/pull-request/1249)

1. Added RenderWidget::GetToolbar to get the top toolbar and change its actions on ModelEditor.
    * [Pull request #1263](https://bitbucket.org/osrf/gazebo/pull-request/1263)

1. Added accessor for MainWindow graphical widget to GuiIface.
    * [Pull request #1250](https://bitbucket.org/osrf/gazebo/pull-request/1250)

1. Added a ConfigWidget class that takes in a google protobuf message and generates widgets for configuring the fields in the message
    * [Pull request #1285](https://bitbucket.org/osrf/gazebo/pull-request/1285)

1. Added GLWidget::OnModelEditor when model editor is triggered, and MainWindow::OnEditorGroup to manually uncheck editor actions.
    * [Pull request #1283](https://bitbucket.org/osrf/gazebo/pull-request/1283)

1. Building editor updates
    1. Fixed inspector resizing.
        * [Pull request #1230](https://bitbucket.org/osrf/gazebo/pull-request/1230)
        * [Issue #395](https://bitbucket.org/osrf/gazebo/issue/395)

    1. Doors and windows move proportionally with wall.
        * [Pull request #1231](https://bitbucket.org/osrf/gazebo/pull-request/1231)
        * [Issue #368](https://bitbucket.org/osrf/gazebo/issue/368)

    1. Inspector dialogs stay on top.
        * [Pull request #1229](https://bitbucket.org/osrf/gazebo/pull-request/1229)
        * [Issue #417](https://bitbucket.org/osrf/gazebo/issue/417)

    1. Make model name editable on palette.
        * [Pull request #1239](https://bitbucket.org/osrf/gazebo/pull-request/1239)

    1. Import background image and improve add/delete levels.
        * [Pull request #1214](https://bitbucket.org/osrf/gazebo/pull-request/1214)
        * [Issue #422](https://bitbucket.org/osrf/gazebo/issue/422)
        * [Issue #361](https://bitbucket.org/osrf/gazebo/issue/361)

    1. Fix changing draw mode.
        * [Pull request #1233](https://bitbucket.org/osrf/gazebo/pull-request/1233)
        * [Issue #405](https://bitbucket.org/osrf/gazebo/issue/405)

    1. Tips on palette's top-right corner.
        * [Pull request #1241](https://bitbucket.org/osrf/gazebo/pull-request/1241)

    1. New buttons and layout for the palette.
        * [Pull request #1242](https://bitbucket.org/osrf/gazebo/pull-request/1242)

    1. Individual wall segments instead of polylines.
        * [Pull request #1246](https://bitbucket.org/osrf/gazebo/pull-request/1246)
        * [Issue #389](https://bitbucket.org/osrf/gazebo/issue/389)
        * [Issue #415](https://bitbucket.org/osrf/gazebo/issue/415)

    1. Fix exiting and saving, exiting when there's nothing drawn, fix text on popups.
        * [Pull request #1296](https://bitbucket.org/osrf/gazebo/pull-request/1296)

    1. Display measure for selected wall segment.
        * [Pull request #1291](https://bitbucket.org/osrf/gazebo/pull-request/1291)
        * [Issue #366](https://bitbucket.org/osrf/gazebo/issue/366)

    1. Highlight selected item's 3D visual.
        * [Pull request #1292](https://bitbucket.org/osrf/gazebo/pull-request/1292)

    1. Added color picker to inspector dialogs.
        * [Pull request #1298](https://bitbucket.org/osrf/gazebo/pull-request/1298)

    1. Snapping on by default, off holding Shift. Improved snapping.
        * [Pull request #1304](https://bitbucket.org/osrf/gazebo/pull-request/1304)

<<<<<<< HEAD
    1. Save building models in folders, improve save flow.
=======
    1. Snap walls to length increments, moved scale to SegmentItem and added Get/SetScale, added SegmentItem::SnapAngle and SegmentItem::SnapLength.
        * [Pull request #1311](https://bitbucket.org/osrf/gazebo/pull-request/1311)
>>>>>>> 30d6e815

1. Model editor updates
    1. Fix adding/removing event filters .
        * [Pull request #1279](https://bitbucket.org/osrf/gazebo/pull-request/1279)

## Gazebo 4.0

### Gazebo 4.x.x (yyyy-mm-dd)

1. Add ArrangePlugin for arranging groups of models.
   Also add Model::ResetPhysicsStates to call Link::ResetPhysicsStates
   recursively on all links in model.
    * [Pull request #1208](https://bitbucket.org/osrf/gazebo/pull-request/1208)
1. The `gz model` command line tool will output model info using either `-i` for complete info, or `-p` for just the model pose.
    * [Pull request #1212](https://bitbucket.org/osrf/gazebo/pull-request/1212)
    * [DRCSim Issue #389](https://bitbucket.org/osrf/drcsim/issue/389)
1. Added SignalStats class for computing incremental signal statistics.
    * [Pull request #1198](https://bitbucket.org/osrf/gazebo/pull-request/1198)
1. Add InitialVelocityPlugin to setting the initial state of links
    * [Pull request #1237](https://bitbucket.org/osrf/gazebo/pull-request/1237)
1. Added Quaternion::Integrate function.
    * [Pull request #1255](https://bitbucket.org/osrf/gazebo/pull-request/1255)
1. Added ConvertJointType functions, display more joint info on model list.
    * [Pull request #1259](https://bitbucket.org/osrf/gazebo/pull-request/1259)
1. Added ModelListWidget::AddProperty, removed unnecessary checks on ModelListWidget.
    * [Pull request #1271](https://bitbucket.org/osrf/gazebo/pull-request/1271)
1. Fix loading collada meshes with unsupported input semantics.
    * [Pull request #1319](https://bitbucket.org/osrf/gazebo/pull-request/1319)

### Gazebo 4.0.2 (2014-09-23)

1. Fix and improve mechanism to generate pkgconfig libs
    * [Pull request #1027](https://bitbucket.org/osrf/gazebo/pull-request/1027)
    * [Issue #1284](https://bitbucket.org/osrf/gazebo/issue/1284)
1. Added arat.world
    * [Pull request #1205](https://bitbucket.org/osrf/gazebo/pull-request/1205)
1. Update gzprop to output zip files.
    * [Pull request #1197](https://bitbucket.org/osrf/gazebo/pull-request/1197)
1. Make Collision::GetShape a const function
    * [Pull requset #1189](https://bitbucket.org/osrf/gazebo/pull-request/1189)
1. Install missing physics headers
    * [Pull requset #1183](https://bitbucket.org/osrf/gazebo/pull-request/1183)
1. Remove SimbodyLink::AddTorque console message
    * [Pull requset #1185](https://bitbucket.org/osrf/gazebo/pull-request/1185)
1. Fix log xml
    * [Pull requset #1188](https://bitbucket.org/osrf/gazebo/pull-request/1188)

### Gazebo 4.0.0 (2014-08-08)

1. Added lcov support to cmake
    * [Pull request #1047](https://bitbucket.org/osrf/gazebo/pull-request/1047)
1. Fixed memory leak in image conversion
    * [Pull request #1057](https://bitbucket.org/osrf/gazebo/pull-request/1057)
1. Removed deprecated function
    * [Pull request #1067](https://bitbucket.org/osrf/gazebo/pull-request/1067)
1. Improved collada loading performance
    * [Pull request #1066](https://bitbucket.org/osrf/gazebo/pull-request/1066)
    * [Pull request #1082](https://bitbucket.org/osrf/gazebo/pull-request/1082)
    * [Issue #1134](https://bitbucket.org/osrf/gazebo/issue/1134)
1. Implemented a collada exporter
    * [Pull request #1064](https://bitbucket.org/osrf/gazebo/pull-request/1064)
1. Force torque sensor now makes use of sensor's pose.
    * [Pull request #1076](https://bitbucket.org/osrf/gazebo/pull-request/1076)
    * [Issue #940](https://bitbucket.org/osrf/gazebo/issue/940)
1. Fix Model::GetLinks segfault
    * [Pull request #1093](https://bitbucket.org/osrf/gazebo/pull-request/1093)
1. Fix deleting and saving lights in gzserver
    * [Pull request #1094](https://bitbucket.org/osrf/gazebo/pull-request/1094)
    * [Issue #1182](https://bitbucket.org/osrf/gazebo/issue/1182)
    * [Issue #346](https://bitbucket.org/osrf/gazebo/issue/346)
1. Fix Collision::GetWorldPose. The pose of a collision would not update properly.
    * [Pull request #1049](https://bitbucket.org/osrf/gazebo/pull-request/1049)
    * [Issue #1124](https://bitbucket.org/osrf/gazebo/issue/1124)
1. Fixed the animate_box and animate_joints examples
    * [Pull request #1086](https://bitbucket.org/osrf/gazebo/pull-request/1086)
1. Integrated Oculus Rift functionality
    * [Pull request #1074](https://bitbucket.org/osrf/gazebo/pull-request/1074)
    * [Pull request #1136](https://bitbucket.org/osrf/gazebo/pull-request/1136)
    * [Pull request #1139](https://bitbucket.org/osrf/gazebo/pull-request/1139)
1. Updated Base::GetScopedName
    * [Pull request #1104](https://bitbucket.org/osrf/gazebo/pull-request/1104)
1. Fix collada loader from adding duplicate materials into a Mesh
    * [Pull request #1105](https://bitbucket.org/osrf/gazebo/pull-request/1105)
    * [Issue #1180](https://bitbucket.org/osrf/gazebo/issue/1180)
1. Integrated Razer Hydra functionality
    * [Pull request #1083](https://bitbucket.org/osrf/gazebo/pull-request/1083)
    * [Pull request #1109](https://bitbucket.org/osrf/gazebo/pull-request/1109)
1. Added ability to copy and paste models in the GUI
    * [Pull request #1103](https://bitbucket.org/osrf/gazebo/pull-request/1103)
1. Removed unnecessary inclusion of gazebo.hh and common.hh in plugins
    * [Pull request #1111](https://bitbucket.org/osrf/gazebo/pull-request/1111)
1. Added ability to specify custom road textures
    * [Pull request #1027](https://bitbucket.org/osrf/gazebo/pull-request/1027)
1. Added support for DART 4.1
    * [Pull request #1113](https://bitbucket.org/osrf/gazebo/pull-request/1113)
    * [Pull request #1132](https://bitbucket.org/osrf/gazebo/pull-request/1132)
    * [Pull request #1134](https://bitbucket.org/osrf/gazebo/pull-request/1134)
    * [Pull request #1154](https://bitbucket.org/osrf/gazebo/pull-request/1154)
1. Allow position of joints to be directly set.
    * [Pull request #1097](https://bitbucket.org/osrf/gazebo/pull-request/1097)
    * [Issue #1138](https://bitbucket.org/osrf/gazebo/issue/1138)
1. Added extruded polyline geometry
    * [Pull request #1026](https://bitbucket.org/osrf/gazebo/pull-request/1026)
1. Fixed actor animation
    * [Pull request #1133](https://bitbucket.org/osrf/gazebo/pull-request/1133)
    * [Pull request #1141](https://bitbucket.org/osrf/gazebo/pull-request/1141)
1. Generate a versioned cmake config file
    * [Pull request #1153](https://bitbucket.org/osrf/gazebo/pull-request/1153)
    * [Issue #1226](https://bitbucket.org/osrf/gazebo/issue/1226)
1. Added KMeans class
    * [Pull request #1147](https://bitbucket.org/osrf/gazebo/pull-request/1147)
1. Added --summary-range feature to bitbucket pullrequest tool
    * [Pull request #1156](https://bitbucket.org/osrf/gazebo/pull-request/1156)
1. Updated web links
    * [Pull request #1159](https://bitbucket.org/osrf/gazebo/pull-request/1159)
1. Update tests
    * [Pull request #1155](https://bitbucket.org/osrf/gazebo/pull-request/1155)
    * [Pull request #1143](https://bitbucket.org/osrf/gazebo/pull-request/1143)
    * [Pull request #1138](https://bitbucket.org/osrf/gazebo/pull-request/1138)
    * [Pull request #1140](https://bitbucket.org/osrf/gazebo/pull-request/1140)
    * [Pull request #1127](https://bitbucket.org/osrf/gazebo/pull-request/1127)
    * [Pull request #1115](https://bitbucket.org/osrf/gazebo/pull-request/1115)
    * [Pull request #1102](https://bitbucket.org/osrf/gazebo/pull-request/1102)
    * [Pull request #1087](https://bitbucket.org/osrf/gazebo/pull-request/1087)
    * [Pull request #1084](https://bitbucket.org/osrf/gazebo/pull-request/1084)

## Gazebo 3.0

### Gazebo 3.x.x (yyyy-mm-dd)

1. Fixed sonar and wireless sensor visualization
    * [Pull request #1254](https://bitbucket.org/osrf/gazebo/pull-request/1254)
1. Update visual bounding box when model is selected
    * [Pull request #1280](https://bitbucket.org/osrf/gazebo/pull-request/1280)

### Gazebo 3.1.0 (2014-08-08)

1. Implemented Simbody::Link::Set*Vel
    * [Pull request #1160](https://bitbucket.org/osrf/gazebo/pull-request/1160)
    * [Issue #1012](https://bitbucket.org/osrf/gazebo/issue/1012)
1. Added World::RemoveModel function
    * [Pull request #1106](https://bitbucket.org/osrf/gazebo/pull-request/1106)
    * [Issue #1177](https://bitbucket.org/osrf/gazebo/issue/1177)
1. Fix exit from camera follow mode using the escape key
    * [Pull request #1137](https://bitbucket.org/osrf/gazebo/pull-request/1137)
    * [Issue #1220](https://bitbucket.org/osrf/gazebo/issue/1220)
1. Added support for SDF joint spring stiffness and reference positions
    * [Pull request #1117](https://bitbucket.org/osrf/gazebo/pull-request/1117)
1. Removed the gzmodel_create script
    * [Pull request #1130](https://bitbucket.org/osrf/gazebo/pull-request/1130)
1. Added Vector2 dot product
    * [Pull request #1101](https://bitbucket.org/osrf/gazebo/pull-request/1101)
1. Added SetPositionPID and SetVelocityPID to JointController
    * [Pull request #1091](https://bitbucket.org/osrf/gazebo/pull-request/1091)
1. Fix gzclient startup crash with ogre 1.9
    * [Pull request #1098](https://bitbucket.org/osrf/gazebo/pull-request/1098)
    * [Issue #996](https://bitbucket.org/osrf/gazebo/issue/996)
1. Update the bitbucket_pullrequests tool
    * [Pull request #1108](https://bitbucket.org/osrf/gazebo/pull-request/1108)
1. Light properties now remain in place after move by the user via the GUI.
    * [Pull request #1110](https://bitbucket.org/osrf/gazebo/pull-request/1110)
    * [Issue #1211](https://bitbucket.org/osrf/gazebo/issue/1211)
1. Allow position of joints to be directly set.
    * [Pull request #1096](https://bitbucket.org/osrf/gazebo/pull-request/1096)
    * [Issue #1138](https://bitbucket.org/osrf/gazebo/issue/1138)

### Gazebo 3.0.0 (2014-04-11)

1. Fix bug when deleting the sun light
    * [Pull request #1088](https://bitbucket.org/osrf/gazebo/pull-request/1088)
    * [Issue #1133](https://bitbucket.org/osrf/gazebo/issue/1133)
1. Fix ODE screw joint
    * [Pull request #1078](https://bitbucket.org/osrf/gazebo/pull-request/1078)
    * [Issue #1167](https://bitbucket.org/osrf/gazebo/issue/1167)
1. Update joint integration tests
    * [Pull request #1081](https://bitbucket.org/osrf/gazebo/pull-request/1081)
1. Fixed false positives in cppcheck.
    * [Pull request #1061](https://bitbucket.org/osrf/gazebo/pull-request/1061)
1. Made joint axis reference frame relative to child, and updated simbody and dart accordingly.
    * [Pull request #1069](https://bitbucket.org/osrf/gazebo/pull-request/1069)
    * [Issue #494](https://bitbucket.org/osrf/gazebo/issue/494)
    * [Issue #1143](https://bitbucket.org/osrf/gazebo/issue/1143)
1. Added ability to pass vector of strings to SetupClient and SetupServer
    * [Pull request #1068](https://bitbucket.org/osrf/gazebo/pull-request/1068)
    * [Issue #1132](https://bitbucket.org/osrf/gazebo/issue/1132)
1. Fix error correction in screw constraints for ODE
    * [Pull request #1159](https://bitbucket.org/osrf/gazebo/pull-request/1159)
    * [Issue #1159](https://bitbucket.org/osrf/gazebo/issue/1159)
1. Improved pkgconfig with SDF
    * [Pull request #1062](https://bitbucket.org/osrf/gazebo/pull-request/1062)
1. Added a plugin to simulate aero dynamics
    * [Pull request #905](https://bitbucket.org/osrf/gazebo/pull-request/905)
1. Updated bullet support
    * [Issue #1069](https://bitbucket.org/osrf/gazebo/issue/1069)
    * [Pull request #1011](https://bitbucket.org/osrf/gazebo/pull-request/1011)
    * [Pull request #996](https://bitbucket.org/osrf/gazebo/pull-request/966)
    * [Pull request #1024](https://bitbucket.org/osrf/gazebo/pull-request/1024)
1. Updated simbody support
    * [Pull request #995](https://bitbucket.org/osrf/gazebo/pull-request/995)
1. Updated worlds to SDF 1.5
    * [Pull request #1021](https://bitbucket.org/osrf/gazebo/pull-request/1021)
1. Improvements to ODE
    * [Pull request #1001](https://bitbucket.org/osrf/gazebo/pull-request/1001)
    * [Pull request #1014](https://bitbucket.org/osrf/gazebo/pull-request/1014)
    * [Pull request #1015](https://bitbucket.org/osrf/gazebo/pull-request/1015)
    * [Pull request #1016](https://bitbucket.org/osrf/gazebo/pull-request/1016)
1. New command line tool
    * [Pull request #972](https://bitbucket.org/osrf/gazebo/pull-request/972)
1. Graphical user interface improvements
    * [Pull request #971](https://bitbucket.org/osrf/gazebo/pull-request/971)
    * [Pull request #1013](https://bitbucket.org/osrf/gazebo/pull-request/1013)
    * [Pull request #989](https://bitbucket.org/osrf/gazebo/pull-request/989)
1. Created a friction pyramid class
    * [Pull request #935](https://bitbucket.org/osrf/gazebo/pull-request/935)
1. Added GetWorldEnergy functions to Model, Joint, and Link
    * [Pull request #1017](https://bitbucket.org/osrf/gazebo/pull-request/1017)
1. Preparing Gazebo for admission into Ubuntu
    * [Pull request #969](https://bitbucket.org/osrf/gazebo/pull-request/969)
    * [Pull request #998](https://bitbucket.org/osrf/gazebo/pull-request/998)
    * [Pull request #1002](https://bitbucket.org/osrf/gazebo/pull-request/1002)
1. Add method for querying if useImplicitStiffnessDamping flag is set for a given joint
    * [Issue #629](https://bitbucket.org/osrf/gazebo/issue/629)
    * [Pull request #1006](https://bitbucket.org/osrf/gazebo/pull-request/1006)
1. Fix joint axis frames
    * [Issue #494](https://bitbucket.org/osrf/gazebo/issue/494)
    * [Pull request #963](https://bitbucket.org/osrf/gazebo/pull-request/963)
1. Compute joint anchor pose relative to parent
    * [Issue #1029](https://bitbucket.org/osrf/gazebo/issue/1029)
    * [Pull request #982](https://bitbucket.org/osrf/gazebo/pull-request/982)
1. Cleanup the installed worlds
    * [Issue #1036](https://bitbucket.org/osrf/gazebo/issue/1036)
    * [Pull request #984](https://bitbucket.org/osrf/gazebo/pull-request/984)
1. Update to the GPS sensor
    * [Issue #1059](https://bitbucket.org/osrf/gazebo/issue/1059)
    * [Pull request #984](https://bitbucket.org/osrf/gazebo/pull-request/984)
1. Removed libtool from plugin loading
    * [Pull request #981](https://bitbucket.org/osrf/gazebo/pull-request/981)
1. Added functions to get inertial information for a link in the world frame.
    * [Pull request #1005](https://bitbucket.org/osrf/gazebo/pull-request/1005)

## Gazebo 2.0

### Gazebo 2.2.3 (2014-04-29)

1. Removed redundant call to World::Init
    * [Pull request #1107](https://bitbucket.org/osrf/gazebo/pull-request/1107)
    * [Issue #1208](https://bitbucket.org/osrf/gazebo/issue/1208)
1. Return proper error codes when gazebo exits
    * [Pull request #1085](https://bitbucket.org/osrf/gazebo/pull-request/1085)
    * [Issue #1178](https://bitbucket.org/osrf/gazebo/issue/1178)
1. Fixed Camera::GetWorldRotation().
    * [Pull request #1071](https://bitbucket.org/osrf/gazebo/pull-request/1071)
    * [Issue #1087](https://bitbucket.org/osrf/gazebo/issue/1087)
1. Fixed memory leak in image conversion
    * [Pull request #1073](https://bitbucket.org/osrf/gazebo/pull-request/1073)

### Gazebo 2.2.0 (2014-01-10)

1. Fix compilation when using OGRE-1.9 (full support is being worked on)
    * [Issue #994](https://bitbucket.org/osrf/gazebo/issue/994)
    * [Issue #995](https://bitbucket.org/osrf/gazebo/issue/995)
    * [Issue #996](https://bitbucket.org/osrf/gazebo/issue/996)
    * [Pull request #883](https://bitbucket.org/osrf/gazebo/pull-request/883)
1. Added unit test for issue 624.
    * [Issue #624](https://bitbucket.org/osrf/gazebo/issue/624).
    * [Pull request #889](https://bitbucket.org/osrf/gazebo/pull-request/889)
1. Use 3x3 PCF shadows for smoother shadows.
    * [Pull request #887](https://bitbucket.org/osrf/gazebo/pull-request/887)
1. Update manpage copyright to 2014.
    * [Pull request #893](https://bitbucket.org/osrf/gazebo/pull-request/893)
1. Added friction integration test .
    * [Pull request #885](https://bitbucket.org/osrf/gazebo/pull-request/885)
1. Fix joint anchor when link pose is not specified.
    * [Issue #978](https://bitbucket.org/osrf/gazebo/issue/978)
    * [Pull request #862](https://bitbucket.org/osrf/gazebo/pull-request/862)
1. Added (ESC) tooltip for GUI Selection Mode icon.
    * [Issue #993](https://bitbucket.org/osrf/gazebo/issue/993)
    * [Pull request #888](https://bitbucket.org/osrf/gazebo/pull-request/888)
1. Removed old comment about resolved issue.
    * [Issue #837](https://bitbucket.org/osrf/gazebo/issue/837)
    * [Pull request #880](https://bitbucket.org/osrf/gazebo/pull-request/880)
1. Made SimbodyLink::Get* function thread-safe
    * [Issue #918](https://bitbucket.org/osrf/gazebo/issue/918)
    * [Pull request #872](https://bitbucket.org/osrf/gazebo/pull-request/872)
1. Suppressed spurious gzlog messages in ODE::Body
    * [Issue #983](https://bitbucket.org/osrf/gazebo/issue/983)
    * [Pull request #875](https://bitbucket.org/osrf/gazebo/pull-request/875)
1. Fixed Force Torque Sensor Test by properly initializing some values.
    * [Issue #982](https://bitbucket.org/osrf/gazebo/issue/982)
    * [Pull request #869](https://bitbucket.org/osrf/gazebo/pull-request/869)
1. Added breakable joint plugin to support breakable walls.
    * [Pull request #865](https://bitbucket.org/osrf/gazebo/pull-request/865)
1. Used different tuple syntax to fix compilation on OSX mavericks.
    * [Issue #947](https://bitbucket.org/osrf/gazebo/issue/947)
    * [Pull request #858](https://bitbucket.org/osrf/gazebo/pull-request/858)
1. Fixed sonar test and deprecation warning.
    * [Pull request #856](https://bitbucket.org/osrf/gazebo/pull-request/856)
1. Speed up test compilation.
    * Part of [Issue #955](https://bitbucket.org/osrf/gazebo/issue/955)
    * [Pull request #846](https://bitbucket.org/osrf/gazebo/pull-request/846)
1. Added Joint::SetEffortLimit API
    * [Issue #923](https://bitbucket.org/osrf/gazebo/issue/923)
    * [Pull request #808](https://bitbucket.org/osrf/gazebo/pull-request/808)
1. Made bullet output less verbose.
    * [Pull request #839](https://bitbucket.org/osrf/gazebo/pull-request/839)
1. Convergence acceleration and stability tweak to make atlas_v3 stable
    * [Issue #895](https://bitbucket.org/osrf/gazebo/issue/895)
    * [Pull request #772](https://bitbucket.org/osrf/gazebo/pull-request/772)
1. Added colors, textures and world files for the SPL RoboCup environment
    * [Pull request #838](https://bitbucket.org/osrf/gazebo/pull-request/838)
1. Fixed bitbucket_pullrequests tool to work with latest BitBucket API.
    * [Issue #933](https://bitbucket.org/osrf/gazebo/issue/933)
    * [Pull request #841](https://bitbucket.org/osrf/gazebo/pull-request/841)
1. Fixed cppcheck warnings.
    * [Pull request #842](https://bitbucket.org/osrf/gazebo/pull-request/842)

### Gazebo 2.1.0 (2013-11-08)
1. Fix mainwindow unit test
    * [Pull request #752](https://bitbucket.org/osrf/gazebo/pull-request/752)
1. Visualize moment of inertia
    * Pull request [#745](https://bitbucket.org/osrf/gazebo/pull-request/745), [#769](https://bitbucket.org/osrf/gazebo/pull-request/769), [#787](https://bitbucket.org/osrf/gazebo/pull-request/787)
    * [Issue #203](https://bitbucket.org/osrf/gazebo/issue/203)
1. Update tool to count lines of code
    * [Pull request #758](https://bitbucket.org/osrf/gazebo/pull-request/758)
1. Implement World::Clear
    * Pull request [#785](https://bitbucket.org/osrf/gazebo/pull-request/785), [#804](https://bitbucket.org/osrf/gazebo/pull-request/804)
1. Improve Bullet support
    * [Pull request #805](https://bitbucket.org/osrf/gazebo/pull-request/805)
1. Fix doxygen spacing
    * [Pull request #740](https://bitbucket.org/osrf/gazebo/pull-request/740)
1. Add tool to generate model images for thepropshop.org
    * [Pull request #734](https://bitbucket.org/osrf/gazebo/pull-request/734)
1. Added paging support for terrains
    * [Pull request #707](https://bitbucket.org/osrf/gazebo/pull-request/707)
1. Added plugin path to LID_LIBRARY_PATH in setup.sh
    * [Pull request #750](https://bitbucket.org/osrf/gazebo/pull-request/750)
1. Fix for OSX
    * [Pull request #766](https://bitbucket.org/osrf/gazebo/pull-request/766)
    * [Pull request #786](https://bitbucket.org/osrf/gazebo/pull-request/786)
    * [Issue #906](https://bitbucket.org/osrf/gazebo/issue/906)
1. Update copyright information
    * [Pull request #771](https://bitbucket.org/osrf/gazebo/pull-request/771)
1. Enable screen dependent tests
    * [Pull request #764](https://bitbucket.org/osrf/gazebo/pull-request/764)
    * [Issue #811](https://bitbucket.org/osrf/gazebo/issue/811)
1. Fix gazebo command line help message
    * [Pull request #775](https://bitbucket.org/osrf/gazebo/pull-request/775)
    * [Issue #898](https://bitbucket.org/osrf/gazebo/issue/898)
1. Fix man page test
    * [Pull request #774](https://bitbucket.org/osrf/gazebo/pull-request/774)
1. Improve load time by reducing calls to RTShader::Update
    * [Pull request #773](https://bitbucket.org/osrf/gazebo/pull-request/773)
    * [Issue #877](https://bitbucket.org/osrf/gazebo/issue/877)
1. Fix joint visualization
    * [Pull request #776](https://bitbucket.org/osrf/gazebo/pull-request/776)
    * [Pull request #802](https://bitbucket.org/osrf/gazebo/pull-request/802)
    * [Issue #464](https://bitbucket.org/osrf/gazebo/issue/464)
1. Add helpers to fix NaN
    * [Pull request #742](https://bitbucket.org/osrf/gazebo/pull-request/742)
1. Fix model resizing via the GUI
    * [Pull request #763](https://bitbucket.org/osrf/gazebo/pull-request/763)
    * [Issue #885](https://bitbucket.org/osrf/gazebo/issue/885)
1. Simplify gzlog test by using sha1
    * [Pull request #781](https://bitbucket.org/osrf/gazebo/pull-request/781)
    * [Issue #837](https://bitbucket.org/osrf/gazebo/issue/837)
1. Enable cppcheck for header files
    * [Pull request #782](https://bitbucket.org/osrf/gazebo/pull-request/782)
    * [Issue #907](https://bitbucket.org/osrf/gazebo/issue/907)
1. Fix broken regression test
    * [Pull request #784](https://bitbucket.org/osrf/gazebo/pull-request/784)
    * [Issue #884](https://bitbucket.org/osrf/gazebo/issue/884)
1. All simbody and dart to pass tests
    * [Pull request #790](https://bitbucket.org/osrf/gazebo/pull-request/790)
    * [Issue #873](https://bitbucket.org/osrf/gazebo/issue/873)
1. Fix camera rotation from SDF
    * [Pull request #789](https://bitbucket.org/osrf/gazebo/pull-request/789)
    * [Issue #920](https://bitbucket.org/osrf/gazebo/issue/920)
1. Fix bitbucket pullrequest command line tool to match new API
    * [Pull request #803](https://bitbucket.org/osrf/gazebo/pull-request/803)
1. Fix transceiver spawn errors in tests
    * [Pull request #811](https://bitbucket.org/osrf/gazebo/pull-request/811)
    * [Pull request #814](https://bitbucket.org/osrf/gazebo/pull-request/814)

### Gazebo 2.0.0 (2013-10-08)
1. Refactor code check tool.
    * [Pull Request #669](https://bitbucket.org/osrf/gazebo/pull-request/669)
1. Added pull request tool for Bitbucket.
    * [Pull Request #670](https://bitbucket.org/osrf/gazebo/pull-request/670)
    * [Pull Request #691](https://bitbucket.org/osrf/gazebo/pull-request/671)
1. New wireless receiver and transmitter sensor models.
    * [Pull Request #644](https://bitbucket.org/osrf/gazebo/pull-request/644)
    * [Pull Request #675](https://bitbucket.org/osrf/gazebo/pull-request/675)
    * [Pull Request #727](https://bitbucket.org/osrf/gazebo/pull-request/727)
1. Audio support using OpenAL.
    * [Pull Request #648](https://bitbucket.org/osrf/gazebo/pull-request/648)
    * [Pull Request #704](https://bitbucket.org/osrf/gazebo/pull-request/704)
1. Simplify command-line parsing of gztopic echo output.
    * [Pull Request #674](https://bitbucket.org/osrf/gazebo/pull-request/674)
    * Resolves: [Issue #795](https://bitbucket.org/osrf/gazebo/issue/795)
1. Use UNIX directories through the user of GNUInstallDirs cmake module.
    * [Pull Request #676](https://bitbucket.org/osrf/gazebo/pull-request/676)
    * [Pull Request #681](https://bitbucket.org/osrf/gazebo/pull-request/681)
1. New GUI interactions for object manipulation.
    * [Pull Request #634](https://bitbucket.org/osrf/gazebo/pull-request/634)
1. Fix for OSX menubar.
    * [Pull Request #677](https://bitbucket.org/osrf/gazebo/pull-request/677)
1. Remove internal SDF directories and dependencies.
    * [Pull Request #680](https://bitbucket.org/osrf/gazebo/pull-request/680)
1. Add minimum version for sdformat.
    * [Pull Request #682](https://bitbucket.org/osrf/gazebo/pull-request/682)
    * Resolves: [Issue #818](https://bitbucket.org/osrf/gazebo/issue/818)
1. Allow different gtest parameter types with ServerFixture
    * [Pull Request #686](https://bitbucket.org/osrf/gazebo/pull-request/686)
    * Resolves: [Issue #820](https://bitbucket.org/osrf/gazebo/issue/820)
1. GUI model scaling when using Bullet.
    * [Pull Request #683](https://bitbucket.org/osrf/gazebo/pull-request/683)
1. Fix typo in cmake config.
    * [Pull Request #694](https://bitbucket.org/osrf/gazebo/pull-request/694)
    * Resolves: [Issue #824](https://bitbucket.org/osrf/gazebo/issue/824)
1. Remove gazebo include subdir from pkgconfig and cmake config.
    * [Pull Request #691](https://bitbucket.org/osrf/gazebo/pull-request/691)
1. Torsional spring demo
    * [Pull Request #693](https://bitbucket.org/osrf/gazebo/pull-request/693)
1. Remove repeated call to SetAxis in Joint.cc
    * [Pull Request #695](https://bitbucket.org/osrf/gazebo/pull-request/695)
    * Resolves: [Issue #823](https://bitbucket.org/osrf/gazebo/issue/823)
1. Add test for rotational joints.
    * [Pull Request #697](https://bitbucket.org/osrf/gazebo/pull-request/697)
    * Resolves: [Issue #820](https://bitbucket.org/osrf/gazebo/issue/820)
1. Fix compilation of tests using Joint base class
    * [Pull Request #701](https://bitbucket.org/osrf/gazebo/pull-request/701)
1. Terrain paging implemented.
    * [Pull Request #687](https://bitbucket.org/osrf/gazebo/pull-request/687)
1. Improve timeout error reporting in ServerFixture
    * [Pull Request #705](https://bitbucket.org/osrf/gazebo/pull-request/705)
1. Fix mouse picking for cases where visuals overlap with the laser
    * [Pull Request #709](https://bitbucket.org/osrf/gazebo/pull-request/709)
1. Fix string literals for OSX
    * [Pull Request #712](https://bitbucket.org/osrf/gazebo/pull-request/712)
    * Resolves: [Issue #803](https://bitbucket.org/osrf/gazebo/issue/803)
1. Support for ENABLE_TESTS_COMPILATION cmake parameter
    * [Pull Request #708](https://bitbucket.org/osrf/gazebo/pull-request/708)
1. Updated system gui plugin
    * [Pull Request #702](https://bitbucket.org/osrf/gazebo/pull-request/702)
1. Fix force torque unit test issue
    * [Pull Request #673](https://bitbucket.org/osrf/gazebo/pull-request/673)
    * Resolves: [Issue #813](https://bitbucket.org/osrf/gazebo/issue/813)
1. Use variables to control auto generation of CFlags
    * [Pull Request #699](https://bitbucket.org/osrf/gazebo/pull-request/699)
1. Remove deprecated functions.
    * [Pull Request #715](https://bitbucket.org/osrf/gazebo/pull-request/715)
1. Fix typo in `Camera.cc`
    * [Pull Request #719](https://bitbucket.org/osrf/gazebo/pull-request/719)
    * Resolves: [Issue #846](https://bitbucket.org/osrf/gazebo/issue/846)
1. Performance improvements
    * [Pull Request #561](https://bitbucket.org/osrf/gazebo/pull-request/561)
1. Fix gripper model.
    * [Pull Request #713](https://bitbucket.org/osrf/gazebo/pull-request/713)
    * Resolves: [Issue #314](https://bitbucket.org/osrf/gazebo/issue/314)
1. First part of Simbody integration
    * [Pull Request #716](https://bitbucket.org/osrf/gazebo/pull-request/716)

## Gazebo 1.9

### Gazebo 1.9.6 (2014-04-29)

1. Refactored inertia ratio reduction for ODE
    * [Pull request #1114](https://bitbucket.org/osrf/gazebo/pull-request/1114)
1. Improved collada loading performance
    * [Pull request #1075](https://bitbucket.org/osrf/gazebo/pull-request/1075)

### Gazebo 1.9.3 (2014-01-10)

1. Add thickness to plane to remove shadow flickering.
    * [Pull request #886](https://bitbucket.org/osrf/gazebo/pull-request/886)
1. Temporary GUI shadow toggle fix.
    * [Issue #925](https://bitbucket.org/osrf/gazebo/issue/925)
    * [Pull request #868](https://bitbucket.org/osrf/gazebo/pull-request/868)
1. Fix memory access bugs with libc++ on mavericks.
    * [Issue #965](https://bitbucket.org/osrf/gazebo/issue/965)
    * [Pull request #857](https://bitbucket.org/osrf/gazebo/pull-request/857)
    * [Pull request #881](https://bitbucket.org/osrf/gazebo/pull-request/881)
1. Replaced printf with cout in gztopic hz.
    * [Issue #969](https://bitbucket.org/osrf/gazebo/issue/969)
    * [Pull request #854](https://bitbucket.org/osrf/gazebo/pull-request/854)
1. Add Dark grey material and fix indentation.
    * [Pull request #851](https://bitbucket.org/osrf/gazebo/pull-request/851)
1. Fixed sonar sensor unit test.
    * [Pull request #848](https://bitbucket.org/osrf/gazebo/pull-request/848)
1. Convergence acceleration and stability tweak to make atlas_v3 stable.
    * [Pull request #845](https://bitbucket.org/osrf/gazebo/pull-request/845)
1. Update gtest to 1.7.0 to resolve problems with libc++.
    * [Issue #947](https://bitbucket.org/osrf/gazebo/issue/947)
    * [Pull request #827](https://bitbucket.org/osrf/gazebo/pull-request/827)
1. Fixed LD_LIBRARY_PATH for plugins.
    * [Issue #957](https://bitbucket.org/osrf/gazebo/issue/957)
    * [Pull request #844](https://bitbucket.org/osrf/gazebo/pull-request/844)
1. Fix transceiver sporadic errors.
    * Backport of [pull request #811](https://bitbucket.org/osrf/gazebo/pull-request/811)
    * [Pull request #836](https://bitbucket.org/osrf/gazebo/pull-request/836)
1. Modified the MsgTest to be deterministic with time checks.
    * [Pull request #843](https://bitbucket.org/osrf/gazebo/pull-request/843)
1. Fixed seg fault in LaserVisual.
    * [Issue #950](https://bitbucket.org/osrf/gazebo/issue/950)
    * [Pull request #832](https://bitbucket.org/osrf/gazebo/pull-request/832)
1. Implemented the option to disable tests that need a working screen to run properly.
    * Backport of [Pull request #764](https://bitbucket.org/osrf/gazebo/pull-request/764)
    * [Pull request #837](https://bitbucket.org/osrf/gazebo/pull-request/837)
1. Cleaned up gazebo shutdown.
    * [Pull request #829](https://bitbucket.org/osrf/gazebo/pull-request/829)
1. Fixed bug associated with loading joint child links.
    * [Issue #943](https://bitbucket.org/osrf/gazebo/issue/943)
    * [Pull request #820](https://bitbucket.org/osrf/gazebo/pull-request/820)

### Gazebo 1.9.2 (2013-11-08)
1. Fix enable/disable sky and clouds from SDF
    * [Pull request #809](https://bitbucket.org/osrf/gazebo/pull-request/809])
1. Fix occasional blank GUI screen on startup
    * [Pull request #815](https://bitbucket.org/osrf/gazebo/pull-request/815])
1. Fix GPU laser when interacting with heightmaps
    * [Pull request #796](https://bitbucket.org/osrf/gazebo/pull-request/796])
1. Added API/ABI checker command line tool
    * [Pull request #765](https://bitbucket.org/osrf/gazebo/pull-request/765])
1. Added gtest version information
    * [Pull request #801](https://bitbucket.org/osrf/gazebo/pull-request/801])
1. Fix GUI world saving
    * [Pull request #806](https://bitbucket.org/osrf/gazebo/pull-request/806])
1. Enable anti-aliasing for camera sensor
    * [Pull request #800](https://bitbucket.org/osrf/gazebo/pull-request/800])
1. Make sensor noise deterministic
    * [Pull request #788](https://bitbucket.org/osrf/gazebo/pull-request/788])
1. Fix build problem
    * [Issue #901](https://bitbucket.org/osrf/gazebo/issue/901)
    * [Pull request #778](https://bitbucket.org/osrf/gazebo/pull-request/778])
1. Fix a typo in Camera.cc
    * [Pull request #720](https://bitbucket.org/osrf/gazebo/pull-request/720])
    * [Issue #846](https://bitbucket.org/osrf/gazebo/issue/846)
1. Fix OSX menu bar
    * [Pull request #688](https://bitbucket.org/osrf/gazebo/pull-request/688])
1. Fix gazebo::init by calling sdf::setFindCallback() before loading the sdf in gzfactory.
    * [Pull request #678](https://bitbucket.org/osrf/gazebo/pull-request/678])
    * [Issue #817](https://bitbucket.org/osrf/gazebo/issue/817)

### Gazebo 1.9.1 (2013-08-20)
* Deprecate header files that require case-sensitive filesystem (e.g. Common.hh, Physics.hh) [https://bitbucket.org/osrf/gazebo/pull-request/638/fix-for-775-deprecate-headers-that-require]
* Initial support for building on Mac OS X [https://bitbucket.org/osrf/gazebo/pull-request/660/osx-support-for-gazebo-19] [https://bitbucket.org/osrf/gazebo/pull-request/657/cmake-fixes-for-osx]
* Fixes for various issues [https://bitbucket.org/osrf/gazebo/pull-request/635/fix-for-issue-792/diff] [https://bitbucket.org/osrf/gazebo/pull-request/628/allow-scoped-and-non-scoped-joint-names-to/diff] [https://bitbucket.org/osrf/gazebo/pull-request/636/fix-build-dependency-in-message-generation/diff] [https://bitbucket.org/osrf/gazebo/pull-request/639/make-the-unversioned-setupsh-a-copy-of-the/diff] [https://bitbucket.org/osrf/gazebo/pull-request/650/added-missing-lib-to-player-client-library/diff] [https://bitbucket.org/osrf/gazebo/pull-request/656/install-gzmode_create-without-sh-suffix/diff]

### Gazebo 1.9.0 (2013-07-23)
* Use external package [sdformat](https://bitbucket.org/osrf/sdformat) for sdf parsing, refactor the `Element::GetValue*` function calls, and deprecate Gazebo's internal sdf parser [https://bitbucket.org/osrf/gazebo/pull-request/627]
* Improved ROS support ([[Tutorials#ROS_Integration |documentation here]]) [https://bitbucket.org/osrf/gazebo/pull-request/559]
* Added Sonar, Force-Torque, and Tactile Pressure sensors [https://bitbucket.org/osrf/gazebo/pull-request/557], [https://bitbucket.org/osrf/gazebo/pull-request/567]
* Add compile-time defaults for environment variables so that sourcing setup.sh is unnecessary in most cases [https://bitbucket.org/osrf/gazebo/pull-request/620]
* Enable user camera to follow objects in client window [https://bitbucket.org/osrf/gazebo/pull-request/603]
* Install protobuf message files for use in custom messages [https://bitbucket.org/osrf/gazebo/pull-request/614]
* Change default compilation flags to improve debugging [https://bitbucket.org/osrf/gazebo/pull-request/617]
* Change to supported relative include paths [https://bitbucket.org/osrf/gazebo/pull-request/594]
* Fix display of laser scans when sensor is rotated [https://bitbucket.org/osrf/gazebo/pull-request/599]

## Gazebo 1.8

### Gazebo 1.8.7 (2013-07-16)
* Fix bug in URDF parsing of Vector3 elements [https://bitbucket.org/osrf/gazebo/pull-request/613]
* Fix compilation errors with newest libraries [https://bitbucket.org/osrf/gazebo/pull-request/615]

### Gazebo 1.8.6 (2013-06-07)
* Fix inertia lumping in the URDF parser[https://bitbucket.org/osrf/gazebo/pull-request/554]
* Fix for ODEJoint CFM damping sign error [https://bitbucket.org/osrf/gazebo/pull-request/586]
* Fix transport memory growth[https://bitbucket.org/osrf/gazebo/pull-request/584]
* Reduce log file data in order to reduce buffer growth that results in out of memory kernel errors[https://bitbucket.org/osrf/gazebo/pull-request/587]

### Gazebo 1.8.5 (2013-06-04)
* Fix Gazebo build for machines without a valid display.[https://bitbucket.org/osrf/gazebo/commits/37f00422eea03365b839a632c1850431ee6a1d67]

### Gazebo 1.8.4 (2013-06-03)
* Fix UDRF to SDF converter so that URDF gazebo extensions are applied to all collisions in a link.[https://bitbucket.org/osrf/gazebo/pull-request/579]
* Prevent transport layer from locking when a gzclient connects to a gzserver over a connection with high latency.[https://bitbucket.org/osrf/gazebo/pull-request/572]
* Improve performance and fix uninitialized conditional jumps.[https://bitbucket.org/osrf/gazebo/pull-request/571]

### Gazebo 1.8.3 (2013-06-03)
* Fix for gzlog hanging when gzserver is not present or not responsive[https://bitbucket.org/osrf/gazebo/pull-request/577]
* Fix occasional segfault when generating log files[https://bitbucket.org/osrf/gazebo/pull-request/575]
* Performance improvement to ODE[https://bitbucket.org/osrf/gazebo/pull-request/556]
* Fix node initialization[https://bitbucket.org/osrf/gazebo/pull-request/570]
* Fix GPU laser Hz rate reduction when sensor moved away from world origin[https://bitbucket.org/osrf/gazebo/pull-request/566]
* Fix incorrect lighting in camera sensors when GPU laser is subscribe to[https://bitbucket.org/osrf/gazebo/pull-request/563]

### Gazebo 1.8.2 (2013-05-28)
* ODE performance improvements[https://bitbucket.org/osrf/gazebo/pull-request/535][https://bitbucket.org/osrf/gazebo/pull-request/537]
* Fixed tests[https://bitbucket.org/osrf/gazebo/pull-request/538][https://bitbucket.org/osrf/gazebo/pull-request/541][https://bitbucket.org/osrf/gazebo/pull-request/542]
* Fixed sinking vehicle bug[https://bitbucket.org/osrf/drcsim/issue/300] in pull-request[https://bitbucket.org/osrf/gazebo/pull-request/538]
* Fix GPU sensor throttling[https://bitbucket.org/osrf/gazebo/pull-request/536]
* Reduce string comparisons for better performance[https://bitbucket.org/osrf/gazebo/pull-request/546]
* Contact manager performance improvements[https://bitbucket.org/osrf/gazebo/pull-request/543]
* Transport performance improvements[https://bitbucket.org/osrf/gazebo/pull-request/548]
* Reduce friction noise[https://bitbucket.org/osrf/gazebo/pull-request/545]

### Gazebo 1.8.1 (2013-05-22)
* Please note that 1.8.1 contains a bug[https://bitbucket.org/osrf/drcsim/issue/300] that causes interpenetration between objects in resting contact to grow slowly.  Please update to 1.8.2 for the patch.
* Added warm starting[https://bitbucket.org/osrf/gazebo/pull-request/529]
* Reduced console output[https://bitbucket.org/osrf/gazebo/pull-request/533]
* Improved off screen rendering performance[https://bitbucket.org/osrf/gazebo/pull-request/530]
* Performance improvements [https://bitbucket.org/osrf/gazebo/pull-request/535] [https://bitbucket.org/osrf/gazebo/pull-request/537]

### Gazebo 1.8.0 (2013-05-17)
* Fixed slider axis [https://bitbucket.org/osrf/gazebo/pull-request/527]
* Fixed heightmap shadows [https://bitbucket.org/osrf/gazebo/pull-request/525]
* Fixed model and canonical link pose [https://bitbucket.org/osrf/gazebo/pull-request/519]
* Fixed OSX message header[https://bitbucket.org/osrf/gazebo/pull-request/524]
* Added zlib compression for logging [https://bitbucket.org/osrf/gazebo/pull-request/515]
* Allow clouds to be disabled in cameras [https://bitbucket.org/osrf/gazebo/pull-request/507]
* Camera rendering performance [https://bitbucket.org/osrf/gazebo/pull-request/528]


## Gazebo 1.7

### Gazebo 1.7.3 (2013-05-08)
* Fixed log cleanup (again) [https://bitbucket.org/osrf/gazebo/pull-request/511/fix-log-cleanup-logic]

### Gazebo 1.7.2 (2013-05-07)
* Fixed log cleanup [https://bitbucket.org/osrf/gazebo/pull-request/506/fix-gzlog-stop-command-line]
* Minor documentation fix [https://bitbucket.org/osrf/gazebo/pull-request/488/minor-documentation-fix]

### Gazebo 1.7.1 (2013-04-19)
* Fixed tests
* IMU sensor receives time stamped data from links
* Fix saving image frames [https://bitbucket.org/osrf/gazebo/pull-request/466/fix-saving-frames/diff]
* Wireframe rendering in GUI [https://bitbucket.org/osrf/gazebo/pull-request/414/allow-rendering-of-models-in-wireframe]
* Improved logging performance [https://bitbucket.org/osrf/gazebo/pull-request/457/improvements-to-gzlog-filter-and-logging]
* Viscous mud model [https://bitbucket.org/osrf/gazebo/pull-request/448/mud-plugin/diff]

## Gazebo 1.6

### Gazebo 1.6.3 (2013-04-15)
* Fixed a [critical SDF bug](https://bitbucket.org/osrf/gazebo/pull-request/451)
* Fixed a [laser offset bug](https://bitbucket.org/osrf/gazebo/pull-request/449)

### Gazebo 1.6.2 (2013-04-14)
* Fix for fdir1 physics property [https://bitbucket.org/osrf/gazebo/pull-request/429/fixes-to-treat-fdir1-better-1-rotate-into/diff]
* Fix for force torque sensor [https://bitbucket.org/osrf/gazebo/pull-request/447]
* SDF documentation fix [https://bitbucket.org/osrf/gazebo/issue/494/joint-axis-reference-frame-doesnt-match]

### Gazebo 1.6.1 (2013-04-05)
* Switch default build type to Release.

### Gazebo 1.6.0 (2013-04-05)
* Improvements to inertia in rubble pile
* Various Bullet integration advances.
* Noise models for ray, camera, and imu sensors.
* SDF 1.4, which accommodates more physics engine parameters and also some sensor noise models.
* Initial support for making movies from within Gazebo.
* Many performance improvements.
* Many bug fixes.
* Progress toward to building on OS X.

## Gazebo 1.5

### Gazebo 1.5.0 (2013-03-11)
* Partial integration of Bullet
  * Includes: cubes, spheres, cylinders, planes, meshes, revolute joints, ray sensors
* GUI Interface for log writing.
* Threaded sensors.
* Multi-camera sensor.

* Fixed the following issues:
 * [https://bitbucket.org/osrf/gazebo/issue/236 Issue #236]
 * [https://bitbucket.org/osrf/gazebo/issue/507 Issue #507]
 * [https://bitbucket.org/osrf/gazebo/issue/530 Issue #530]
 * [https://bitbucket.org/osrf/gazebo/issue/279 Issue #279]
 * [https://bitbucket.org/osrf/gazebo/issue/529 Issue #529]
 * [https://bitbucket.org/osrf/gazebo/issue/239 Issue #239]
 * [https://bitbucket.org/osrf/gazebo/issue/5 Issue #5]

## Gazebo 1.4

### Gazebo 1.4.0 (2013-02-01)
* New Features:
 * GUI elements to display messages from the server.
 * Multi-floor building editor and creator.
 * Improved sensor visualizations.
 * Improved mouse interactions

* Fixed the following issues:
 * [https://bitbucket.org/osrf/gazebo/issue/16 Issue #16]
 * [https://bitbucket.org/osrf/gazebo/issue/142 Issue #142]
 * [https://bitbucket.org/osrf/gazebo/issue/229 Issue #229]
 * [https://bitbucket.org/osrf/gazebo/issue/277 Issue #277]
 * [https://bitbucket.org/osrf/gazebo/issue/291 Issue #291]
 * [https://bitbucket.org/osrf/gazebo/issue/310 Issue #310]
 * [https://bitbucket.org/osrf/gazebo/issue/320 Issue #320]
 * [https://bitbucket.org/osrf/gazebo/issue/329 Issue #329]
 * [https://bitbucket.org/osrf/gazebo/issue/333 Issue #333]
 * [https://bitbucket.org/osrf/gazebo/issue/334 Issue #334]
 * [https://bitbucket.org/osrf/gazebo/issue/335 Issue #335]
 * [https://bitbucket.org/osrf/gazebo/issue/341 Issue #341]
 * [https://bitbucket.org/osrf/gazebo/issue/350 Issue #350]
 * [https://bitbucket.org/osrf/gazebo/issue/384 Issue #384]
 * [https://bitbucket.org/osrf/gazebo/issue/431 Issue #431]
 * [https://bitbucket.org/osrf/gazebo/issue/433 Issue #433]
 * [https://bitbucket.org/osrf/gazebo/issue/453 Issue #453]
 * [https://bitbucket.org/osrf/gazebo/issue/456 Issue #456]
 * [https://bitbucket.org/osrf/gazebo/issue/457 Issue #457]
 * [https://bitbucket.org/osrf/gazebo/issue/459 Issue #459]

## Gazebo 1.3

### Gazebo 1.3.1 (2012-12-14)
* Fixed the following issues:
 * [https://bitbucket.org/osrf/gazebo/issue/297 Issue #297]
* Other bugs fixed:
 * [https://bitbucket.org/osrf/gazebo/pull-request/164/ Fix light bounding box to disable properly when deselected]
 * [https://bitbucket.org/osrf/gazebo/pull-request/169/ Determine correct local IP address, to make remote clients work properly]
 * Various test fixes

### Gazebo 1.3.0 (2012-12-03)
* Fixed the following issues:
 * [https://bitbucket.org/osrf/gazebo/issue/233 Issue #233]
 * [https://bitbucket.org/osrf/gazebo/issue/238 Issue #238]
 * [https://bitbucket.org/osrf/gazebo/issue/2 Issue #2]
 * [https://bitbucket.org/osrf/gazebo/issue/95 Issue #95]
 * [https://bitbucket.org/osrf/gazebo/issue/97 Issue #97]
 * [https://bitbucket.org/osrf/gazebo/issue/90 Issue #90]
 * [https://bitbucket.org/osrf/gazebo/issue/253 Issue #253]
 * [https://bitbucket.org/osrf/gazebo/issue/163 Issue #163]
 * [https://bitbucket.org/osrf/gazebo/issue/91 Issue #91]
 * [https://bitbucket.org/osrf/gazebo/issue/245 Issue #245]
 * [https://bitbucket.org/osrf/gazebo/issue/242 Issue #242]
 * [https://bitbucket.org/osrf/gazebo/issue/156 Issue #156]
 * [https://bitbucket.org/osrf/gazebo/issue/78 Issue #78]
 * [https://bitbucket.org/osrf/gazebo/issue/36 Issue #36]
 * [https://bitbucket.org/osrf/gazebo/issue/104 Issue #104]
 * [https://bitbucket.org/osrf/gazebo/issue/249 Issue #249]
 * [https://bitbucket.org/osrf/gazebo/issue/244 Issue #244]
 * [https://bitbucket.org/osrf/gazebo/issue/36 Issue #36]

* New features:
 * Default camera view changed to look down at the origin from a height of 2 meters at location (5, -5, 2).
 * Record state data using the '-r' command line option, playback recorded state data using the '-p' command line option
 * Adjust placement of lights using the mouse.
 * Reduced the startup time.
 * Added visual reference for GUI mouse movements.
 * SDF version 1.3 released (changes from 1.2 listed below):
     - added `name` to `<camera name="cam_name"/>`
     - added `pose` to `<camera><pose>...</pose></camera>`
     - removed `filename` from `<mesh><filename>...</filename><mesh>`, use uri only.
     - recovered `provide_feedback` under `<joint>`, allowing calling `physics::Joint::GetForceTorque` in plugins.
     - added `imu` under `<sensor>`.

## Gazebo 1.2

### Gazebo 1.2.6 (2012-11-08)
* Fixed a transport issue with the GUI. Fixed saving the world via the GUI. Added more documentation. ([https://bitbucket.org/osrf/gazebo/pull-request/43/fixed-a-transport-issue-with-the-gui-fixed/diff pull request #43])
* Clean up mutex usage. ([https://bitbucket.org/osrf/gazebo/pull-request/54/fix-mutex-in-modellistwidget-using-boost/diff pull request #54])
* Fix OGRE path determination ([https://bitbucket.org/osrf/gazebo/pull-request/58/fix-ogre-paths-so-this-also-works-with/diff pull request #58], [https://bitbucket.org/osrf/gazebo/pull-request/68/fix-ogre-plugindir-determination/diff pull request #68])
* Fixed a couple of crashes and model selection/dragging problems ([https://bitbucket.org/osrf/gazebo/pull-request/59/fixed-a-couple-of-crashes-and-model/diff pull request #59])

### Gazebo 1.2.5 (2012-10-22)
* Step increment update while paused fixed ([https://bitbucket.org/osrf/gazebo/pull-request/45/fix-proper-world-stepinc-count-we-were/diff pull request #45])
* Actually call plugin destructors on shutdown ([https://bitbucket.org/osrf/gazebo/pull-request/51/fixed-a-bug-which-prevent-a-plugin/diff pull request #51])
* Don't crash on bad SDF input ([https://bitbucket.org/osrf/gazebo/pull-request/52/fixed-loading-of-bad-sdf-files/diff pull request #52])
* Fix cleanup of ray sensors on model deletion ([https://bitbucket.org/osrf/gazebo/pull-request/53/deleting-a-model-with-a-ray-sensor-did/diff pull request #53])
* Fix loading / deletion of improperly specified models ([https://bitbucket.org/osrf/gazebo/pull-request/56/catch-when-loading-bad-models-joint/diff pull request #56])

### Gazebo 1.2.4 (10-19-2012:08:00:52)
*  Style fixes ([https://bitbucket.org/osrf/gazebo/pull-request/30/style-fixes/diff pull request #30]).
*  Fix joint position control ([https://bitbucket.org/osrf/gazebo/pull-request/49/fixed-position-joint-control/diff pull request #49])

### Gazebo 1.2.3 (10-16-2012:18:39:54)
*  Disabled selection highlighting due to bug ([https://bitbucket.org/osrf/gazebo/pull-request/44/disabled-selection-highlighting-fixed/diff pull request #44]).
*  Fixed saving a world via the GUI.

### Gazebo 1.2.2 (10-16-2012:15:12:22)
*  Skip search for system install of libccd, use version inside gazebo ([https://bitbucket.org/osrf/gazebo/pull-request/39/skip-search-for-system-install-of-libccd/diff pull request #39]).
*  Fixed sensor initialization race condition ([https://bitbucket.org/osrf/gazebo/pull-request/42/fix-sensor-initializaiton-race-condition pull request #42]).

### Gazebo 1.2.1 (10-15-2012:21:32:55)
*  Properly removed projectors attached to deleted models ([https://bitbucket.org/osrf/gazebo/pull-request/37/remove-projectors-that-are-attached-to/diff pull request #37]).
*  Fix model plugin loading bug ([https://bitbucket.org/osrf/gazebo/pull-request/31/moving-bool-first-in-model-and-world pull request #31]).
*  Fix light insertion and visualization of models prior to insertion ([https://bitbucket.org/osrf/gazebo/pull-request/35/fixed-light-insertion-and-visualization-of/diff pull request #35]).
*  Fixed GUI manipulation of static objects ([https://bitbucket.org/osrf/gazebo/issue/63/moving-static-objects-does-not-move-the issue #63] [https://bitbucket.org/osrf/gazebo/pull-request/38/issue-63-bug-patch-moving-static-objects/diff pull request #38]).
*  Fixed GUI selection bug ([https://bitbucket.org/osrf/gazebo/pull-request/40/fixed-selection-of-multiple-objects-at/diff pull request #40])

### Gazebo 1.2.0 (10-04-2012:20:01:20)
*  Updated GUI: new style, improved mouse controls, and removal of non-functional items.
*  Model database: An online repository of models.
*  Numerous bug fixes
*  APT repository hosted at [http://osrfoundation.org OSRF]
*  Improved process control prevents zombie processes<|MERGE_RESOLUTION|>--- conflicted
+++ resolved
@@ -118,12 +118,10 @@
     1. Snapping on by default, off holding Shift. Improved snapping.
         * [Pull request #1304](https://bitbucket.org/osrf/gazebo/pull-request/1304)
 
-<<<<<<< HEAD
-    1. Save building models in folders, improve save flow.
-=======
     1. Snap walls to length increments, moved scale to SegmentItem and added Get/SetScale, added SegmentItem::SnapAngle and SegmentItem::SnapLength.
         * [Pull request #1311](https://bitbucket.org/osrf/gazebo/pull-request/1311)
->>>>>>> 30d6e815
+    1. Save building models in folders, improve save flow.
+        * [Pull request #1312](https://bitbucket.org/osrf/gazebo/pull-request/1312)
 
 1. Model editor updates
     1. Fix adding/removing event filters .
