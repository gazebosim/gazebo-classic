--- conflicted
+++ resolved
@@ -1,20 +1,16 @@
 ## Gazebo 7
 
-<<<<<<< HEAD
-## Gazebo 7.X.X (20XX-XX-XX)
+## Gazebo 7.X.X (201X-XX-XX)
 
 1. Process insertions and deletions on gz log echo
     * [Pull request 2608](https://bitbucket.org/osrf/gazebo/pull-request/2608)
     * [Issue 2136](https://bitbucket.org/osrf/gazebo/issues/2136)
-=======
-## Gazebo 7.X.X (201X-XX-XX)
 
 1. Add plugin for attaching lights to links in a model
     * [Pull request 2647](https://bitbucket.org/osrf/gazebo/pull-request/2647)
 
 1. Support Heightmap LOD
     * [Pull request 2636](https://bitbucket.org/osrf/gazebo/pull-request/2636)
->>>>>>> e9550268
 
 ## Gazebo 7.5.0 (2017-01-11)
 
