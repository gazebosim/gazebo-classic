## Gazebo 9

## Gazebo 9.xx.x (202x-xx-xx)

## Gazebo 9.13.2 (202x-xx-xx)

1. Fix sensor update rate throttling when new sensors are spawned
    * [Pull request #2784](https://github.com/osrf/gazebo/pull/2784)

1. Fix crash when collision size is zero
    * [Pull request #2768](https://github.com/osrf/gazebo/pull/2768)

1. LensFlare: initialize OGRE compositors during plugin initialization
    * [Pull request #2764](https://github.com/osrf/gazebo/pull/2764)

1. Fix pkg-config boost entries for Ubuntu Focal
    * [Pull request #2751](https://github.com/osrf/gazebo/pull/2751)

1. Fixes for ARM: FindSSE, TrackedVehiclePlugin and PluginInterfaceTest
    * [Pull request #2754](https://github.com/osrf/gazebo/pull/2754)
    * [Pull request #2748](https://github.com/osrf/gazebo/pull/2748)

## Gazebo 9.13.1 (2020-05-28)

1. Fix multiple reflectance maps and improve performance
    * [Pull request #2742](https://github.com/osrf/gazebo/pull/2742)

## Gazebo 9.13.0 (2020-04-03)

1. Use target based compile options to specify C++ standard
    * [BitBucket pull request 3199](https://osrf-migration.github.io/gazebo-gh-pages/#!/osrf/gazebo/pull-requests/3199)

1. Add SetHeight method to HeightmapShape class
    * [BitBucket pull request 3210](https://osrf-migration.github.io/gazebo-gh-pages/#!/osrf/gazebo/pull-requests/3210)

1. Added GAZEBO\_VISIBLE for WheelTrackedVehiclePlugin
    * [BitBucket pull request 3211](https://osrf-migration.github.io/gazebo-gh-pages/#!/osrf/gazebo/pull-requests/3211)

1. Fix bounding box calculation for visuals that have links with pose offset
    * [BitBucket pull request 3196](https://osrf-migration.github.io/gazebo-gh-pages/#!/osrf/gazebo/pull-requests/3196)

1. Added reflectance to depth camera sensor
    * [BitBucket pull request 3194](https://osrf-migration.github.io/gazebo-gh-pages/#!/osrf/gazebo/pull-requests/3194/)

1. Fix problem with automoc in CMake 3.17
    * [BitBucket pull request 3206](https://osrf-migration.github.io/gazebo-gh-pages/#!/osrf/gazebo/pull-requests/3206/)

1. Fix macOS gui examples compilation
    * [BitBucket pull request 3209](https://osrf-migration.github.io/gazebo-gh-pages/#!/osrf/gazebo/pull-requests/3209/)

1. Added normals to depth camera sensor
    * [BitBucket pull request 3193](https://osrf-migration.github.io/gazebo-gh-pages/#!/osrf/gazebo/pull-requests/3193/)

1. Prevent crash when subscribing to depth camera image topic
    * [BitBucket pull request 3197](https://osrf-migration.github.io/gazebo-gh-pages/#!/osrf/gazebo/pull-requests/3197)

## Gazebo 9.12.0 (2020-01-31)

1. Fix gazebo9 build and run on Windows, Ogre 1.10
    * [BitBucket pull request 3174](https://osrf-migration.github.io/gazebo-gh-pages/#!/osrf/gazebo/pull-requests/3174)

1. Added support for flippers in SimpleTrackedVehiclePlugin.
    * [BitBucket pull request 3149](https://osrf-migration.github.io/gazebo-gh-pages/#!/osrf/gazebo/pull-requests/3149)

1. Fix missing road segments in camera sensors
    * [BitBucket pull request 3182](https://osrf-migration.github.io/gazebo-gh-pages/#!/osrf/gazebo/pull-requests/3182)

1. Workaround for race condition when setting model scale.
    * [BitBucket pull request 3159](https://osrf-migration.github.io/gazebo-gh-pages/#!/osrf/gazebo/pull-requests/3159)

1. Fix compilation of plugins with tbb and qt 5.14.
    * [BitBucket pull request 3164](https://osrf-migration.github.io/gazebo-gh-pages/#!/osrf/gazebo/pull-requests/3164)
    * [Issue #2681](https://github.com/osrf/gazebo/issues/2681)

1. Fix plugin loading in example by fixing uninitialized variable in World and calling `sensors::run_once()`.
    * [BitBucket pull request 3059](https://osrf-migration.github.io/gazebo-gh-pages/#!/osrf/gazebo/pull-requests/3059)
    * [BitBucket pull request 3173](https://osrf-migration.github.io/gazebo-gh-pages/#!/osrf/gazebo/pull-requests/3173)

1. Windows: reduce WinSock header inclusion to limit name conflicts.
    * [BitBucket pull request 3158](https://osrf-migration.github.io/gazebo-gh-pages/#!/osrf/gazebo/pull-requests/3158)

1. Fix deadlock between `World::OnRequest` and `TopicManager::AddNode`.
    * [BitBucket pull request 3155](https://osrf-migration.github.io/gazebo-gh-pages/#!/osrf/gazebo/pull-requests/3155)
    * [Issue #2679](https://github.com/osrf/gazebo/issues/2679)

1. Don't pass GCC linker options to Visual Studio linker.
    * [BitBucket pull request 3153](https://osrf-migration.github.io/gazebo-gh-pages/#!/osrf/gazebo/pull-requests/3153)

1. Fix CMake 3.14 regression in `MSVC`/`PKG_CONFIG_FOUND` workaround.
    * [BitBucket pull request 3152](https://osrf-migration.github.io/gazebo-gh-pages/#!/osrf/gazebo/pull-requests/3152)

1. Add Twist message and use in `cmd_vel_twist` of TrackedVehiclePlugin.
    * [BitBucket pull request 3116](https://osrf-migration.github.io/gazebo-gh-pages/#!/osrf/gazebo/pull-requests/3116)

1. Allow multiple instances of SimpleTrackedVehiclePlugin.
    * [BitBucket pull request 3140](https://osrf-migration.github.io/gazebo-gh-pages/#!/osrf/gazebo/pull-requests/3140)
    * [BitBucket pull request 3148](https://osrf-migration.github.io/gazebo-gh-pages/#!/osrf/gazebo/pull-requests/3148)

1. ODEBallJoint: reduce console output.
    * [BitBucket pull request 3132](https://osrf-migration.github.io/gazebo-gh-pages/#!/osrf/gazebo/pull-requests/3132)

1. VariableGearboxPlugin: use splines to support arbitrary smooth input-output gearbox profiles.
    * [BitBucket pull request 3073](https://osrf-migration.github.io/gazebo-gh-pages/#!/osrf/gazebo/pull-requests/3073)

1. Fix moving model files in StaticMapPlugin
    * [BitBucket pull request 3123](https://osrf-migration.github.io/gazebo-gh-pages/#!/osrf/gazebo/pull-requests/3123)

1. Fix crash when loading submesh with no bone assignments.
    * [BitBucket pull request 3122](https://osrf-migration.github.io/gazebo-gh-pages/#!/osrf/gazebo/pull-requests/3122)

1. Fix cmake warnings about multi-line strings.
    * [BitBucket pull request 3138](https://osrf-migration.github.io/gazebo-gh-pages/#!/osrf/gazebo/pull-requests/3138)
    * [Issue #2664](https://github.com/osrf/gazebo/issues/2664)

1. MeshManager: add .stlb file extension support
    * [BitBucket pull request 3124](https://osrf-migration.github.io/gazebo-gh-pages/#!/osrf/gazebo/pull-requests/3124)
    * [BitBucket pull request 3128](https://osrf-migration.github.io/gazebo-gh-pages/#!/osrf/gazebo/pull-requests/3128)

1. SystemPaths: fix race condition in PathDelimiter initialization, `missing call to sdf::addURIPath`.
    * [BitBucket pull request 3170](https://osrf-migration.github.io/gazebo-gh-pages/#!/osrf/gazebo/pull-requests/3170)

1. Actor: update collision pose when using ActorPlugin.
    * [BitBucket pull request 3108](https://osrf-migration.github.io/gazebo-gh-pages/#!/osrf/gazebo/pull-requests/3108)
    * [Issue #2433](https://github.com/osrf/gazebo/issues/2433)

## Gazebo 9.11.0 (2019-08-29)

1. Add Camera PreRender and PostRender events
    * [BitBucket pull request 3118](https://osrf-migration.github.io/gazebo-gh-pages/#!/osrf/gazebo/pull-requests/3118)

1. Fix ColladaLoader wrong node weights caused by buffer overflow bug
    * [BitBucket pull request 3115](https://osrf-migration.github.io/gazebo-gh-pages/#!/osrf/gazebo/pull-requests/3115)


## Gazebo 9.10.0 (2019-07-12)

1. ColladaLoader: use default value of 1 for stride parameter when unset.
    * [BitBucket pull request 3112](https://osrf-migration.github.io/gazebo-gh-pages/#!/osrf/gazebo/pull-requests/3112)

1. TopicManager: lock subscriberMutex anywhere subscribedNodes is used
    * [BitBucket pull request 3096](https://osrf-migration.github.io/gazebo-gh-pages/#!/osrf/gazebo/pull-requests/3096)

1. Export `OGRE-*` cmake variables in addition to `OGRE_*` variables
    * [BitBucket pull request 3109](https://osrf-migration.github.io/gazebo-gh-pages/#!/osrf/gazebo/pull-requests/3109)

1. Fix race conditions in `Master::ProcessMessage` and `Publisher::OnPublishComplete`
    * [BitBucket pull request 3103](https://osrf-migration.github.io/gazebo-gh-pages/#!/osrf/gazebo/pull-requests/3103)

## Gazebo 9.9.0 (2019-05-23)

1. Backport camera intrinsics feature
    * [BitBucket pull request 3099](https://osrf-migration.github.io/gazebo-gh-pages/#!/osrf/gazebo/pull-requests/3099)

1. Fix kinematic loops for DART 6.8, reverting to dart 6.7 behavior
    * [BitBucket pull request 3101](https://osrf-migration.github.io/gazebo-gh-pages/#!/osrf/gazebo/pull-requests/3101)

1. Enable extra kinematic loop test for DART 6.8+
    * [BitBucket pull request 3104](https://osrf-migration.github.io/gazebo-gh-pages/#!/osrf/gazebo/pull-requests/3104)

1. Lens flare: use light world pose at each time step instead of only at initialization
    * [BitBucket pull request 3093](https://osrf-migration.github.io/gazebo-gh-pages/#!/osrf/gazebo/pull-requests/3093)

1. LinkPlot3dPlugin: read optional `<model>` tag to find links in nested models
    * [BitBucket pull request 3095](https://osrf-migration.github.io/gazebo-gh-pages/#!/osrf/gazebo/pull-requests/3095)

1. Refactor ODE gearbox joint implementation to match hinge joint
    * [BitBucket pull request 3048](https://osrf-migration.github.io/gazebo-gh-pages/#!/osrf/gazebo/pull-requests/3048)

1. Make the GPU laser warp artifact transparent
    * [BitBucket pull request 3100](https://osrf-migration.github.io/gazebo-gh-pages/#!/osrf/gazebo/pull-requests/3100)

1. Added support for tracked vehicles
    * [BitBucket pull request 2652](https://osrf-migration.github.io/gazebo-gh-pages/#!/osrf/gazebo/pull-requests/2652)
    * [Issue #863](https://github.com/osrf/gazebo/issues/863)

1. Fix loading sdf with orthographic projection camera
    * [BitBucket pull request 3098](https://osrf-migration.github.io/gazebo-gh-pages/#!/osrf/gazebo/pull-requests/3098)

## Gazebo 9.8.0 (2019-04-10)

1. Fix kinematic loops for DART 6.7 and later
    * [BitBucket pull request 3086](https://osrf-migration.github.io/gazebo-gh-pages/#!/osrf/gazebo/pull-requests/3086)
    * [Issue 2605](https://github.com/osrf/gazebo/issues/2605)

1. Port introspection manager performance fix
    * [BitBucket pull request 3074](https://osrf-migration.github.io/gazebo-gh-pages/#!/osrf/gazebo/pull-requests/3074)

1. Windows: enable dynamic linking.
    * [BitBucket pull request 3068](https://osrf-migration.github.io/gazebo-gh-pages/#!/osrf/gazebo/pull-requests/3068)

1. Windows: fixing path-related issues.
    * [BitBucket pull request 3069](https://osrf-migration.github.io/gazebo-gh-pages/#!/osrf/gazebo/pull-requests/3069)

1. Windows: add setup.bat.in helper script template
    * [BitBucket pull request 3070](https://osrf-migration.github.io/gazebo-gh-pages/#!/osrf/gazebo/pull-requests/3070)

1. Fix mal-formed pkgconfig file: don't prepend duplicate -l
    * [BitBucket pull request 3080](https://osrf-migration.github.io/gazebo-gh-pages/#!/osrf/gazebo/pull-requests/3080)
    * [Issue 2600](https://github.com/osrf/gazebo/issues/2600)

## Gazebo 9.7.0 (2019-03-13)

1. Windows: fix test compilation
    * [BitBucket pull request 3082](https://osrf-migration.github.io/gazebo-gh-pages/#!/osrf/gazebo/pull-requests/3082)

1. Heightmap: cast shadows if `<cast_shadows>` tag is set
    * [BitBucket pull request 3083](https://osrf-migration.github.io/gazebo-gh-pages/#!/osrf/gazebo/pull-requests/3083)

1. Windows: ignore disabled interfaces in `Connection::GetLocalEndpoint()`
    * [BitBucket pull request 3079](https://osrf-migration.github.io/gazebo-gh-pages/#!/osrf/gazebo/pull-requests/3079)

1. Update trigger\_light plugin example to use ignition-transport
    * [BitBucket pull request 3077](https://osrf-migration.github.io/gazebo-gh-pages/#!/osrf/gazebo/pull-requests/3077)

1. Fix ColladaLoader to support mixamo models and fix skeleton animation loading
    * [BitBucket pull request 3084](https://osrf-migration.github.io/gazebo-gh-pages/#!/osrf/gazebo/pull-requests/3084)
    * [BitBucket pull request 3071](https://osrf-migration.github.io/gazebo-gh-pages/#!/osrf/gazebo/pull-requests/3071)
    * [Issue 2582](https://github.com/osrf/gazebo/issues/2582)

1. Improve gpu laser and its sensor shutdown
    * [BitBucket pull request 3061](https://osrf-migration.github.io/gazebo-gh-pages/#!/osrf/gazebo/pull-requests/3061)
    * [BitBucket pull request 3026](https://osrf-migration.github.io/gazebo-gh-pages/#!/osrf/gazebo/pull-requests/3026)

1. Added KeysToCmdVelPlugin for controlling robots using keyboard from gzclient
    * [BitBucket pull request 3057](https://osrf-migration.github.io/gazebo-gh-pages/#!/osrf/gazebo/pull-requests/3057)

1. Windows patches to build gazebo9
    * [BitBucket pull request 3060](https://osrf-migration.github.io/gazebo-gh-pages/#!/osrf/gazebo/pull-requests/3060)

1. Add MisalignmentPlugin which reports alignment between two poses
    * [BitBucket pull request 2896](https://osrf-migration.github.io/gazebo-gh-pages/#!/osrf/gazebo/pull-requests/2896)


## Gazebo 9.6.0 (2018-12-17)

1. Don't search for boost signals component
    * [BitBucket pull request 3050](https://osrf-migration.github.io/gazebo-gh-pages/#!/osrf/gazebo/pull-requests/3050)
    * [Issue 2577](https://github.com/osrf/gazebo/issues/2577)

1. Fix saving heightmap cache
    * [BitBucket pull request 3044](https://osrf-migration.github.io/gazebo-gh-pages/#!/osrf/gazebo/pull-requests/3044)
    * [Issue 2572](https://github.com/osrf/gazebo/issues/2572)

1. Fix GUI plugins on Bionic + gz9
    * [BitBucket pull request 3041](https://osrf-migration.github.io/gazebo-gh-pages/#!/osrf/gazebo/pull-requests/3041)
    * [Issue 2541](https://github.com/osrf/gazebo/issues/2541)

1. Add method to get the link visual elements
    * [BitBucket pull request 3040](https://osrf-migration.github.io/gazebo-gh-pages/#!/osrf/gazebo/pull-requests/3040)
    * backport of [BitBucket pull request 2900](https://osrf-migration.github.io/gazebo-gh-pages/#!/osrf/gazebo/pull-requests/2900)

1. Add Plugin::LoadParam to improve plugin interface
    * [BitBucket pull request 3047](https://osrf-migration.github.io/gazebo-gh-pages/#!/osrf/gazebo/pull-requests/3047)

1. Fix gzclient on mojave with Qt 5.12
    * [BitBucket pull request 3051](https://osrf-migration.github.io/gazebo-gh-pages/#!/osrf/gazebo/pull-requests/3051)
    * [Issue 2531](https://github.com/osrf/gazebo/issues/2531)

1. Switch Time::Sleep from CLOCK\_REALTIME to CLOCK\_MONOTONIC on Linux
    * [BitBucket pull request 3037](https://osrf-migration.github.io/gazebo-gh-pages/#!/osrf/gazebo/pull-requests/3037)

1. Change sleep time larger than resolution message from gzerr to gzlog
    * [BitBucket pull request 3036](https://osrf-migration.github.io/gazebo-gh-pages/#!/osrf/gazebo/pull-requests/3036)

1. Fix DARTHingeJoint::SetAxis implementation (issue 2505)
    * [BitBucket pull request 3005](https://osrf-migration.github.io/gazebo-gh-pages/#!/osrf/gazebo/pull-requests/3005)
    * [Issue 2505](https://github.com/osrf/gazebo/issues/2505)

1. Plugin to initialize joint controller parameters
    * [BitBucket pull request #3031](https://osrf-migration.github.io/gazebo-gh-pages/#!/osrf/gazebo/pull-requests/3031)
    * [BitBucket pull request #2751](https://osrf-migration.github.io/gazebo-gh-pages/#!/osrf/gazebo/pull-requests/2751)
    * [Issue 1766](https://github.com/osrf/gazebo/issues/1766)

1. static_map_plugin.cc: remove backup folder
    * [BitBucket pull request #3023](https://osrf-migration.github.io/gazebo-gh-pages/#!/osrf/gazebo/pull-requests/3023)

1. Fix regression test build -> gazebo9
    * [BitBucket pull request #3046](https://osrf-migration.github.io/gazebo-gh-pages/#!/osrf/gazebo/pull-requests/3046)

## Gazebo 9.5.0 (2018-11-19)

1. Fix model bounding box
    * [BitBucket pull request 3033](https://osrf-migration.github.io/gazebo-gh-pages/#!/osrf/gazebo/pull-requests/3033)

1. Skip skyx in SSAO plugin
    * [BitBucket pull request 3028](https://osrf-migration.github.io/gazebo-gh-pages/#!/osrf/gazebo/pull-requests/3028)

1. Boost 1.68 support
    * [BitBucket pull request 3030](https://osrf-migration.github.io/gazebo-gh-pages/#!/osrf/gazebo/pull-requests/3030)

1. Use new sha1.hpp header location for recent boost
    * [BitBucket pull request 3029](https://osrf-migration.github.io/gazebo-gh-pages/#!/osrf/gazebo/pull-requests/3029)

1. Joint.hh: fix documentation for Set{Upp|Low}erLimit
    * [BitBucket pull request 3027](https://osrf-migration.github.io/gazebo-gh-pages/#!/osrf/gazebo/pull-requests/3027)

1. Fix for revolute2 joints that prevents links from teleporting to origin
    * [BitBucket pull request 3024](https://osrf-migration.github.io/gazebo-gh-pages/#!/osrf/gazebo/pull-requests/3024)
    * [Issue 2239](https://github.com/osrf/gazebo/issues/2239)

1. Fix for BulletFixedJoint when used with inertial matrices with non-zero values on their off-diagonal
    * [BitBucket pull request 3010](https://osrf-migration.github.io/gazebo-gh-pages/#!/osrf/gazebo/pull-requests/3010)

1. Adding WheelSlipPlugin: for adding wheel slip using ODE's contact parameters
    * [BitBucket pull request 2950](https://osrf-migration.github.io/gazebo-gh-pages/#!/osrf/gazebo/pull-requests/2950)
    * [BitBucket pull request 2976](https://osrf-migration.github.io/gazebo-gh-pages/#!/osrf/gazebo/pull-requests/2976)
    * [BitBucket pull request 2997](https://osrf-migration.github.io/gazebo-gh-pages/#!/osrf/gazebo/pull-requests/2997)

1. Adding JointController::SetForce API and extra test for WheelSlipPlugin
    * [BitBucket pull request 2976](https://osrf-migration.github.io/gazebo-gh-pages/#!/osrf/gazebo/pull-requests/2976)


## Gazebo 9.4.1 (2018-09-19)

1. Revert pr 2923: "Handle signal SIGTERM exactly the same way as SIGINT"
    * [BitBucket pull request 3018](https://osrf-migration.github.io/gazebo-gh-pages/#!/osrf/gazebo/pull-requests/3018)
    * Reverts [BitBucket pull request 2923](https://osrf-migration.github.io/gazebo-gh-pages/#!/osrf/gazebo/pull-requests/2923)
    * Some discussion in [BitBucket pull request 3014](https://osrf-migration.github.io/gazebo-gh-pages/#!/osrf/gazebo/pull-requests/3014)


## Gazebo 9.4.0 (2018-09-18)

1. Fix for the spawning light issue. This fix allows a light's visual to be
   turned on/off.
    * [BitBucket pull request 3011](https://osrf-migration.github.io/gazebo-gh-pages/#!/osrf/gazebo/pull-requests/3011)

1. Add joystick plugin and demo world
    * [BitBucket pull request 2895](https://osrf-migration.github.io/gazebo-gh-pages/#!/osrf/gazebo/pull-requests/2895)

1. Support toggling light visuals.
    * [BitBucket pull request 3011](https://osrf-migration.github.io/gazebo-gh-pages/#!/osrf/gazebo/pull-requests/3011)

1. Improve shutdown speed.
    * [BitBucket pull request 3014](https://osrf-migration.github.io/gazebo-gh-pages/#!/osrf/gazebo/pull-requests/3014)

1. Fix vertical lidar rays.
    * [BitBucket pull request 3013](https://osrf-migration.github.io/gazebo-gh-pages/#!/osrf/gazebo/pull-requests/3013)

1. Only use active interfaces in gazebo/transport.
    * [BitBucket pull request 3009](https://osrf-migration.github.io/gazebo-gh-pages/#!/osrf/gazebo/pull-requests/3009)

1. Trigger the stop event on sigint/sigterm.
    * [BitBucket pull request 2993](https://osrf-migration.github.io/gazebo-gh-pages/#!/osrf/gazebo/pull-requests/2993)

1. Include SDF header in rendering::Distortion
    * [BitBucket pull request 3012](https://osrf-migration.github.io/gazebo-gh-pages/#!/osrf/gazebo/pull-requests/3012)

1. More documentation to Model::CreateJoint()
    * [BitBucket pull request 3002](https://osrf-migration.github.io/gazebo-gh-pages/#!/osrf/gazebo/pull-requests/3002)

1. Improve ODE slip parameter behavior with multiple contact points
    * [BitBucket pull request 2965](https://osrf-migration.github.io/gazebo-gh-pages/#!/osrf/gazebo/pull-requests/2965)

1. Fix manipulating links in the model editor
    * [BitBucket pull request 2999](https://osrf-migration.github.io/gazebo-gh-pages/#!/osrf/gazebo/pull-requests/2999)
    * [Issue 2487](https://github.com/osrf/gazebo/issues/2487)

1. LOD skirt length
    * [BitBucket pull request 2968](https://osrf-migration.github.io/gazebo-gh-pages/#!/osrf/gazebo/pull-requests/2968)

1. Patch for visual message process
    * [BitBucket pull request 2983](https://osrf-migration.github.io/gazebo-gh-pages/#!/osrf/gazebo/pull-requests/2983)

1. Print joint_cmd deprecation warnings only one time
    * [BitBucket pull request 2966](https://osrf-migration.github.io/gazebo-gh-pages/#!/osrf/gazebo/pull-requests/2966)
    * [Issue 2393](https://github.com/osrf/gazebo/issues/2393)


## Gazebo 9.3.1 (2018-08-08)

1. Fix for the spawning light issue
    * [BitBucket pull request 3003](https://osrf-migration.github.io/gazebo-gh-pages/#!/osrf/gazebo/pull-requests/3003)

## Gazebo 9.3.0 (2018-07-28)

1. Add a LED plugin blinking visual objects
    * [BitBucket pull request 2994](https://osrf-migration.github.io/gazebo-gh-pages/#!/osrf/gazebo/pull-requests/2994)

1. Require ignition-fuel-tools 1.2 when finding package
    * [BitBucket pull request 2992](https://osrf-migration.github.io/gazebo-gh-pages/#!/osrf/gazebo/pull-requests/2992)
    * [Issue 2494](https://github.com/osrf/gazebo/issues/2494)

1. Add a flashlight plugin blinking lights attached on a model
    * [BitBucket pull request 2961](https://osrf-migration.github.io/gazebo-gh-pages/#!/osrf/gazebo/pull-requests/2961)

1. Fix manipulating links in the model editor
    * [BitBucket pull request 2996](https://osrf-migration.github.io/gazebo-gh-pages/#!/osrf/gazebo/pull-requests/2996)
    * [Issue 2487](https://github.com/osrf/gazebo/issues/2487)

## Gazebo 9.2.0 (2018-07-10)

1. Fix SetCrop for multiple cameras and add SetCrop test
    * [BitBucket pull request 2967](https://osrf-migration.github.io/gazebo-gh-pages/#!/osrf/gazebo/pull-requests/2967)

1. Fix check terrain layer count in height map
    * [BitBucket pull request 2978](https://osrf-migration.github.io/gazebo-gh-pages/#!/osrf/gazebo/pull-requests/2978)

1. Fix build on homebrew with protobuf 3.6
    * [BitBucket pull request 2984](https://osrf-migration.github.io/gazebo-gh-pages/#!/osrf/gazebo/pull-requests/2984)

1. Attach lights to links cleanup and deprecate GetLight functions
    * [BitBucket pull request #2871](https://osrf-migration.github.io/gazebo-gh-pages/#!/osrf/gazebo/pull-requests/2871)


## Gazebo 9.1.1 (2018-06-08)

1. Set the default model database URI to avoid a redirect
    * [BitBucket pull request 2971](https://osrf-migration.github.io/gazebo-gh-pages/#!/osrf/gazebo/pull-requests/2971)


## Gazebo 9.1.0 (2018-06-01)

1. Fuel: Support models with full Fuel URLs in <uri>
    * [BitBucket pull request 2962](https://osrf-migration.github.io/gazebo-gh-pages/#!/osrf/gazebo/pull-requests/2962)

1. Fuel: List models by owner on insert menu
    * [BitBucket pull request 2949](https://osrf-migration.github.io/gazebo-gh-pages/#!/osrf/gazebo/pull-requests/2949)

1. Fueltools useragent
    * [BitBucket pull request 2924](https://osrf-migration.github.io/gazebo-gh-pages/#!/osrf/gazebo/pull-requests/2924)

1. Env var to enable Ignition Fuel
    * [BitBucket pull request 2860](https://osrf-migration.github.io/gazebo-gh-pages/#!/osrf/gazebo/pull-requests/2860)

1. Find DART with CONFIG to fix homebrew issue
    * [BitBucket pull request 2919](https://osrf-migration.github.io/gazebo-gh-pages/#!/osrf/gazebo/pull-requests/2919)
    * [homebrew-simulation issue 384](https://github.com/osrf/homebrew-simulation/issues/384)

1. Added missing OGRE headers
    * [BitBucket pull request 2894](https://osrf-migration.github.io/gazebo-gh-pages/#!/osrf/gazebo/pull-requests/2894)

1. Handle signal SIGTERM exactly the same way as SIGINT
    * [BitBucket pull request 2923](https://osrf-migration.github.io/gazebo-gh-pages/#!/osrf/gazebo/pull-requests/2923)

1. Support custom find file callbacks
    * [BitBucket pull request 2948](https://osrf-migration.github.io/gazebo-gh-pages/#!/osrf/gazebo/pull-requests/2948)

1. Fix empty visual bounding box
    * [BitBucket pull request 2934](https://osrf-migration.github.io/gazebo-gh-pages/#!/osrf/gazebo/pull-requests/2934)

1. Make override keywords consistent in joint classes to fix clang warnings
    * [BitBucket pull request 2869](https://osrf-migration.github.io/gazebo-gh-pages/#!/osrf/gazebo/pull-requests/2869)
    * [BitBucket pull request 2881](https://osrf-migration.github.io/gazebo-gh-pages/#!/osrf/gazebo/pull-requests/2881)

1. Fix BulletHingeJoint limits when child link has off-diagonal inertia
    * [BitBucket pull request 2883](https://osrf-migration.github.io/gazebo-gh-pages/#!/osrf/gazebo/pull-requests/2883)

1. Print some bullet console warnings only once
    * [BitBucket pull request 2866](https://osrf-migration.github.io/gazebo-gh-pages/#!/osrf/gazebo/pull-requests/2866)

1. Fix getting joint limits for BulletHingeJoint
    * [BitBucket pull request 2959](https://osrf-migration.github.io/gazebo-gh-pages/#!/osrf/gazebo/pull-requests/2959)

1. Fix build on hombrew with boost 1.67
    * [BitBucket pull request 2954](https://osrf-migration.github.io/gazebo-gh-pages/#!/osrf/gazebo/pull-requests/2954)

1. Set the default model database URI to avoid a redirect.
    * [BitBucket pull request 2970](https://osrf-migration.github.io/gazebo-gh-pages/#!/osrf/gazebo/pull-requests/2970)

1. Save model materials and meshes when logging
    * [BitBucket pull request 2811](https://osrf-migration.github.io/gazebo-gh-pages/#!/osrf/gazebo/pull-requests/2811)

1. Add Screen Space Ambient Occlusion visual plugin
    * [BitBucket pull request 2916](https://osrf-migration.github.io/gazebo-gh-pages/#!/osrf/gazebo/pull-requests/2916)
    * [BitBucket pull request 2947](https://osrf-migration.github.io/gazebo-gh-pages/#!/osrf/gazebo/pull-requests/2947)

1. Fix ray intersection check in Scene::FirstContact
    * [BitBucket pull request 2945](https://osrf-migration.github.io/gazebo-gh-pages/#!/osrf/gazebo/pull-requests/2945)

1. Fix camera view control inside bounding box of large meshes
    * [BitBucket pull request 2932](https://osrf-migration.github.io/gazebo-gh-pages/#!/osrf/gazebo/pull-requests/2932)

1. Fix compilation with boost 1.67
    * [BitBucket pull request 2937](https://osrf-migration.github.io/gazebo-gh-pages/#!/osrf/gazebo/pull-requests/2937)

1. Fix compilation with ffmpeg4
    * [BitBucket pull request 2942](https://osrf-migration.github.io/gazebo-gh-pages/#!/osrf/gazebo/pull-requests/2942)

1. Fix Joint::SetPosition for HingeJoint
    * [BitBucket pull request 2892](https://osrf-migration.github.io/gazebo-gh-pages/#!/osrf/gazebo/pull-requests/2892)
    * [Issue 2430](https://github.com/osrf/gazebo/issues/2430)

1. Fix mouse movement ogre assertion error
    * [BitBucket pull request 2928](https://osrf-migration.github.io/gazebo-gh-pages/#!/osrf/gazebo/pull-requests/2928)

1. use QVERIFY() around qFuzzyCompare statements
    * [BitBucket pull request 2936](https://osrf-migration.github.io/gazebo-gh-pages/#!/osrf/gazebo/pull-requests/2936)

1. Fix normal maps on ubuntu with OGRE 1.9 and disable on OSX
    * [BitBucket pull request 2917](https://osrf-migration.github.io/gazebo-gh-pages/#!/osrf/gazebo/pull-requests/2917)

1. Support lens flare occlusion
    * [BitBucket pull request 2915](https://osrf-migration.github.io/gazebo-gh-pages/#!/osrf/gazebo/pull-requests/2915)

1. Diagnostics: record timing statistics instead of all timestamps
    * [BitBucket pull request 2821](https://osrf-migration.github.io/gazebo-gh-pages/#!/osrf/gazebo/pull-requests/2821)

1. Add trigger_light example for ContainPlugin tutorial
    * [BitBucket pull request 2918](https://osrf-migration.github.io/gazebo-gh-pages/#!/osrf/gazebo/pull-requests/2918)
    * [BitBucket pull request 2929](https://osrf-migration.github.io/gazebo-gh-pages/#!/osrf/gazebo/pull-requests/2929)

1. Do not load model plugins during log playback.
    * [BitBucket pull request 2884](https://osrf-migration.github.io/gazebo-gh-pages/#!/osrf/gazebo/pull-requests/2884)
    * [Issue 2427](https://github.com/osrf/gazebo/issues/2427)

1. State log file playback can cause a sensor manager assert if there is
   a large period of inactivity. This PR outputs warning messages instead of
   using asserts.
    * [BitBucket pull request 2893](https://osrf-migration.github.io/gazebo-gh-pages/#!/osrf/gazebo/pull-requests/2893)
    * [BitBucket pull request 2921](https://osrf-migration.github.io/gazebo-gh-pages/#!/osrf/gazebo/pull-requests/2921)

1. Fix model insertions during log playback.
    * [BitBucket pull request 2890](https://osrf-migration.github.io/gazebo-gh-pages/#!/osrf/gazebo/pull-requests/2890)
    * [Issue 2297](https://github.com/osrf/gazebo/issues/2297)
    * [Issue 2428](https://github.com/osrf/gazebo/issues/2428)

1. Simplify search logic for Qt5
    * [BitBucket pull request 2911](https://osrf-migration.github.io/gazebo-gh-pages/#!/osrf/gazebo/pull-requests/2911)
    * [Issue 2419](https://github.com/osrf/gazebo/issues/2419)

1. Fix log recording, only call sdf::initFile once
    * [BitBucket pull request 2885](https://osrf-migration.github.io/gazebo-gh-pages/#!/osrf/gazebo/pull-requests/2885)
    * [Issue 2425](https://github.com/osrf/gazebo/issues/2425)

1. Ensure sdf inertia values are consistent
    * [BitBucket pull request 2867](https://osrf-migration.github.io/gazebo-gh-pages/#!/osrf/gazebo/pull-requests/2867)
    * [Issue 2367](https://github.com/osrf/gazebo/issues/2367)

1. Fix gazebo7 + ogre 1.8 build error
    * [BitBucket pull request 2878](https://osrf-migration.github.io/gazebo-gh-pages/#!/osrf/gazebo/pull-requests/2878)

1. Fix OBJLoader when mesh has invalid material
    * [BitBucket pull request 2888](https://osrf-migration.github.io/gazebo-gh-pages/#!/osrf/gazebo/pull-requests/2888)

1. Fix clang warnings in LaserView and EnumIface
    * [BitBucket pull request 2891](https://osrf-migration.github.io/gazebo-gh-pages/#!/osrf/gazebo/pull-requests/2891)

1. Add support for moving geometry to ContainPlugin
    * [BitBucket pull request 2886](https://osrf-migration.github.io/gazebo-gh-pages/#!/osrf/gazebo/pull-requests/2886)

1. Support python3 with check_test_ran.py
    * [BitBucket pull request 2902](https://osrf-migration.github.io/gazebo-gh-pages/#!/osrf/gazebo/pull-requests/2902)

1. Don't shut down gazebo when removing a world
    * [BitBucket pull request 2511](https://osrf-migration.github.io/gazebo-gh-pages/#!/osrf/gazebo/pull-requests/2511)

1. Fix undefined behavior in ODESliderJoint
    * [BitBucket pull request 2905](https://osrf-migration.github.io/gazebo-gh-pages/#!/osrf/gazebo/pull-requests/2905)

1. Fix loading collada mesh that contains multiple texcoord sets with same offset
    * [BitBucket pull request 2899](https://osrf-migration.github.io/gazebo-gh-pages/#!/osrf/gazebo/pull-requests/2899)

1. Fix race conditions during client startup, and introduce Node::TryInit()
    * [BitBucket pull request 2897](https://osrf-migration.github.io/gazebo-gh-pages/#!/osrf/gazebo/pull-requests/2897)

1. Add support for Actor collisions.
    * [BitBucket pull request 2875](https://osrf-migration.github.io/gazebo-gh-pages/#!/osrf/gazebo/pull-requests/2875)

1. Process insertions and deletions on gz log echo
    * [BitBucket pull request 2608](https://osrf-migration.github.io/gazebo-gh-pages/#!/osrf/gazebo/pull-requests/2608)
    * [Issue 2136](https://github.com/osrf/gazebo/issues/2136)

1. Added a plugin to detect if an entity is inside a given volume in space
    * [BitBucket pull request 2780](https://osrf-migration.github.io/gazebo-gh-pages/#!/osrf/gazebo/pull-requests/2780)

1. Add Static Map Plugin for creating textured map model
    * [BitBucket pull request 2834](https://osrf-migration.github.io/gazebo-gh-pages/#!/osrf/gazebo/pull-requests/2834)

1. Fix deadlock when publishing to ~/light/factory topic
    * [BitBucket pull request 2872](https://osrf-migration.github.io/gazebo-gh-pages/#!/osrf/gazebo/pull-requests/2872)

1. Added a plugin to detect if an entity is inside a given volume in space
    * [BitBucket pull request 2870](https://osrf-migration.github.io/gazebo-gh-pages/#!/osrf/gazebo/pull-requests/2870)

1. Load actor plugin on ~/factory
    * [BitBucket pull request 2855](https://osrf-migration.github.io/gazebo-gh-pages/#!/osrf/gazebo/pull-requests/2855)

1. Add support for 16 bit Grayscale and RGB camera image types.
    * [BitBucket pull request 2852](https://osrf-migration.github.io/gazebo-gh-pages/#!/osrf/gazebo/pull-requests/2852)

1. Add Visual::SetMaterialShaderParam function for setting shader parameters.
    * [BitBucket pull request 2863](https://osrf-migration.github.io/gazebo-gh-pages/#!/osrf/gazebo/pull-requests/2863)

1. Adding accessors for velocity in ENU frame for gps sensor
    * [BitBucket pull request 2854](https://osrf-migration.github.io/gazebo-gh-pages/#!/osrf/gazebo/pull-requests/2854)

1. Fix DEM min elevation
    * [BitBucket pull request 2868](https://osrf-migration.github.io/gazebo-gh-pages/#!/osrf/gazebo/pull-requests/2868)

1. Update Color Clamp function
    * [BitBucket pull request 2859](https://osrf-migration.github.io/gazebo-gh-pages/#!/osrf/gazebo/pull-requests/2859)

1. Initialize laser retro value
    * [BitBucket pull request 2841](https://osrf-migration.github.io/gazebo-gh-pages/#!/osrf/gazebo/pull-requests/2841)

1. Allow marker requests to be received from server plugins.
    * [BitBucket pull request 2858](https://osrf-migration.github.io/gazebo-gh-pages/#!/osrf/gazebo/pull-requests/2858)


## Gazebo 9.0.0 (2018-01-25)

1. Update to `ign-transport4`, `ign-msgs1`, `ign-math4`. Added dependency on
   only `sdformat6`, removing `sdformat5`.
    * [BitBucket pull request #2843](https://osrf-migration.github.io/gazebo-gh-pages/#!/osrf/gazebo/pull-requests/2843)

1. Provide option to preserve world velocity in Joint::SetPosition
    * [BitBucket pull request #2814](https://osrf-migration.github.io/gazebo-gh-pages/#!/osrf/gazebo/pull-requests/2814)
    * [Issue 2111](https://github.com/osrf/gazebo/issues/2111)

1. Rename `BUILD_TYPE_*` macros to `GAZEBO_BUILD_TYPE_*`
    * [BitBucket pull request #2846](https://osrf-migration.github.io/gazebo-gh-pages/#!/osrf/gazebo/pull-requests/2846)
    * [Issue 2343](https://github.com/osrf/gazebo/issues/2343)

1. Added World::SDF()
    * [BitBucket pull request #2708](https://osrf-migration.github.io/gazebo-gh-pages/#!/osrf/gazebo/pull-requests/2708)

1. Fix compile error with due to using gazebo::common::Color with sdformat 6
    * [BitBucket pull request #2786](https://osrf-migration.github.io/gazebo-gh-pages/#!/osrf/gazebo/pull-requests/2786)

1. [Ignition Fuel Tools](https://ignitionrobotics.org/libs/fuel%20tools) integration:
  1. Ignition Fuel support - model list
    * [BitBucket pull request #2796](https://osrf-migration.github.io/gazebo-gh-pages/#!/osrf/gazebo/pull-requests/2796)
  1. Download a model from Ignition Fuel
    * [BitBucket pull request #2800](https://osrf-migration.github.io/gazebo-gh-pages/#!/osrf/gazebo/pull-requests/2800)
  1. Export dependency on ignition-fuel-tools in cmake and pkgconfig files if it's found
    * [BitBucket pull request #2850](https://osrf-migration.github.io/gazebo-gh-pages/#!/osrf/gazebo/pull-requests/2850)

1. Avoid race condition between multiple writers to the same connection
    * A contribution from Hendrik Skubch
    * [BitBucket pull request #2826](https://osrf-migration.github.io/gazebo-gh-pages/#!/osrf/gazebo/pull-requests/2826)

1. Deprecate gazebo::common::Color
    * [BitBucket pull request #2818](https://osrf-migration.github.io/gazebo-gh-pages/#!/osrf/gazebo/pull-requests/2818)
    * [BitBucket pull request #2831](https://osrf-migration.github.io/gazebo-gh-pages/#!/osrf/gazebo/pull-requests/2831)
    * [BitBucket pull request #2837](https://osrf-migration.github.io/gazebo-gh-pages/#!/osrf/gazebo/pull-requests/2837)
    * [BitBucket pull request #2838](https://osrf-migration.github.io/gazebo-gh-pages/#!/osrf/gazebo/pull-requests/2838)
    * [BitBucket pull request #2842](https://osrf-migration.github.io/gazebo-gh-pages/#!/osrf/gazebo/pull-requests/2842)

1. Updates to MovableText
    * [BitBucket pull request #2839](https://osrf-migration.github.io/gazebo-gh-pages/#!/osrf/gazebo/pull-requests/2839)

1. Mark constructors as explicit to fix cppcheck warnings
    * [BitBucket pull request #2790](https://osrf-migration.github.io/gazebo-gh-pages/#!/osrf/gazebo/pull-requests/2790)
    * [BitBucket pull request #2792](https://osrf-migration.github.io/gazebo-gh-pages/#!/osrf/gazebo/pull-requests/2792)
    * [BitBucket pull request #2795](https://osrf-migration.github.io/gazebo-gh-pages/#!/osrf/gazebo/pull-requests/2795)
    * [BitBucket pull request #2822](https://osrf-migration.github.io/gazebo-gh-pages/#!/osrf/gazebo/pull-requests/2822)

1. Try finding both ignition math 3 or 4 until we switch to 4
    * [BitBucket pull request #2783](https://osrf-migration.github.io/gazebo-gh-pages/#!/osrf/gazebo/pull-requests/2783)

1. Replaced use of ignition::msgs::ImageStamped with ignition::msgs::Image
    * [BitBucket pull request #2781](https://osrf-migration.github.io/gazebo-gh-pages/#!/osrf/gazebo/pull-requests/2781)

1. Fix missing includes for boost lexical cast
    * [BitBucket pull request #2784](https://osrf-migration.github.io/gazebo-gh-pages/#!/osrf/gazebo/pull-requests/2784)

1. Try finding both sdformat 5 and 6 until we switch to 6
    * [BitBucket pull request #2750](https://osrf-migration.github.io/gazebo-gh-pages/#!/osrf/gazebo/pull-requests/2750)

1. HarnessPlugin: PIMPL and allow re-attaching
    * [BitBucket pull request #2697](https://osrf-migration.github.io/gazebo-gh-pages/#!/osrf/gazebo/pull-requests/2697)

1. DART: Update contact information also if physics engine is disabled
    * [BitBucket pull request #2704](https://osrf-migration.github.io/gazebo-gh-pages/#!/osrf/gazebo/pull-requests/2704)

1. Integration of DART-6
    * [BitBucket pull request #2547](https://github.com/osrf/gazebo/

1. Image Viewer: fix QImage::Format used to display grayscale images
    * A contribution from Julien Lecoeur
    * [BitBucket pull request #2812](https://osrf-migration.github.io/gazebo-gh-pages/#!/osrf/gazebo/pull-requests/2812)

1. Fix compilation of some tests on Windows
    * A contribution from Silvio Traversaro
    * [BitBucket pull request #2699](https://osrf-migration.github.io/gazebo-gh-pages/#!/osrf/gazebo/pull-requests/2699)

1. Remove Gazebo 8 deprecations
    * [BitBucket pull request #2605](https://osrf-migration.github.io/gazebo-gh-pages/#!/osrf/gazebo/pull-requests/2605)
    * [BitBucket pull request #2607](https://osrf-migration.github.io/gazebo-gh-pages/#!/osrf/gazebo/pull-requests/2607)
    * [BitBucket pull request #2603](https://osrf-migration.github.io/gazebo-gh-pages/#!/osrf/gazebo/pull-requests/2603)
    * [BitBucket pull request #2604](https://osrf-migration.github.io/gazebo-gh-pages/#!/osrf/gazebo/pull-requests/2604)
    * [BitBucket pull request #2627](https://osrf-migration.github.io/gazebo-gh-pages/#!/osrf/gazebo/pull-requests/2627)

1. Bullet: sending feedback on contact points on depth 0 as well
    * [BitBucket pull request #2630](https://osrf-migration.github.io/gazebo-gh-pages/#!/osrf/gazebo/pull-requests/2630/)

1. Deprecate functions to set linear/angular acceleration
    * [BitBucket pull request #2622](https://osrf-migration.github.io/gazebo-gh-pages/#!/osrf/gazebo/pull-requests/2622)

1. Added GpuLaserDataIterator
    * [BitBucket pull request #2637](https://osrf-migration.github.io/gazebo-gh-pages/#!/osrf/gazebo/pull-requests/2637)

1. Added possibility to enforce contact computation
    * [BitBucket pull request #2629](https://osrf-migration.github.io/gazebo-gh-pages/#!/osrf/gazebo/pull-requests/2629/)

1. Add function to retrieve scoped sensors name in multi-nested model
    * [BitBucket pull request #2676](https://osrf-migration.github.io/gazebo-gh-pages/#!/osrf/gazebo/pull-requests/2676)


## Gazebo 8

## Gazebo 8.X.X (201X-XX-XX)

1. Use new sha1.hpp header location for recent boost
    * [BitBucket pull request 3029](https://osrf-migration.github.io/gazebo-gh-pages/#!/osrf/gazebo/pull-requests/3029)

1. Joint.hh: fix documentation for Set{Upp|Low}erLimit
    * [BitBucket pull request 3027](https://osrf-migration.github.io/gazebo-gh-pages/#!/osrf/gazebo/pull-requests/3027)

1. Fix for revolute2 joints that prevents links from teleporting to origin
    * [BitBucket pull request 3024](https://osrf-migration.github.io/gazebo-gh-pages/#!/osrf/gazebo/pull-requests/3024)
    * [Issue 2239](https://github.com/osrf/gazebo/issues/2239)

1. Include SDF header in rendering::Distortion
    * [BitBucket pull request 3012](https://osrf-migration.github.io/gazebo-gh-pages/#!/osrf/gazebo/pull-requests/3012)

1. More documentation to Model::CreateJoint()
    * [BitBucket pull request 3002](https://osrf-migration.github.io/gazebo-gh-pages/#!/osrf/gazebo/pull-requests/3002)

1. Improve ODE slip parameter behavior with multiple contact points
    * [BitBucket pull request 2965](https://osrf-migration.github.io/gazebo-gh-pages/#!/osrf/gazebo/pull-requests/2965)

1. Fix for BulletFixedJoint when used with inertial matrices with non-zero values on their off-diagonal
    * [BitBucket pull request 3010](https://osrf-migration.github.io/gazebo-gh-pages/#!/osrf/gazebo/pull-requests/3010)

1. Fix manipulating links in the model editor
    * [BitBucket pull request 2999](https://osrf-migration.github.io/gazebo-gh-pages/#!/osrf/gazebo/pull-requests/2999)
    * [Issue 2487](https://github.com/osrf/gazebo/issues/2487)

1. LOD skirt length
    * [BitBucket pull request 2968](https://osrf-migration.github.io/gazebo-gh-pages/#!/osrf/gazebo/pull-requests/2968)

1. Patch for visual message process
    * [BitBucket pull request 2983](https://osrf-migration.github.io/gazebo-gh-pages/#!/osrf/gazebo/pull-requests/2983)

1. Print joint_cmd deprecation warnings only one time
    * [BitBucket pull request 2966](https://osrf-migration.github.io/gazebo-gh-pages/#!/osrf/gazebo/pull-requests/2966)
    * [Issue 2393](https://github.com/osrf/gazebo/issues/2393)

1. Adding WheelSlipPlugin: for adding wheel slip using ODE's contact parameters
    * [BitBucket pull request 2950](https://osrf-migration.github.io/gazebo-gh-pages/#!/osrf/gazebo/pull-requests/2950)

1. Adding JointController::SetForce API and extra test for WheelSlipPlugin
    * [BitBucket pull request 2976](https://osrf-migration.github.io/gazebo-gh-pages/#!/osrf/gazebo/pull-requests/2976)


## Gazebo 8.6.0 (2018-06-26)

1. Fix SetCrop for multiple cameras and add SetCrop test
    * [BitBucket pull request 2967](https://osrf-migration.github.io/gazebo-gh-pages/#!/osrf/gazebo/pull-requests/2967)

1. Fix check terrain layer count in height map
    * [BitBucket pull request 2978](https://osrf-migration.github.io/gazebo-gh-pages/#!/osrf/gazebo/pull-requests/2978)

1. Fix build on homebrew with protobuf 3.6
    * [BitBucket pull request 2984](https://osrf-migration.github.io/gazebo-gh-pages/#!/osrf/gazebo/pull-requests/2984)

1. Fix GpuRaySensor vertical rays
    * [BitBucket pull request 2955](https://osrf-migration.github.io/gazebo-gh-pages/#!/osrf/gazebo/pull-requests/2955)


## Gazebo 8.5.0 (2018-06-08)

1. Fix BulletHingeJoint limits when child link has off-diagonal inertia
    * [BitBucket pull request 2883](https://osrf-migration.github.io/gazebo-gh-pages/#!/osrf/gazebo/pull-requests/2883)

1. Print some bullet console warnings only once
    * [BitBucket pull request 2866](https://osrf-migration.github.io/gazebo-gh-pages/#!/osrf/gazebo/pull-requests/2866)

1. Fix getting joint limits for BulletHingeJoint
    * [BitBucket pull request 2959](https://osrf-migration.github.io/gazebo-gh-pages/#!/osrf/gazebo/pull-requests/2959)

1. Fix build on hombrew with boost 1.67
    * [BitBucket pull request 2954](https://osrf-migration.github.io/gazebo-gh-pages/#!/osrf/gazebo/pull-requests/2954)

1. Set the default model database URI to avoid a redirect.
    * [BitBucket pull request 2970](https://osrf-migration.github.io/gazebo-gh-pages/#!/osrf/gazebo/pull-requests/2970)

1. Save model materials and meshes when logging
    * [BitBucket pull request 2811](https://osrf-migration.github.io/gazebo-gh-pages/#!/osrf/gazebo/pull-requests/2811)

1. Add Screen Space Ambient Occlusion visual plugin
    * [BitBucket pull request 2916](https://osrf-migration.github.io/gazebo-gh-pages/#!/osrf/gazebo/pull-requests/2916)
    * [BitBucket pull request 2947](https://osrf-migration.github.io/gazebo-gh-pages/#!/osrf/gazebo/pull-requests/2947)

1. Fix ray intersection check in Scene::FirstContact
    * [BitBucket pull request 2945](https://osrf-migration.github.io/gazebo-gh-pages/#!/osrf/gazebo/pull-requests/2945)

1. Fix camera view control inside bounding box of large meshes
    * [BitBucket pull request 2932](https://osrf-migration.github.io/gazebo-gh-pages/#!/osrf/gazebo/pull-requests/2932)

1. Fix compilation with boost 1.67
    * [BitBucket pull request 2937](https://osrf-migration.github.io/gazebo-gh-pages/#!/osrf/gazebo/pull-requests/2937)

1. Fix compilation with ffmpeg4
    * [BitBucket pull request 2942](https://osrf-migration.github.io/gazebo-gh-pages/#!/osrf/gazebo/pull-requests/2942)

1. Fix Joint::SetPosition for HingeJoint
    * [BitBucket pull request 2892](https://osrf-migration.github.io/gazebo-gh-pages/#!/osrf/gazebo/pull-requests/2892)
    * [Issue 2430](https://github.com/osrf/gazebo/issues/2430)

1. Fix mouse movement ogre assertion error
    * [BitBucket pull request 2928](https://osrf-migration.github.io/gazebo-gh-pages/#!/osrf/gazebo/pull-requests/2928)

1. use QVERIFY() around qFuzzyCompare statements
    * [BitBucket pull request 2936](https://osrf-migration.github.io/gazebo-gh-pages/#!/osrf/gazebo/pull-requests/2936)

1. Fix normal maps on ubuntu with OGRE 1.9 and disable on OSX
    * [BitBucket pull request 2917](https://osrf-migration.github.io/gazebo-gh-pages/#!/osrf/gazebo/pull-requests/2917)

1. Support lens flare occlusion
    * [BitBucket pull request 2915](https://osrf-migration.github.io/gazebo-gh-pages/#!/osrf/gazebo/pull-requests/2915)

1. Diagnostics: record timing statistics instead of all timestamps
    * [BitBucket pull request 2821](https://osrf-migration.github.io/gazebo-gh-pages/#!/osrf/gazebo/pull-requests/2821)

1. Add trigger_light example for ContainPlugin tutorial
    * [BitBucket pull request 2918](https://osrf-migration.github.io/gazebo-gh-pages/#!/osrf/gazebo/pull-requests/2918)
    * [BitBucket pull request 2929](https://osrf-migration.github.io/gazebo-gh-pages/#!/osrf/gazebo/pull-requests/2929)

1. Do not load model plugins during log playback.
    * [BitBucket pull request 2884](https://osrf-migration.github.io/gazebo-gh-pages/#!/osrf/gazebo/pull-requests/2884)
    * [Issue 2427](https://github.com/osrf/gazebo/issues/2427)

1. State log file playback can cause a sensor manager assert if there is
   a large period of inactivity. This PR outputs warning messages instead of
   using asserts.
    * [BitBucket pull request 2893](https://osrf-migration.github.io/gazebo-gh-pages/#!/osrf/gazebo/pull-requests/2893)
    * [BitBucket pull request 2921](https://osrf-migration.github.io/gazebo-gh-pages/#!/osrf/gazebo/pull-requests/2921)

1. Fix model insertions during log playback.
    * [BitBucket pull request 2890](https://osrf-migration.github.io/gazebo-gh-pages/#!/osrf/gazebo/pull-requests/2890)
    * [Issue 2297](https://github.com/osrf/gazebo/issues/2297)
    * [Issue 2428](https://github.com/osrf/gazebo/issues/2428)

1. Simplify search logic for Qt5
    * [BitBucket pull request 2911](https://osrf-migration.github.io/gazebo-gh-pages/#!/osrf/gazebo/pull-requests/2911)
    * [Issue 2419](https://github.com/osrf/gazebo/issues/2419)

1. Fix log recording, only call sdf::initFile once
    * [BitBucket pull request 2885](https://osrf-migration.github.io/gazebo-gh-pages/#!/osrf/gazebo/pull-requests/2885)
    * [Issue 2425](https://github.com/osrf/gazebo/issues/2425)

1. Ensure sdf inertia values are consistent
    * [BitBucket pull request 2867](https://osrf-migration.github.io/gazebo-gh-pages/#!/osrf/gazebo/pull-requests/2867)
    * [Issue 2367](https://github.com/osrf/gazebo/issues/2367)

1. Fix OBJLoader when mesh has invalid material
    * [BitBucket pull request 2888](https://osrf-migration.github.io/gazebo-gh-pages/#!/osrf/gazebo/pull-requests/2888)

1. Fix clang warnings in LaserView and EnumIface
    * [BitBucket pull request 2891](https://osrf-migration.github.io/gazebo-gh-pages/#!/osrf/gazebo/pull-requests/2891)

1. Add support for moving geometry to ContainPlugin
    * [BitBucket pull request 2886](https://osrf-migration.github.io/gazebo-gh-pages/#!/osrf/gazebo/pull-requests/2886)

1. Support python3 with check_test_ran.py
    * [BitBucket pull request 2902](https://osrf-migration.github.io/gazebo-gh-pages/#!/osrf/gazebo/pull-requests/2902)

1. Don't shut down gazebo when removing a world
    * [BitBucket pull request 2511](https://osrf-migration.github.io/gazebo-gh-pages/#!/osrf/gazebo/pull-requests/2511)

1. Fix undefined behavior in ODESliderJoint
    * [BitBucket pull request 2905](https://osrf-migration.github.io/gazebo-gh-pages/#!/osrf/gazebo/pull-requests/2905)

1. Fix loading collada mesh that contains multiple texcoord sets with same offset
    * [BitBucket pull request 2899](https://osrf-migration.github.io/gazebo-gh-pages/#!/osrf/gazebo/pull-requests/2899)

1. Fix race conditions during client startup, and introduce Node::TryInit()
    * [BitBucket pull request 2897](https://osrf-migration.github.io/gazebo-gh-pages/#!/osrf/gazebo/pull-requests/2897)


## Gazebo 8.3.0 (2018-02-10)

1. Add support for Actor collisions.
    * [BitBucket pull request 2875](https://osrf-migration.github.io/gazebo-gh-pages/#!/osrf/gazebo/pull-requests/2875)

1. Process insertions and deletions on gz log echo
    * [BitBucket pull request 2608](https://osrf-migration.github.io/gazebo-gh-pages/#!/osrf/gazebo/pull-requests/2608)
    * [Issue 2136](https://github.com/osrf/gazebo/issues/2136)

1. Added a plugin to detect if an entity is inside a given volume in space
    * [BitBucket pull request 2780](https://osrf-migration.github.io/gazebo-gh-pages/#!/osrf/gazebo/pull-requests/2780)

1. Add Static Map Plugin for creating textured map model
    * [BitBucket pull request 2834](https://osrf-migration.github.io/gazebo-gh-pages/#!/osrf/gazebo/pull-requests/2834)

1. Added a plugin to detect if an entity is inside a given volume in space
    * [BitBucket pull request 2870](https://osrf-migration.github.io/gazebo-gh-pages/#!/osrf/gazebo/pull-requests/2870)

1. Load actor plugin on ~/factory
    * [BitBucket pull request 2855](https://osrf-migration.github.io/gazebo-gh-pages/#!/osrf/gazebo/pull-requests/2855)

1. Add support for 16 bit Grayscale and RGB camera image types.
    * [BitBucket pull request 2852](https://osrf-migration.github.io/gazebo-gh-pages/#!/osrf/gazebo/pull-requests/2852)

1. Add Visual::SetMaterialShaderParam function for setting shader parameters.
    * [BitBucket pull request 2863](https://osrf-migration.github.io/gazebo-gh-pages/#!/osrf/gazebo/pull-requests/2863)

1. Adding accessors for velocity in ENU frame for gps sensor
    * [BitBucket pull request 2854](https://osrf-migration.github.io/gazebo-gh-pages/#!/osrf/gazebo/pull-requests/2854)

1. Fix DEM min elevation
    * [BitBucket pull request 2868](https://osrf-migration.github.io/gazebo-gh-pages/#!/osrf/gazebo/pull-requests/2868)

1. Update Color Clamp function
    * [BitBucket pull request 2859](https://osrf-migration.github.io/gazebo-gh-pages/#!/osrf/gazebo/pull-requests/2859)

1. Fix inserting models with invalid submesh
    * [BitBucket pull request 2828](https://osrf-migration.github.io/gazebo-gh-pages/#!/osrf/gazebo/pull-requests/2828)

1. Move Connection header buffer from heap to stack to avoid race condition.
    * [BitBucket pull request 2844](https://osrf-migration.github.io/gazebo-gh-pages/#!/osrf/gazebo/pull-requests/2844)

1. Initialize laser retro value
    * [BitBucket pull request 2841](https://osrf-migration.github.io/gazebo-gh-pages/#!/osrf/gazebo/pull-requests/2841)

1. Shadow improvements
    * [BitBucket pull request 2805](https://osrf-migration.github.io/gazebo-gh-pages/#!/osrf/gazebo/pull-requests/2805)

1. Add light as child of link
    * [BitBucket pull request 2807](https://osrf-migration.github.io/gazebo-gh-pages/#!/osrf/gazebo/pull-requests/2807)
    * [BitBucket pull request 2872](https://osrf-migration.github.io/gazebo-gh-pages/#!/osrf/gazebo/pull-requests/2872)
    * [Issue 900](https://github.com/osrf/gazebo/issues/900)

1. Add camera lens flare effect
    * [BitBucket pull request 2806](https://osrf-migration.github.io/gazebo-gh-pages/#!/osrf/gazebo/pull-requests/2806)
    * [BitBucket pull request 2829](https://osrf-migration.github.io/gazebo-gh-pages/#!/osrf/gazebo/pull-requests/2829)

1. Image Viewer: fix QImage::Format used to display grayscale images
    * [BitBucket pull request #2813](https://osrf-migration.github.io/gazebo-gh-pages/#!/osrf/gazebo/pull-requests/2813)

1. Fix gazebo8 homebrew build (support tinyxml2 6.0.0)
    * [BitBucket pull request 2823](https://osrf-migration.github.io/gazebo-gh-pages/#!/osrf/gazebo/pull-requests/2823)
    * [ign-common issue 28](https://github.com/ignitionrobotics/ign-common/issues/28)

1. Allow marker requests to be received from server plugins.
    * [BitBucket pull request 2858](https://osrf-migration.github.io/gazebo-gh-pages/#!/osrf/gazebo/pull-requests/2858)

1. Call DisconnectNewImageFrame in the CameraPlugin destructor
    * [BitBucket pull request 2815](https://osrf-migration.github.io/gazebo-gh-pages/#!/osrf/gazebo/pull-requests/2815)

1. Add Static Map Plugin for creating textured map model
    * [BitBucket pull request 2834](https://osrf-migration.github.io/gazebo-gh-pages/#!/osrf/gazebo/pull-requests/2834)

## Gazebo 8.2.0 (2017-12-10)

1. Fix Collision::GetWorldPose for non-canonical links (and friction directions)
    * [BitBucket pull request 2702](https://osrf-migration.github.io/gazebo-gh-pages/#!/osrf/gazebo/pull-requests/2702)
    * [Issue 2068](https://github.com/osrf/gazebo/issues/2068)

1. Joint control menu highlight active
    * [BitBucket pull request 2747](https://osrf-migration.github.io/gazebo-gh-pages/#!/osrf/gazebo/pull-requests/2747)
    * [Issue 2307](https://github.com/osrf/gazebo/issues/2307)

1. Fix inserted mesh scale during log playback
    * [BitBucket pull request #2723](https://osrf-migration.github.io/gazebo-gh-pages/#!/osrf/gazebo/pull-requests/2723)

1. rendering/UNIT_Grid_TEST: Fix test failure due to EXPECT_EQ on floats
    * [BitBucket pull request 2802](https://osrf-migration.github.io/gazebo-gh-pages/#!/osrf/gazebo/pull-requests/2802)

1. Diagnostics: enable test and don't create so many empty folders
    * [BitBucket pull request 2798](https://osrf-migration.github.io/gazebo-gh-pages/#!/osrf/gazebo/pull-requests/2798)

1. RenderEngine::SetupResources(): Fix resource locations being added multiple times
    * [BitBucket pull request 2801](https://osrf-migration.github.io/gazebo-gh-pages/#!/osrf/gazebo/pull-requests/2801)

1. Fix gui and rendering tests for gazebo8 + ogre1.9 on OSX
    * [BitBucket pull request 2793](https://osrf-migration.github.io/gazebo-gh-pages/#!/osrf/gazebo/pull-requests/2793)

1. Support off-diagonal inertia terms in bullet
    * [BitBucket pull request 2757](https://osrf-migration.github.io/gazebo-gh-pages/#!/osrf/gazebo/pull-requests/2757)

1. Parallelize ODE physics with threaded islands parameter
    * [BitBucket pull request 2775](https://osrf-migration.github.io/gazebo-gh-pages/#!/osrf/gazebo/pull-requests/2775)

1. Disable broken dart5 tests on gazebo8 branch
    * [BitBucket pull request 2771](https://osrf-migration.github.io/gazebo-gh-pages/#!/osrf/gazebo/pull-requests/2771)

1. Fix gazebo7 compile error with boost 1.58 for oculus support
    * [BitBucket pull request 2788](https://osrf-migration.github.io/gazebo-gh-pages/#!/osrf/gazebo/pull-requests/2788)
    * [Issue 2356](https://github.com/osrf/gazebo/issues/2356)

1. Logical Camera sees nested models
    * [BitBucket pull request 2776](https://osrf-migration.github.io/gazebo-gh-pages/#!/osrf/gazebo/pull-requests/2776)
    * [Issue 2342](https://github.com/osrf/gazebo/issues/2342)

1. Logical camera uses <topic>
    * [BitBucket pull request 2777](https://osrf-migration.github.io/gazebo-gh-pages/#!/osrf/gazebo/pull-requests/2777)

1. Removed std::cout logging output on deferred shading
    * [BitBucket pull request 2779](https://osrf-migration.github.io/gazebo-gh-pages/#!/osrf/gazebo/pull-requests/2779)

1. Update depth camera shaders version
    * [BitBucket pull request 2767](https://osrf-migration.github.io/gazebo-gh-pages/#!/osrf/gazebo/pull-requests/2767)
    * [Issue 2323](https://github.com/osrf/gazebo/issues/2323)

1. Replaced Ogre::SharedPtr constructor calls with 0 arguments
    * [BitBucket pull request 2772](https://osrf-migration.github.io/gazebo-gh-pages/#!/osrf/gazebo/pull-requests/2772)

1. Send message to subscribers only once per connection
    * [BitBucket pull request 2763](https://osrf-migration.github.io/gazebo-gh-pages/#!/osrf/gazebo/pull-requests/2763)

1. Fix disabling mesh cast shadows
    * [BitBucket pull request 2710](https://osrf-migration.github.io/gazebo-gh-pages/#!/osrf/gazebo/pull-requests/2710)

1. Fix gzclient shutdown segmentation fault with ogre 1.10
    * [BitBucket pull request 2761](https://osrf-migration.github.io/gazebo-gh-pages/#!/osrf/gazebo/pull-requests/2761)
    * [Issue 2324](https://github.com/osrf/gazebo/issues/2324)

1. Fix right-click segfault
    * [BitBucket pull request 2809](https://osrf-migration.github.io/gazebo-gh-pages/#!/osrf/gazebo/pull-requests/2809)
    * [Issue 2377](https://github.com/osrf/gazebo/issues/2377)

1. Joint control menu highlight active
    * [BitBucket pull request 2747](https://osrf-migration.github.io/gazebo-gh-pages/#!/osrf/gazebo/pull-requests/2747)
    * [Issue 2307](https://github.com/osrf/gazebo/issues/2307)

1. Don't use lib prefix for ogre plugins as of ogre1.9
    * [BitBucket pull request 2803](https://osrf-migration.github.io/gazebo-gh-pages/#!/osrf/gazebo/pull-requests/2803)

1. RenderEngine::SetupResources(): Fix resource locations being added multiple times
    * [BitBucket pull request 2801](https://osrf-migration.github.io/gazebo-gh-pages/#!/osrf/gazebo/pull-requests/2801)

1. Added and improved communications between the JointControlWidget and JointController
    * [BitBucket pull request 2730](https://osrf-migration.github.io/gazebo-gh-pages/#!/osrf/gazebo/pull-requests/2730)
    * [Issue 295](https://github.com/osrf/gazebo/issues/295)

1. Add function to retrieve scoped sensors name in multi-nested model
    * [BitBucket pull request 2674](https://osrf-migration.github.io/gazebo-gh-pages/#!/osrf/gazebo/pull-requests/2674)

1. Backport wide angle camera VM FSAA fix
    * [BitBucket pull request 2711](https://osrf-migration.github.io/gazebo-gh-pages/#!/osrf/gazebo/pull-requests/2711)

1. Add log record filter options
    * [BitBucket pull request 2715](https://osrf-migration.github.io/gazebo-gh-pages/#!/osrf/gazebo/pull-requests/2715)
    * [BitBucket pull request 2725](https://osrf-migration.github.io/gazebo-gh-pages/#!/osrf/gazebo/pull-requests/2725)

1. Fix inertia parameters in friction_spheres.world
    * [BitBucket pull request 2724](https://osrf-migration.github.io/gazebo-gh-pages/#!/osrf/gazebo/pull-requests/2724)

1. ODE slip parameter example world and test
    * [BitBucket pull request 2717](https://osrf-migration.github.io/gazebo-gh-pages/#!/osrf/gazebo/pull-requests/2717)

1. Aligned collision and visual geometries for friction_dir_test.world
    * [BitBucket pull request 2726](https://osrf-migration.github.io/gazebo-gh-pages/#!/osrf/gazebo/pull-requests/2726)

1. Do not display COM or inertia visualizations for static models
    * [BitBucket pull request 2727](https://osrf-migration.github.io/gazebo-gh-pages/#!/osrf/gazebo/pull-requests/2727)
    * [Issue 2286](https://github.com/osrf/gazebo/issues/2286)

1. Fix index error in VClouds/DataManager.cpp
    * [BitBucket pull request 2722](https://osrf-migration.github.io/gazebo-gh-pages/#!/osrf/gazebo/pull-requests/2722)

1. Fix orbiting view around heightmap
    * [BitBucket pull request 2688](https://osrf-migration.github.io/gazebo-gh-pages/#!/osrf/gazebo/pull-requests/2688)
    * [Issue 2049](https://github.com/osrf/gazebo/issues/2049)

1. Fix configure script on windows
    * [BitBucket pull request 2735](https://osrf-migration.github.io/gazebo-gh-pages/#!/osrf/gazebo/pull-requests/2735)

1. Add option in gui.ini to disable the use of spacenav
    * [BitBucket pull request 2754](https://osrf-migration.github.io/gazebo-gh-pages/#!/osrf/gazebo/pull-requests/2754)

1. Test which demonstrates Simbody exception when manipulating object twice while paused
    * [BitBucket pull request 2737](https://osrf-migration.github.io/gazebo-gh-pages/#!/osrf/gazebo/pull-requests/2737)

## Gazebo 8.1.1 (2017-06-05)

1. Add the option --gui-client-plugin to load GUI plugins. Leave -g to load System Plugins.
    * [BitBucket pull request 2716](https://osrf-migration.github.io/gazebo-gh-pages/#!/osrf/gazebo/pull-requests/2716)
    * [Issue 2279](https://github.com/osrf/gazebo/issues/2279)

1. Remove duplicate material block in ShadowCaster.material
    * [BitBucket pull request 2721](https://osrf-migration.github.io/gazebo-gh-pages/#!/osrf/gazebo/pull-requests/2721)

1. Fix race condition during Detach of HarnessPlugin
    * [BitBucket pull request 2696](https://osrf-migration.github.io/gazebo-gh-pages/#!/osrf/gazebo/pull-requests/2696)

1. Added support for pincushion distortion model; fixed bug where
   cameras with different distortion models would have the same distortion.
    * [BitBucket pull request 2678](https://osrf-migration.github.io/gazebo-gh-pages/#!/osrf/gazebo/pull-requests/2678)

1. Add actors in World as models so they get returned with World::Models()
    * [BitBucket pull request 2706](https://osrf-migration.github.io/gazebo-gh-pages/#!/osrf/gazebo/pull-requests/2706)
    * [Issue 2271](https://github.com/osrf/gazebo/issues/2271)

1. Refactor tests to use models from world file instead of dynamically spawning models
    * [BitBucket pull request 2689](https://osrf-migration.github.io/gazebo-gh-pages/#!/osrf/gazebo/pull-requests/2689)

## Gazebo 8.1.0 (2017-05-04)

1. Fixed precompiled headers to work in more use-cases.
    * [BitBucket pull request 2662](https://osrf-migration.github.io/gazebo-gh-pages/#!/osrf/gazebo/pull-requests/2662)

1. Subdivide large heightmaps to fix LOD and support global texture mapping
    * [BitBucket pull request 2655](https://osrf-migration.github.io/gazebo-gh-pages/#!/osrf/gazebo/pull-requests/2655)

1. Added <collide_bitmask> support to bullet
    * [BitBucket pull request 2649](https://osrf-migration.github.io/gazebo-gh-pages/#!/osrf/gazebo/pull-requests/2649)

1. Fix linking when using HDF5_INSTRUMENT for logging ODE data
    * [BitBucket pull request 2669](https://osrf-migration.github.io/gazebo-gh-pages/#!/osrf/gazebo/pull-requests/2669)
    * [Issue 1841](https://github.com/osrf/gazebo/issues/1841)

1. Force / torque sensor visualization using WrenchVisual
    * [BitBucket pull request 2653](https://osrf-migration.github.io/gazebo-gh-pages/#!/osrf/gazebo/pull-requests/2653)

1. Cache heightmap tile data
    * [BitBucket pull request 2645](https://osrf-migration.github.io/gazebo-gh-pages/#!/osrf/gazebo/pull-requests/2645)

1. Add plugin for attaching lights to links in a model
    * [BitBucket pull request 2647](https://osrf-migration.github.io/gazebo-gh-pages/#!/osrf/gazebo/pull-requests/2647)

1. Support Heightmap LOD
    * [BitBucket pull request 2636](https://osrf-migration.github.io/gazebo-gh-pages/#!/osrf/gazebo/pull-requests/2636)

1. Support setting shadow texture size
    * [BitBucket pull request 2644](https://osrf-migration.github.io/gazebo-gh-pages/#!/osrf/gazebo/pull-requests/2644)

1. Fix deprecated sdf warnings produced by PluginToSDF
    * [BitBucket pull request 2646](https://osrf-migration.github.io/gazebo-gh-pages/#!/osrf/gazebo/pull-requests/2646)
    * [Issue 2202](https://github.com/osrf/gazebo/issues/2202)

1. Added TouchPlugin, which checks if a model has been in contact with another
   model exclusively for a certain time.
    * [BitBucket pull request 2651](https://osrf-migration.github.io/gazebo-gh-pages/#!/osrf/gazebo/pull-requests/2651)

1. Fixes -inf laser reading being displayed as +inf
    * [BitBucket pull request 2641](https://osrf-migration.github.io/gazebo-gh-pages/#!/osrf/gazebo/pull-requests/2641)

1. Proper exception handling for animated box example
    * [BitBucket pull request 2618](https://osrf-migration.github.io/gazebo-gh-pages/#!/osrf/gazebo/pull-requests/2618)

1. Fix examples compilation (#2177)
    * [BitBucket pull request 2634](https://osrf-migration.github.io/gazebo-gh-pages/#!/osrf/gazebo/pull-requests/2634)
    * [Issue 2177](https://github.com/osrf/gazebo/issues/2177)

1. Fix loading gui plugins and OSX framerate issue
    * [BitBucket pull request 2631](https://osrf-migration.github.io/gazebo-gh-pages/#!/osrf/gazebo/pull-requests/2631)
    * [Issue 1311](https://github.com/osrf/gazebo/issues/1311)
    * [Issue 2133](https://github.com/osrf/gazebo/issues/2133)

1. Fix ign-math3 deprecation warnings
    * [BitBucket pull request 2612](https://osrf-migration.github.io/gazebo-gh-pages/#!/osrf/gazebo/pull-requests/2612)
    * [BitBucket pull request 2626](https://osrf-migration.github.io/gazebo-gh-pages/#!/osrf/gazebo/pull-requests/2626)
    * [BitBucket pull request 2648](https://osrf-migration.github.io/gazebo-gh-pages/#!/osrf/gazebo/pull-requests/2648)

1. Re-order some gui tests to fix osx failures
    * [BitBucket pull request 2650](https://osrf-migration.github.io/gazebo-gh-pages/#!/osrf/gazebo/pull-requests/2650)
    * [Issue 2197](https://github.com/osrf/gazebo/issues/2197)


## Gazebo 8.0.0 (2017-01-25)

1. Depend on ignition math3
    * [BitBucket pull request #2588](https://osrf-migration.github.io/gazebo-gh-pages/#!/osrf/gazebo/pull-requests/2588)

1. Use ignition math with ServerFixture
    * [BitBucket pull request #2552](https://osrf-migration.github.io/gazebo-gh-pages/#!/osrf/gazebo/pull-requests/2552)

1. Changed the type of `FrictionPyramid::direction1` from `gazebo::math::Vector3` to `ignition::math::Vector3d`.
    * [BitBucket pull request #2548](https://osrf-migration.github.io/gazebo-gh-pages/#!/osrf/gazebo/pull-requests/2548)

1. Added igntition::transport interfaces to header files
    * [BitBucket pull request #2559](https://osrf-migration.github.io/gazebo-gh-pages/#!/osrf/gazebo/pull-requests/2559)

1. Added ignition transport dependency, and output camera sensor images on
   an ignition transport topic.
    * [BitBucket pull request #2544](https://osrf-migration.github.io/gazebo-gh-pages/#!/osrf/gazebo/pull-requests/2544)

1. Fix restoring submesh material transparency
    * [BitBucket pull request #2536](https://osrf-migration.github.io/gazebo-gh-pages/#!/osrf/gazebo/pull-requests/2536)

1. Updated `gz_log` tool to use `ignition::math`.
    * [BitBucket pull request #2532](https://osrf-migration.github.io/gazebo-gh-pages/#!/osrf/gazebo/pull-requests/2532)

1. Updated the following rendering classes to use `ignition::math`:
   `FPSViewController`, `JointVisual`, `OculusCamera`, `OrbitViewController`,
   `OrthoViewController`, `Projector`, `UserCamera`, `ViewController`.
    * [BitBucket pull request #2551](https://osrf-migration.github.io/gazebo-gh-pages/#!/osrf/gazebo/pull-requests/2551)

1. Update examples to use ign-math.
    * [BitBucket pull request #2539](https://osrf-migration.github.io/gazebo-gh-pages/#!/osrf/gazebo/pull-requests/2539)

1. Update plugins to use ign-math.
    * [BitBucket pull request #2531](https://osrf-migration.github.io/gazebo-gh-pages/#!/osrf/gazebo/pull-requests/2531)
    * [BitBucket pull request #2534](https://osrf-migration.github.io/gazebo-gh-pages/#!/osrf/gazebo/pull-requests/2534)
    * [BitBucket pull request #2538](https://osrf-migration.github.io/gazebo-gh-pages/#!/osrf/gazebo/pull-requests/2538)

1. Use ignition math with `rendering/Distortion` and update function names.
    * [BitBucket pull request #2529](https://osrf-migration.github.io/gazebo-gh-pages/#!/osrf/gazebo/pull-requests/2529)

1. Updated COMVisual class to use `ignition::math`.
    * [BitBucket pull request #2528](https://osrf-migration.github.io/gazebo-gh-pages/#!/osrf/gazebo/pull-requests/2528)

1. Deprecate angle API from physics::Joint, in favor of using doubles
    * [BitBucket pull request #2568](https://osrf-migration.github.io/gazebo-gh-pages/#!/osrf/gazebo/pull-requests/2568)
    * [Issue #553](https://github.com/osrf/gazebo/issues/553)
    * [Issue #1108](https://github.com/osrf/gazebo/issues/1108)

1. PIMPL-ize `gazebo/physics/Gripper` and use ignition-math.
    * [BitBucket pull request #2523](https://osrf-migration.github.io/gazebo-gh-pages/#!/osrf/gazebo/pull-requests/2523)

1. Added VisualMarkers to the rendering engine. Visual markers support
   programmatic rendering of various shapes in a scene.
    * [BitBucket pull request 2541](https://osrf-migration.github.io/gazebo-gh-pages/#!/osrf/gazebo/pull-requests/2541)

1. Support version 5 of the DART Physics Engine.
    * [BitBucket pull request #2459](https://osrf-migration.github.io/gazebo-gh-pages/#!/osrf/gazebo/pull-requests/2459)

1. UserCamera overrides `Camera::Render` to reduce CPU usage.
    * [BitBucket pull request 2480](https://osrf-migration.github.io/gazebo-gh-pages/#!/osrf/gazebo/pull-requests/2480)

1. Static links no longer subscribe to wrench topics.
    * [BitBucket pull request #2452]((https://osrf-migration.github.io/gazebo-gh-pages/#!/osrf/gazebo/pull-requests/2452)

1. Add Gazebo math helper functions to convert to and from Ignition Math
   objects.
    * [BitBucket pull request #2461](https://osrf-migration.github.io/gazebo-gh-pages/#!/osrf/gazebo/pull-requests/2461)

1. Add video recording of user camera. This change added an optional
   dependency on libavdevice>=56.4.100 for linux systems. When installed,
   libavdevice will allow a user to stream a simulated camera to a video4linux2
   loopback device.
    * [BitBucket pull request #2443](https://osrf-migration.github.io/gazebo-gh-pages/#!/osrf/gazebo/pull-requests/2443)

1. Removed deprecations
    * [BitBucket pull request #2427]((https://osrf-migration.github.io/gazebo-gh-pages/#!/osrf/gazebo/pull-requests/2427)

1. Include basic support for GNU Precompiled Headers to reduce compile time
    * [BitBucket pull request #2268](https://osrf-migration.github.io/gazebo-gh-pages/#!/osrf/gazebo/pull-requests/2268)

1. Plotting utility
    * [BitBucket pull request #2348](https://osrf-migration.github.io/gazebo-gh-pages/#!/osrf/gazebo/pull-requests/2348)
    * [BitBucket pull request #2325](https://osrf-migration.github.io/gazebo-gh-pages/#!/osrf/gazebo/pull-requests/2325)
    * [BitBucket pull request #2382](https://osrf-migration.github.io/gazebo-gh-pages/#!/osrf/gazebo/pull-requests/2382)
    * [BitBucket pull request #2448](https://osrf-migration.github.io/gazebo-gh-pages/#!/osrf/gazebo/pull-requests/2448)

1. Renamed `gazebo/gui/SaveDialog` to `gazebo/gui/SaveEntityDialog`. A new
   `SaveDialog` class will be added in a future pull request. The migration
   guide will be updated with that pull request.
    * [BitBucket pull request #2384](https://osrf-migration.github.io/gazebo-gh-pages/#!/osrf/gazebo/pull-requests/2384)

1. Add FiducialCameraPlugin for Camera Sensors
    * [BitBucket pull request #2350](https://osrf-migration.github.io/gazebo-gh-pages/#!/osrf/gazebo/pull-requests/2350)

1. Fix Road2d vertices and shadows
    * [BitBucket pull request #2362](https://osrf-migration.github.io/gazebo-gh-pages/#!/osrf/gazebo/pull-requests/2362)

1. Rearrange GLWidget::OnMouseMove so that the more common use cases it
   fewer if statements. Use std::thread in place of boost in OculusWindow.
   Pragma statements to prevent warnings. Prevent variable hiding in
   WallSegmentItem.
    * [BitBucket pull request #2376](https://osrf-migration.github.io/gazebo-gh-pages/#!/osrf/gazebo/pull-requests/2376)

1. Use single pixel selection buffer for mouse picking
    * [BitBucket pull request #2335](https://osrf-migration.github.io/gazebo-gh-pages/#!/osrf/gazebo/pull-requests/2335)

1. Refactor Visual classes
    * [BitBucket pull request #2331](https://osrf-migration.github.io/gazebo-gh-pages/#!/osrf/gazebo/pull-requests/2331)

1. Windows plugins (with .dll extension) now accepted
    * [BitBucket pull request #2311](https://osrf-migration.github.io/gazebo-gh-pages/#!/osrf/gazebo/pull-requests/2311)
    * Writing libMyPlugin.so in the sdf file will look for MyPlugin.dll on windows.

1. Add Introspection Manager and Client util
    * [BitBucket pull request #2304](https://osrf-migration.github.io/gazebo-gh-pages/#!/osrf/gazebo/pull-requests/2304)

1. Refactor Event classes and improve memory management.
    * [BitBucket pull request #2277](https://osrf-migration.github.io/gazebo-gh-pages/#!/osrf/gazebo/pull-requests/2277)
    * [BitBucket pull request #2317](https://osrf-migration.github.io/gazebo-gh-pages/#!/osrf/gazebo/pull-requests/2317)
    * [BitBucket pull request #2329](https://osrf-migration.github.io/gazebo-gh-pages/#!/osrf/gazebo/pull-requests/2329)
    * [gazebo_design Pull request #33](https://github.com/osrf/gazebo_design/pull-requests/33)

1. Remove EntityMakerPrivate and move its members to derived classes
    * [BitBucket pull request #2310](https://osrf-migration.github.io/gazebo-gh-pages/#!/osrf/gazebo/pull-requests/2310)

1. Conversion between ign-msgs and sdf, for plugin
    * [BitBucket pull request #2403](https://osrf-migration.github.io/gazebo-gh-pages/#!/osrf/gazebo/pull-requests/2403)

1. Change NULL to nullptr.
    * [BitBucket pull request #2294](https://osrf-migration.github.io/gazebo-gh-pages/#!/osrf/gazebo/pull-requests/2294)
    * [BitBucket pull request #2297](https://osrf-migration.github.io/gazebo-gh-pages/#!/osrf/gazebo/pull-requests/2297)
    * [BitBucket pull request #2298](https://osrf-migration.github.io/gazebo-gh-pages/#!/osrf/gazebo/pull-requests/2298)
    * [BitBucket pull request #2302](https://osrf-migration.github.io/gazebo-gh-pages/#!/osrf/gazebo/pull-requests/2302)
    * [BitBucket pull request #2295](https://osrf-migration.github.io/gazebo-gh-pages/#!/osrf/gazebo/pull-requests/2295)
    * [BitBucket pull request #2300](https://osrf-migration.github.io/gazebo-gh-pages/#!/osrf/gazebo/pull-requests/2300)

1. Fix memory and other issues found from running Coverity.
    * A contribution from Olivier Crave
    * [BitBucket pull request #2241](https://osrf-migration.github.io/gazebo-gh-pages/#!/osrf/gazebo/pull-requests/2241)
    * [BitBucket pull request #2242](https://osrf-migration.github.io/gazebo-gh-pages/#!/osrf/gazebo/pull-requests/2242)
    * [BitBucket pull request #2243](https://osrf-migration.github.io/gazebo-gh-pages/#!/osrf/gazebo/pull-requests/2243)
    * [BitBucket pull request #2244](https://osrf-migration.github.io/gazebo-gh-pages/#!/osrf/gazebo/pull-requests/2244)
    * [BitBucket pull request #2245](https://osrf-migration.github.io/gazebo-gh-pages/#!/osrf/gazebo/pull-requests/2245)

1. Deprecate gazebo::math
    * [BitBucket pull request #2594](https://osrf-migration.github.io/gazebo-gh-pages/#!/osrf/gazebo/pull-requests/2594)
    * [BitBucket pull request #2513](https://osrf-migration.github.io/gazebo-gh-pages/#!/osrf/gazebo/pull-requests/2513)
    * [BitBucket pull request #2586](https://osrf-migration.github.io/gazebo-gh-pages/#!/osrf/gazebo/pull-requests/2586)
    * [BitBucket pull request #2326](https://osrf-migration.github.io/gazebo-gh-pages/#!/osrf/gazebo/pull-requests/2326)
    * [BitBucket pull request #2579](https://osrf-migration.github.io/gazebo-gh-pages/#!/osrf/gazebo/pull-requests/2579)
    * [BitBucket pull request #2574](https://osrf-migration.github.io/gazebo-gh-pages/#!/osrf/gazebo/pull-requests/2574)
    * [BitBucket pull request #2426](https://osrf-migration.github.io/gazebo-gh-pages/#!/osrf/gazebo/pull-requests/2426)
    * [BitBucket pull request #2567](https://osrf-migration.github.io/gazebo-gh-pages/#!/osrf/gazebo/pull-requests/2567)
    * [BitBucket pull request #2355](https://osrf-migration.github.io/gazebo-gh-pages/#!/osrf/gazebo/pull-requests/2355)
    * [BitBucket pull request #2407](https://osrf-migration.github.io/gazebo-gh-pages/#!/osrf/gazebo/pull-requests/2407)
    * [BitBucket pull request #2564](https://osrf-migration.github.io/gazebo-gh-pages/#!/osrf/gazebo/pull-requests/2564)
    * [BitBucket pull request #2591](https://osrf-migration.github.io/gazebo-gh-pages/#!/osrf/gazebo/pull-requests/2591)
    * [BitBucket pull request #2425](https://osrf-migration.github.io/gazebo-gh-pages/#!/osrf/gazebo/pull-requests/2425)
    * [BitBucket pull request #2570](https://osrf-migration.github.io/gazebo-gh-pages/#!/osrf/gazebo/pull-requests/2570)
    * [BitBucket pull request #2436](https://osrf-migration.github.io/gazebo-gh-pages/#!/osrf/gazebo/pull-requests/2436)
    * [BitBucket pull request #2556](https://osrf-migration.github.io/gazebo-gh-pages/#!/osrf/gazebo/pull-requests/2556)
    * [BitBucket pull request #2472](https://osrf-migration.github.io/gazebo-gh-pages/#!/osrf/gazebo/pull-requests/2472)
    * [BitBucket pull request #2505](https://osrf-migration.github.io/gazebo-gh-pages/#!/osrf/gazebo/pull-requests/2505)
    * [BitBucket pull request #2583](https://osrf-migration.github.io/gazebo-gh-pages/#!/osrf/gazebo/pull-requests/2583)
    * [BitBucket pull request #2514](https://osrf-migration.github.io/gazebo-gh-pages/#!/osrf/gazebo/pull-requests/2514)
    * [BitBucket pull request #2522](https://osrf-migration.github.io/gazebo-gh-pages/#!/osrf/gazebo/pull-requests/2522)
    * [BitBucket pull request #2565](https://osrf-migration.github.io/gazebo-gh-pages/#!/osrf/gazebo/pull-requests/2565)
    * [BitBucket pull request #2525](https://osrf-migration.github.io/gazebo-gh-pages/#!/osrf/gazebo/pull-requests/2525)
    * [BitBucket pull request #2533](https://osrf-migration.github.io/gazebo-gh-pages/#!/osrf/gazebo/pull-requests/2533)
    * [BitBucket pull request #2543](https://osrf-migration.github.io/gazebo-gh-pages/#!/osrf/gazebo/pull-requests/2543)
    * [BitBucket pull request #2549](https://osrf-migration.github.io/gazebo-gh-pages/#!/osrf/gazebo/pull-requests/2549)
    * [BitBucket pull request #2554](https://osrf-migration.github.io/gazebo-gh-pages/#!/osrf/gazebo/pull-requests/2554)
    * [BitBucket pull request #2560](https://osrf-migration.github.io/gazebo-gh-pages/#!/osrf/gazebo/pull-requests/2560)
    * [BitBucket pull request #2585](https://osrf-migration.github.io/gazebo-gh-pages/#!/osrf/gazebo/pull-requests/2585)
    * [BitBucket pull request #2575](https://osrf-migration.github.io/gazebo-gh-pages/#!/osrf/gazebo/pull-requests/2575)
    * [BitBucket pull request #2563](https://osrf-migration.github.io/gazebo-gh-pages/#!/osrf/gazebo/pull-requests/2563)
    * [BitBucket pull request #2573](https://osrf-migration.github.io/gazebo-gh-pages/#!/osrf/gazebo/pull-requests/2573)
    * [BitBucket pull request #2577](https://osrf-migration.github.io/gazebo-gh-pages/#!/osrf/gazebo/pull-requests/2577)
    * [BitBucket pull request #2581](https://osrf-migration.github.io/gazebo-gh-pages/#!/osrf/gazebo/pull-requests/2581)
    * [BitBucket pull request #2566](https://osrf-migration.github.io/gazebo-gh-pages/#!/osrf/gazebo/pull-requests/2566)
    * [BitBucket pull request #2578](https://osrf-migration.github.io/gazebo-gh-pages/#!/osrf/gazebo/pull-requests/2578)

1. Add Wind support
    * [BitBucket pull request #1985](https://osrf-migration.github.io/gazebo-gh-pages/#!/osrf/gazebo/pull-requests/1985)
    * A contribution from Olivier Crave

1. Add const accessors to uri path and query
    * [BitBucket pull request #2400](https://osrf-migration.github.io/gazebo-gh-pages/#!/osrf/gazebo/pull-requests/2400)

1. Server generates unique model names in case of overlap, and added allow_renaming field to factory message.
    * [BitBucket pull request 2301](https://osrf-migration.github.io/gazebo-gh-pages/#!/osrf/gazebo/pull-requests/2301)
    * [Issue 510](https://github.com/osrf/gazebo/issues/510)

1. Adds an output option to gz log that allows the tool to filter a log file and write to a new log file.
    * [BitBucket pull request #2149](https://osrf-migration.github.io/gazebo-gh-pages/#!/osrf/gazebo/pull-requests/2149)

1. Add common::URI class
    * [BitBucket pull request #2275](https://osrf-migration.github.io/gazebo-gh-pages/#!/osrf/gazebo/pull-requests/2275)

1. Update Actor animations by faciliting skeleton visualization, control via a plugin. Also resolves issue #1785.
    * [BitBucket pull request #2219](https://osrf-migration.github.io/gazebo-gh-pages/#!/osrf/gazebo/pull-requests/2219)

1. Generalize actors to work even if not all elements are specified
    * [BitBucket pull request #2360](https://osrf-migration.github.io/gazebo-gh-pages/#!/osrf/gazebo/pull-requests/2360)

1. PIMPLize rendering/Grid
    * [BitBucket pull request 2330](https://osrf-migration.github.io/gazebo-gh-pages/#!/osrf/gazebo/pull-requests/2330)

1. Use only Gazebo's internal version of tinyxml2. The version of tinyxml2 distributed with Ubuntu fails when parsing large log files.
    * [BitBucket pull request #2146](https://osrf-migration.github.io/gazebo-gh-pages/#!/osrf/gazebo/pull-requests/2146)

1. Moved gazebo ODE includes to have correct include path
    * [BitBucket pull request #2186](https://osrf-migration.github.io/gazebo-gh-pages/#!/osrf/gazebo/pull-requests/2186)

1. Atmosphere model
    * [BitBucket pull request #1989](https://osrf-migration.github.io/gazebo-gh-pages/#!/osrf/gazebo/pull-requests/1989)

1. Added static camera when following a model.
    * [BitBucket pull request #1980](https://osrf-migration.github.io/gazebo-gh-pages/#!/osrf/gazebo/pull-requests/1980)
    * A contribution from Oliver Crave

1. Get plugin info with Ignition transport service
    * [BitBucket pull request #2420](https://osrf-migration.github.io/gazebo-gh-pages/#!/osrf/gazebo/pull-requests/2420)

1. Support conversions between SDF and protobuf for more sensors.
    * [BitBucket pull request #2118](https://osrf-migration.github.io/gazebo-gh-pages/#!/osrf/gazebo/pull-requests/2118)

1. Fix ODE Ray-Cylinder collision, and added ability to instantiate stand alone MultiRayShapes.
    * [BitBucket pull request #2122](https://osrf-migration.github.io/gazebo-gh-pages/#!/osrf/gazebo/pull-requests/2122)

1. Update depth camera sensor to publish depth data over a topic.
    * [BitBucket pull request #2112](https://osrf-migration.github.io/gazebo-gh-pages/#!/osrf/gazebo/pull-requests/2112)

1. Add color picker to config widget and fix visual and collision duplication.
    * [BitBucket pull request #2381](https://osrf-migration.github.io/gazebo-gh-pages/#!/osrf/gazebo/pull-requests/2381)

1. Model editor updates

    1. Undo / redo inserting and deleting links
    * [BitBucket pull request #2151](https://osrf-migration.github.io/gazebo-gh-pages/#!/osrf/gazebo/pull-requests/2151)

    1. Undo / redo inserting and deleting nested models
    * [BitBucket pull request #2229](https://osrf-migration.github.io/gazebo-gh-pages/#!/osrf/gazebo/pull-requests/2229)

    1. Undo insert / delete joints
    * [BitBucket pull request #2266](https://osrf-migration.github.io/gazebo-gh-pages/#!/osrf/gazebo/pull-requests/2266)

    1. Undo insert / delete model plugins
    * [BitBucket pull request #2334](https://osrf-migration.github.io/gazebo-gh-pages/#!/osrf/gazebo/pull-requests/2334)

    1. Undo translate, rotate, snap and align links and nested models
    * [BitBucket pull request #2314](https://osrf-migration.github.io/gazebo-gh-pages/#!/osrf/gazebo/pull-requests/2314)

    1. Undo scale links
    * [BitBucket pull request #2368](https://osrf-migration.github.io/gazebo-gh-pages/#!/osrf/gazebo/pull-requests/2368)

1. Google Summer of Code Graphical interface for inserting plugins during simulation.

    1. Display attached model plugins in the world tab / Add subheaders for model links, joints and plugins
    * [BitBucket pull request #2323](https://osrf-migration.github.io/gazebo-gh-pages/#!/osrf/gazebo/pull-requests/2323)
    * [Issue #1698](https://github.com/osrf/gazebo/issues/1698)

## Gazebo 7

## Gazebo 7.X.X (2019-XX-XX)

## Gazebo 7.16.1 (2019-07-28)

1. Remove X11 call from Gazebo 7
    * [BitBucket pull request 3195](https://osrf-migration.github.io/gazebo-gh-pages/#!/osrf/gazebo/pull-requests/3195)

1. Update BitBucket links
    * [Pull request 2715](https://github.com/osrf/gazebo/pull/2715)

1. [backport Gazebo7] Fixed crash when collision size is zero
    * [Pull request 2769](https://github.com/osrf/gazebo/pull/2769)

## Gazebo 7.16.0 (2019-09-04)

1. VariableGearboxPlugin: use splines to support arbitrary smooth input-output gearbox profiles
    * [BitBucket pull request 3073](https://osrf-migration.github.io/gazebo-gh-pages/#!/osrf/gazebo/pull-requests/3073)

1. Backport Camera PreRender and PostRender events
    * [BitBucket pull request 3119](https://osrf-migration.github.io/gazebo-gh-pages/#!/osrf/gazebo/pull-requests/3119)

## Gazebo 7.15.0 (2018-03-26)

1. Don't search for boost signals component (support boost 1.69)
    * [BitBucket pull request 3089](https://osrf-migration.github.io/gazebo-gh-pages/#!/osrf/gazebo/pull-requests/3089)
    * [Issue 2577](https://github.com/osrf/gazebo/issues/2577)

1. Refactor ODE gearbox joint implementation to match hinge joint
    * [BitBucket pull request 3048](https://osrf-migration.github.io/gazebo-gh-pages/#!/osrf/gazebo/pull-requests/3048)

1. Use new sha1.hpp header location for recent boost (support boost 1.68)
    * [BitBucket pull request 3029](https://osrf-migration.github.io/gazebo-gh-pages/#!/osrf/gazebo/pull-requests/3029)

1. Add MisalignmentPlugin which reports alignment between two poses
    * [BitBucket pull request 2896](https://osrf-migration.github.io/gazebo-gh-pages/#!/osrf/gazebo/pull-requests/2896)

1. More documentation to Model::CreateJoint()
    * [BitBucket pull request 3002](https://osrf-migration.github.io/gazebo-gh-pages/#!/osrf/gazebo/pull-requests/3002)

1. Improve ODE slip parameter behavior with multiple contact points
    * [BitBucket pull request 2965](https://osrf-migration.github.io/gazebo-gh-pages/#!/osrf/gazebo/pull-requests/2965)

1. Fix for BulletFixedJoint when used with inertial matrices with non-zero values on their off-diagonal
    * [BitBucket pull request 3010](https://osrf-migration.github.io/gazebo-gh-pages/#!/osrf/gazebo/pull-requests/3010)

1. Adding WheelSlipPlugin: for adding wheel slip using ODE's contact parameters
    * [BitBucket pull request 2950](https://osrf-migration.github.io/gazebo-gh-pages/#!/osrf/gazebo/pull-requests/2950)
    * [BitBucket pull request 2976](https://osrf-migration.github.io/gazebo-gh-pages/#!/osrf/gazebo/pull-requests/2976)
    * [BitBucket pull request 2997](https://osrf-migration.github.io/gazebo-gh-pages/#!/osrf/gazebo/pull-requests/2997)

1. Adding JointController::SetForce API and extra test for WheelSlipPlugin
    * [BitBucket pull request 2976](https://osrf-migration.github.io/gazebo-gh-pages/#!/osrf/gazebo/pull-requests/2976)


## Gazebo 7.14.0 (2018-07-27)

1. Fix manipulating links in the model editor
    * [BitBucket pull request 2999](https://osrf-migration.github.io/gazebo-gh-pages/#!/osrf/gazebo/pull-requests/2999)
    * [Issue 2487](https://github.com/osrf/gazebo/issues/2487)

1. LOD skirt length
    * [BitBucket pull request 2968](https://osrf-migration.github.io/gazebo-gh-pages/#!/osrf/gazebo/pull-requests/2968)

1. Patch for visual message process
    * [BitBucket pull request 2983](https://osrf-migration.github.io/gazebo-gh-pages/#!/osrf/gazebo/pull-requests/2983)

1. Fix build on homebrew with protobuf 3.6
    * [BitBucket pull request 2984](https://osrf-migration.github.io/gazebo-gh-pages/#!/osrf/gazebo/pull-requests/2984)

1. Fix GpuRaySensor vertical rays
    * [BitBucket pull request 2955](https://osrf-migration.github.io/gazebo-gh-pages/#!/osrf/gazebo/pull-requests/2955)


## Gazebo 7.13.1 (2018-06-15)

1. Fix check terrain layer count in height map
    * [BitBucket pull request 2978](https://osrf-migration.github.io/gazebo-gh-pages/#!/osrf/gazebo/pull-requests/2978)


## Gazebo 7.13.0 (2018-06-08)

1. Update model database URI
    * [BitBucket pull request 2969](https://osrf-migration.github.io/gazebo-gh-pages/#!/osrf/gazebo/pull-requests/2969)

1. Fix getting joint limits for BulletHingeJoint
    * [BitBucket pull request 2959](https://osrf-migration.github.io/gazebo-gh-pages/#!/osrf/gazebo/pull-requests/2959)

1. Save model materials and meshes when logging
    * [BitBucket pull request 2811](https://osrf-migration.github.io/gazebo-gh-pages/#!/osrf/gazebo/pull-requests/2811)

1. Fix build on hombrew with boost 1.67
    * [BitBucket pull request 2954](https://osrf-migration.github.io/gazebo-gh-pages/#!/osrf/gazebo/pull-requests/2954)

1. Add Screen Space Ambient Occlusion visual plugin
    * [BitBucket pull request 2916](https://osrf-migration.github.io/gazebo-gh-pages/#!/osrf/gazebo/pull-requests/2916)
    * [BitBucket pull request 2947](https://osrf-migration.github.io/gazebo-gh-pages/#!/osrf/gazebo/pull-requests/2947)

1. Fix ray intersection check in Scene::FirstContact
    * [BitBucket pull request 2945](https://osrf-migration.github.io/gazebo-gh-pages/#!/osrf/gazebo/pull-requests/2945)

1. Fix camera view control inside bounding box of large meshes
    * [BitBucket pull request 2932](https://osrf-migration.github.io/gazebo-gh-pages/#!/osrf/gazebo/pull-requests/2932)

1. Fix compilation with boost 1.67
    * [BitBucket pull request 2937](https://osrf-migration.github.io/gazebo-gh-pages/#!/osrf/gazebo/pull-requests/2937)

1. Fix compilation with ffmpeg4
    * [BitBucket pull request 2942](https://osrf-migration.github.io/gazebo-gh-pages/#!/osrf/gazebo/pull-requests/2942)

1. Fix Joint::SetPosition for HingeJoint
    * [BitBucket pull request 2892](https://osrf-migration.github.io/gazebo-gh-pages/#!/osrf/gazebo/pull-requests/2892)
    * [Issue 2430](https://github.com/osrf/gazebo/issues/2430)

1. Use QVERIFY() around qFuzzyCompare statements
    * [BitBucket pull request 2936](https://osrf-migration.github.io/gazebo-gh-pages/#!/osrf/gazebo/pull-requests/2936)


## Gazebo 7.12.0 (2018-04-11)

1. Fix mouse movement ogre assertion error
    * [BitBucket pull request 2928](https://osrf-migration.github.io/gazebo-gh-pages/#!/osrf/gazebo/pull-requests/2928)

1. Fix normal maps on ubuntu with OGRE 1.9 and disable on OSX
    * [BitBucket pull request 2917](https://osrf-migration.github.io/gazebo-gh-pages/#!/osrf/gazebo/pull-requests/2917)

1. Support lens flare occlusion
    * [BitBucket pull request 2915](https://osrf-migration.github.io/gazebo-gh-pages/#!/osrf/gazebo/pull-requests/2915)

1. Fix log recording, only call sdf::initFile once
    * [BitBucket pull request 2889](https://osrf-migration.github.io/gazebo-gh-pages/#!/osrf/gazebo/pull-requests/2889)
    * [Issue 2425](https://github.com/osrf/gazebo/issues/2425)

1. Fix OBJLoader when mesh has invalid material
    * [BitBucket pull request 2888](https://osrf-migration.github.io/gazebo-gh-pages/#!/osrf/gazebo/pull-requests/2888)

1. Fix clang warnings in LaserView and EnumIface
    * [BitBucket pull request 2891](https://osrf-migration.github.io/gazebo-gh-pages/#!/osrf/gazebo/pull-requests/2891)

1. Add support for moving geometry to ContainPlugin
    * [BitBucket pull request 2886](https://osrf-migration.github.io/gazebo-gh-pages/#!/osrf/gazebo/pull-requests/2886)

1. Support python3 with check_test_ran.py
    * [BitBucket pull request 2902](https://osrf-migration.github.io/gazebo-gh-pages/#!/osrf/gazebo/pull-requests/2902)

1. Fix undefined behavior in ODESliderJoint
    * [BitBucket pull request 2905](https://osrf-migration.github.io/gazebo-gh-pages/#!/osrf/gazebo/pull-requests/2905)

1. Fix loading collada mesh that contains multiple texcoord sets with same offset
    * [BitBucket pull request 2899](https://osrf-migration.github.io/gazebo-gh-pages/#!/osrf/gazebo/pull-requests/2899)

1. Fix race conditions during client startup, and introduce Node::TryInit()
    * [BitBucket pull request 2897](https://osrf-migration.github.io/gazebo-gh-pages/#!/osrf/gazebo/pull-requests/2897)

1. Diagnostics: record timing statistics instead of all timestamps
    * [BitBucket pull request 2821](https://osrf-migration.github.io/gazebo-gh-pages/#!/osrf/gazebo/pull-requests/2821)

1. Backport pull request #2890 to gazebo7 (fix logging)
    * [BitBucket pull request 2933](https://osrf-migration.github.io/gazebo-gh-pages/#!/osrf/gazebo/pull-requests/2933)
    * [Issue 2441](https://github.com/osrf/gazebo/issues/2441)

1. Add trigger_light example for ContainPlugin tutorial
    * [BitBucket pull request 2918](https://osrf-migration.github.io/gazebo-gh-pages/#!/osrf/gazebo/pull-requests/2918)
    * [BitBucket pull request 2929](https://osrf-migration.github.io/gazebo-gh-pages/#!/osrf/gazebo/pull-requests/2929)

1. Backport pull request #2884 to gazebo7 (disable model plugin during playback)
    * [BitBucket pull request 2927](https://osrf-migration.github.io/gazebo-gh-pages/#!/osrf/gazebo/pull-requests/2927)
    * [Issue 2427](https://github.com/osrf/gazebo/issues/2427)

## Gazebo 7.11.0 (2018-02-12)

1. Fix gazebo7 + ogre 1.8 build error
    * [BitBucket pull request 2878](https://osrf-migration.github.io/gazebo-gh-pages/#!/osrf/gazebo/pull-requests/2878)

1. Process insertions and deletions on gz log echo
    * [BitBucket pull request 2608](https://osrf-migration.github.io/gazebo-gh-pages/#!/osrf/gazebo/pull-requests/2608)
    * [Issue 2136](https://github.com/osrf/gazebo/issues/2136)

1. Add Static Map Plugin for creating textured map model
    * [BitBucket pull request 2834](https://osrf-migration.github.io/gazebo-gh-pages/#!/osrf/gazebo/pull-requests/2834)

## Gazebo 7.10.0 (2018-02-07)

1. Add support for 16 bit Grayscale and RGB camera image types.
    * [BitBucket pull request 2852](https://osrf-migration.github.io/gazebo-gh-pages/#!/osrf/gazebo/pull-requests/2852)

1. Added a plugin to detect if an entity is inside a given volume in space
    * [BitBucket pull request 2780](https://osrf-migration.github.io/gazebo-gh-pages/#!/osrf/gazebo/pull-requests/2780)

1. Add Visual::SetMaterialShaderParam function for setting shader parameters.
    * [BitBucket pull request 2863](https://osrf-migration.github.io/gazebo-gh-pages/#!/osrf/gazebo/pull-requests/2863)

1. Adding accessors for velocity in ENU frame for gps sensor
    * [BitBucket pull request 2854](https://osrf-migration.github.io/gazebo-gh-pages/#!/osrf/gazebo/pull-requests/2854)

1. Fix DEM min elevation
    * [BitBucket pull request 2868](https://osrf-migration.github.io/gazebo-gh-pages/#!/osrf/gazebo/pull-requests/2868)

1. Update Color Clamp function
    * [BitBucket pull request 2859](https://osrf-migration.github.io/gazebo-gh-pages/#!/osrf/gazebo/pull-requests/2859)

1. Move Connection header buffer from heap to stack to avoid race condition.
    * [BitBucket pull request 2844](https://osrf-migration.github.io/gazebo-gh-pages/#!/osrf/gazebo/pull-requests/2844)

1. Initialize laser retro value
    * [BitBucket pull request 2841](https://osrf-migration.github.io/gazebo-gh-pages/#!/osrf/gazebo/pull-requests/2841)

1. Shadow improvements
    * [BitBucket pull request 2805](https://osrf-migration.github.io/gazebo-gh-pages/#!/osrf/gazebo/pull-requests/2805)

1. Add light as child of link
    * [BitBucket pull request 2807](https://osrf-migration.github.io/gazebo-gh-pages/#!/osrf/gazebo/pull-requests/2807)
    * [BitBucket pull request 2872](https://osrf-migration.github.io/gazebo-gh-pages/#!/osrf/gazebo/pull-requests/2872)
    * [Issue 900](https://github.com/osrf/gazebo/issues/900)

1. Add camera lens flare effect
    * [BitBucket pull request 2806](https://osrf-migration.github.io/gazebo-gh-pages/#!/osrf/gazebo/pull-requests/2806)
    * [BitBucket pull request 2829](https://osrf-migration.github.io/gazebo-gh-pages/#!/osrf/gazebo/pull-requests/2829)

1. Fix inserting models with invalid submesh
    * [BitBucket pull request 2828](https://osrf-migration.github.io/gazebo-gh-pages/#!/osrf/gazebo/pull-requests/2828)

1. Call DisconnectNewImageFrame in the CameraPlugin destructor
    * [BitBucket pull request 2815](https://osrf-migration.github.io/gazebo-gh-pages/#!/osrf/gazebo/pull-requests/2815)

1. Fix gazebo7 homebrew build (tinyxml2 6.0.0)
    * [BitBucket pull request 2824](https://osrf-migration.github.io/gazebo-gh-pages/#!/osrf/gazebo/pull-requests/2824)


## Gazebo 7.9.0 (2017-11-22)

1. Diagnostics: enable test and don't create so many empty folders
    * [BitBucket pull request 2798](https://osrf-migration.github.io/gazebo-gh-pages/#!/osrf/gazebo/pull-requests/2798)

1. Parallelize ODE physics with threaded islands parameter
    * [BitBucket pull request 2775](https://osrf-migration.github.io/gazebo-gh-pages/#!/osrf/gazebo/pull-requests/2775)

1. Logical camera uses <topic>
    * [BitBucket pull request 2777](https://osrf-migration.github.io/gazebo-gh-pages/#!/osrf/gazebo/pull-requests/2777)

1. Support off-diagonal inertia terms in bullet
    * [BitBucket pull request 2757](https://osrf-migration.github.io/gazebo-gh-pages/#!/osrf/gazebo/pull-requests/2757)

1. Add option in gui.ini to disable the use of spacenav
    * [BitBucket pull request 2754](https://osrf-migration.github.io/gazebo-gh-pages/#!/osrf/gazebo/pull-requests/2754)

1. Fix disabling mesh cast shadows
    * [BitBucket pull request 2710](https://osrf-migration.github.io/gazebo-gh-pages/#!/osrf/gazebo/pull-requests/2710)

1. Do not display COM or inertia visualizations for static models
    * [BitBucket pull request 2727](https://osrf-migration.github.io/gazebo-gh-pages/#!/osrf/gazebo/pull-requests/2727)
    * [Issue 2286](https://github.com/osrf/gazebo/issues/2286)

1. Fix Collision::GetWorldPose for non-canonical links (and friction directions)
    * [BitBucket pull request 2702](https://osrf-migration.github.io/gazebo-gh-pages/#!/osrf/gazebo/pull-requests/2702)
    * [Issue 2068](https://github.com/osrf/gazebo/issues/2068)

1. Fix orbiting view around heightmap
    * [BitBucket pull request 2688](https://osrf-migration.github.io/gazebo-gh-pages/#!/osrf/gazebo/pull-requests/2688)
    * [Issue 2049](https://github.com/osrf/gazebo/issues/2049)

1. Logical Camera sees nested models
    * [BitBucket pull request 2776](https://osrf-migration.github.io/gazebo-gh-pages/#!/osrf/gazebo/pull-requests/2776)
    * [Issue 2342](https://github.com/osrf/gazebo/issues/2342)

1. Aligned collision and visual geometries for friction_dir_test.world
    * [BitBucket pull request 2726](https://osrf-migration.github.io/gazebo-gh-pages/#!/osrf/gazebo/pull-requests/2726)

1. Test which demonstrates Simbody exception when manipulating object twice while paused
    * [BitBucket pull request 2737](https://osrf-migration.github.io/gazebo-gh-pages/#!/osrf/gazebo/pull-requests/2737)

1. Send message to subscribers only once per connection
    * [BitBucket pull request 2763](https://osrf-migration.github.io/gazebo-gh-pages/#!/osrf/gazebo/pull-requests/2763)

1. Update depth camera shaders version
    * [BitBucket pull request 2767](https://osrf-migration.github.io/gazebo-gh-pages/#!/osrf/gazebo/pull-requests/2767)
    * [Issue 2323](https://github.com/osrf/gazebo/issues/2323)

1. Fix gazebo7 compile error with boost 1.58 for oculus support
    * [BitBucket pull request 2788](https://osrf-migration.github.io/gazebo-gh-pages/#!/osrf/gazebo/pull-requests/2788)
    * [Issue 2356](https://github.com/osrf/gazebo/issues/2356)

1. Fix gui and rendering tests for gazebo7 + ogre1.9 on OSX
    * [BitBucket pull request 2793](https://osrf-migration.github.io/gazebo-gh-pages/#!/osrf/gazebo/pull-requests/2793)

1. Fix right-click segfault
    * [BitBucket pull request 2809](https://osrf-migration.github.io/gazebo-gh-pages/#!/osrf/gazebo/pull-requests/2809)
    * [Issue 2377](https://github.com/osrf/gazebo/issues/2377)

## Gazebo 7.8.1 (2017-06-08)

1. ODE slip parameter example world and test
    * [BitBucket pull request 2717](https://osrf-migration.github.io/gazebo-gh-pages/#!/osrf/gazebo/pull-requests/2717)

1. Fix inserted mesh scale during log playback
    * [BitBucket pull request #2723](https://osrf-migration.github.io/gazebo-gh-pages/#!/osrf/gazebo/pull-requests/2723)

## Gazebo 7.8.0 (2017-06-02)

1. Add log record filter options
    * [BitBucket pull request 2715](https://osrf-migration.github.io/gazebo-gh-pages/#!/osrf/gazebo/pull-requests/2715)

1. Backport wide angle camera VM FSAA fix
    * [BitBucket pull request 2711](https://osrf-migration.github.io/gazebo-gh-pages/#!/osrf/gazebo/pull-requests/2711)

1. Add function to retrieve scoped sensors name in multi-nested model
<<<<<<< HEAD
    * [BitBucket pull request 2674](https://osrf-migration.github.io/gazebo-gh-pages/#!/osrf/gazebo/pull-requests/2674)
=======
    * [BitBucket pull request #2676](https://osrf-migration.github.io/gazebo-gh-pages/#!/osrf/gazebo/pull-requests/2674)
>>>>>>> de8980da

## Gazebo 7.7.0 (2017-05-04)

1. Fix race condition during Detach of HarnessPlugin
    * [BitBucket pull request 2696](https://osrf-migration.github.io/gazebo-gh-pages/#!/osrf/gazebo/pull-requests/2696)

1. Added support for pincushion distortion model; fixed bug where
   cameras with different distortion models would have the same distortion.
    * [BitBucket pull request 2678](https://osrf-migration.github.io/gazebo-gh-pages/#!/osrf/gazebo/pull-requests/2678)

1. Added <collide_bitmask> support to bullet
    * [BitBucket pull request 2649](https://osrf-migration.github.io/gazebo-gh-pages/#!/osrf/gazebo/pull-requests/2649)

1. Fix linking when using HDF5_INSTRUMENT for logging ODE data
    * [BitBucket pull request 2669](https://osrf-migration.github.io/gazebo-gh-pages/#!/osrf/gazebo/pull-requests/2669)
<<<<<<< HEAD
    * [Issue 1841](https://github.com/osrf/gazebo/issues/1841)
=======
>>>>>>> de8980da

1. Subdivide large heightmaps to fix LOD and support global texture mapping
    * [BitBucket pull request 2655](https://osrf-migration.github.io/gazebo-gh-pages/#!/osrf/gazebo/pull-requests/2655)

## Gazebo 7.6.0 (2017-03-20)

1. Force / torque sensor visualization using WrenchVisual
    * [BitBucket pull request 2653](https://osrf-migration.github.io/gazebo-gh-pages/#!/osrf/gazebo/pull-requests/2653)

1. Cache heightmap tile data
    * [BitBucket pull request 2645](https://osrf-migration.github.io/gazebo-gh-pages/#!/osrf/gazebo/pull-requests/2645)

1. Add plugin for attaching lights to links in a model
    * [BitBucket pull request 2647](https://osrf-migration.github.io/gazebo-gh-pages/#!/osrf/gazebo/pull-requests/2647)
<<<<<<< HEAD
    * [Issue 900](https://github.com/osrf/gazebo/issues/900)
=======
>>>>>>> de8980da

1. Support Heightmap LOD
    * [BitBucket pull request 2636](https://osrf-migration.github.io/gazebo-gh-pages/#!/osrf/gazebo/pull-requests/2636)

1. Support setting shadow texture size
    * [BitBucket pull request 2644](https://osrf-migration.github.io/gazebo-gh-pages/#!/osrf/gazebo/pull-requests/2644)

1. Fix deprecated sdf warnings produced by PluginToSDF
    * [BitBucket pull request 2646](https://osrf-migration.github.io/gazebo-gh-pages/#!/osrf/gazebo/pull-requests/2646)

1. Added TouchPlugin, which checks if a model has been in contact with another
   model exclusively for a certain time.
    * [BitBucket pull request 2651](https://osrf-migration.github.io/gazebo-gh-pages/#!/osrf/gazebo/pull-requests/2651)

1. Fixes -inf laser reading being displayed as +inf
    * [BitBucket pull request 2641](https://osrf-migration.github.io/gazebo-gh-pages/#!/osrf/gazebo/pull-requests/2641)

1. Fix memory leaks in tests
    * [BitBucket pull request 2639](https://osrf-migration.github.io/gazebo-gh-pages/#!/osrf/gazebo/pull-requests/2639)

1. Remove end year from copyright
    * [BitBucket pull request 2614](https://osrf-migration.github.io/gazebo-gh-pages/#!/osrf/gazebo/pull-requests/2614)

## Gazebo 7.5.0 (2017-01-11)

1. Remove qt4 webkit in gazebo7 (used for HotkeyDialog).
    * [BitBucket pull request 2584](https://osrf-migration.github.io/gazebo-gh-pages/#!/osrf/gazebo/pull-requests/2584)

1. Support configuring heightmap sampling level
    * [BitBucket pull request 2519](https://osrf-migration.github.io/gazebo-gh-pages/#!/osrf/gazebo/pull-requests/2519)

1. Fix `model.config` dependency support, and add ability to reference
   textures using a URI.
    * [BitBucket pull request 2517](https://osrf-migration.github.io/gazebo-gh-pages/#!/osrf/gazebo/pull-requests/2517)

1. Fix DEM heightmap size, collision, scale
    * [BitBucket pull request 2477](https://osrf-migration.github.io/gazebo-gh-pages/#!/osrf/gazebo/pull-requests/2477)

1. Create ode_quiet parameter to silence solver messages
    * [BitBucket pull request 2512](https://osrf-migration.github.io/gazebo-gh-pages/#!/osrf/gazebo/pull-requests/2512)

1. Update QT render loop to throttle based on UserCamera::RenderRate.
    * [BitBucket pull request 2476](https://osrf-migration.github.io/gazebo-gh-pages/#!/osrf/gazebo/pull-requests/2476)
    * [Issue 1560](https://github.com/osrf/gazebo/issues/1560)

1. Generate visualization on demand, instead of on load. This helps to
   reduce load time.
    * [BitBucket pull request 2457](https://osrf-migration.github.io/gazebo-gh-pages/#!/osrf/gazebo/pull-requests/2457)

1. Added a plugin to teleoperate joints in a model with the keyboard.
    * [BitBucket pull request 2490](https://osrf-migration.github.io/gazebo-gh-pages/#!/osrf/gazebo/pull-requests/2490)

1. Add GUI items to change the user camera clip distance
    * [BitBucket pull request 2470](https://osrf-migration.github.io/gazebo-gh-pages/#!/osrf/gazebo/pull-requests/2470)
    * [Issue 2064](https://github.com/osrf/gazebo/issues/2064)

1. Support custom material scripts for heightmaps
    * [BitBucket pull request 2473](https://osrf-migration.github.io/gazebo-gh-pages/#!/osrf/gazebo/pull-requests/2473)

1. Sim events plugin accepts custom topics
    * [BitBucket pull request 2535](https://osrf-migration.github.io/gazebo-gh-pages/#!/osrf/gazebo/pull-requests/2535)

1. Model Editor: Show / hide collisions
    * [BitBucket pull request 2503](https://osrf-migration.github.io/gazebo-gh-pages/#!/osrf/gazebo/pull-requests/2503)

1. Model Editor: Show / hide visuals
    * [BitBucket pull request 2516](https://osrf-migration.github.io/gazebo-gh-pages/#!/osrf/gazebo/pull-requests/2516)

1. Model Editor: Show / hide link frames
    * [BitBucket pull request 2521](https://osrf-migration.github.io/gazebo-gh-pages/#!/osrf/gazebo/pull-requests/2521)

## Gazebo 7.4.0 (2016-10-11)

1. Add test for HarnessPlugin, reduce likelihood of race condition
    * [BitBucket pull request 2431](https://osrf-migration.github.io/gazebo-gh-pages/#!/osrf/gazebo/pull-requests/2431)
    * [Issue 2034](https://github.com/osrf/gazebo/issues/2034)

1. Add `syntax = proto2` in proto files to fix some protobuf3 warnings
    * [BitBucket pull request 2456](https://osrf-migration.github.io/gazebo-gh-pages/#!/osrf/gazebo/pull-requests/2456)

1. Add support for loading wavefront obj mesh files
    * [BitBucket pull request 2454](https://osrf-migration.github.io/gazebo-gh-pages/#!/osrf/gazebo/pull-requests/2454)

1. Added filesystem operations to the common library. Additions include
   `cwd`, `exists`, `isDirectory`, `isFile`, `copyFile`, and `moveFile`.
    * [BitBucket pull request 2417](https://osrf-migration.github.io/gazebo-gh-pages/#!/osrf/gazebo/pull-requests/2417)

1. Fix loading collada files with multiple texture coordinates.
    * [BitBucket pull request 2413](https://osrf-migration.github.io/gazebo-gh-pages/#!/osrf/gazebo/pull-requests/2413)

1. Added visualization of minimum range to laservisual.
    * [BitBucket pull request 2412](https://osrf-migration.github.io/gazebo-gh-pages/#!/osrf/gazebo/pull-requests/2412)
    * [Issue 2018](https://github.com/osrf/gazebo/issues/2018)

1. Use precision 2 for FPS display in TimePanel
    * [BitBucket pull request 2405](https://osrf-migration.github.io/gazebo-gh-pages/#!/osrf/gazebo/pull-requests/2405)

1. Switch ImuSensor::worldToReference transform from Pose to Quaternion
    * [BitBucket pull request 2410](https://osrf-migration.github.io/gazebo-gh-pages/#!/osrf/gazebo/pull-requests/2410)
    * [Issue 1959](https://github.com/osrf/gazebo/issues/1959)

1. Include Boost_LIBRARIES  in the linking of gazebo_physics
    * [BitBucket pull request 2402](https://osrf-migration.github.io/gazebo-gh-pages/#!/osrf/gazebo/pull-requests/2402)

1. Backported KeyboardGUIPlugin and msgs::Any
    * [BitBucket pull request 2416](https://osrf-migration.github.io/gazebo-gh-pages/#!/osrf/gazebo/pull-requests/2416)

1. Use XML_SUCCESS enum instead of XML_NO_ERROR, which has been deleted in tinyxml2 4.0
    * [BitBucket pull request 2397](https://osrf-migration.github.io/gazebo-gh-pages/#!/osrf/gazebo/pull-requests/2397)

1. Ignore ffmpeg deprecation warnings to clean up CI since they are noted in #2002
    * [BitBucket pull request 2388](https://osrf-migration.github.io/gazebo-gh-pages/#!/osrf/gazebo/pull-requests/2388)

1. Added a visual blinking plugin
    * [BitBucket pull request 2394](https://osrf-migration.github.io/gazebo-gh-pages/#!/osrf/gazebo/pull-requests/2394)

1. Fix InertiaVisual for non-diagonal inertia matrices
    * [BitBucket pull request 2354](https://osrf-migration.github.io/gazebo-gh-pages/#!/osrf/gazebo/pull-requests/2354)

## Gazebo 7.3.1 (2016-07-13)

1. Fix homebrew test failure of UNIT_ApplyWrenchDialog_TEST
    * [BitBucket pull request 2393](https://osrf-migration.github.io/gazebo-gh-pages/#!/osrf/gazebo/pull-requests/2393)

1. Fix MainWindow crash when window is minimized and maximized
    * [BitBucket pull request 2392](https://osrf-migration.github.io/gazebo-gh-pages/#!/osrf/gazebo/pull-requests/2392)
    * [Issue 2003](https://github.com/osrf/gazebo/issues/2003)

## Gazebo 7.3.0 (2016-07-12)

1. Fix selecting ApplyWrenchVisual's force torque visuals
    * [BitBucket pull request 2377](https://osrf-migration.github.io/gazebo-gh-pages/#!/osrf/gazebo/pull-requests/2377)
    * [Issue 1999](https://github.com/osrf/gazebo/issues/1999)

1. Use ignition math in gazebo::msgs
    * [BitBucket pull request 2389](https://osrf-migration.github.io/gazebo-gh-pages/#!/osrf/gazebo/pull-requests/2389)

1. Parse command-line options for GUI plugins in Server to fix parsing of
   positional argument for world file.
   This fixes command-line parsing for `gazebo -g gui_plugin.so`.
    * [BitBucket pull request 2387](https://osrf-migration.github.io/gazebo-gh-pages/#!/osrf/gazebo/pull-requests/2387)

1. Added a harness plugin that supports lowering a model at a controlled rate
    * [BitBucket pull request 2346](https://osrf-migration.github.io/gazebo-gh-pages/#!/osrf/gazebo/pull-requests/2346)

1. Fix ogre log test on xenial+nvidia
    * [BitBucket pull request 2374](https://osrf-migration.github.io/gazebo-gh-pages/#!/osrf/gazebo/pull-requests/2374)

1. Redirect QT messages to Gazebo's console message handling system.
    * [BitBucket pull request 2375](https://osrf-migration.github.io/gazebo-gh-pages/#!/osrf/gazebo/pull-requests/2375)

1. Fix buoyancy plugin when multiple link tags are used within the plugin
    * [BitBucket pull request 2369](https://osrf-migration.github.io/gazebo-gh-pages/#!/osrf/gazebo/pull-requests/2369)

1. Remove contact filters with names that contain `::`
    * [BitBucket pull request 2363](https://osrf-migration.github.io/gazebo-gh-pages/#!/osrf/gazebo/pull-requests/2363)
    * [Issue 1805](https://github.com/osrf/gazebo/issues/1805)

1. Fix Model Manipulator switching between local and global frames
    * [BitBucket pull request 2361](https://osrf-migration.github.io/gazebo-gh-pages/#!/osrf/gazebo/pull-requests/2361)

1. Remove duplicate code from cmake config file caused by bad merge
    * [BitBucket pull request 2347](https://osrf-migration.github.io/gazebo-gh-pages/#!/osrf/gazebo/pull-requests/2347)

1. Properly cleanup pointers when destroying a world with joints.
    * [BitBucket pull request 2309](https://osrf-migration.github.io/gazebo-gh-pages/#!/osrf/gazebo/pull-requests/2309)

1. Fix right click view options after deleting and respawning a model.
    * [BitBucket pull request 2349](https://osrf-migration.github.io/gazebo-gh-pages/#!/osrf/gazebo/pull-requests/2349)
    * [Issue 1985](https://github.com/osrf/gazebo/issues/1985)

1. Implement missing function: LogicalCamera::Topic()
    * [BitBucket pull request 2343](https://osrf-migration.github.io/gazebo-gh-pages/#!/osrf/gazebo/pull-requests/2343)
    * [Issue 1980](https://github.com/osrf/gazebo/issues/1980)

## Gazebo 7.2.0 (2016-06-13)

1. Backport single pixel selection buffer for mouse picking
    * [BitBucket pull request 2338](https://osrf-migration.github.io/gazebo-gh-pages/#!/osrf/gazebo/pull-requests/2338)

1. Prevent mouse pan and orbit from deselecting entities in model editor
    * [BitBucket pull request 2333](https://osrf-migration.github.io/gazebo-gh-pages/#!/osrf/gazebo/pull-requests/2333)

1. Handle model manipulation tool RTS shortcuts in keyPress
    * [BitBucket pull request 2312](https://osrf-migration.github.io/gazebo-gh-pages/#!/osrf/gazebo/pull-requests/2312)

1. Reset ODE joint force feedback after world reset
    * [BitBucket pull request 2255](https://osrf-migration.github.io/gazebo-gh-pages/#!/osrf/gazebo/pull-requests/2255)

1. Update model editor snap to grid modifier key
    * [BitBucket pull request 2259](https://osrf-migration.github.io/gazebo-gh-pages/#!/osrf/gazebo/pull-requests/2259)
    * [Issue #1583](https://github.com/osrf/gazebo/issues/1583)

1. PIMPLize gui/model/ModelEditorPalette
    * [BitBucket pull request 2279](https://osrf-migration.github.io/gazebo-gh-pages/#!/osrf/gazebo/pull-requests/2279)

1. Properly cleanup pointers when destroying a blank world.
    * [BitBucket pull request 2220](https://osrf-migration.github.io/gazebo-gh-pages/#!/osrf/gazebo/pull-requests/2220)

1. Properly cleanup pointers when destroying a world with models and lights.
    * [BitBucket pull request 2263](https://osrf-migration.github.io/gazebo-gh-pages/#!/osrf/gazebo/pull-requests/2263)

1. Fix view control mouse focus in model editor
    * [BitBucket pull request 2315](https://osrf-migration.github.io/gazebo-gh-pages/#!/osrf/gazebo/pull-requests/2315)
    * [Issue #1791](https://github.com/osrf/gazebo/issues/1791)

1. Server generates unique model names in case of overlap
    * [BitBucket pull request 2296](https://osrf-migration.github.io/gazebo-gh-pages/#!/osrf/gazebo/pull-requests/2296)
    * [Issue 510](https://github.com/osrf/gazebo/issues/510)

1. Model Editor: Select and align nested models
    * [BitBucket pull request 2282](https://osrf-migration.github.io/gazebo-gh-pages/#!/osrf/gazebo/pull-requests/2282)

## Gazebo 7.1.0 (2016-04-07)

1. fix: remove back projection
    * [BitBucket pull request 2201](https://osrf-migration.github.io/gazebo-gh-pages/#!/osrf/gazebo/pull-requests/2201)
    * A contribution from Yuki Furuta

1. Fix oculus 2 camera field of view
    * [BitBucket pull request 2157](https://osrf-migration.github.io/gazebo-gh-pages/#!/osrf/gazebo/pull-requests/2157)

1. Added BeforePhysicsUpdate world event
    * [BitBucket pull request 2128](https://osrf-migration.github.io/gazebo-gh-pages/#!/osrf/gazebo/pull-requests/2128)
    * A contribution from Martin Pecka

1. Update `gz sdf -c` command line tool to use the new `sdf::convertFile` API.
    * [BitBucket pull request #2227](https://osrf-migration.github.io/gazebo-gh-pages/#!/osrf/gazebo/pull-requests/2227)

1. Backport depth camera OSX fix
    * [BitBucket pull request 2233](https://osrf-migration.github.io/gazebo-gh-pages/#!/osrf/gazebo/pull-requests/2233)

1. Feat load collision.sdf only once
    * [BitBucket pull request 2236](https://osrf-migration.github.io/gazebo-gh-pages/#!/osrf/gazebo/pull-requests/2236)

1. Update gui/building/Item API
    * [BitBucket pull request 2228](https://osrf-migration.github.io/gazebo-gh-pages/#!/osrf/gazebo/pull-requests/2228)

1. Semantic version class to compare model versions in the model database.
    * [BitBucket pull request 2207](https://osrf-migration.github.io/gazebo-gh-pages/#!/osrf/gazebo/pull-requests/2207)

1. Backport issue 1834 fix to gazebo7
    * [BitBucket pull request 2222](https://osrf-migration.github.io/gazebo-gh-pages/#!/osrf/gazebo/pull-requests/2222)

1. Backport ImagesView_TEST changes
    * [BitBucket pull request 2217](https://osrf-migration.github.io/gazebo-gh-pages/#!/osrf/gazebo/pull-requests/2217)

1. Backport pull request #2189 (mutex in Transport::Conection)
    * [BitBucket pull request 2208](https://osrf-migration.github.io/gazebo-gh-pages/#!/osrf/gazebo/pull-requests/2208)

1. Process insertions on World::SetState
    * [BitBucket pull request #2200](https://osrf-migration.github.io/gazebo-gh-pages/#!/osrf/gazebo/pull-requests/2200)

1. Process deletions on World::SetState
    * [BitBucket pull request #2204](https://osrf-migration.github.io/gazebo-gh-pages/#!/osrf/gazebo/pull-requests/2204)

1. Fix ray-cylinder collision
    * [BitBucket pull request 2124](https://osrf-migration.github.io/gazebo-gh-pages/#!/osrf/gazebo/pull-requests/2124)

1. Fix editing physics parameters in gzclient, update test
    * [BitBucket pull request 2192](https://osrf-migration.github.io/gazebo-gh-pages/#!/osrf/gazebo/pull-requests/2192)

1. Fix Audio Decoder test failure
    * [BitBucket pull request 2193](https://osrf-migration.github.io/gazebo-gh-pages/#!/osrf/gazebo/pull-requests/2193)

1. Add layers to building levels
    * [BitBucket pull request 2180](https://osrf-migration.github.io/gazebo-gh-pages/#!/osrf/gazebo/pull-requests/2180)

1. Allow dynamically adding links to a model.
    * [BitBucket pull request #2185](https://osrf-migration.github.io/gazebo-gh-pages/#!/osrf/gazebo/pull-requests/2185)

1. Fix editing physics parameters in gzclient, update test
    * [BitBucket pull request #2192](https://osrf-migration.github.io/gazebo-gh-pages/#!/osrf/gazebo/pull-requests/2192)
    * [Issue #1876](https://github.com/osrf/gazebo/issues/1876)

1. Model database selects the latest model version.
    * [BitBucket pull request #2207](https://osrf-migration.github.io/gazebo-gh-pages/#!/osrf/gazebo/pull-requests/2207)

1. Only link relevant libraries to tests
    * [BitBucket pull request 2130](https://osrf-migration.github.io/gazebo-gh-pages/#!/osrf/gazebo/pull-requests/2130)

1. PIMPLize gui/model/ModelCreator
    * [BitBucket pull request 2171](https://osrf-migration.github.io/gazebo-gh-pages/#!/osrf/gazebo/pull-requests/2171)

1. backport warning and test fixes from pull request #2177
    * [BitBucket pull request 2179](https://osrf-migration.github.io/gazebo-gh-pages/#!/osrf/gazebo/pull-requests/2179)

1. Prevent xml parser error from crashing LogPlay on osx -> gazebo7
    * [BitBucket pull request 2174](https://osrf-migration.github.io/gazebo-gh-pages/#!/osrf/gazebo/pull-requests/2174)

1. PIMPLize gui/building/ScaleWidget
    * [BitBucket pull request 2164](https://osrf-migration.github.io/gazebo-gh-pages/#!/osrf/gazebo/pull-requests/2164)

1. Fix using Shift key while scaling inside the model editor
    * [BitBucket pull request 2165](https://osrf-migration.github.io/gazebo-gh-pages/#!/osrf/gazebo/pull-requests/2165)

1. Backport fix for ign-math explicit constructors -> gazebo7
    * [BitBucket pull request 2163](https://osrf-migration.github.io/gazebo-gh-pages/#!/osrf/gazebo/pull-requests/2163)

1. Display physics engine type in the GUI
    * [BitBucket pull request #2155](https://osrf-migration.github.io/gazebo-gh-pages/#!/osrf/gazebo/pull-requests/2155)
    * [Issue #1121](https://github.com/osrf/gazebo/issues/1121)
    * A contribution from Mohamd Ayman

1. Fix compilation against ffmpeg3 (libavcodec)
    * [BitBucket pull request #2154](https://osrf-migration.github.io/gazebo-gh-pages/#!/osrf/gazebo/pull-requests/2154)

1. Append a missing </gazebo_log> tag to log files when played.
    * [BitBucket pull request #2143](https://osrf-migration.github.io/gazebo-gh-pages/#!/osrf/gazebo/pull-requests/2143)

1. Add helper function QTestFixture::ProcessEventsAndDraw
    * [BitBucket pull request #2147](https://osrf-migration.github.io/gazebo-gh-pages/#!/osrf/gazebo/pull-requests/2147)

1. Add qt resources to gazebo gui library
    * [BitBucket pull request 2134](https://osrf-migration.github.io/gazebo-gh-pages/#!/osrf/gazebo/pull-requests/2134)

1. Undo scaling during simulation
    * [BitBucket pull request #2108](https://osrf-migration.github.io/gazebo-gh-pages/#!/osrf/gazebo/pull-requests/2108)

1. Fix SensorManager::SensorContainer::RunLoop sensor update time assertion
    * [BitBucket pull request #2115](https://osrf-migration.github.io/gazebo-gh-pages/#!/osrf/gazebo/pull-requests/2115)

1. Fix use of not initialized static attribute in Light class
    * [BitBucket pull request 2075](https://osrf-migration.github.io/gazebo-gh-pages/#!/osrf/gazebo/pull-requests/2075)
    * A contribution from Silvio Traversaro

1. Install GuiTypes header
    * [BitBucket pull request 2106](https://osrf-migration.github.io/gazebo-gh-pages/#!/osrf/gazebo/pull-requests/2106)

1. Removes one function call and replaces a manual swap with std::swap in ODE heightfield.
    * [BitBucket pull request #2114](https://osrf-migration.github.io/gazebo-gh-pages/#!/osrf/gazebo/pull-requests/2114)

1. New world event: BeforePhysicsUpdate
    * [BitBucket pull request #2128](https://osrf-migration.github.io/gazebo-gh-pages/#!/osrf/gazebo/pull-requests/2128)
    * [Issue #1851](https://github.com/osrf/gazebo/issues/1851)

1. Model editor: Fix setting relative pose after alignment during joint creation.
    * [Issue #1844](https://github.com/osrf/gazebo/issues/1844)
    * [BitBucket pull request #2150](https://osrf-migration.github.io/gazebo-gh-pages/#!/osrf/gazebo/pull-requests/2150)

1. Model editor: Fix saving and spawning model with its original name
    * [BitBucket pull request #2183](https://osrf-migration.github.io/gazebo-gh-pages/#!/osrf/gazebo/pull-requests/2183)

1. Model editor: Fix inserting custom links
    * [BitBucket pull request #2222](https://osrf-migration.github.io/gazebo-gh-pages/#!/osrf/gazebo/pull-requests/2222)
    * [Issue #1834](https://github.com/osrf/gazebo/issues/1834)

1. Model editor: Reset visual / collision insertion / deletion
    * [BitBucket pull request #2254](https://osrf-migration.github.io/gazebo-gh-pages/#!/osrf/gazebo/pull-requests/2254)
    * [Issue #1777](https://github.com/osrf/gazebo/issues/1777)
    * [Issue #1852](https://github.com/osrf/gazebo/issues/1852)

1. Building editor: Add layers to building levels
    * [BitBucket pull request #2180](https://osrf-migration.github.io/gazebo-gh-pages/#!/osrf/gazebo/pull-requests/2180)
    * [Issue #1806](https://github.com/osrf/gazebo/issues/1806)

1. Building editor: Update gui/building/Item API
    * [BitBucket pull request #2228](https://osrf-migration.github.io/gazebo-gh-pages/#!/osrf/gazebo/pull-requests/2228)

## Gazebo 7.0.0 (2016-01-25)

1. Add FollowerPlugin
    * [BitBucket pull request #2085](https://osrf-migration.github.io/gazebo-gh-pages/#!/osrf/gazebo/pull-requests/2085)

1. Fix circular dependency so that physics does not call the sensors API.
    * [BitBucket pull request #2089](https://osrf-migration.github.io/gazebo-gh-pages/#!/osrf/gazebo/pull-requests/2089)
    * [Issue #1516](https://github.com/osrf/gazebo/issues/1516)

1. Add Gravity and MagneticField API to World class to match sdformat change.
    * [SDFormat pull request 247](https://github.com/osrf/sdformat/pull-requests/247)
    * [Issue #1823](https://github.com/osrf/gazebo/issues/1823)
    * [BitBucket pull request #2090](https://osrf-migration.github.io/gazebo-gh-pages/#!/osrf/gazebo/pull-requests/2090)

1. Use opaque pointers and deprecate functions in the rendering library
    * [BitBucket pull request #2069](https://osrf-migration.github.io/gazebo-gh-pages/#!/osrf/gazebo/pull-requests/2069)
    * [BitBucket pull request #2064](https://osrf-migration.github.io/gazebo-gh-pages/#!/osrf/gazebo/pull-requests/2064)
    * [BitBucket pull request #2066](https://osrf-migration.github.io/gazebo-gh-pages/#!/osrf/gazebo/pull-requests/2066)
    * [BitBucket pull request #2069](https://osrf-migration.github.io/gazebo-gh-pages/#!/osrf/gazebo/pull-requests/2069)
    * [BitBucket pull request #2074](https://osrf-migration.github.io/gazebo-gh-pages/#!/osrf/gazebo/pull-requests/2074)
    * [BitBucket pull request #2076](https://osrf-migration.github.io/gazebo-gh-pages/#!/osrf/gazebo/pull-requests/2076)
    * [BitBucket pull request #2070](https://osrf-migration.github.io/gazebo-gh-pages/#!/osrf/gazebo/pull-requests/2070)
    * [BitBucket pull request #2071](https://osrf-migration.github.io/gazebo-gh-pages/#!/osrf/gazebo/pull-requests/2071)
    * [BitBucket pull request #2084](https://osrf-migration.github.io/gazebo-gh-pages/#!/osrf/gazebo/pull-requests/2084)
    * [BitBucket pull request #2073](https://osrf-migration.github.io/gazebo-gh-pages/#!/osrf/gazebo/pull-requests/2073)

1. Use opaque pointers for the Master class.
    * [BitBucket pull request #2036](https://osrf-migration.github.io/gazebo-gh-pages/#!/osrf/gazebo/pull-requests/2036)

1. Use opaque pointers in the gui library
    * [BitBucket pull request #2057](https://osrf-migration.github.io/gazebo-gh-pages/#!/osrf/gazebo/pull-requests/2057)
    * [BitBucket pull request #2037](https://osrf-migration.github.io/gazebo-gh-pages/#!/osrf/gazebo/pull-requests/2037)
    * [BitBucket pull request #2052](https://osrf-migration.github.io/gazebo-gh-pages/#!/osrf/gazebo/pull-requests/2052)
    * [BitBucket pull request #2053](https://osrf-migration.github.io/gazebo-gh-pages/#!/osrf/gazebo/pull-requests/2053)
    * [BitBucket pull request #2028](https://osrf-migration.github.io/gazebo-gh-pages/#!/osrf/gazebo/pull-requests/2028)
    * [BitBucket pull request #2051](https://osrf-migration.github.io/gazebo-gh-pages/#!/osrf/gazebo/pull-requests/2051)
    * [BitBucket pull request #2027](https://osrf-migration.github.io/gazebo-gh-pages/#!/osrf/gazebo/pull-requests/2027)
    * [BitBucket pull request #2026](https://osrf-migration.github.io/gazebo-gh-pages/#!/osrf/gazebo/pull-requests/2026)
    * [BitBucket pull request #2029](https://osrf-migration.github.io/gazebo-gh-pages/#!/osrf/gazebo/pull-requests/2029)
    * [BitBucket pull request #2042](https://osrf-migration.github.io/gazebo-gh-pages/#!/osrf/gazebo/pull-requests/2042)

1. Use more opaque pointers.
    * [BitBucket pull request #2022](https://osrf-migration.github.io/gazebo-gh-pages/#!/osrf/gazebo/pull-requests/2022)
    * [BitBucket pull request #2025](https://osrf-migration.github.io/gazebo-gh-pages/#!/osrf/gazebo/pull-requests/2025)
    * [BitBucket pull request #2043](https://osrf-migration.github.io/gazebo-gh-pages/#!/osrf/gazebo/pull-requests/2043)
    * [BitBucket pull request #2044](https://osrf-migration.github.io/gazebo-gh-pages/#!/osrf/gazebo/pull-requests/2044)
    * [BitBucket pull request #2065](https://osrf-migration.github.io/gazebo-gh-pages/#!/osrf/gazebo/pull-requests/2065)
    * [BitBucket pull request #2067](https://osrf-migration.github.io/gazebo-gh-pages/#!/osrf/gazebo/pull-requests/2067)
    * [BitBucket pull request #2079](https://osrf-migration.github.io/gazebo-gh-pages/#!/osrf/gazebo/pull-requests/2079)

1. Fix visual transparency issues
    * [BitBucket pull request #2031](https://osrf-migration.github.io/gazebo-gh-pages/#!/osrf/gazebo/pull-requests/2031)
    * [Issue #1726](https://github.com/osrf/gazebo/issues/1726)
    * [Issue #1790](https://github.com/osrf/gazebo/issues/1790)

1. Implemented private data pointer for the RTShaderSystem class. Minimized shader updates to once per render update.
    * [BitBucket pull request #2003](https://osrf-migration.github.io/gazebo-gh-pages/#!/osrf/gazebo/pull-requests/2003)

1. Updating physics library to use ignition math.
    * [BitBucket pull request #2007](https://osrf-migration.github.io/gazebo-gh-pages/#!/osrf/gazebo/pull-requests/2007)

1. Switching to ignition math for the rendering library.
    * [BitBucket pull request #1993](https://osrf-migration.github.io/gazebo-gh-pages/#!/osrf/gazebo/pull-requests/1993)
    * [BitBucket pull request #1994](https://osrf-migration.github.io/gazebo-gh-pages/#!/osrf/gazebo/pull-requests/1994)
    * [BitBucket pull request #1995](https://osrf-migration.github.io/gazebo-gh-pages/#!/osrf/gazebo/pull-requests/1995)
    * [BitBucket pull request #1996](https://osrf-migration.github.io/gazebo-gh-pages/#!/osrf/gazebo/pull-requests/1996)

1. Removed deprecations
    * [BitBucket pull request #1992]((https://osrf-migration.github.io/gazebo-gh-pages/#!/osrf/gazebo/pull-requests/1992)

1. Add ability to set the pose of a visual from a link.
    * [BitBucket pull request #1963](https://osrf-migration.github.io/gazebo-gh-pages/#!/osrf/gazebo/pull-requests/1963)

1. Copy visual visibility flags on clone
    * [BitBucket pull request #2008](https://osrf-migration.github.io/gazebo-gh-pages/#!/osrf/gazebo/pull-requests/2008)

1. Publish camera sensor image size when rendering is not enabled
    * [BitBucket pull request #1969](https://osrf-migration.github.io/gazebo-gh-pages/#!/osrf/gazebo/pull-requests/1969)

1. Added Poissons Ratio and Elastic Modulus for ODE.
    * [BitBucket pull request #1974](https://osrf-migration.github.io/gazebo-gh-pages/#!/osrf/gazebo/pull-requests/1974)

1. Update rest web plugin to publish response messages and display login user name in toolbar.
    * [BitBucket pull request #1956](https://osrf-migration.github.io/gazebo-gh-pages/#!/osrf/gazebo/pull-requests/1956)

1. Improve overall speed of log playback. Added new functions to LogPlay.
   Use tinyxml2 for playback.
    * [BitBucket pull request #1931](https://osrf-migration.github.io/gazebo-gh-pages/#!/osrf/gazebo/pull-requests/1931)

1. Improve SVG import. Added support for transforms in paths.
    * [BitBucket pull request #1981](https://osrf-migration.github.io/gazebo-gh-pages/#!/osrf/gazebo/pull-requests/1981)

1. Enter time during log playback
    * [BitBucket pull request #2000](https://osrf-migration.github.io/gazebo-gh-pages/#!/osrf/gazebo/pull-requests/2000)

1. Added Ignition Transport dependency.
    * [BitBucket pull request #1930](https://osrf-migration.github.io/gazebo-gh-pages/#!/osrf/gazebo/pull-requests/1930)

1. Make latched subscribers receive the message only once
    * [Issue #1789](https://github.com/osrf/gazebo/issues/1789)
    * [BitBucket pull request #2019](https://osrf-migration.github.io/gazebo-gh-pages/#!/osrf/gazebo/pull-requests/2019)

1. Implemented transport clear buffers
    * [BitBucket pull request #2017](https://osrf-migration.github.io/gazebo-gh-pages/#!/osrf/gazebo/pull-requests/2017)

1. KeyEvent constructor should be in a source file. Removed a few visibility
flags from c functions. Windows did not like `CPPTYPE_*` in
`gazebo/gui/ConfigWidget.cc`, so I replaced it with `TYPE_*`.
    * [BitBucket pull request #1943](https://osrf-migration.github.io/gazebo-gh-pages/#!/osrf/gazebo/pull-requests/1943)

1. Added wide angle camera sensor.
    * [BitBucket pull request #1866](https://osrf-migration.github.io/gazebo-gh-pages/#!/osrf/gazebo/pull-requests/1866)

1. Change the `near` and `far` members of `gazebo/msgs/logical_camera_sensors.proto` to `near_clip` and `far_clip`
    + [BitBucket pull request #1942](https://osrf-migration.github.io/gazebo-gh-pages/#!/osrf/gazebo/pull-requests/1942)

1. Resolve issue #1702
    * [Issue #1702](https://github.com/osrf/gazebo/issues/1702)
    * [BitBucket pull request #1905](https://osrf-migration.github.io/gazebo-gh-pages/#!/osrf/gazebo/pull-requests/1905)
    * [BitBucket pull request #1913](https://osrf-migration.github.io/gazebo-gh-pages/#!/osrf/gazebo/pull-requests/1913)
    * [BitBucket pull request #1914](https://osrf-migration.github.io/gazebo-gh-pages/#!/osrf/gazebo/pull-requests/1914)

1. Update physics when the world is reset
    * [BitBucket pull request #1903](https://osrf-migration.github.io/gazebo-gh-pages/#!/osrf/gazebo/pull-requests/1903)

1. Light and light state for the server side
    * [BitBucket pull request #1920](https://osrf-migration.github.io/gazebo-gh-pages/#!/osrf/gazebo/pull-requests/1920)

1. Add scale to model state so scaling works on log/playback.
    * [BitBucket pull request #2020](https://osrf-migration.github.io/gazebo-gh-pages/#!/osrf/gazebo/pull-requests/2020)

1. Added tests for WorldState
    * [BitBucket pull request #1968](https://osrf-migration.github.io/gazebo-gh-pages/#!/osrf/gazebo/pull-requests/1968)

1. Rename Reset to Reset Time in time widget
    * [BitBucket pull request #1892](https://osrf-migration.github.io/gazebo-gh-pages/#!/osrf/gazebo/pull-requests/1892)
    * [Issue #1730](https://github.com/osrf/gazebo/issues/1730)

1. Set QTestfFxture to verbose
    * [BitBucket pull request #1944](https://osrf-migration.github.io/gazebo-gh-pages/#!/osrf/gazebo/pull-requests/1944)
    * [Issue #1756](https://github.com/osrf/gazebo/issues/1756)

1. Added torsional friction
    * [BitBucket pull request #1831](https://osrf-migration.github.io/gazebo-gh-pages/#!/osrf/gazebo/pull-requests/1831)

1. Support loading and spawning nested models
    * [BitBucket pull request #1868](https://osrf-migration.github.io/gazebo-gh-pages/#!/osrf/gazebo/pull-requests/1868)
    * [BitBucket pull request #1895](https://osrf-migration.github.io/gazebo-gh-pages/#!/osrf/gazebo/pull-requests/1895)

1. Undo user motion commands during simulation, added physics::UserCmdManager and gui::UserCmdHistory.
    * [BitBucket pull request #1934](https://osrf-migration.github.io/gazebo-gh-pages/#!/osrf/gazebo/pull-requests/1934)

1. Forward user command messages for undo.
    * [BitBucket pull request #2009](https://osrf-migration.github.io/gazebo-gh-pages/#!/osrf/gazebo/pull-requests/2009)

1. Undo reset commands during simulation, forwarding commands
    * [BitBucket pull request #1986](https://osrf-migration.github.io/gazebo-gh-pages/#!/osrf/gazebo/pull-requests/1986)

1. Undo apply force / torque during simulation
    * [BitBucket pull request #2030](https://osrf-migration.github.io/gazebo-gh-pages/#!/osrf/gazebo/pull-requests/2030)

1. Add function to get the derived scale of a Visual
    * [BitBucket pull request #1881](https://osrf-migration.github.io/gazebo-gh-pages/#!/osrf/gazebo/pull-requests/1881)

1. Added EnumIface, which supports iterators over enums.
    * [BitBucket pull request #1847](https://osrf-migration.github.io/gazebo-gh-pages/#!/osrf/gazebo/pull-requests/1847)

1. Added RegionEventBoxPlugin - fires events when models enter / exit the region
    * [BitBucket pull request #1856](https://osrf-migration.github.io/gazebo-gh-pages/#!/osrf/gazebo/pull-requests/1856)

1. Added tests for checking the playback control via messages.
    * [BitBucket pull request #1885](https://osrf-migration.github.io/gazebo-gh-pages/#!/osrf/gazebo/pull-requests/1885)

1. Added LoadArgs() function to ServerFixture for being able to load a server
using the same arguments used in the command line.
    * [BitBucket pull request #1874](https://osrf-migration.github.io/gazebo-gh-pages/#!/osrf/gazebo/pull-requests/1874)

1. Added battery class, plugins and test world.
    * [BitBucket pull request #1872](https://osrf-migration.github.io/gazebo-gh-pages/#!/osrf/gazebo/pull-requests/1872)

1. Display gearbox and screw joint properties in property tree
    * [BitBucket pull request #1838](https://osrf-migration.github.io/gazebo-gh-pages/#!/osrf/gazebo/pull-requests/1838)

1. Set window flags for dialogs and file dialogs
    * [BitBucket pull request #1816](https://osrf-migration.github.io/gazebo-gh-pages/#!/osrf/gazebo/pull-requests/1816)

1. Fix minimum window height
    * [BitBucket pull request #1977](https://osrf-migration.github.io/gazebo-gh-pages/#!/osrf/gazebo/pull-requests/1977)
    * [Issue #1706](https://github.com/osrf/gazebo/issues/1706)

1. Add option to reverse alignment direction
    * [BitBucket pull request #2040](https://osrf-migration.github.io/gazebo-gh-pages/#!/osrf/gazebo/pull-requests/2040)
    * [Issue #1242](https://github.com/osrf/gazebo/issues/1242)

1. Fix unadvertising a publisher - only unadvertise topic if it is the last publisher.
    * [BitBucket pull request #2005](https://osrf-migration.github.io/gazebo-gh-pages/#!/osrf/gazebo/pull-requests/2005)
    * [Issue #1782](https://github.com/osrf/gazebo/issues/1782)

1. Log playback GUI for multistep, rewind, forward and seek
    * [BitBucket pull request #1791](https://osrf-migration.github.io/gazebo-gh-pages/#!/osrf/gazebo/pull-requests/1791)

1. Added Apply Force/Torque movable text
    * [BitBucket pull request #1789](https://osrf-migration.github.io/gazebo-gh-pages/#!/osrf/gazebo/pull-requests/1789)

1. Added cascade parameter (apply to children) for Visual SetMaterial, SetAmbient, SetEmissive, SetSpecular, SetDiffuse, SetTransparency
    * [BitBucket pull request #1851](https://osrf-migration.github.io/gazebo-gh-pages/#!/osrf/gazebo/pull-requests/1851)

1. Tweaks to Data Logger, such as multiline text edit for path
    * [BitBucket pull request #1800](https://osrf-migration.github.io/gazebo-gh-pages/#!/osrf/gazebo/pull-requests/1800)

1. Added TopToolbar and hide / disable several widgets according to WindowMode
    * [BitBucket pull request #1869](https://osrf-migration.github.io/gazebo-gh-pages/#!/osrf/gazebo/pull-requests/1869)

1. Added Visual::IsAncestorOf and Visual::IsDescendantOf
    * [BitBucket pull request #1850](https://osrf-migration.github.io/gazebo-gh-pages/#!/osrf/gazebo/pull-requests/1850)

1. Added msgs::PluginFromSDF and tests
    * [BitBucket pull request #1858](https://osrf-migration.github.io/gazebo-gh-pages/#!/osrf/gazebo/pull-requests/1858)

1. Added msgs::CollisionFromSDF msgs::SurfaceFromSDF and msgs::FrictionFromSDF
    * [BitBucket pull request #1900](https://osrf-migration.github.io/gazebo-gh-pages/#!/osrf/gazebo/pull-requests/1900)

1. Added hotkeys chart dialog
    * [BitBucket pull request #1835](https://osrf-migration.github.io/gazebo-gh-pages/#!/osrf/gazebo/pull-requests/1835)

1. Space bar to play / pause
    * [BitBucket pull request #2023](https://osrf-migration.github.io/gazebo-gh-pages/#!/osrf/gazebo/pull-requests/2023)
    * [Issue #1798](https://github.com/osrf/gazebo/issues/1798)

1. Make it possible to create custom ConfigWidgets
    * [BitBucket pull request #1861](https://osrf-migration.github.io/gazebo-gh-pages/#!/osrf/gazebo/pull-requests/1861)

1. AddItem / RemoveItem / Clear enum config widgets
    * [BitBucket pull request #1878](https://osrf-migration.github.io/gazebo-gh-pages/#!/osrf/gazebo/pull-requests/1878)

1. Make all child ConfigWidgets emit signals.
    * [BitBucket pull request #1884](https://osrf-migration.github.io/gazebo-gh-pages/#!/osrf/gazebo/pull-requests/1884)

1. Refactored makers
    * [BitBucket pull request #1828](https://osrf-migration.github.io/gazebo-gh-pages/#!/osrf/gazebo/pull-requests/1828)

1. Added gui::Conversions to convert between Gazebo and Qt
    * [BitBucket pull request #2034](https://osrf-migration.github.io/gazebo-gh-pages/#!/osrf/gazebo/pull-requests/2034)

1. Model editor updates
    1. Support adding model plugins in model editor
    * [BitBucket pull request #2060](https://osrf-migration.github.io/gazebo-gh-pages/#!/osrf/gazebo/pull-requests/2060)

    1. Added support for copying and pasting top level nested models
    * [BitBucket pull request #2006](https://osrf-migration.github.io/gazebo-gh-pages/#!/osrf/gazebo/pull-requests/2006)

    1. Make non-editable background models white in model editor
    * [BitBucket pull request #1950](https://osrf-migration.github.io/gazebo-gh-pages/#!/osrf/gazebo/pull-requests/1950)

    1. Choose / swap parent and child links in joint inspector
    * [BitBucket pull request #1887](https://osrf-migration.github.io/gazebo-gh-pages/#!/osrf/gazebo/pull-requests/1887)
    * [Issue #1500](https://github.com/osrf/gazebo/issues/1500)

    1. Presets combo box for Vector3 config widget
    * [BitBucket pull request #1954](https://osrf-migration.github.io/gazebo-gh-pages/#!/osrf/gazebo/pull-requests/1954)

    1. Added support for more joint types (gearbox and fixed joints).
    * [BitBucket pull request #1794](https://osrf-migration.github.io/gazebo-gh-pages/#!/osrf/gazebo/pull-requests/1794)

    1. Added support for selecting links and joints, opening context menu and inspectors in Schematic View.
    * [BitBucket pull request #1787](https://osrf-migration.github.io/gazebo-gh-pages/#!/osrf/gazebo/pull-requests/1787)

    1. Color-coded edges in Schematic View to match joint color.
    * [BitBucket pull request #1781](https://osrf-migration.github.io/gazebo-gh-pages/#!/osrf/gazebo/pull-requests/1781)

    1. Scale link mass and inertia when a link is scaled
    * [BitBucket pull request #1836](https://osrf-migration.github.io/gazebo-gh-pages/#!/osrf/gazebo/pull-requests/1836)
<<<<<<< HEAD

    1. Add density widget to config widget and link inspector
    * [BitBucket pull request #1978](https://osrf-migration.github.io/gazebo-gh-pages/#!/osrf/gazebo/pull-requests/1978)
=======
>>>>>>> de8980da

    1. Added icons for child and parent link in joint inspector
    * [BitBucket pull request #1953](https://osrf-migration.github.io/gazebo-gh-pages/#!/osrf/gazebo/pull-requests/1953)

    1. Load and save nested models
    * [BitBucket pull request #1894](https://osrf-migration.github.io/gazebo-gh-pages/#!/osrf/gazebo/pull-requests/1894)

    1. Display model plugins on the left panel and added model plugin inspector
    * [BitBucket pull request #1863](https://osrf-migration.github.io/gazebo-gh-pages/#!/osrf/gazebo/pull-requests/1863)

    1. Context menu and deletion for model plugins
    * [BitBucket pull request #1890](https://osrf-migration.github.io/gazebo-gh-pages/#!/osrf/gazebo/pull-requests/1890)

    1. Delete self from inspector
    * [BitBucket pull request #1904](https://osrf-migration.github.io/gazebo-gh-pages/#!/osrf/gazebo/pull-requests/1904)
    * [Issue #1543](https://github.com/osrf/gazebo/issues/1543)

    1. Apply inspector changes in real time and add reset button
    * [BitBucket pull request #1945](https://osrf-migration.github.io/gazebo-gh-pages/#!/osrf/gazebo/pull-requests/1945)
    * [Issue #1472](https://github.com/osrf/gazebo/issues/1472)

    1. Set physics to be paused when exiting model editor mode
    * [BitBucket pull request #1893](https://osrf-migration.github.io/gazebo-gh-pages/#!/osrf/gazebo/pull-requests/1893)
    * [Issue #1734](https://github.com/osrf/gazebo/issues/1734)

    1. Add Insert tab to model editor
    * [BitBucket pull request #1924](https://osrf-migration.github.io/gazebo-gh-pages/#!/osrf/gazebo/pull-requests/1924)

    1. Support inserting nested models from model maker
    * [BitBucket pull request #1982](https://osrf-migration.github.io/gazebo-gh-pages/#!/osrf/gazebo/pull-requests/1982)

    1. Added joint creation dialog
    * [BitBucket pull request #2021](https://osrf-migration.github.io/gazebo-gh-pages/#!/osrf/gazebo/pull-requests/2021)

    1. Added reverse checkboxes to joint creation dialog
    * [BitBucket pull request #2086](https://osrf-migration.github.io/gazebo-gh-pages/#!/osrf/gazebo/pull-requests/2086)

    1. Use opaque pointers in the model editor
    * [BitBucket pull request #2056](https://osrf-migration.github.io/gazebo-gh-pages/#!/osrf/gazebo/pull-requests/2056)
    * [BitBucket pull request #2059](https://osrf-migration.github.io/gazebo-gh-pages/#!/osrf/gazebo/pull-requests/2059)
    * [BitBucket pull request #2087](https://osrf-migration.github.io/gazebo-gh-pages/#!/osrf/gazebo/pull-requests/2087)

    1. Support joint creation between links in nested model.
    * [BitBucket pull request #2080](https://osrf-migration.github.io/gazebo-gh-pages/#!/osrf/gazebo/pull-requests/2080)

1. Building editor updates

    1. Use opaque pointers in the building editor
    * [BitBucket pull request #2041](https://osrf-migration.github.io/gazebo-gh-pages/#!/osrf/gazebo/pull-requests/2041)
    * [BitBucket pull request #2039](https://osrf-migration.github.io/gazebo-gh-pages/#!/osrf/gazebo/pull-requests/2039)
    * [BitBucket pull request #2055](https://osrf-migration.github.io/gazebo-gh-pages/#!/osrf/gazebo/pull-requests/2055)
    * [BitBucket pull request #2032](https://osrf-migration.github.io/gazebo-gh-pages/#!/osrf/gazebo/pull-requests/2032)
    * [BitBucket pull request #2082](https://osrf-migration.github.io/gazebo-gh-pages/#!/osrf/gazebo/pull-requests/2082)
    * [BitBucket pull request #2038](https://osrf-migration.github.io/gazebo-gh-pages/#!/osrf/gazebo/pull-requests/2038)
    * [BitBucket pull request #2033](https://osrf-migration.github.io/gazebo-gh-pages/#!/osrf/gazebo/pull-requests/2033)

    1. Use opaque pointers for GrabberHandle, add *LinkedGrabbers functions
    * [BitBucket pull request #2034](https://osrf-migration.github.io/gazebo-gh-pages/#!/osrf/gazebo/pull-requests/2034)

    1. Removed unused class: BuildingItem
    * [BitBucket pull request #2045](https://osrf-migration.github.io/gazebo-gh-pages/#!/osrf/gazebo/pull-requests/2045)

    1. Use opaque pointers for BuildingModelManip, move attachment logic to BuildingMaker
    * [BitBucket pull request #2046](https://osrf-migration.github.io/gazebo-gh-pages/#!/osrf/gazebo/pull-requests/2046)

    1. Use opaque pointers for all Dialog classes, add conversion from QPointF, move common logic to BaseInspectorDialog.
    * [BitBucket pull request #2083](https://osrf-migration.github.io/gazebo-gh-pages/#!/osrf/gazebo/pull-requests/2083)

## Gazebo 6.0

### Gazebo 6.7.0 (201X-01-12)

1. Add vector3 and quaternion rendering conversions
    * [BitBucket pull request 2276](https://osrf-migration.github.io/gazebo-gh-pages/#!/osrf/gazebo/pull-requests/2276)

1. Reverse view angle widget left and right view
    * [BitBucket pull request 2265](https://osrf-migration.github.io/gazebo-gh-pages/#!/osrf/gazebo/pull-requests/2265)
    * [Issue 1924](https://github.com/osrf/gazebo/issues/1924)

1. Fix race condition in ~TimePanelPrivate (#1919)
    * [BitBucket pull request 2250](https://osrf-migration.github.io/gazebo-gh-pages/#!/osrf/gazebo/pull-requests/2250)

1. Prevent orthographic camera from resetting zoom after animation
    * [BitBucket pull request 2267](https://osrf-migration.github.io/gazebo-gh-pages/#!/osrf/gazebo/pull-requests/2267)
    * [Issue #1927](https://github.com/osrf/gazebo/issues/1927)

1. Fix MeshToSDF missing scale issue
    * [BitBucket pull request 2258](https://osrf-migration.github.io/gazebo-gh-pages/#!/osrf/gazebo/pull-requests/2258)
    * [Issue #1925](https://github.com/osrf/gazebo/issues/1925)

1. Register Qt metatypes in gui tests
    * [BitBucket pull request 2273](https://osrf-migration.github.io/gazebo-gh-pages/#!/osrf/gazebo/pull-requests/2273)

1. Fix resetting model to initial pose
    * [BitBucket pull request 2307](https://osrf-migration.github.io/gazebo-gh-pages/#!/osrf/gazebo/pull-requests/2307)
    * [Issue #1960](https://github.com/osrf/gazebo/issues/1960)


### Gazebo 6.6.0 (2016-04-07)

1. fix: remove back projection
    * [BitBucket pull request 2201](https://osrf-migration.github.io/gazebo-gh-pages/#!/osrf/gazebo/pull-requests/2201)
    * A contribution from Yuki Furuta

1. Backport depth camera OSX fix and test
    * [BitBucket pull request 2230](https://osrf-migration.github.io/gazebo-gh-pages/#!/osrf/gazebo/pull-requests/2230)

1. Add missing tinyxml includes (gazebo6)
    * [BitBucket pull request 2218](https://osrf-migration.github.io/gazebo-gh-pages/#!/osrf/gazebo/pull-requests/2218)

1. Fix ray-cylinder collision in ode
    * [BitBucket pull request 2125](https://osrf-migration.github.io/gazebo-gh-pages/#!/osrf/gazebo/pull-requests/2125)

1. backport fixes for ffmpeg3 to gazebo6 (from pull request #2154)
    * [BitBucket pull request 2162](https://osrf-migration.github.io/gazebo-gh-pages/#!/osrf/gazebo/pull-requests/2162)

1. Install shapes_bitmask.world
    * [BitBucket pull request 2104](https://osrf-migration.github.io/gazebo-gh-pages/#!/osrf/gazebo/pull-requests/2104)

1. Add gazebo_client to gazebo.pc (gazebo6)
    * [BitBucket pull request 2102](https://osrf-migration.github.io/gazebo-gh-pages/#!/osrf/gazebo/pull-requests/2102)

1. Fix removing multiple camera sensors that have the same camera name
    * [BitBucket pull request 2081](https://osrf-migration.github.io/gazebo-gh-pages/#!/osrf/gazebo/pull-requests/2081)

1. Ensure that LINK_FRAME_VISUAL arrow components are deleted (#1812)
    * [BitBucket pull request 2078](https://osrf-migration.github.io/gazebo-gh-pages/#!/osrf/gazebo/pull-requests/2078)

1. add migration notes for gazebo::setupClient to gazebo::client::setup
    * [BitBucket pull request 2068](https://osrf-migration.github.io/gazebo-gh-pages/#!/osrf/gazebo/pull-requests/2068)

1. Update inertia properties during simulation: part 2
    * [BitBucket pull request 1984](https://osrf-migration.github.io/gazebo-gh-pages/#!/osrf/gazebo/pull-requests/1984)

1. Fix minimum window height
    * [BitBucket pull request 2002](https://osrf-migration.github.io/gazebo-gh-pages/#!/osrf/gazebo/pull-requests/2002)

1. Backport gpu laser test fix
    * [BitBucket pull request 1999](https://osrf-migration.github.io/gazebo-gh-pages/#!/osrf/gazebo/pull-requests/1999)

1. Relax physics tolerances for single-precision bullet (gazebo6)
    * [BitBucket pull request 1997](https://osrf-migration.github.io/gazebo-gh-pages/#!/osrf/gazebo/pull-requests/1997)

1. Fix minimum window height
    * [BitBucket pull request 1998](https://osrf-migration.github.io/gazebo-gh-pages/#!/osrf/gazebo/pull-requests/1998)

1. backport model editor fixed joint option to gazebo6
    * [BitBucket pull request 1957](https://osrf-migration.github.io/gazebo-gh-pages/#!/osrf/gazebo/pull-requests/1957)

1. Update shaders once per render update
    * [BitBucket pull request 1991](https://osrf-migration.github.io/gazebo-gh-pages/#!/osrf/gazebo/pull-requests/1991)

1. Relax physics tolerances for single-precision bullet
    * [BitBucket pull request 1976](https://osrf-migration.github.io/gazebo-gh-pages/#!/osrf/gazebo/pull-requests/1976)

1. Fix visual transparency issues
    * [BitBucket pull request 1967](https://osrf-migration.github.io/gazebo-gh-pages/#!/osrf/gazebo/pull-requests/1967)

1. fix memory corruption in transport/Publisher.cc
    * [BitBucket pull request 1951](https://osrf-migration.github.io/gazebo-gh-pages/#!/osrf/gazebo/pull-requests/1951)

1. Add test for SphericalCoordinates::LocalFromGlobal
    * [BitBucket pull request 1959](https://osrf-migration.github.io/gazebo-gh-pages/#!/osrf/gazebo/pull-requests/1959)

### Gazebo 6.5.1 (2015-10-29)

1. Fix removing multiple camera sensors that have the same camera name.
    * [BitBucket pull request #2081](https://osrf-migration.github.io/gazebo-gh-pages/#!/osrf/gazebo/pull-requests/2081)
    * [Issue #1811](https://github.com/osrf/gazebo/issues/1811)

1. Backport model editor toolbar fixed joint option from [BitBucket pull request #1794](https://osrf-migration.github.io/gazebo-gh-pages/#!/osrf/gazebo/pull-requests/1794)
    * [BitBucket pull request #1957](https://osrf-migration.github.io/gazebo-gh-pages/#!/osrf/gazebo/pull-requests/1957)

1. Fix minimum window height
    * Backport of [BitBucket pull request #1977](https://osrf-migration.github.io/gazebo-gh-pages/#!/osrf/gazebo/pull-requests/1977)
    * [BitBucket pull request #1998](https://osrf-migration.github.io/gazebo-gh-pages/#!/osrf/gazebo/pull-requests/1998)
    * [Issue #1706](https://github.com/osrf/gazebo/issues/1706)

1. Fix visual transparency issues
    * [BitBucket pull request #1967](https://osrf-migration.github.io/gazebo-gh-pages/#!/osrf/gazebo/pull-requests/1967)
    * [Issue #1726](https://github.com/osrf/gazebo/issues/1726)

### Gazebo 6.5.0 (2015-10-22)

1. Added ability to convert from spherical coordinates to local coordinates.
    * [BitBucket pull request #1955](https://osrf-migration.github.io/gazebo-gh-pages/#!/osrf/gazebo/pull-requests/1955)

### Gazebo 6.4.0 (2015-10-14)

1. Fix ABI problem. Make `Sensor::SetPose` function non virtual.
    * [BitBucket pull request #1947](https://osrf-migration.github.io/gazebo-gh-pages/#!/osrf/gazebo/pull-requests/1947)

1. Update inertia properties during simulation
    * [BitBucket pull request #1909](https://osrf-migration.github.io/gazebo-gh-pages/#!/osrf/gazebo/pull-requests/1909)
    * [Design document](https://github.com/osrf/gazebo_design/blob/master/inertia_resize/inertia_resize.md)

1. Fix transparency correction for opaque materials
    * [BitBucket pull request #1946](https://osrf-migration.github.io/gazebo-gh-pages/#!/osrf/gazebo/pull-requests/1946/fix-transparency-correction-for-opaque/diff)

### Gazebo 6.3.0 (2015-10-06)

1. Added `Sensor::SetPose` function
    * [BitBucket pull request #1935](https://osrf-migration.github.io/gazebo-gh-pages/#!/osrf/gazebo/pull-requests/1935)

### Gazebo 6.2.0 (2015-10-02)

1. Update physics when the world is reset
    * Backport of [BitBucket pull request #1903](https://osrf-migration.github.io/gazebo-gh-pages/#!/osrf/gazebo/pull-requests/1903)
    * [BitBucket pull request #1916](https://osrf-migration.github.io/gazebo-gh-pages/#!/osrf/gazebo/pull-requests/1916)
    * [Issue #101](https://github.com/osrf/gazebo/issues/101)

1. Added Copy constructor and assignment operator to MouseEvent
    * [BitBucket pull request #1855](https://osrf-migration.github.io/gazebo-gh-pages/#!/osrf/gazebo/pull-requests/1855)

### Gazebo 6.1.0 (2015-08-02)

1. Added logical_camera sensor.
    * [BitBucket pull request #1845](https://osrf-migration.github.io/gazebo-gh-pages/#!/osrf/gazebo/pull-requests/1845)

1. Added RandomVelocityPlugin, which applies a random velocity to a model's link.
    * [BitBucket pull request #1839](https://osrf-migration.github.io/gazebo-gh-pages/#!/osrf/gazebo/pull-requests/1839)

1. Sim events for joint position, velocity and applied force
    * [BitBucket pull request #1849](https://osrf-migration.github.io/gazebo-gh-pages/#!/osrf/gazebo/pull-requests/1849)

### Gazebo 6.0.0 (2015-07-27)

1. Added magnetometer sensor. A contribution from Andrew Symington.
    * [BitBucket pull request #1788](https://osrf-migration.github.io/gazebo-gh-pages/#!/osrf/gazebo/pull-requests/1788)

1. Added altimeter sensor. A contribution from Andrew Symington.
    * [BitBucket pull request #1792](https://osrf-migration.github.io/gazebo-gh-pages/#!/osrf/gazebo/pull-requests/1792)

1. Implement more control options for log playback:
  1. Rewind: The simulation starts from the beginning.
  1. Forward: The simulation jumps to the end of the log file.
  1. Seek: The simulation jumps to a specific point specified by its simulation
  time.
    * [BitBucket pull request #1737](https://osrf-migration.github.io/gazebo-gh-pages/#!/osrf/gazebo/pull-requests/1737)

1. Added Gazebo splash screen
    * [BitBucket pull request #1745](https://osrf-migration.github.io/gazebo-gh-pages/#!/osrf/gazebo/pull-requests/1745)

1. Added a transporter plugin which allows models to move from one location
   to another based on their location and the location of transporter pads.
    * [BitBucket pull request #1738](https://osrf-migration.github.io/gazebo-gh-pages/#!/osrf/gazebo/pull-requests/1738)

1. Implement forward/backwards multi-step for log playback. Now, the semantics
of a multi-step while playing back a log session are different from a multi-step
during a live simulation. While playback, a multi-step simulates all the
intermediate steps as before, but the client only perceives a single step.
E.g: You have a log file containing a 1 hour simulation session. You want to
jump to the minute 00H::30M::00S to check a specific aspect of the simulation.
You should not see continuous updates until minute 00H:30M:00S. Instead, you
should visualize a single jump to the specific instant of the simulation that
you are interested.
    * [BitBucket pull request #1623](https://osrf-migration.github.io/gazebo-gh-pages/#!/osrf/gazebo/pull-requests/1623)

1. Added browse button to log record dialog.
    * [BitBucket pull request #1719](https://osrf-migration.github.io/gazebo-gh-pages/#!/osrf/gazebo/pull-requests/1719)

1. Improved SVG support: arcs in paths, and contours made of multiple paths.
    * [BitBucket pull request #1608](https://osrf-migration.github.io/gazebo-gh-pages/#!/osrf/gazebo/pull-requests/1608)

1. Added simulation iterations to the world state.
    * [BitBucket pull request #1722](https://osrf-migration.github.io/gazebo-gh-pages/#!/osrf/gazebo/pull-requests/1722)

1. Added multiple LiftDrag plugins to the cessna_demo.world to allow the Cessna
C-172 model to fly.
    * [BitBucket pull request #1715](https://osrf-migration.github.io/gazebo-gh-pages/#!/osrf/gazebo/pull-requests/1715)

1. Added a plugin to control a Cessna C-172 via messages (CessnaPlugin), and a
GUI plugin to test this functionality with the keyboard (CessnaGUIPlugin). Added
world with the Cessna model and the two previous plugins loaded
(cessna_demo.world).
    * [BitBucket pull request #1712](https://osrf-migration.github.io/gazebo-gh-pages/#!/osrf/gazebo/pull-requests/1712)

1. Added world with OSRF building and an elevator
    * [BitBucket pull request #1697](https://osrf-migration.github.io/gazebo-gh-pages/#!/osrf/gazebo/pull-requests/1697)

1. Fixed collide bitmask by changing default value from 0x1 to 0xffff.
    * [BitBucket pull request #1696](https://osrf-migration.github.io/gazebo-gh-pages/#!/osrf/gazebo/pull-requests/1696)

1. Added a plugin to control an elevator (ElevatorPlugin), and an OccupiedEvent plugin that sends a message when a model is within a specified region.
    * [BitBucket pull request #1694](https://osrf-migration.github.io/gazebo-gh-pages/#!/osrf/gazebo/pull-requests/1694)
    * [BitBucket pull request #1775](https://osrf-migration.github.io/gazebo-gh-pages/#!/osrf/gazebo/pull-requests/1775)

1. Added Layers tab and meta information for visuals.
    * [BitBucket pull request #1674](https://osrf-migration.github.io/gazebo-gh-pages/#!/osrf/gazebo/pull-requests/1674)

1. Added countdown behavior for common::Timer and exposed the feature in TimerGUIPlugin.
    * [BitBucket pull request #1690](https://osrf-migration.github.io/gazebo-gh-pages/#!/osrf/gazebo/pull-requests/1690)

1. Added BuoyancyPlugin for simulating the buoyancy of an object in a column of fluid.
    * [BitBucket pull request #1622](https://osrf-migration.github.io/gazebo-gh-pages/#!/osrf/gazebo/pull-requests/1622)

1. Added ComputeVolume function for simple shape subclasses of Shape.hh.
    * [BitBucket pull request #1605](https://osrf-migration.github.io/gazebo-gh-pages/#!/osrf/gazebo/pull-requests/1605)

1. Add option to parallelize the ODE quickstep constraint solver,
which solves an LCP twice with different parameters in order
to corrected for position projection errors.
    * [BitBucket pull request #1561](https://osrf-migration.github.io/gazebo-gh-pages/#!/osrf/gazebo/pull-requests/1561)

1. Get/Set user camera pose in GUI.
    * [BitBucket pull request #1649](https://osrf-migration.github.io/gazebo-gh-pages/#!/osrf/gazebo/pull-requests/1649)
    * [Issue #1595](https://github.com/osrf/gazebo/issues/1595)

1. Added ViewAngleWidget, removed hard-coded reset view and removed MainWindow::Reset(). Also added GLWidget::GetSelectedVisuals().
    * [BitBucket pull request #1768](https://osrf-migration.github.io/gazebo-gh-pages/#!/osrf/gazebo/pull-requests/1768)
    * [Issue #1507](https://github.com/osrf/gazebo/issues/1507)

1. Windows support. This consists mostly of numerous small changes to support
compilation on Windows.
    * [BitBucket pull request #1616](https://osrf-migration.github.io/gazebo-gh-pages/#!/osrf/gazebo/pull-requests/1616)
    * [BitBucket pull request #1618](https://osrf-migration.github.io/gazebo-gh-pages/#!/osrf/gazebo/pull-requests/1618)
    * [BitBucket pull request #1620](https://osrf-migration.github.io/gazebo-gh-pages/#!/osrf/gazebo/pull-requests/1620)
    * [BitBucket pull request #1625](https://osrf-migration.github.io/gazebo-gh-pages/#!/osrf/gazebo/pull-requests/1625)
    * [BitBucket pull request #1626](https://osrf-migration.github.io/gazebo-gh-pages/#!/osrf/gazebo/pull-requests/1626)
    * [BitBucket pull request #1627](https://osrf-migration.github.io/gazebo-gh-pages/#!/osrf/gazebo/pull-requests/1627)
    * [BitBucket pull request #1628](https://osrf-migration.github.io/gazebo-gh-pages/#!/osrf/gazebo/pull-requests/1628)
    * [BitBucket pull request #1629](https://osrf-migration.github.io/gazebo-gh-pages/#!/osrf/gazebo/pull-requests/1629)
    * [BitBucket pull request #1630](https://osrf-migration.github.io/gazebo-gh-pages/#!/osrf/gazebo/pull-requests/1630)
    * [BitBucket pull request #1631](https://osrf-migration.github.io/gazebo-gh-pages/#!/osrf/gazebo/pull-requests/1631)
    * [BitBucket pull request #1632](https://osrf-migration.github.io/gazebo-gh-pages/#!/osrf/gazebo/pull-requests/1632)
    * [BitBucket pull request #1633](https://osrf-migration.github.io/gazebo-gh-pages/#!/osrf/gazebo/pull-requests/1633)
    * [BitBucket pull request #1635](https://osrf-migration.github.io/gazebo-gh-pages/#!/osrf/gazebo/pull-requests/1635)
    * [BitBucket pull request #1637](https://osrf-migration.github.io/gazebo-gh-pages/#!/osrf/gazebo/pull-requests/1637)
    * [BitBucket pull request #1639](https://osrf-migration.github.io/gazebo-gh-pages/#!/osrf/gazebo/pull-requests/1639)
    * [BitBucket pull request #1647](https://osrf-migration.github.io/gazebo-gh-pages/#!/osrf/gazebo/pull-requests/1647)
    * [BitBucket pull request #1650](https://osrf-migration.github.io/gazebo-gh-pages/#!/osrf/gazebo/pull-requests/1650)
    * [BitBucket pull request #1651](https://osrf-migration.github.io/gazebo-gh-pages/#!/osrf/gazebo/pull-requests/1651)
    * [BitBucket pull request #1653](https://osrf-migration.github.io/gazebo-gh-pages/#!/osrf/gazebo/pull-requests/1653)
    * [BitBucket pull request #1654](https://osrf-migration.github.io/gazebo-gh-pages/#!/osrf/gazebo/pull-requests/1654)
    * [BitBucket pull request #1657](https://osrf-migration.github.io/gazebo-gh-pages/#!/osrf/gazebo/pull-requests/1657)
    * [BitBucket pull request #1658](https://osrf-migration.github.io/gazebo-gh-pages/#!/osrf/gazebo/pull-requests/1658)
    * [BitBucket pull request #1659](https://osrf-migration.github.io/gazebo-gh-pages/#!/osrf/gazebo/pull-requests/1659)
    * [BitBucket pull request #1660](https://osrf-migration.github.io/gazebo-gh-pages/#!/osrf/gazebo/pull-requests/1660)
    * [BitBucket pull request #1661](https://osrf-migration.github.io/gazebo-gh-pages/#!/osrf/gazebo/pull-requests/1661)
    * [BitBucket pull request #1669](https://osrf-migration.github.io/gazebo-gh-pages/#!/osrf/gazebo/pull-requests/1669)
    * [BitBucket pull request #1670](https://osrf-migration.github.io/gazebo-gh-pages/#!/osrf/gazebo/pull-requests/1670)
    * [BitBucket pull request #1672](https://osrf-migration.github.io/gazebo-gh-pages/#!/osrf/gazebo/pull-requests/1672)
    * [BitBucket pull request #1682](https://osrf-migration.github.io/gazebo-gh-pages/#!/osrf/gazebo/pull-requests/1682)
    * [BitBucket pull request #1683](https://osrf-migration.github.io/gazebo-gh-pages/#!/osrf/gazebo/pull-requests/1683)

1. Install `libgazebo_server_fixture`. This will facilitate tests external to the main gazebo repository. See `examples/stand_alone/test_fixture`.
    * [BitBucket pull request #1606](https://osrf-migration.github.io/gazebo-gh-pages/#!/osrf/gazebo/pull-requests/1606)

1. Laser visualization renders light blue for rays that do not hit obstacles, and dark blue for other rays.
    * [BitBucket pull request #1607](https://osrf-migration.github.io/gazebo-gh-pages/#!/osrf/gazebo/pull-requests/1607)
    * [Issue #1576](https://github.com/osrf/gazebo/issues/1576)

1. Add VisualType enum to Visual and clean up visuals when entity is deleted.
    * [BitBucket pull request #1614](https://osrf-migration.github.io/gazebo-gh-pages/#!/osrf/gazebo/pull-requests/1614)

1. Alert user of connection problems when using the REST service plugin
    * [BitBucket pull request #1655](https://osrf-migration.github.io/gazebo-gh-pages/#!/osrf/gazebo/pull-requests/1655)
    * [Issue #1574](https://github.com/osrf/gazebo/issues/1574)

1. ignition-math is now a dependency.
    + [http://ignitionrobotics.org/libraries/math](http://ignitionrobotics.org/libraries/math)
    + [Gazebo::math migration](https://github.com/osrf/gazebo/src/583edbeb90759d43d994cc57c0797119dd6d2794/ign-math-migration.md)

1. Detect uuid library during compilation.
    * [BitBucket pull request #1655](https://osrf-migration.github.io/gazebo-gh-pages/#!/osrf/gazebo/pull-requests/1655)
    * [Issue #1572](https://github.com/osrf/gazebo/issues/1572)

1. New accessors in LogPlay class.
    * [BitBucket pull request #1577](https://osrf-migration.github.io/gazebo-gh-pages/#!/osrf/gazebo/pull-requests/1577)

1. Added a plugin to send messages to an existing website.
   Added gui::MainWindow::AddMenu and msgs/rest_error, msgs/rest_login, msgs rest/post
    * [BitBucket pull request #1524](https://osrf-migration.github.io/gazebo-gh-pages/#!/osrf/gazebo/pull-requests/1524)

1. Fix deprecation warnings when using SDFormat 3.0.2, 3.0.3 prereleases
    * [BitBucket pull request #1568](https://osrf-migration.github.io/gazebo-gh-pages/#!/osrf/gazebo/pull-requests/1568)

1. Use GAZEBO_CFLAGS or GAZEBO_CXX_FLAGS in CMakeLists.txt for example plugins
    * [BitBucket pull request #1573](https://osrf-migration.github.io/gazebo-gh-pages/#!/osrf/gazebo/pull-requests/1573)

1. Added Link::OnWrenchMsg subscriber with test
    * [BitBucket pull request #1582](https://osrf-migration.github.io/gazebo-gh-pages/#!/osrf/gazebo/pull-requests/1582)

1. Show/hide GUI overlays using the menu bar.
    * [BitBucket pull request #1555](https://osrf-migration.github.io/gazebo-gh-pages/#!/osrf/gazebo/pull-requests/1555)

1. Added world origin indicator rendering::OriginVisual.
    * [BitBucket pull request #1700](https://osrf-migration.github.io/gazebo-gh-pages/#!/osrf/gazebo/pull-requests/1700)

1. Show/hide toolbars using the menu bars and shortcut.
   Added MainWindow::CloneAction.
   Added Window menu to Model Editor.
    * [BitBucket pull request #1584](https://osrf-migration.github.io/gazebo-gh-pages/#!/osrf/gazebo/pull-requests/1584)

1. Added event to show/hide toolbars.
    * [BitBucket pull request #1707](https://osrf-migration.github.io/gazebo-gh-pages/#!/osrf/gazebo/pull-requests/1707)

1. Added optional start/stop/reset buttons to timer GUI plugin.
    * [BitBucket pull request #1576](https://osrf-migration.github.io/gazebo-gh-pages/#!/osrf/gazebo/pull-requests/1576)

1. Timer GUI Plugin: Treat negative positions as positions from the ends
    * [BitBucket pull request #1703](https://osrf-migration.github.io/gazebo-gh-pages/#!/osrf/gazebo/pull-requests/1703)

1. Added Visual::GetDepth() and Visual::GetNthAncestor()
    * [BitBucket pull request #1613](https://osrf-migration.github.io/gazebo-gh-pages/#!/osrf/gazebo/pull-requests/1613)

1. Added a context menu for links
    * [BitBucket pull request #1589](https://osrf-migration.github.io/gazebo-gh-pages/#!/osrf/gazebo/pull-requests/1589)

1. Separate TimePanel's display into TimeWidget and LogPlayWidget.
    * [BitBucket pull request #1564](https://osrf-migration.github.io/gazebo-gh-pages/#!/osrf/gazebo/pull-requests/1564)

1. Display confirmation message after log is saved
    * [BitBucket pull request #1646](https://osrf-migration.github.io/gazebo-gh-pages/#!/osrf/gazebo/pull-requests/1646)

1. Added LogPlayView to display timeline and LogPlaybackStatistics message type.
    * [BitBucket pull request #1724](https://osrf-migration.github.io/gazebo-gh-pages/#!/osrf/gazebo/pull-requests/1724)

1. Added Time::FormattedString and removed all other FormatTime functions.
    * [BitBucket pull request #1710](https://osrf-migration.github.io/gazebo-gh-pages/#!/osrf/gazebo/pull-requests/1710)

1. Added support for Oculus DK2
    * [BitBucket pull request #1526](https://osrf-migration.github.io/gazebo-gh-pages/#!/osrf/gazebo/pull-requests/1526)

1. Use collide_bitmask from SDF to perform collision filtering
    * [BitBucket pull request #1470](https://osrf-migration.github.io/gazebo-gh-pages/#!/osrf/gazebo/pull-requests/1470)

1. Pass Coulomb surface friction parameters to DART.
    * [BitBucket pull request #1420](https://osrf-migration.github.io/gazebo-gh-pages/#!/osrf/gazebo/pull-requests/1420)

1. Added ModelAlign::SetHighlighted
    * [BitBucket pull request #1598](https://osrf-migration.github.io/gazebo-gh-pages/#!/osrf/gazebo/pull-requests/1598)

1. Added various Get functions to Visual. Also added a ConvertGeometryType function to msgs.
    * [BitBucket pull request #1402](https://osrf-migration.github.io/gazebo-gh-pages/#!/osrf/gazebo/pull-requests/1402)

1. Get and Set visibility of SelectionObj's handles, with unit test.
    * [BitBucket pull request #1417](https://osrf-migration.github.io/gazebo-gh-pages/#!/osrf/gazebo/pull-requests/1417)

1. Set material of SelectionObj's handles.
    * [BitBucket pull request #1472](https://osrf-migration.github.io/gazebo-gh-pages/#!/osrf/gazebo/pull-requests/1472)

1. Add SelectionObj::Fini with tests and make Visual::Fini virtual
    * [BitBucket pull request #1685](https://osrf-migration.github.io/gazebo-gh-pages/#!/osrf/gazebo/pull-requests/1685)

1. Allow link selection with the mouse if parent model already selected.
    * [BitBucket pull request #1409](https://osrf-migration.github.io/gazebo-gh-pages/#!/osrf/gazebo/pull-requests/1409)

1. Added ModelRightMenu::EntityTypes.
    * [BitBucket pull request #1414](https://osrf-migration.github.io/gazebo-gh-pages/#!/osrf/gazebo/pull-requests/1414)

1. Scale joint visuals according to link size.
    * [BitBucket pull request #1591](https://osrf-migration.github.io/gazebo-gh-pages/#!/osrf/gazebo/pull-requests/1591)
    * [Issue #1563](https://github.com/osrf/gazebo/issues/1563)

1. Added Gazebo/CoM material.
    * [BitBucket pull request #1439](https://osrf-migration.github.io/gazebo-gh-pages/#!/osrf/gazebo/pull-requests/1439)

1. Added arc parameter to MeshManager::CreateTube
    * [BitBucket pull request #1436](https://osrf-migration.github.io/gazebo-gh-pages/#!/osrf/gazebo/pull-requests/1436)

1. Added View Inertia and InertiaVisual, changed COMVisual to sphere proportional to mass.
    * [BitBucket pull request #1445](https://osrf-migration.github.io/gazebo-gh-pages/#!/osrf/gazebo/pull-requests/1445)

1. Added View Link Frame and LinkFrameVisual. Visual::SetTransparency goes into texture_unit.
    * [BitBucket pull request #1762](https://osrf-migration.github.io/gazebo-gh-pages/#!/osrf/gazebo/pull-requests/1762)
    * [Issue #853](https://github.com/osrf/gazebo/issues/853)

1. Changed the position of Save and Cancel buttons on editor dialogs
    * [BitBucket pull request #1442](https://osrf-migration.github.io/gazebo-gh-pages/#!/osrf/gazebo/pull-requests/1442)
    * [Issue #1377](https://github.com/osrf/gazebo/issues/1377)

1. Fixed Visual material updates
    * [BitBucket pull request #1454](https://osrf-migration.github.io/gazebo-gh-pages/#!/osrf/gazebo/pull-requests/1454)
    * [Issue #1455](https://github.com/osrf/gazebo/issues/1455)

1. Added Matrix3::Inverse() and tests
    * [BitBucket pull request #1481](https://osrf-migration.github.io/gazebo-gh-pages/#!/osrf/gazebo/pull-requests/1481)

1. Implemented AddLinkForce for ODE.
    * [BitBucket pull request #1456](https://osrf-migration.github.io/gazebo-gh-pages/#!/osrf/gazebo/pull-requests/1456)

1. Updated ConfigWidget class to parse enum values.
    * [BitBucket pull request #1518](https://osrf-migration.github.io/gazebo-gh-pages/#!/osrf/gazebo/pull-requests/1518)

1. Added PresetManager to physics libraries and corresponding integration test.
    * [BitBucket pull request #1471](https://osrf-migration.github.io/gazebo-gh-pages/#!/osrf/gazebo/pull-requests/1471)

1. Sync name and location on SaveDialog.
    * [BitBucket pull request #1563](https://osrf-migration.github.io/gazebo-gh-pages/#!/osrf/gazebo/pull-requests/1563)

1. Added Apply Force/Torque dialog
    * [BitBucket pull request #1600](https://osrf-migration.github.io/gazebo-gh-pages/#!/osrf/gazebo/pull-requests/1600)

1. Added Apply Force/Torque visuals
    * [BitBucket pull request #1619](https://osrf-migration.github.io/gazebo-gh-pages/#!/osrf/gazebo/pull-requests/1619)

1. Added Apply Force/Torque OnMouseRelease and ActivateWindow
    * [BitBucket pull request #1699](https://osrf-migration.github.io/gazebo-gh-pages/#!/osrf/gazebo/pull-requests/1699)

1. Added Apply Force/Torque mouse interactions, modes, activation
    * [BitBucket pull request #1731](https://osrf-migration.github.io/gazebo-gh-pages/#!/osrf/gazebo/pull-requests/1731)

1. Added inertia pose getter for COMVisual and COMVisual_TEST
    * [BitBucket pull request #1581](https://osrf-migration.github.io/gazebo-gh-pages/#!/osrf/gazebo/pull-requests/1581)

1. Model editor updates
    1. Joint preview using JointVisuals.
    * [BitBucket pull request #1369](https://osrf-migration.github.io/gazebo-gh-pages/#!/osrf/gazebo/pull-requests/1369)

    1. Added inspector for configuring link, visual, and collision properties.
    * [BitBucket pull request #1408](https://osrf-migration.github.io/gazebo-gh-pages/#!/osrf/gazebo/pull-requests/1408)

    1. Saving, exiting, generalizing SaveDialog.
    * [BitBucket pull request #1401](https://osrf-migration.github.io/gazebo-gh-pages/#!/osrf/gazebo/pull-requests/1401)

    1. Inspectors redesign
    * [BitBucket pull request #1586](https://osrf-migration.github.io/gazebo-gh-pages/#!/osrf/gazebo/pull-requests/1586)

    1. Edit existing model.
    * [BitBucket pull request #1425](https://osrf-migration.github.io/gazebo-gh-pages/#!/osrf/gazebo/pull-requests/1425)

    1. Add joint inspector to link's context menu.
    * [BitBucket pull request #1449](https://osrf-migration.github.io/gazebo-gh-pages/#!/osrf/gazebo/pull-requests/1449)
    * [Issue #1443](https://github.com/osrf/gazebo/issues/1443)

    1. Added button to select mesh file on inspector.
    * [BitBucket pull request #1460](https://osrf-migration.github.io/gazebo-gh-pages/#!/osrf/gazebo/pull-requests/1460)
    * [Issue #1450](https://github.com/osrf/gazebo/issues/1450)

    1. Renamed Part to Link.
    * [BitBucket pull request #1478](https://osrf-migration.github.io/gazebo-gh-pages/#!/osrf/gazebo/pull-requests/1478)

    1. Fix snapping inside editor.
    * [BitBucket pull request #1489](https://osrf-migration.github.io/gazebo-gh-pages/#!/osrf/gazebo/pull-requests/1489)
    * [Issue #1457](https://github.com/osrf/gazebo/issues/1457)

    1. Moved DataLogger from Window menu to the toolbar and moved screenshot button to the right.
    * [BitBucket pull request #1665](https://osrf-migration.github.io/gazebo-gh-pages/#!/osrf/gazebo/pull-requests/1665)

    1. Keep loaded model's name.
    * [BitBucket pull request #1516](https://osrf-migration.github.io/gazebo-gh-pages/#!/osrf/gazebo/pull-requests/1516)
    * [Issue #1504](https://github.com/osrf/gazebo/issues/1504)

    1. Added ExtrudeDialog.
    * [BitBucket pull request #1483](https://osrf-migration.github.io/gazebo-gh-pages/#!/osrf/gazebo/pull-requests/1483)

    1. Hide time panel inside editor and keep main window's paused state.
    * [BitBucket pull request #1500](https://osrf-migration.github.io/gazebo-gh-pages/#!/osrf/gazebo/pull-requests/1500)

    1. Fixed pose issues and added ModelCreator_TEST.
    * [BitBucket pull request #1509](https://osrf-migration.github.io/gazebo-gh-pages/#!/osrf/gazebo/pull-requests/1509)
    * [Issue #1497](https://github.com/osrf/gazebo/issues/1497)
    * [Issue #1509](https://github.com/osrf/gazebo/issues/1509)

    1. Added list of links and joints.
    * [BitBucket pull request #1515](https://osrf-migration.github.io/gazebo-gh-pages/#!/osrf/gazebo/pull-requests/1515)
    * [Issue #1418](https://github.com/osrf/gazebo/issues/1418)

    1. Expose API to support adding items to the palette.
    * [BitBucket pull request #1565](https://osrf-migration.github.io/gazebo-gh-pages/#!/osrf/gazebo/pull-requests/1565)

    1. Added menu for toggling joint visualization
    * [BitBucket pull request #1551](https://osrf-migration.github.io/gazebo-gh-pages/#!/osrf/gazebo/pull-requests/1551)
    * [Issue #1483](https://github.com/osrf/gazebo/issues/1483)

    1. Add schematic view to model editor
    * [BitBucket pull request #1562](https://osrf-migration.github.io/gazebo-gh-pages/#!/osrf/gazebo/pull-requests/1562)

1. Building editor updates
    1. Make palette tips tooltip clickable to open.
    * [BitBucket pull request #1519](https://osrf-migration.github.io/gazebo-gh-pages/#!/osrf/gazebo/pull-requests/1519)
    * [Issue #1370](https://github.com/osrf/gazebo/issues/1370)

    1. Add measurement unit to building inspectors.
    * [BitBucket pull request #1741](https://osrf-migration.github.io/gazebo-gh-pages/#!/osrf/gazebo/pull-requests/1741)
    * [Issue #1363](https://github.com/osrf/gazebo/issues/1363)

    1. Add `BaseInspectorDialog` as a base class for inspectors.
    * [BitBucket pull request #1749](https://osrf-migration.github.io/gazebo-gh-pages/#!/osrf/gazebo/pull-requests/1749)

## Gazebo 5.0

### Gazebo 5.4.0 (2017-01-17)

1. Check FSAA support when creating camera render textures
    * [BitBucket pull request 2442](https://osrf-migration.github.io/gazebo-gh-pages/#!/osrf/gazebo/pull-requests/2442)
    * [Issue #1837](https://github.com/osrf/gazebo/issues/1837)

1. Fix mouse picking with transparent visuals
    * [BitBucket pull request 2305](https://osrf-migration.github.io/gazebo-gh-pages/#!/osrf/gazebo/pull-requests/2305)
    * [Issue #1956](https://github.com/osrf/gazebo/issues/1956)

1. Backport fix for DepthCamera visibility mask
    * [BitBucket pull request 2286](https://osrf-migration.github.io/gazebo-gh-pages/#!/osrf/gazebo/pull-requests/2286)
    * [BitBucket pull request 2287](https://osrf-migration.github.io/gazebo-gh-pages/#!/osrf/gazebo/pull-requests/2287)

1. Backport sensor reset fix
    * [BitBucket pull request 2272](https://osrf-migration.github.io/gazebo-gh-pages/#!/osrf/gazebo/pull-requests/2272)
    * [Issue #1917](https://github.com/osrf/gazebo/issues/1917)

1. Fix model snap tool highlighting
    * [BitBucket pull request 2293](https://osrf-migration.github.io/gazebo-gh-pages/#!/osrf/gazebo/pull-requests/2293)
    * [Issue #1955](https://github.com/osrf/gazebo/issues/1955)

### Gazebo 5.3.0 (2015-04-07)

1. fix: remove back projection
    * [BitBucket pull request 2201](https://osrf-migration.github.io/gazebo-gh-pages/#!/osrf/gazebo/pull-requests/2201)
    * A contribution from Yuki Furuta

1. Backport depth camera OSX fix and test
    * [BitBucket pull request 2230](https://osrf-migration.github.io/gazebo-gh-pages/#!/osrf/gazebo/pull-requests/2230)

1. Add missing tinyxml includes
    * [BitBucket pull request 2216](https://osrf-migration.github.io/gazebo-gh-pages/#!/osrf/gazebo/pull-requests/2216)

1. backport fixes for ffmpeg3 to gazebo5 (from pull request #2154)
    * [BitBucket pull request 2161](https://osrf-migration.github.io/gazebo-gh-pages/#!/osrf/gazebo/pull-requests/2161)

1. Check for valid display using xwininfo -root
    * [BitBucket pull request 2111](https://osrf-migration.github.io/gazebo-gh-pages/#!/osrf/gazebo/pull-requests/2111)

1. Don't search for sdformat4 on gazebo5, since gazebo5 can't handle sdformat protocol 1.6
    * [BitBucket pull request 2092](https://osrf-migration.github.io/gazebo-gh-pages/#!/osrf/gazebo/pull-requests/2092)

1. Fix minimum window height
    * [BitBucket pull request 2002](https://osrf-migration.github.io/gazebo-gh-pages/#!/osrf/gazebo/pull-requests/2002)

1. Relax physics tolerances for single-precision bullet
    * [BitBucket pull request 1976](https://osrf-migration.github.io/gazebo-gh-pages/#!/osrf/gazebo/pull-requests/1976)

1. Try finding sdformat 4 in gazebo5 branch
    * [BitBucket pull request 1972](https://osrf-migration.github.io/gazebo-gh-pages/#!/osrf/gazebo/pull-requests/1972)

1. Fix_send_message (backport of pull request #1951)
    * [BitBucket pull request 1964](https://osrf-migration.github.io/gazebo-gh-pages/#!/osrf/gazebo/pull-requests/1964)
    * A contribution from Samuel Lekieffre

1. Export the media path in the cmake config file.
    * [BitBucket pull request 1933](https://osrf-migration.github.io/gazebo-gh-pages/#!/osrf/gazebo/pull-requests/1933)

1. Shorten gearbox test since it is failing via timeout on osx
    * [BitBucket pull request 1937](https://osrf-migration.github.io/gazebo-gh-pages/#!/osrf/gazebo/pull-requests/1937)

### Gazebo 5.2.1 (2015-10-02)

1. Fix minimum window height
    * Backport of [BitBucket pull request #1977](https://osrf-migration.github.io/gazebo-gh-pages/#!/osrf/gazebo/pull-requests/1977)
    * [BitBucket pull request #2002](https://osrf-migration.github.io/gazebo-gh-pages/#!/osrf/gazebo/pull-requests/2002)
    * [Issue #1706](https://github.com/osrf/gazebo/issues/1706)

### Gazebo 5.2.0 (2015-10-02)

1. Initialize sigact struct fields that valgrind said were being used uninitialized
    * [BitBucket pull request #1809](https://osrf-migration.github.io/gazebo-gh-pages/#!/osrf/gazebo/pull-requests/1809)

1. Add missing ogre includes to ensure macros are properly defined
    * [BitBucket pull request #1813](https://osrf-migration.github.io/gazebo-gh-pages/#!/osrf/gazebo/pull-requests/1813)

1. Use ToSDF functions to simplify physics_friction test
    * [BitBucket pull request #1808](https://osrf-migration.github.io/gazebo-gh-pages/#!/osrf/gazebo/pull-requests/1808)

1. Added lines to laser sensor visualization
    * [BitBucket pull request #1742](https://osrf-migration.github.io/gazebo-gh-pages/#!/osrf/gazebo/pull-requests/1742)
    * [Issue #935](https://github.com/osrf/gazebo/issues/935)

1. Fix BulletSliderJoint friction for bullet 2.83
    * [BitBucket pull request #1686](https://osrf-migration.github.io/gazebo-gh-pages/#!/osrf/gazebo/pull-requests/1686)

1. Fix heightmap model texture loading.
    * [BitBucket pull request #1592](https://osrf-migration.github.io/gazebo-gh-pages/#!/osrf/gazebo/pull-requests/1592)

1. Disable failing pr2 test for dart
    * [BitBucket pull request #1540](https://osrf-migration.github.io/gazebo-gh-pages/#!/osrf/gazebo/pull-requests/1540)
    * [Issue #1435](https://github.com/osrf/gazebo/issues/1435)

### Gazebo 5.1.0 (2015-03-20)
1. Backport pull request #1527 (FindOGRE.cmake for non-Debian systems)
    * [BitBucket pull request #1532](https://osrf-migration.github.io/gazebo-gh-pages/#!/osrf/gazebo/pull-requests/1532)

1. Respect system cflags when not using USE_UPSTREAM_CFLAGS
    * [BitBucket pull request #1531](https://osrf-migration.github.io/gazebo-gh-pages/#!/osrf/gazebo/pull-requests/1531)

1. Allow light manipulation
    * [BitBucket pull request #1529](https://osrf-migration.github.io/gazebo-gh-pages/#!/osrf/gazebo/pull-requests/1529)

1. Allow sdformat 2.3.1+ or 3+ and fix tests
    * [BitBucket pull request #1484](https://osrf-migration.github.io/gazebo-gh-pages/#!/osrf/gazebo/pull-requests/1484)

1. Add Link::GetWorldAngularMomentum function and test.
    * [BitBucket pull request #1482](https://osrf-migration.github.io/gazebo-gh-pages/#!/osrf/gazebo/pull-requests/1482)

1. Preserve previous GAZEBO_MODEL_PATH values when sourcing setup.sh
    * [BitBucket pull request #1430](https://osrf-migration.github.io/gazebo-gh-pages/#!/osrf/gazebo/pull-requests/1430)

1. Implement Coulomb joint friction for DART
    * [BitBucket pull request #1427](https://osrf-migration.github.io/gazebo-gh-pages/#!/osrf/gazebo/pull-requests/1427)
    * [Issue #1281](https://github.com/osrf/gazebo/issues/1281)

1. Fix simple shape normals.
    * [BitBucket pull request #1477](https://osrf-migration.github.io/gazebo-gh-pages/#!/osrf/gazebo/pull-requests/1477)
    * [Issue #1369](https://github.com/osrf/gazebo/issues/1369)

1. Use Msg-to-SDF conversion functions in tests, add ServerFixture::SpawnModel(msgs::Model).
    * [BitBucket pull request #1466](https://osrf-migration.github.io/gazebo-gh-pages/#!/osrf/gazebo/pull-requests/1466)

1. Added Model Msg-to-SDF conversion functions and test.
    * [BitBucket pull request #1429](https://osrf-migration.github.io/gazebo-gh-pages/#!/osrf/gazebo/pull-requests/1429)

1. Added Joint Msg-to-SDF conversion functions and test.
    * [BitBucket pull request #1419](https://osrf-migration.github.io/gazebo-gh-pages/#!/osrf/gazebo/pull-requests/1419)

1. Added Visual, Material Msg-to-SDF conversion functions and ShaderType to string conversion functions.
    * [BitBucket pull request #1415](https://osrf-migration.github.io/gazebo-gh-pages/#!/osrf/gazebo/pull-requests/1415)

1. Implement Coulomb joint friction for BulletSliderJoint
    * [BitBucket pull request #1452](https://osrf-migration.github.io/gazebo-gh-pages/#!/osrf/gazebo/pull-requests/1452)
    * [Issue #1348](https://github.com/osrf/gazebo/issues/1348)

### Gazebo 5.0.0 (2015-01-27)
1. Support for using [digital elevation maps](http://gazebosim.org/tutorials?tut=dem) has been added to debian packages.

1. C++11 support (C++11 compatible compiler is now required)
    * [BitBucket pull request #1340](https://osrf-migration.github.io/gazebo-gh-pages/#!/osrf/gazebo/pull-requests/1340)

1. Implemented private data pointer for the World class.
    * [BitBucket pull request #1383](https://osrf-migration.github.io/gazebo-gh-pages/#!/osrf/gazebo/pull-requests/1383)

1. Implemented private data pointer for the Scene class.
    * [BitBucket pull request #1385](https://osrf-migration.github.io/gazebo-gh-pages/#!/osrf/gazebo/pull-requests/1385)

1. Added a events::Event::resetWorld event that is triggered when World::Reset is called.
    * [BitBucket pull request #1332](https://osrf-migration.github.io/gazebo-gh-pages/#!/osrf/gazebo/pull-requests/1332)
    * [Issue #1375](https://github.com/osrf/gazebo/issues/1375)

1. Fixed `math::Box::GetCenter` functionality.
    * [BitBucket pull request #1278](https://osrf-migration.github.io/gazebo-gh-pages/#!/osrf/gazebo/pull-requests/1278)
    * [Issue #1327](https://github.com/osrf/gazebo/issues/1327)

1. Added a GUI timer plugin that facilitates the display and control a timer inside the Gazebo UI.
    * [BitBucket pull request #1270](https://osrf-migration.github.io/gazebo-gh-pages/#!/osrf/gazebo/pull-requests/1270)

1. Added ability to load plugins via SDF.
    * [BitBucket pull request #1261](https://osrf-migration.github.io/gazebo-gh-pages/#!/osrf/gazebo/pull-requests/1261)

1. Added GUIEvent to hide/show the left GUI pane.
    * [BitBucket pull request #1269](https://osrf-migration.github.io/gazebo-gh-pages/#!/osrf/gazebo/pull-requests/1269)

1. Modified KeyEventHandler and GLWidget so that hotkeys can be suppressed by custom KeyEvents set up by developers
    * [BitBucket pull request #1251](https://osrf-migration.github.io/gazebo-gh-pages/#!/osrf/gazebo/pull-requests/1251)

1. Added ability to read the directory where the log files are stored.
    * [BitBucket pull request #1277](https://osrf-migration.github.io/gazebo-gh-pages/#!/osrf/gazebo/pull-requests/1277)

1. Implemented a simulation cloner
    * [BitBucket pull request #1180](https://osrf-migration.github.io/gazebo-gh-pages/#!/osrf/gazebo/pull-requests/1180/clone-a-simulation)

1. Added GUI overlay plugins. Users can now write a Gazebo + QT plugin that displays widgets over the render window.
    * [BitBucket pull request #1181](https://osrf-migration.github.io/gazebo-gh-pages/#!/osrf/gazebo/pull-requests/1181)

1. Change behavior of Joint::SetVelocity, add Joint::SetVelocityLimit(unsigned int, double)
    * [BitBucket pull request #1218](https://osrf-migration.github.io/gazebo-gh-pages/#!/osrf/gazebo/pull-requests/1218)
    * [Issue #964](https://github.com/osrf/gazebo/issues/964)

1. Implement Coulomb joint friction for ODE
    * [BitBucket pull request #1221](https://osrf-migration.github.io/gazebo-gh-pages/#!/osrf/gazebo/pull-requests/1221)
    * [Issue #381](https://github.com/osrf/gazebo/issues/381)

1. Implement Coulomb joint friction for BulletHingeJoint
    * [BitBucket pull request #1317](https://osrf-migration.github.io/gazebo-gh-pages/#!/osrf/gazebo/pull-requests/1317)
    * [Issue #1348](https://github.com/osrf/gazebo/issues/1348)

1. Implemented camera lens distortion.
    * [BitBucket pull request #1213](https://osrf-migration.github.io/gazebo-gh-pages/#!/osrf/gazebo/pull-requests/1213)

1. Kill rogue gzservers left over from failed INTEGRATION_world_clone tests
   and improve robustness of `UNIT_gz_TEST`
    * [BitBucket pull request #1232](https://osrf-migration.github.io/gazebo-gh-pages/#!/osrf/gazebo/pull-requests/1232)
    * [Issue #1299](https://github.com/osrf/gazebo/issues/1299)

1. Added RenderWidget::ShowToolbar to toggle visibility of top toolbar.
    * [BitBucket pull request #1248](https://osrf-migration.github.io/gazebo-gh-pages/#!/osrf/gazebo/pull-requests/1248)

1. Fix joint axis visualization.
    * [BitBucket pull request #1258](https://osrf-migration.github.io/gazebo-gh-pages/#!/osrf/gazebo/pull-requests/1258)

1. Change UserCamera view control via joysticks. Clean up rate control vs. pose control.
   see UserCamera::OnJoyPose and UserCamera::OnJoyTwist. Added view twist control toggle
   with joystick button 1.
    * [BitBucket pull request #1249](https://osrf-migration.github.io/gazebo-gh-pages/#!/osrf/gazebo/pull-requests/1249)

1. Added RenderWidget::GetToolbar to get the top toolbar and change its actions on ModelEditor.
    * [BitBucket pull request #1263](https://osrf-migration.github.io/gazebo-gh-pages/#!/osrf/gazebo/pull-requests/1263)

1. Added accessor for MainWindow graphical widget to GuiIface.
    * [BitBucket pull request #1250](https://osrf-migration.github.io/gazebo-gh-pages/#!/osrf/gazebo/pull-requests/1250)

1. Added a ConfigWidget class that takes in a google protobuf message and generates widgets for configuring the fields in the message
    * [BitBucket pull request #1285](https://osrf-migration.github.io/gazebo-gh-pages/#!/osrf/gazebo/pull-requests/1285)

1. Added GLWidget::OnModelEditor when model editor is triggered, and MainWindow::OnEditorGroup to manually uncheck editor actions.
    * [BitBucket pull request #1283](https://osrf-migration.github.io/gazebo-gh-pages/#!/osrf/gazebo/pull-requests/1283)

1. Added Collision, Geometry, Inertial, Surface Msg-to-SDF conversion functions.
    * [BitBucket pull request #1315](https://osrf-migration.github.io/gazebo-gh-pages/#!/osrf/gazebo/pull-requests/1315)

1. Added "button modifier" fields (control, shift, and alt) to common::KeyEvent.
    * [BitBucket pull request #1325](https://osrf-migration.github.io/gazebo-gh-pages/#!/osrf/gazebo/pull-requests/1325)

1. Added inputs for environment variable GAZEBO_GUI_INI_FILE for reading a custom .ini file.
    * [BitBucket pull request #1252](https://osrf-migration.github.io/gazebo-gh-pages/#!/osrf/gazebo/pull-requests/1252)

1. Fixed crash on "permission denied" bug, added insert_model integration test.
    * [BitBucket pull request #1329](https://osrf-migration.github.io/gazebo-gh-pages/#!/osrf/gazebo/pull-requests/1329/)

1. Enable simbody joint tests, implement `SimbodyJoint::GetParam`, create
   `Joint::GetParam`, fix bug in `BulletHingeJoint::SetParam`.
    * [BitBucket pull request #1404](https://osrf-migration.github.io/gazebo-gh-pages/#!/osrf/gazebo/pull-requests/1404/)

1. Building editor updates
    1. Fixed inspector resizing.
    * [BitBucket pull request #1230](https://osrf-migration.github.io/gazebo-gh-pages/#!/osrf/gazebo/pull-requests/1230)
    * [Issue #395](https://github.com/osrf/gazebo/issues/395)

    1. Doors and windows move proportionally with wall.
    * [BitBucket pull request #1231](https://osrf-migration.github.io/gazebo-gh-pages/#!/osrf/gazebo/pull-requests/1231)
    * [Issue #368](https://github.com/osrf/gazebo/issues/368)

    1. Inspector dialogs stay on top.
    * [BitBucket pull request #1229](https://osrf-migration.github.io/gazebo-gh-pages/#!/osrf/gazebo/pull-requests/1229)
    * [Issue #417](https://github.com/osrf/gazebo/issues/417)

    1. Make model name editable on palette.
    * [BitBucket pull request #1239](https://osrf-migration.github.io/gazebo-gh-pages/#!/osrf/gazebo/pull-requests/1239)

    1. Import background image and improve add/delete levels.
    * [BitBucket pull request #1214](https://osrf-migration.github.io/gazebo-gh-pages/#!/osrf/gazebo/pull-requests/1214)
    * [Issue #422](https://github.com/osrf/gazebo/issues/422)
    * [Issue #361](https://github.com/osrf/gazebo/issues/361)

    1. Fix changing draw mode.
    * [BitBucket pull request #1233](https://osrf-migration.github.io/gazebo-gh-pages/#!/osrf/gazebo/pull-requests/1233)
    * [Issue #405](https://github.com/osrf/gazebo/issues/405)

    1. Tips on palette's top-right corner.
    * [BitBucket pull request #1241](https://osrf-migration.github.io/gazebo-gh-pages/#!/osrf/gazebo/pull-requests/1241)

    1. New buttons and layout for the palette.
    * [BitBucket pull request #1242](https://osrf-migration.github.io/gazebo-gh-pages/#!/osrf/gazebo/pull-requests/1242)

    1. Individual wall segments instead of polylines.
    * [BitBucket pull request #1246](https://osrf-migration.github.io/gazebo-gh-pages/#!/osrf/gazebo/pull-requests/1246)
    * [Issue #389](https://github.com/osrf/gazebo/issues/389)
    * [Issue #415](https://github.com/osrf/gazebo/issues/415)

    1. Fix exiting and saving, exiting when there's nothing drawn, fix text on popups.
    * [BitBucket pull request #1296](https://osrf-migration.github.io/gazebo-gh-pages/#!/osrf/gazebo/pull-requests/1296)

    1. Display measure for selected wall segment.
    * [BitBucket pull request #1291](https://osrf-migration.github.io/gazebo-gh-pages/#!/osrf/gazebo/pull-requests/1291)
    * [Issue #366](https://github.com/osrf/gazebo/issues/366)

    1. Highlight selected item's 3D visual.
    * [BitBucket pull request #1292](https://osrf-migration.github.io/gazebo-gh-pages/#!/osrf/gazebo/pull-requests/1292)

    1. Added color picker to inspector dialogs.
    * [BitBucket pull request #1298](https://osrf-migration.github.io/gazebo-gh-pages/#!/osrf/gazebo/pull-requests/1298)

    1. Snapping on by default, off holding Shift. Improved snapping.
    * [BitBucket pull request #1304](https://osrf-migration.github.io/gazebo-gh-pages/#!/osrf/gazebo/pull-requests/1304)

    1. Snap walls to length increments, moved scale to SegmentItem and added Get/SetScale, added SegmentItem::SnapAngle and SegmentItem::SnapLength.
    * [BitBucket pull request #1311](https://osrf-migration.github.io/gazebo-gh-pages/#!/osrf/gazebo/pull-requests/1311)

    1. Make buildings available in "Insert Models" tab, improve save flow.
    * [BitBucket pull request #1312](https://osrf-migration.github.io/gazebo-gh-pages/#!/osrf/gazebo/pull-requests/1312)

    1. Added EditorItem::SetHighlighted.
    * [BitBucket pull request #1308](https://osrf-migration.github.io/gazebo-gh-pages/#!/osrf/gazebo/pull-requests/1308)

    1. Current level is transparent, lower levels opaque, higher levels invisible.
    * [BitBucket pull request #1303](https://osrf-migration.github.io/gazebo-gh-pages/#!/osrf/gazebo/pull-requests/1303)

    1. Detach all child manips when item is deleted, added BuildingMaker::DetachAllChildren.
    * [BitBucket pull request #1316](https://osrf-migration.github.io/gazebo-gh-pages/#!/osrf/gazebo/pull-requests/1316)

    1. Added texture picker to inspector dialogs.
    * [BitBucket pull request #1306](https://osrf-migration.github.io/gazebo-gh-pages/#!/osrf/gazebo/pull-requests/1306)

    1. Measures for doors and windows. Added RectItem::angleOnWall and related Get/Set.
    * [BitBucket pull request #1322](https://osrf-migration.github.io/gazebo-gh-pages/#!/osrf/gazebo/pull-requests/1322)
    * [Issue #370](https://github.com/osrf/gazebo/issues/370)

    1. Added Gazebo/BuildingFrame material to display holes for doors and windows on walls.
    * [BitBucket pull request #1338](https://osrf-migration.github.io/gazebo-gh-pages/#!/osrf/gazebo/pull-requests/1338)

    1. Added Gazebo/Bricks material to be used as texture on the building editor.
    * [BitBucket pull request #1333](https://osrf-migration.github.io/gazebo-gh-pages/#!/osrf/gazebo/pull-requests/1333)

    1. Pick colors from the palette and assign on 3D view. Added mouse and key event handlers to BuildingMaker, and events to communicate from BuildingModelManip to EditorItem.
    * [BitBucket pull request #1336](https://osrf-migration.github.io/gazebo-gh-pages/#!/osrf/gazebo/pull-requests/1336)

    1. Pick textures from the palette and assign in 3D view.
    * [BitBucket pull request #1368](https://osrf-migration.github.io/gazebo-gh-pages/#!/osrf/gazebo/pull-requests/1368)

1. Model editor updates
    1. Fix adding/removing event filters .
    * [BitBucket pull request #1279](https://osrf-migration.github.io/gazebo-gh-pages/#!/osrf/gazebo/pull-requests/1279)

    1. Enabled multi-selection and align tool inside model editor.
    * [BitBucket pull request #1302](https://osrf-migration.github.io/gazebo-gh-pages/#!/osrf/gazebo/pull-requests/1302)
    * [Issue #1323](https://github.com/osrf/gazebo/issues/1323)

    1. Enabled snap mode inside model editor.
    * [BitBucket pull request #1331](https://osrf-migration.github.io/gazebo-gh-pages/#!/osrf/gazebo/pull-requests/1331)
    * [Issue #1318](https://github.com/osrf/gazebo/issues/1318)

    1. Implemented copy/pasting of links.
    * [BitBucket pull request #1330](https://osrf-migration.github.io/gazebo-gh-pages/#!/osrf/gazebo/pull-requests/1330)

1. GUI publishes model selection information on ~/selection topic.
    * [BitBucket pull request #1318](https://osrf-migration.github.io/gazebo-gh-pages/#!/osrf/gazebo/pull-requests/1318)

## Gazebo 4.0

### Gazebo 4.x.x (2015-xx-xx)

1. Fix build for Bullet 2.83, enable angle wrapping for BulletHingeJoint
    * [BitBucket pull request #1664](https://osrf-migration.github.io/gazebo-gh-pages/#!/osrf/gazebo/pull-requests/1664)

### Gazebo 4.1.3 (2015-05-07)

1. Fix saving visual geom SDF values
    * [BitBucket pull request #1597](https://osrf-migration.github.io/gazebo-gh-pages/#!/osrf/gazebo/pull-requests/1597)
1. Fix heightmap model texture loading.
    * [BitBucket pull request #1595](https://osrf-migration.github.io/gazebo-gh-pages/#!/osrf/gazebo/pull-requests/1595)
1. Fix visual collision scale on separate client
    * [BitBucket pull request #1585](https://osrf-migration.github.io/gazebo-gh-pages/#!/osrf/gazebo/pull-requests/1585)
1. Fix several clang compiler warnings
    * [BitBucket pull request #1594](https://osrf-migration.github.io/gazebo-gh-pages/#!/osrf/gazebo/pull-requests/1594)
1. Fix blank save / browse dialogs
    * [BitBucket pull request #1544](https://osrf-migration.github.io/gazebo-gh-pages/#!/osrf/gazebo/pull-requests/1544)

### Gazebo 4.1.2 (2015-03-20)

1. Fix quaternion documentation: target Gazebo_4.1
    * [BitBucket pull request #1525](https://osrf-migration.github.io/gazebo-gh-pages/#!/osrf/gazebo/pull-requests/1525)
1. Speed up World::Step in loops
    * [BitBucket pull request #1492](https://osrf-migration.github.io/gazebo-gh-pages/#!/osrf/gazebo/pull-requests/1492)
1. Reduce selection buffer updates -> 4.1
    * [BitBucket pull request #1494](https://osrf-migration.github.io/gazebo-gh-pages/#!/osrf/gazebo/pull-requests/1494)
1. Fix loading of SimbodyPhysics parameters
    * [BitBucket pull request #1474](https://osrf-migration.github.io/gazebo-gh-pages/#!/osrf/gazebo/pull-requests/1474)
1. Fix heightmap on OSX -> 4.1
    * [BitBucket pull request #1455](https://osrf-migration.github.io/gazebo-gh-pages/#!/osrf/gazebo/pull-requests/1455)
1. Remove extra pose tag in a world file that should not be there
    * [BitBucket pull request #1458](https://osrf-migration.github.io/gazebo-gh-pages/#!/osrf/gazebo/pull-requests/1458)
1. Better fix for #236 for IMU that doesn't require ABI changes
    * [BitBucket pull request #1448](https://osrf-migration.github.io/gazebo-gh-pages/#!/osrf/gazebo/pull-requests/1448)
1. Fix regression of #236 for ImuSensor in 4.1
    * [BitBucket pull request #1446](https://osrf-migration.github.io/gazebo-gh-pages/#!/osrf/gazebo/pull-requests/1446)
1. Preserve previous GAZEBO_MODEL_PATH values when sourcing setup.sh
    * [BitBucket pull request #1430](https://osrf-migration.github.io/gazebo-gh-pages/#!/osrf/gazebo/pull-requests/1430)
1. issue #857: fix segfault for simbody screw joint when setting limits due to uninitialized limitForce.
    * [BitBucket pull request #1423](https://osrf-migration.github.io/gazebo-gh-pages/#!/osrf/gazebo/pull-requests/1423)
1. Allow multiple contact sensors per link (#960)
    * [BitBucket pull request #1413](https://osrf-migration.github.io/gazebo-gh-pages/#!/osrf/gazebo/pull-requests/1413)
1. Fix for issue #351, ODE World Step
    * [BitBucket pull request #1406](https://osrf-migration.github.io/gazebo-gh-pages/#!/osrf/gazebo/pull-requests/1406)
1. Disable failing InelasticCollision/0 test (#1394)
    * [BitBucket pull request #1405](https://osrf-migration.github.io/gazebo-gh-pages/#!/osrf/gazebo/pull-requests/1405)
1. Prevent out of bounds array access in SkidSteerDrivePlugin (found by cppcheck 1.68)
    * [BitBucket pull request #1379](https://osrf-migration.github.io/gazebo-gh-pages/#!/osrf/gazebo/pull-requests/1379)

### Gazebo 4.1.1 (2015-01-15)

1. Fix BulletPlaneShape bounding box (#1265)
    * [BitBucket pull request #1367](https://osrf-migration.github.io/gazebo-gh-pages/#!/osrf/gazebo/pull-requests/1367)
1. Fix dart linking errors on osx
    * [BitBucket pull request #1372](https://osrf-migration.github.io/gazebo-gh-pages/#!/osrf/gazebo/pull-requests/1372)
1. Update to player interfaces
    * [BitBucket pull request #1324](https://osrf-migration.github.io/gazebo-gh-pages/#!/osrf/gazebo/pull-requests/1324)
1. Handle GpuLaser name collisions (#1403)
    * [BitBucket pull request #1360](https://osrf-migration.github.io/gazebo-gh-pages/#!/osrf/gazebo/pull-requests/1360)
1. Add checks for handling array's with counts of zero, and read specular values
    * [BitBucket pull request #1339](https://osrf-migration.github.io/gazebo-gh-pages/#!/osrf/gazebo/pull-requests/1339)
1. Fix model list widget test
    * [BitBucket pull request #1327](https://osrf-migration.github.io/gazebo-gh-pages/#!/osrf/gazebo/pull-requests/1327)
1. Fix ogre includes
    * [BitBucket pull request #1323](https://osrf-migration.github.io/gazebo-gh-pages/#!/osrf/gazebo/pull-requests/1323)

### Gazebo 4.1.0 (2014-11-20)

1. Modified GUI rendering to improve the rendering update rate.
    * [BitBucket pull request #1487](https://osrf-migration.github.io/gazebo-gh-pages/#!/osrf/gazebo/pull-requests/1487)
1. Add ArrangePlugin for arranging groups of models.
   Also add Model::ResetPhysicsStates to call Link::ResetPhysicsStates
   recursively on all links in model.
    * [BitBucket pull request #1208](https://osrf-migration.github.io/gazebo-gh-pages/#!/osrf/gazebo/pull-requests/1208)
1. The `gz model` command line tool will output model info using either `-i` for complete info, or `-p` for just the model pose.
    * [BitBucket pull request #1212](https://osrf-migration.github.io/gazebo-gh-pages/#!/osrf/gazebo/pull-requests/1212)
    * [DRCSim Issue #389](https://github.com/osrf/drcsim/issue/389)
1. Added SignalStats class for computing incremental signal statistics.
    * [BitBucket pull request #1198](https://osrf-migration.github.io/gazebo-gh-pages/#!/osrf/gazebo/pull-requests/1198)
1. Add InitialVelocityPlugin to setting the initial state of links
    * [BitBucket pull request #1237](https://osrf-migration.github.io/gazebo-gh-pages/#!/osrf/gazebo/pull-requests/1237)
1. Added Quaternion::Integrate function.
    * [BitBucket pull request #1255](https://osrf-migration.github.io/gazebo-gh-pages/#!/osrf/gazebo/pull-requests/1255)
1. Added ConvertJointType functions, display more joint info on model list.
    * [BitBucket pull request #1259](https://osrf-migration.github.io/gazebo-gh-pages/#!/osrf/gazebo/pull-requests/1259)
1. Added ModelListWidget::AddProperty, removed unnecessary checks on ModelListWidget.
    * [BitBucket pull request #1271](https://osrf-migration.github.io/gazebo-gh-pages/#!/osrf/gazebo/pull-requests/1271)
1. Fix loading collada meshes with unsupported input semantics.
    * [BitBucket pull request #1319](https://osrf-migration.github.io/gazebo-gh-pages/#!/osrf/gazebo/pull-requests/1319)

### Gazebo 4.0.2 (2014-09-23)

1. Fix and improve mechanism to generate pkgconfig libs
    * [BitBucket pull request #1207](https://osrf-migration.github.io/gazebo-gh-pages/#!/osrf/gazebo/pull-requests/1207)
    * [Issue #1284](https://github.com/osrf/gazebo/issues/1284)
1. Added arat.world
    * [BitBucket pull request #1205](https://osrf-migration.github.io/gazebo-gh-pages/#!/osrf/gazebo/pull-requests/1205)
1. Update gzprop to output zip files.
    * [BitBucket pull request #1197](https://osrf-migration.github.io/gazebo-gh-pages/#!/osrf/gazebo/pull-requests/1197)
1. Make Collision::GetShape a const function
    * [BitBucket pull requset #1189](https://osrf-migration.github.io/gazebo-gh-pages/#!/osrf/gazebo/pull-requests/1189)
1. Install missing physics headers
    * [BitBucket pull requset #1183](https://osrf-migration.github.io/gazebo-gh-pages/#!/osrf/gazebo/pull-requests/1183)
1. Remove SimbodyLink::AddTorque console message
    * [BitBucket pull requset #1185](https://osrf-migration.github.io/gazebo-gh-pages/#!/osrf/gazebo/pull-requests/1185)
1. Fix log xml
    * [BitBucket pull requset #1188](https://osrf-migration.github.io/gazebo-gh-pages/#!/osrf/gazebo/pull-requests/1188)

### Gazebo 4.0.0 (2014-08-08)

1. Added lcov support to cmake
    * [BitBucket pull request #1047](https://osrf-migration.github.io/gazebo-gh-pages/#!/osrf/gazebo/pull-requests/1047)
1. Fixed memory leak in image conversion
    * [BitBucket pull request #1057](https://osrf-migration.github.io/gazebo-gh-pages/#!/osrf/gazebo/pull-requests/1057)
1. Removed deprecated function
    * [BitBucket pull request #1067](https://osrf-migration.github.io/gazebo-gh-pages/#!/osrf/gazebo/pull-requests/1067)
1. Improved collada loading performance
    * [BitBucket pull request #1066](https://osrf-migration.github.io/gazebo-gh-pages/#!/osrf/gazebo/pull-requests/1066)
    * [BitBucket pull request #1082](https://osrf-migration.github.io/gazebo-gh-pages/#!/osrf/gazebo/pull-requests/1082)
    * [Issue #1134](https://github.com/osrf/gazebo/issues/1134)
1. Implemented a collada exporter
    * [BitBucket pull request #1064](https://osrf-migration.github.io/gazebo-gh-pages/#!/osrf/gazebo/pull-requests/1064)
1. Force torque sensor now makes use of sensor's pose.
    * [BitBucket pull request #1076](https://osrf-migration.github.io/gazebo-gh-pages/#!/osrf/gazebo/pull-requests/1076)
    * [Issue #940](https://github.com/osrf/gazebo/issues/940)
1. Fix Model::GetLinks segfault
    * [BitBucket pull request #1093](https://osrf-migration.github.io/gazebo-gh-pages/#!/osrf/gazebo/pull-requests/1093)
1. Fix deleting and saving lights in gzserver
    * [BitBucket pull request #1094](https://osrf-migration.github.io/gazebo-gh-pages/#!/osrf/gazebo/pull-requests/1094)
    * [Issue #1182](https://github.com/osrf/gazebo/issues/1182)
    * [Issue #346](https://github.com/osrf/gazebo/issues/346)
1. Fix Collision::GetWorldPose. The pose of a collision would not update properly.
    * [BitBucket pull request #1049](https://osrf-migration.github.io/gazebo-gh-pages/#!/osrf/gazebo/pull-requests/1049)
    * [Issue #1124](https://github.com/osrf/gazebo/issues/1124)
1. Fixed the animate_box and animate_joints examples
    * [BitBucket pull request #1086](https://osrf-migration.github.io/gazebo-gh-pages/#!/osrf/gazebo/pull-requests/1086)
1. Integrated Oculus Rift functionality
    * [BitBucket pull request #1074](https://osrf-migration.github.io/gazebo-gh-pages/#!/osrf/gazebo/pull-requests/1074)
    * [BitBucket pull request #1136](https://osrf-migration.github.io/gazebo-gh-pages/#!/osrf/gazebo/pull-requests/1136)
    * [BitBucket pull request #1139](https://osrf-migration.github.io/gazebo-gh-pages/#!/osrf/gazebo/pull-requests/1139)
1. Updated Base::GetScopedName
    * [BitBucket pull request #1104](https://osrf-migration.github.io/gazebo-gh-pages/#!/osrf/gazebo/pull-requests/1104)
1. Fix collada loader from adding duplicate materials into a Mesh
    * [BitBucket pull request #1105](https://osrf-migration.github.io/gazebo-gh-pages/#!/osrf/gazebo/pull-requests/1105)
    * [Issue #1180](https://github.com/osrf/gazebo/issues/1180)
1. Integrated Razer Hydra functionality
    * [BitBucket pull request #1083](https://osrf-migration.github.io/gazebo-gh-pages/#!/osrf/gazebo/pull-requests/1083)
    * [BitBucket pull request #1109](https://osrf-migration.github.io/gazebo-gh-pages/#!/osrf/gazebo/pull-requests/1109)
1. Added ability to copy and paste models in the GUI
    * [BitBucket pull request #1103](https://osrf-migration.github.io/gazebo-gh-pages/#!/osrf/gazebo/pull-requests/1103)
1. Removed unnecessary inclusion of gazebo.hh and common.hh in plugins
    * [BitBucket pull request #1111](https://osrf-migration.github.io/gazebo-gh-pages/#!/osrf/gazebo/pull-requests/1111)
1. Added ability to specify custom road textures
    * [BitBucket pull request #1027](https://osrf-migration.github.io/gazebo-gh-pages/#!/osrf/gazebo/pull-requests/1027)
1. Added support for DART 4.1
    * [BitBucket pull request #1113](https://osrf-migration.github.io/gazebo-gh-pages/#!/osrf/gazebo/pull-requests/1113)
    * [BitBucket pull request #1132](https://osrf-migration.github.io/gazebo-gh-pages/#!/osrf/gazebo/pull-requests/1132)
    * [BitBucket pull request #1134](https://osrf-migration.github.io/gazebo-gh-pages/#!/osrf/gazebo/pull-requests/1134)
    * [BitBucket pull request #1154](https://osrf-migration.github.io/gazebo-gh-pages/#!/osrf/gazebo/pull-requests/1154)
1. Allow position of joints to be directly set.
    * [BitBucket pull request #1097](https://osrf-migration.github.io/gazebo-gh-pages/#!/osrf/gazebo/pull-requests/1097)
    * [Issue #1138](https://github.com/osrf/gazebo/issues/1138)
1. Added extruded polyline geometry
    * [BitBucket pull request #1026](https://osrf-migration.github.io/gazebo-gh-pages/#!/osrf/gazebo/pull-requests/1026)
1. Fixed actor animation
    * [BitBucket pull request #1133](https://osrf-migration.github.io/gazebo-gh-pages/#!/osrf/gazebo/pull-requests/1133)
    * [BitBucket pull request #1141](https://osrf-migration.github.io/gazebo-gh-pages/#!/osrf/gazebo/pull-requests/1141)
1. Generate a versioned cmake config file
    * [BitBucket pull request #1153](https://osrf-migration.github.io/gazebo-gh-pages/#!/osrf/gazebo/pull-requests/1153)
    * [Issue #1226](https://github.com/osrf/gazebo/issues/1226)
1. Added KMeans class
    * [BitBucket pull request #1147](https://osrf-migration.github.io/gazebo-gh-pages/#!/osrf/gazebo/pull-requests/1147)
1. Added --summary-range feature to github pullrequest tool
    * [BitBucket pull request #1156](https://osrf-migration.github.io/gazebo-gh-pages/#!/osrf/gazebo/pull-requests/1156)
1. Updated web links
    * [BitBucket pull request #1159](https://osrf-migration.github.io/gazebo-gh-pages/#!/osrf/gazebo/pull-requests/1159)
1. Update tests
    * [BitBucket pull request #1155](https://osrf-migration.github.io/gazebo-gh-pages/#!/osrf/gazebo/pull-requests/1155)
    * [BitBucket pull request #1143](https://osrf-migration.github.io/gazebo-gh-pages/#!/osrf/gazebo/pull-requests/1143)
    * [BitBucket pull request #1138](https://osrf-migration.github.io/gazebo-gh-pages/#!/osrf/gazebo/pull-requests/1138)
    * [BitBucket pull request #1140](https://osrf-migration.github.io/gazebo-gh-pages/#!/osrf/gazebo/pull-requests/1140)
    * [BitBucket pull request #1127](https://osrf-migration.github.io/gazebo-gh-pages/#!/osrf/gazebo/pull-requests/1127)
    * [BitBucket pull request #1115](https://osrf-migration.github.io/gazebo-gh-pages/#!/osrf/gazebo/pull-requests/1115)
    * [BitBucket pull request #1102](https://osrf-migration.github.io/gazebo-gh-pages/#!/osrf/gazebo/pull-requests/1102)
    * [BitBucket pull request #1087](https://osrf-migration.github.io/gazebo-gh-pages/#!/osrf/gazebo/pull-requests/1087)
    * [BitBucket pull request #1084](https://osrf-migration.github.io/gazebo-gh-pages/#!/osrf/gazebo/pull-requests/1084)

## Gazebo 3.0

### Gazebo 3.x.x (yyyy-mm-dd)

1. Fixed sonar and wireless sensor visualization
    * [BitBucket pull request #1254](https://osrf-migration.github.io/gazebo-gh-pages/#!/osrf/gazebo/pull-requests/1254)
1. Update visual bounding box when model is selected
    * [BitBucket pull request #1280](https://osrf-migration.github.io/gazebo-gh-pages/#!/osrf/gazebo/pull-requests/1280)

### Gazebo 3.1.0 (2014-08-08)

1. Implemented Simbody::Link::Set*Vel
    * [BitBucket pull request #1160](https://osrf-migration.github.io/gazebo-gh-pages/#!/osrf/gazebo/pull-requests/1160)
    * [Issue #1012](https://github.com/osrf/gazebo/issues/1012)
1. Added World::RemoveModel function
    * [BitBucket pull request #1106](https://osrf-migration.github.io/gazebo-gh-pages/#!/osrf/gazebo/pull-requests/1106)
    * [Issue #1177](https://github.com/osrf/gazebo/issues/1177)
1. Fix exit from camera follow mode using the escape key
    * [BitBucket pull request #1137](https://osrf-migration.github.io/gazebo-gh-pages/#!/osrf/gazebo/pull-requests/1137)
    * [Issue #1220](https://github.com/osrf/gazebo/issues/1220)
1. Added support for SDF joint spring stiffness and reference positions
    * [BitBucket pull request #1117](https://osrf-migration.github.io/gazebo-gh-pages/#!/osrf/gazebo/pull-requests/1117)
1. Removed the gzmodel_create script
    * [BitBucket pull request #1130](https://osrf-migration.github.io/gazebo-gh-pages/#!/osrf/gazebo/pull-requests/1130)
1. Added Vector2 dot product
    * [BitBucket pull request #1101](https://osrf-migration.github.io/gazebo-gh-pages/#!/osrf/gazebo/pull-requests/1101)
1. Added SetPositionPID and SetVelocityPID to JointController
    * [BitBucket pull request #1091](https://osrf-migration.github.io/gazebo-gh-pages/#!/osrf/gazebo/pull-requests/1091)
1. Fix gzclient startup crash with ogre 1.9
    * [BitBucket pull request #1098](https://osrf-migration.github.io/gazebo-gh-pages/#!/osrf/gazebo/pull-requests/1098)
    * [Issue #996](https://github.com/osrf/gazebo/issues/996)
1. Update the github_pullrequests tool
    * [BitBucket pull request #1108](https://osrf-migration.github.io/gazebo-gh-pages/#!/osrf/gazebo/pull-requests/1108)
1. Light properties now remain in place after move by the user via the GUI.
    * [BitBucket pull request #1110](https://osrf-migration.github.io/gazebo-gh-pages/#!/osrf/gazebo/pull-requests/1110)
    * [Issue #1211](https://github.com/osrf/gazebo/issues/1211)
1. Allow position of joints to be directly set.
    * [BitBucket pull request #1096](https://osrf-migration.github.io/gazebo-gh-pages/#!/osrf/gazebo/pull-requests/1096)
    * [Issue #1138](https://github.com/osrf/gazebo/issues/1138)

### Gazebo 3.0.0 (2014-04-11)

1. Fix bug when deleting the sun light
    * [BitBucket pull request #1088](https://osrf-migration.github.io/gazebo-gh-pages/#!/osrf/gazebo/pull-requests/1088)
    * [Issue #1133](https://github.com/osrf/gazebo/issues/1133)
1. Fix ODE screw joint
    * [BitBucket pull request #1078](https://osrf-migration.github.io/gazebo-gh-pages/#!/osrf/gazebo/pull-requests/1078)
    * [Issue #1167](https://github.com/osrf/gazebo/issues/1167)
1. Update joint integration tests
    * [BitBucket pull request #1081](https://osrf-migration.github.io/gazebo-gh-pages/#!/osrf/gazebo/pull-requests/1081)
1. Fixed false positives in cppcheck.
    * [BitBucket pull request #1061](https://osrf-migration.github.io/gazebo-gh-pages/#!/osrf/gazebo/pull-requests/1061)
1. Made joint axis reference frame relative to child, and updated simbody and dart accordingly.
    * [BitBucket pull request #1069](https://osrf-migration.github.io/gazebo-gh-pages/#!/osrf/gazebo/pull-requests/1069)
    * [Issue #494](https://github.com/osrf/gazebo/issues/494)
    * [Issue #1143](https://github.com/osrf/gazebo/issues/1143)
1. Added ability to pass vector of strings to SetupClient and SetupServer
    * [BitBucket pull request #1068](https://osrf-migration.github.io/gazebo-gh-pages/#!/osrf/gazebo/pull-requests/1068)
    * [Issue #1132](https://github.com/osrf/gazebo/issues/1132)
1. Fix error correction in screw constraints for ODE
    * [BitBucket pull request #1070](https://osrf-migration.github.io/gazebo-gh-pages/#!/osrf/gazebo/pull-requests/1070)
    * [Issue #1159](https://github.com/osrf/gazebo/issues/1159)
1. Improved pkgconfig with SDF
    * [BitBucket pull request #1062](https://osrf-migration.github.io/gazebo-gh-pages/#!/osrf/gazebo/pull-requests/1062)
1. Added a plugin to simulate aero dynamics
    * [BitBucket pull request #905](https://osrf-migration.github.io/gazebo-gh-pages/#!/osrf/gazebo/pull-requests/905)
1. Updated bullet support
    * [Issue #1069](https://github.com/osrf/gazebo/issues/1069)
    * [BitBucket pull request #1011](https://osrf-migration.github.io/gazebo-gh-pages/#!/osrf/gazebo/pull-requests/1011)
    * [BitBucket pull request #996](https://osrf-migration.github.io/gazebo-gh-pages/#!/osrf/gazebo/pull-requests/966)
    * [BitBucket pull request #1024](https://osrf-migration.github.io/gazebo-gh-pages/#!/osrf/gazebo/pull-requests/1024)
1. Updated simbody support
    * [BitBucket pull request #995](https://osrf-migration.github.io/gazebo-gh-pages/#!/osrf/gazebo/pull-requests/995)
1. Updated worlds to SDF 1.5
    * [BitBucket pull request #1021](https://osrf-migration.github.io/gazebo-gh-pages/#!/osrf/gazebo/pull-requests/1021)
1. Improvements to ODE
    * [BitBucket pull request #1001](https://osrf-migration.github.io/gazebo-gh-pages/#!/osrf/gazebo/pull-requests/1001)
    * [BitBucket pull request #1014](https://osrf-migration.github.io/gazebo-gh-pages/#!/osrf/gazebo/pull-requests/1014)
    * [BitBucket pull request #1015](https://osrf-migration.github.io/gazebo-gh-pages/#!/osrf/gazebo/pull-requests/1015)
    * [BitBucket pull request #1016](https://osrf-migration.github.io/gazebo-gh-pages/#!/osrf/gazebo/pull-requests/1016)
1. New command line tool
    * [BitBucket pull request #972](https://osrf-migration.github.io/gazebo-gh-pages/#!/osrf/gazebo/pull-requests/972)
1. Graphical user interface improvements
    * [BitBucket pull request #971](https://osrf-migration.github.io/gazebo-gh-pages/#!/osrf/gazebo/pull-requests/971)
    * [BitBucket pull request #1013](https://osrf-migration.github.io/gazebo-gh-pages/#!/osrf/gazebo/pull-requests/1013)
    * [BitBucket pull request #989](https://osrf-migration.github.io/gazebo-gh-pages/#!/osrf/gazebo/pull-requests/989)
1. Created a friction pyramid class
    * [BitBucket pull request #935](https://osrf-migration.github.io/gazebo-gh-pages/#!/osrf/gazebo/pull-requests/935)
1. Added GetWorldEnergy functions to Model, Joint, and Link
    * [BitBucket pull request #1017](https://osrf-migration.github.io/gazebo-gh-pages/#!/osrf/gazebo/pull-requests/1017)
1. Preparing Gazebo for admission into Ubuntu
    * [BitBucket pull request #969](https://osrf-migration.github.io/gazebo-gh-pages/#!/osrf/gazebo/pull-requests/969)
    * [BitBucket pull request #998](https://osrf-migration.github.io/gazebo-gh-pages/#!/osrf/gazebo/pull-requests/998)
    * [BitBucket pull request #1002](https://osrf-migration.github.io/gazebo-gh-pages/#!/osrf/gazebo/pull-requests/1002)
1. Add method for querying if useImplicitStiffnessDamping flag is set for a given joint
    * [Issue #629](https://github.com/osrf/gazebo/issues/629)
    * [BitBucket pull request #1006](https://osrf-migration.github.io/gazebo-gh-pages/#!/osrf/gazebo/pull-requests/1006)
1. Fix joint axis frames
    * [Issue #494](https://github.com/osrf/gazebo/issues/494)
    * [BitBucket pull request #963](https://osrf-migration.github.io/gazebo-gh-pages/#!/osrf/gazebo/pull-requests/963)
1. Compute joint anchor pose relative to parent
    * [Issue #1029](https://github.com/osrf/gazebo/issues/1029)
    * [BitBucket pull request #982](https://osrf-migration.github.io/gazebo-gh-pages/#!/osrf/gazebo/pull-requests/982)
1. Cleanup the installed worlds
    * [Issue #1036](https://github.com/osrf/gazebo/issues/1036)
    * [BitBucket pull request #984](https://osrf-migration.github.io/gazebo-gh-pages/#!/osrf/gazebo/pull-requests/984)
1. Update to the GPS sensor
    * [Issue #1059](https://github.com/osrf/gazebo/issues/1059)
    * [BitBucket pull request #978](https://osrf-migration.github.io/gazebo-gh-pages/#!/osrf/gazebo/pull-requests/978)
1. Removed libtool from plugin loading
    * [BitBucket pull request #981](https://osrf-migration.github.io/gazebo-gh-pages/#!/osrf/gazebo/pull-requests/981)
1. Added functions to get inertial information for a link in the world frame.
    * [BitBucket pull request #1005](https://osrf-migration.github.io/gazebo-gh-pages/#!/osrf/gazebo/pull-requests/1005)

## Gazebo 2.0

### Gazebo 2.2.6 (2015-09-28)

1. Backport fixes to setup.sh from pull request #1430 to 2.2 branch
    * [BitBucket pull request 1889](https://osrf-migration.github.io/gazebo-gh-pages/#!/osrf/gazebo/pull-requests/1889)
1. Fix heightmap texture loading (2.2)
    * [BitBucket pull request 1596](https://osrf-migration.github.io/gazebo-gh-pages/#!/osrf/gazebo/pull-requests/1596)
1. Prevent out of bounds array access in SkidSteerDrivePlugin (found by cppcheck 1.68)
    * [BitBucket pull request 1379](https://osrf-migration.github.io/gazebo-gh-pages/#!/osrf/gazebo/pull-requests/1379)
1. Fix build with boost 1.57 for 2.2 branch (#1399)
    * [BitBucket pull request 1358](https://osrf-migration.github.io/gazebo-gh-pages/#!/osrf/gazebo/pull-requests/1358)
1. Fix manpage test failures by incrementing year to 2015
    * [BitBucket pull request 1361](https://osrf-migration.github.io/gazebo-gh-pages/#!/osrf/gazebo/pull-requests/1361)
1. Fix build for OS X 10.10 (#1304, #1289)
    * [BitBucket pull request 1346](https://osrf-migration.github.io/gazebo-gh-pages/#!/osrf/gazebo/pull-requests/1346)
1. Restore ODELink ABI, use Link variables instead (#1354)
    * [BitBucket pull request 1347](https://osrf-migration.github.io/gazebo-gh-pages/#!/osrf/gazebo/pull-requests/1347)
1. Fix inertia_ratio test
    * [BitBucket pull request 1344](https://osrf-migration.github.io/gazebo-gh-pages/#!/osrf/gazebo/pull-requests/1344)
1. backport collision visual fix -> 2.2
    * [BitBucket pull request 1343](https://osrf-migration.github.io/gazebo-gh-pages/#!/osrf/gazebo/pull-requests/1343)
1. Fix two code_check errors on 2.2
    * [BitBucket pull request 1314](https://osrf-migration.github.io/gazebo-gh-pages/#!/osrf/gazebo/pull-requests/1314)
1. issue #243 fix Link::GetWorldLinearAccel and Link::GetWorldAngularAccel for ODE
    * [BitBucket pull request 1284](https://osrf-migration.github.io/gazebo-gh-pages/#!/osrf/gazebo/pull-requests/1284)

### Gazebo 2.2.3 (2014-04-29)

1. Removed redundant call to World::Init
    * [BitBucket pull request #1107](https://osrf-migration.github.io/gazebo-gh-pages/#!/osrf/gazebo/pull-requests/1107)
    * [Issue #1208](https://github.com/osrf/gazebo/issues/1208)
1. Return proper error codes when gazebo exits
    * [BitBucket pull request #1085](https://osrf-migration.github.io/gazebo-gh-pages/#!/osrf/gazebo/pull-requests/1085)
    * [Issue #1178](https://github.com/osrf/gazebo/issues/1178)
1. Fixed Camera::GetWorldRotation().
    * [BitBucket pull request #1071](https://osrf-migration.github.io/gazebo-gh-pages/#!/osrf/gazebo/pull-requests/1071)
    * [Issue #1087](https://github.com/osrf/gazebo/issues/1087)
1. Fixed memory leak in image conversion
    * [BitBucket pull request #1073](https://osrf-migration.github.io/gazebo-gh-pages/#!/osrf/gazebo/pull-requests/1073)

### Gazebo 2.2.1 (xxxx-xx-xx)

1. Fix heightmap model texture loading.
    * [BitBucket pull request #1596](https://osrf-migration.github.io/gazebo-gh-pages/#!/osrf/gazebo/pull-requests/1596)

### Gazebo 2.2.0 (2014-01-10)

1. Fix compilation when using OGRE-1.9 (full support is being worked on)
    * [Issue #994](https://github.com/osrf/gazebo/issues/994)
    * [Issue #995](https://github.com/osrf/gazebo/issues/995)
    * [Issue #996](https://github.com/osrf/gazebo/issues/996)
    * [BitBucket pull request #883](https://osrf-migration.github.io/gazebo-gh-pages/#!/osrf/gazebo/pull-requests/883)
1. Added unit test for issue 624.
    * [Issue #624](https://github.com/osrf/gazebo/issues/624).
    * [BitBucket pull request #889](https://osrf-migration.github.io/gazebo-gh-pages/#!/osrf/gazebo/pull-requests/889)
1. Use 3x3 PCF shadows for smoother shadows.
    * [BitBucket pull request #887](https://osrf-migration.github.io/gazebo-gh-pages/#!/osrf/gazebo/pull-requests/887)
1. Update manpage copyright to 2014.
    * [BitBucket pull request #893](https://osrf-migration.github.io/gazebo-gh-pages/#!/osrf/gazebo/pull-requests/893)
1. Added friction integration test .
    * [BitBucket pull request #885](https://osrf-migration.github.io/gazebo-gh-pages/#!/osrf/gazebo/pull-requests/885)
1. Fix joint anchor when link pose is not specified.
    * [Issue #978](https://github.com/osrf/gazebo/issues/978)
    * [BitBucket pull request #862](https://osrf-migration.github.io/gazebo-gh-pages/#!/osrf/gazebo/pull-requests/862)
1. Added (ESC) tooltip for GUI Selection Mode icon.
    * [Issue #993](https://github.com/osrf/gazebo/issues/993)
    * [BitBucket pull request #888](https://osrf-migration.github.io/gazebo-gh-pages/#!/osrf/gazebo/pull-requests/888)
1. Removed old comment about resolved issue.
    * [Issue #837](https://github.com/osrf/gazebo/issues/837)
    * [BitBucket pull request #880](https://osrf-migration.github.io/gazebo-gh-pages/#!/osrf/gazebo/pull-requests/880)
1. Made SimbodyLink::Get* function thread-safe
    * [Issue #918](https://github.com/osrf/gazebo/issues/918)
    * [BitBucket pull request #872](https://osrf-migration.github.io/gazebo-gh-pages/#!/osrf/gazebo/pull-requests/872)
1. Suppressed spurious gzlog messages in ODE::Body
    * [Issue #983](https://github.com/osrf/gazebo/issues/983)
    * [BitBucket pull request #875](https://osrf-migration.github.io/gazebo-gh-pages/#!/osrf/gazebo/pull-requests/875)
1. Fixed Force Torque Sensor Test by properly initializing some values.
    * [Issue #982](https://github.com/osrf/gazebo/issues/982)
    * [BitBucket pull request #869](https://osrf-migration.github.io/gazebo-gh-pages/#!/osrf/gazebo/pull-requests/869)
1. Added breakable joint plugin to support breakable walls.
    * [BitBucket pull request #865](https://osrf-migration.github.io/gazebo-gh-pages/#!/osrf/gazebo/pull-requests/865)
1. Used different tuple syntax to fix compilation on OSX mavericks.
    * [Issue #947](https://github.com/osrf/gazebo/issues/947)
    * [BitBucket pull request #858](https://osrf-migration.github.io/gazebo-gh-pages/#!/osrf/gazebo/pull-requests/858)
1. Fixed sonar test and deprecation warning.
    * [BitBucket pull request #856](https://osrf-migration.github.io/gazebo-gh-pages/#!/osrf/gazebo/pull-requests/856)
1. Speed up test compilation.
    * Part of [Issue #955](https://github.com/osrf/gazebo/issues/955)
    * [BitBucket pull request #846](https://osrf-migration.github.io/gazebo-gh-pages/#!/osrf/gazebo/pull-requests/846)
1. Added Joint::SetEffortLimit API
    * [Issue #923](https://github.com/osrf/gazebo/issues/923)
    * [BitBucket pull request #808](https://osrf-migration.github.io/gazebo-gh-pages/#!/osrf/gazebo/pull-requests/808)
1. Made bullet output less verbose.
    * [BitBucket pull request #839](https://osrf-migration.github.io/gazebo-gh-pages/#!/osrf/gazebo/pull-requests/839)
1. Convergence acceleration and stability tweak to make atlas_v3 stable
    * [Issue #895](https://github.com/osrf/gazebo/issues/895)
    * [BitBucket pull request #772](https://osrf-migration.github.io/gazebo-gh-pages/#!/osrf/gazebo/pull-requests/772)
1. Added colors, textures and world files for the SPL RoboCup environment
    * [BitBucket pull request #838](https://osrf-migration.github.io/gazebo-gh-pages/#!/osrf/gazebo/pull-requests/838)
1. Fixed github_pullrequests tool to work with latest GitHub API.
    * [Issue #933](https://github.com/osrf/gazebo/issues/933)
    * [BitBucket pull request #841](https://osrf-migration.github.io/gazebo-gh-pages/#!/osrf/gazebo/pull-requests/841)
1. Fixed cppcheck warnings.
    * [BitBucket pull request #842](https://osrf-migration.github.io/gazebo-gh-pages/#!/osrf/gazebo/pull-requests/842)

### Gazebo 2.1.0 (2013-11-08)
1. Fix mainwindow unit test
    * [BitBucket pull request #752](https://osrf-migration.github.io/gazebo-gh-pages/#!/osrf/gazebo/pull-requests/752)
1. Visualize moment of inertia
    * Pull request [#745](https://osrf-migration.github.io/gazebo-gh-pages/#!/osrf/gazebo/pull-requests/745), [#769](https://osrf-migration.github.io/gazebo-gh-pages/#!/osrf/gazebo/pull-requests/769), [#787](https://osrf-migration.github.io/gazebo-gh-pages/#!/osrf/gazebo/pull-requests/787)
    * [Issue #203](https://github.com/osrf/gazebo/issues/203)
1. Update tool to count lines of code
    * [BitBucket pull request #758](https://osrf-migration.github.io/gazebo-gh-pages/#!/osrf/gazebo/pull-requests/758)
1. Implement World::Clear
    * Pull request [#785](https://osrf-migration.github.io/gazebo-gh-pages/#!/osrf/gazebo/pull-requests/785), [#804](https://osrf-migration.github.io/gazebo-gh-pages/#!/osrf/gazebo/pull-requests/804)
1. Improve Bullet support
    * [BitBucket pull request #805](https://osrf-migration.github.io/gazebo-gh-pages/#!/osrf/gazebo/pull-requests/805)
1. Fix doxygen spacing
    * [BitBucket pull request #740](https://osrf-migration.github.io/gazebo-gh-pages/#!/osrf/gazebo/pull-requests/740)
1. Add tool to generate model images for thepropshop.org
    * [BitBucket pull request #734](https://osrf-migration.github.io/gazebo-gh-pages/#!/osrf/gazebo/pull-requests/734)
1. Added paging support for terrains
    * [BitBucket pull request #707](https://osrf-migration.github.io/gazebo-gh-pages/#!/osrf/gazebo/pull-requests/707)
1. Added plugin path to LID_LIBRARY_PATH in setup.sh
    * [BitBucket pull request #750](https://osrf-migration.github.io/gazebo-gh-pages/#!/osrf/gazebo/pull-requests/750)
1. Fix for OSX
    * [BitBucket pull request #766](https://osrf-migration.github.io/gazebo-gh-pages/#!/osrf/gazebo/pull-requests/766)
    * [BitBucket pull request #786](https://osrf-migration.github.io/gazebo-gh-pages/#!/osrf/gazebo/pull-requests/786)
    * [Issue #906](https://github.com/osrf/gazebo/issues/906)
1. Update copyright information
    * [BitBucket pull request #771](https://osrf-migration.github.io/gazebo-gh-pages/#!/osrf/gazebo/pull-requests/771)
1. Enable screen dependent tests
    * [BitBucket pull request #764](https://osrf-migration.github.io/gazebo-gh-pages/#!/osrf/gazebo/pull-requests/764)
    * [Issue #811](https://github.com/osrf/gazebo/issues/811)
1. Fix gazebo command line help message
    * [BitBucket pull request #775](https://osrf-migration.github.io/gazebo-gh-pages/#!/osrf/gazebo/pull-requests/775)
    * [Issue #898](https://github.com/osrf/gazebo/issues/898)
1. Fix man page test
    * [BitBucket pull request #774](https://osrf-migration.github.io/gazebo-gh-pages/#!/osrf/gazebo/pull-requests/774)
1. Improve load time by reducing calls to RTShader::Update
    * [BitBucket pull request #773](https://osrf-migration.github.io/gazebo-gh-pages/#!/osrf/gazebo/pull-requests/773)
    * [Issue #877](https://github.com/osrf/gazebo/issues/877)
1. Fix joint visualization
    * [BitBucket pull request #776](https://osrf-migration.github.io/gazebo-gh-pages/#!/osrf/gazebo/pull-requests/776)
    * [BitBucket pull request #802](https://osrf-migration.github.io/gazebo-gh-pages/#!/osrf/gazebo/pull-requests/802)
    * [Issue #464](https://github.com/osrf/gazebo/issues/464)
1. Add helpers to fix NaN
    * [BitBucket pull request #742](https://osrf-migration.github.io/gazebo-gh-pages/#!/osrf/gazebo/pull-requests/742)
1. Fix model resizing via the GUI
    * [BitBucket pull request #763](https://osrf-migration.github.io/gazebo-gh-pages/#!/osrf/gazebo/pull-requests/763)
    * [Issue #885](https://github.com/osrf/gazebo/issues/885)
1. Simplify gzlog test by using sha1
    * [BitBucket pull request #781](https://osrf-migration.github.io/gazebo-gh-pages/#!/osrf/gazebo/pull-requests/781)
    * [Issue #837](https://github.com/osrf/gazebo/issues/837)
1. Enable cppcheck for header files
    * [BitBucket pull request #782](https://osrf-migration.github.io/gazebo-gh-pages/#!/osrf/gazebo/pull-requests/782)
    * [Issue #907](https://github.com/osrf/gazebo/issues/907)
1. Fix broken regression test
    * [BitBucket pull request #784](https://osrf-migration.github.io/gazebo-gh-pages/#!/osrf/gazebo/pull-requests/784)
    * [Issue #884](https://github.com/osrf/gazebo/issues/884)
1. All simbody and dart to pass tests
    * [BitBucket pull request #790](https://osrf-migration.github.io/gazebo-gh-pages/#!/osrf/gazebo/pull-requests/790)
    * [Issue #873](https://github.com/osrf/gazebo/issues/873)
1. Fix camera rotation from SDF
    * [BitBucket pull request #789](https://osrf-migration.github.io/gazebo-gh-pages/#!/osrf/gazebo/pull-requests/789)
    * [Issue #920](https://github.com/osrf/gazebo/issues/920)
1. Fix github pullrequest command line tool to match new API
    * [BitBucket pull request #803](https://osrf-migration.github.io/gazebo-gh-pages/#!/osrf/gazebo/pull-requests/803)
1. Fix transceiver spawn errors in tests
    * [BitBucket pull request #811](https://osrf-migration.github.io/gazebo-gh-pages/#!/osrf/gazebo/pull-requests/811)
    * [BitBucket pull request #814](https://osrf-migration.github.io/gazebo-gh-pages/#!/osrf/gazebo/pull-requests/814)

### Gazebo 2.0.0 (2013-10-08)
1. Refactor code check tool.
    * [BitBucket pull request #669](https://osrf-migration.github.io/gazebo-gh-pages/#!/osrf/gazebo/pull-requests/669)
1. Added pull request tool for GitHub.
    * [BitBucket pull request #670](https://osrf-migration.github.io/gazebo-gh-pages/#!/osrf/gazebo/pull-requests/670)
    * [BitBucket pull request #691](https://osrf-migration.github.io/gazebo-gh-pages/#!/osrf/gazebo/pull-requests/671)
1. New wireless receiver and transmitter sensor models.
    * [BitBucket pull request #644](https://osrf-migration.github.io/gazebo-gh-pages/#!/osrf/gazebo/pull-requests/644)
    * [BitBucket pull request #675](https://osrf-migration.github.io/gazebo-gh-pages/#!/osrf/gazebo/pull-requests/675)
    * [BitBucket pull request #727](https://osrf-migration.github.io/gazebo-gh-pages/#!/osrf/gazebo/pull-requests/727)
1. Audio support using OpenAL.
    * [BitBucket pull request #648](https://osrf-migration.github.io/gazebo-gh-pages/#!/osrf/gazebo/pull-requests/648)
    * [BitBucket pull request #704](https://osrf-migration.github.io/gazebo-gh-pages/#!/osrf/gazebo/pull-requests/704)
1. Simplify command-line parsing of gztopic echo output.
    * [BitBucket pull request #674](https://osrf-migration.github.io/gazebo-gh-pages/#!/osrf/gazebo/pull-requests/674)
    * Resolves: [Issue #795](https://github.com/osrf/gazebo/issues/795)
1. Use UNIX directories through the user of GNUInstallDirs cmake module.
    * [BitBucket pull request #676](https://osrf-migration.github.io/gazebo-gh-pages/#!/osrf/gazebo/pull-requests/676)
    * [BitBucket pull request #681](https://osrf-migration.github.io/gazebo-gh-pages/#!/osrf/gazebo/pull-requests/681)
1. New GUI interactions for object manipulation.
    * [BitBucket pull request #634](https://osrf-migration.github.io/gazebo-gh-pages/#!/osrf/gazebo/pull-requests/634)
1. Fix for OSX menubar.
    * [BitBucket pull request #677](https://osrf-migration.github.io/gazebo-gh-pages/#!/osrf/gazebo/pull-requests/677)
1. Remove internal SDF directories and dependencies.
    * [BitBucket pull request #680](https://osrf-migration.github.io/gazebo-gh-pages/#!/osrf/gazebo/pull-requests/680)
1. Add minimum version for sdformat.
    * [BitBucket pull request #682](https://osrf-migration.github.io/gazebo-gh-pages/#!/osrf/gazebo/pull-requests/682)
    * Resolves: [Issue #818](https://github.com/osrf/gazebo/issues/818)
1. Allow different gtest parameter types with ServerFixture
    * [BitBucket pull request #686](https://osrf-migration.github.io/gazebo-gh-pages/#!/osrf/gazebo/pull-requests/686)
    * Resolves: [Issue #820](https://github.com/osrf/gazebo/issues/820)
1. GUI model scaling when using Bullet.
    * [BitBucket pull request #683](https://osrf-migration.github.io/gazebo-gh-pages/#!/osrf/gazebo/pull-requests/683)
1. Fix typo in cmake config.
    * [BitBucket pull request #694](https://osrf-migration.github.io/gazebo-gh-pages/#!/osrf/gazebo/pull-requests/694)
    * Resolves: [Issue #824](https://github.com/osrf/gazebo/issues/824)
1. Remove gazebo include subdir from pkgconfig and cmake config.
    * [BitBucket pull request #691](https://osrf-migration.github.io/gazebo-gh-pages/#!/osrf/gazebo/pull-requests/691)
1. Torsional spring demo
    * [BitBucket pull request #693](https://osrf-migration.github.io/gazebo-gh-pages/#!/osrf/gazebo/pull-requests/693)
1. Remove repeated call to SetAxis in Joint.cc
    * [BitBucket pull request #695](https://osrf-migration.github.io/gazebo-gh-pages/#!/osrf/gazebo/pull-requests/695)
    * Resolves: [Issue #823](https://github.com/osrf/gazebo/issues/823)
1. Add test for rotational joints.
    * [BitBucket pull request #697](https://osrf-migration.github.io/gazebo-gh-pages/#!/osrf/gazebo/pull-requests/697)
    * Resolves: [Issue #820](https://github.com/osrf/gazebo/issues/820)
1. Fix compilation of tests using Joint base class
    * [BitBucket pull request #701](https://osrf-migration.github.io/gazebo-gh-pages/#!/osrf/gazebo/pull-requests/701)
1. Terrain paging implemented.
    * [BitBucket pull request #687](https://osrf-migration.github.io/gazebo-gh-pages/#!/osrf/gazebo/pull-requests/687)
1. Improve timeout error reporting in ServerFixture
    * [BitBucket pull request #705](https://osrf-migration.github.io/gazebo-gh-pages/#!/osrf/gazebo/pull-requests/705)
1. Fix mouse picking for cases where visuals overlap with the laser
    * [BitBucket pull request #709](https://osrf-migration.github.io/gazebo-gh-pages/#!/osrf/gazebo/pull-requests/709)
1. Fix string literals for OSX
    * [BitBucket pull request #712](https://osrf-migration.github.io/gazebo-gh-pages/#!/osrf/gazebo/pull-requests/712)
    * Resolves: [Issue #803](https://github.com/osrf/gazebo/issues/803)
1. Support for ENABLE_TESTS_COMPILATION cmake parameter
    * [BitBucket pull request #708](https://osrf-migration.github.io/gazebo-gh-pages/#!/osrf/gazebo/pull-requests/708)
1. Updated system gui plugin
    * [BitBucket pull request #702](https://osrf-migration.github.io/gazebo-gh-pages/#!/osrf/gazebo/pull-requests/702)
1. Fix force torque unit test issue
    * [BitBucket pull request #673](https://osrf-migration.github.io/gazebo-gh-pages/#!/osrf/gazebo/pull-requests/673)
    * Resolves: [Issue #813](https://github.com/osrf/gazebo/issues/813)
1. Use variables to control auto generation of CFlags
    * [BitBucket pull request #699](https://osrf-migration.github.io/gazebo-gh-pages/#!/osrf/gazebo/pull-requests/699)
1. Remove deprecated functions.
    * [BitBucket pull request #715](https://osrf-migration.github.io/gazebo-gh-pages/#!/osrf/gazebo/pull-requests/715)
1. Fix typo in `Camera.cc`
    * [BitBucket pull request #719](https://osrf-migration.github.io/gazebo-gh-pages/#!/osrf/gazebo/pull-requests/719)
    * Resolves: [Issue #846](https://github.com/osrf/gazebo/issues/846)
1. Performance improvements
    * [BitBucket pull request #561](https://osrf-migration.github.io/gazebo-gh-pages/#!/osrf/gazebo/pull-requests/561)
1. Fix gripper model.
    * [BitBucket pull request #713](https://osrf-migration.github.io/gazebo-gh-pages/#!/osrf/gazebo/pull-requests/713)
    * Resolves: [Issue #314](https://github.com/osrf/gazebo/issues/314)
1. First part of Simbody integration
    * [BitBucket pull request #716](https://osrf-migration.github.io/gazebo-gh-pages/#!/osrf/gazebo/pull-requests/716)

## Gazebo 1.9

### Gazebo 1.9.6 (2014-04-29)

1. Refactored inertia ratio reduction for ODE
    * [BitBucket pull request #1114](https://osrf-migration.github.io/gazebo-gh-pages/#!/osrf/gazebo/pull-requests/1114)
1. Improved collada loading performance
    * [BitBucket pull request #1075](https://osrf-migration.github.io/gazebo-gh-pages/#!/osrf/gazebo/pull-requests/1075)

### Gazebo 1.9.3 (2014-01-10)

1. Add thickness to plane to remove shadow flickering.
    * [BitBucket pull request #886](https://osrf-migration.github.io/gazebo-gh-pages/#!/osrf/gazebo/pull-requests/886)
1. Temporary GUI shadow toggle fix.
    * [Issue #925](https://github.com/osrf/gazebo/issues/925)
    * [BitBucket pull request #868](https://osrf-migration.github.io/gazebo-gh-pages/#!/osrf/gazebo/pull-requests/868)
1. Fix memory access bugs with libc++ on mavericks.
    * [Issue #965](https://github.com/osrf/gazebo/issues/965)
    * [BitBucket pull request #857](https://osrf-migration.github.io/gazebo-gh-pages/#!/osrf/gazebo/pull-requests/857)
    * [BitBucket pull request #881](https://osrf-migration.github.io/gazebo-gh-pages/#!/osrf/gazebo/pull-requests/881)
1. Replaced printf with cout in gztopic hz.
    * [Issue #969](https://github.com/osrf/gazebo/issues/969)
    * [BitBucket pull request #854](https://osrf-migration.github.io/gazebo-gh-pages/#!/osrf/gazebo/pull-requests/854)
1. Add Dark grey material and fix indentation.
    * [BitBucket pull request #851](https://osrf-migration.github.io/gazebo-gh-pages/#!/osrf/gazebo/pull-requests/851)
1. Fixed sonar sensor unit test.
    * [BitBucket pull request #848](https://osrf-migration.github.io/gazebo-gh-pages/#!/osrf/gazebo/pull-requests/848)
1. Convergence acceleration and stability tweak to make atlas_v3 stable.
    * [BitBucket pull request #845](https://osrf-migration.github.io/gazebo-gh-pages/#!/osrf/gazebo/pull-requests/845)
1. Update gtest to 1.7.0 to resolve problems with libc++.
    * [Issue #947](https://github.com/osrf/gazebo/issues/947)
    * [BitBucket pull request #827](https://osrf-migration.github.io/gazebo-gh-pages/#!/osrf/gazebo/pull-requests/827)
1. Fixed LD_LIBRARY_PATH for plugins.
    * [Issue #957](https://github.com/osrf/gazebo/issues/957)
    * [BitBucket pull request #844](https://osrf-migration.github.io/gazebo-gh-pages/#!/osrf/gazebo/pull-requests/844)
1. Fix transceiver sporadic errors.
    * Backport of [BitBucket pull request #811](https://osrf-migration.github.io/gazebo-gh-pages/#!/osrf/gazebo/pull-requests/811)
    * [BitBucket pull request #836](https://osrf-migration.github.io/gazebo-gh-pages/#!/osrf/gazebo/pull-requests/836)
1. Modified the MsgTest to be deterministic with time checks.
    * [BitBucket pull request #843](https://osrf-migration.github.io/gazebo-gh-pages/#!/osrf/gazebo/pull-requests/843)
1. Fixed seg fault in LaserVisual.
    * [Issue #950](https://github.com/osrf/gazebo/issues/950)
    * [BitBucket pull request #832](https://osrf-migration.github.io/gazebo-gh-pages/#!/osrf/gazebo/pull-requests/832)
1. Implemented the option to disable tests that need a working screen to run properly.
    * Backport of [BitBucket pull request #764](https://osrf-migration.github.io/gazebo-gh-pages/#!/osrf/gazebo/pull-requests/764)
    * [BitBucket pull request #837](https://osrf-migration.github.io/gazebo-gh-pages/#!/osrf/gazebo/pull-requests/837)
1. Cleaned up gazebo shutdown.
    * [BitBucket pull request #829](https://osrf-migration.github.io/gazebo-gh-pages/#!/osrf/gazebo/pull-requests/829)
1. Fixed bug associated with loading joint child links.
    * [Issue #943](https://github.com/osrf/gazebo/issues/943)
    * [BitBucket pull request #820](https://osrf-migration.github.io/gazebo-gh-pages/#!/osrf/gazebo/pull-requests/820)

### Gazebo 1.9.2 (2013-11-08)
1. Fix enable/disable sky and clouds from SDF
    * [BitBucket pull request #809](https://osrf-migration.github.io/gazebo-gh-pages/#!/osrf/gazebo/pull-requests/809])
1. Fix occasional blank GUI screen on startup
    * [BitBucket pull request #815](https://osrf-migration.github.io/gazebo-gh-pages/#!/osrf/gazebo/pull-requests/815])
1. Fix GPU laser when interacting with heightmaps
    * [BitBucket pull request #796](https://osrf-migration.github.io/gazebo-gh-pages/#!/osrf/gazebo/pull-requests/796])
1. Added API/ABI checker command line tool
    * [BitBucket pull request #765](https://osrf-migration.github.io/gazebo-gh-pages/#!/osrf/gazebo/pull-requests/765])
1. Added gtest version information
    * [BitBucket pull request #801](https://osrf-migration.github.io/gazebo-gh-pages/#!/osrf/gazebo/pull-requests/801])
1. Fix GUI world saving
    * [BitBucket pull request #806](https://osrf-migration.github.io/gazebo-gh-pages/#!/osrf/gazebo/pull-requests/806])
1. Enable anti-aliasing for camera sensor
    * [BitBucket pull request #800](https://osrf-migration.github.io/gazebo-gh-pages/#!/osrf/gazebo/pull-requests/800])
1. Make sensor noise deterministic
    * [BitBucket pull request #788](https://osrf-migration.github.io/gazebo-gh-pages/#!/osrf/gazebo/pull-requests/788])
1. Fix build problem
    * [Issue #901](https://github.com/osrf/gazebo/issues/901)
    * [BitBucket pull request #778](https://osrf-migration.github.io/gazebo-gh-pages/#!/osrf/gazebo/pull-requests/778])
1. Fix a typo in Camera.cc
    * [BitBucket pull request #720](https://osrf-migration.github.io/gazebo-gh-pages/#!/osrf/gazebo/pull-requests/720])
    * [Issue #846](https://github.com/osrf/gazebo/issues/846)
1. Fix OSX menu bar
    * [BitBucket pull request #688](https://osrf-migration.github.io/gazebo-gh-pages/#!/osrf/gazebo/pull-requests/688])
1. Fix gazebo::init by calling sdf::setFindCallback() before loading the sdf in gzfactory.
    * [BitBucket pull request #678](https://osrf-migration.github.io/gazebo-gh-pages/#!/osrf/gazebo/pull-requests/678])
    * [Issue #817](https://github.com/osrf/gazebo/issues/817)

### Gazebo 1.9.1 (2013-08-20)
* Deprecate header files that require case-sensitive filesystem (e.g. Common.hh, Physics.hh) [https://osrf-migration.github.io/gazebo-gh-pages/#!/osrf/gazebo/pull-requests/638/fix-for-775-deprecate-headers-that-require]
* Initial support for building on Mac OS X [https://osrf-migration.github.io/gazebo-gh-pages/#!/osrf/gazebo/pull-requests/660/osx-support-for-gazebo-19] [https://osrf-migration.github.io/gazebo-gh-pages/#!/osrf/gazebo/pull-requests/657/cmake-fixes-for-osx]
* Fixes for various issues [https://osrf-migration.github.io/gazebo-gh-pages/#!/osrf/gazebo/pull-requests/635/fix-for-issue-792/diff] [https://osrf-migration.github.io/gazebo-gh-pages/#!/osrf/gazebo/pull-requests/628/allow-scoped-and-non-scoped-joint-names-to/diff] [https://osrf-migration.github.io/gazebo-gh-pages/#!/osrf/gazebo/pull-requests/636/fix-build-dependency-in-message-generation/diff] [https://osrf-migration.github.io/gazebo-gh-pages/#!/osrf/gazebo/pull-requests/639/make-the-unversioned-setupsh-a-copy-of-the/diff] [https://osrf-migration.github.io/gazebo-gh-pages/#!/osrf/gazebo/pull-requests/650/added-missing-lib-to-player-client-library/diff] [https://osrf-migration.github.io/gazebo-gh-pages/#!/osrf/gazebo/pull-requests/656/install-gzmode_create-without-sh-suffix/diff]

### Gazebo 1.9.0 (2013-07-23)
* Use external package [sdformat](https://github.com/osrf/sdformat) for sdf parsing, refactor the `Element::GetValue*` function calls, and deprecate Gazebo's internal sdf parser [https://osrf-migration.github.io/gazebo-gh-pages/#!/osrf/gazebo/pull-requests/627]
* Improved ROS support ([[Tutorials#ROS_Integration |documentation here]]) [https://osrf-migration.github.io/gazebo-gh-pages/#!/osrf/gazebo/pull-requests/559]
* Added Sonar, Force-Torque, and Tactile Pressure sensors [https://osrf-migration.github.io/gazebo-gh-pages/#!/osrf/gazebo/pull-requests/557], [https://osrf-migration.github.io/gazebo-gh-pages/#!/osrf/gazebo/pull-requests/567]
* Add compile-time defaults for environment variables so that sourcing setup.sh is unnecessary in most cases [https://osrf-migration.github.io/gazebo-gh-pages/#!/osrf/gazebo/pull-requests/620]
* Enable user camera to follow objects in client window [https://osrf-migration.github.io/gazebo-gh-pages/#!/osrf/gazebo/pull-requests/603]
* Install protobuf message files for use in custom messages [https://osrf-migration.github.io/gazebo-gh-pages/#!/osrf/gazebo/pull-requests/614]
* Change default compilation flags to improve debugging [https://osrf-migration.github.io/gazebo-gh-pages/#!/osrf/gazebo/pull-requests/617]
* Change to supported relative include paths [https://osrf-migration.github.io/gazebo-gh-pages/#!/osrf/gazebo/pull-requests/594]
* Fix display of laser scans when sensor is rotated [https://osrf-migration.github.io/gazebo-gh-pages/#!/osrf/gazebo/pull-requests/599]

## Gazebo 1.8

### Gazebo 1.8.7 (2013-07-16)
* Fix bug in URDF parsing of Vector3 elements [https://osrf-migration.github.io/gazebo-gh-pages/#!/osrf/gazebo/pull-requests/613]
* Fix compilation errors with newest libraries [https://osrf-migration.github.io/gazebo-gh-pages/#!/osrf/gazebo/pull-requests/615]

### Gazebo 1.8.6 (2013-06-07)
* Fix inertia lumping in the URDF parser[https://osrf-migration.github.io/gazebo-gh-pages/#!/osrf/gazebo/pull-requests/554]
* Fix for ODEJoint CFM damping sign error [https://osrf-migration.github.io/gazebo-gh-pages/#!/osrf/gazebo/pull-requests/586]
* Fix transport memory growth[https://osrf-migration.github.io/gazebo-gh-pages/#!/osrf/gazebo/pull-requests/584]
* Reduce log file data in order to reduce buffer growth that results in out of memory kernel errors[https://osrf-migration.github.io/gazebo-gh-pages/#!/osrf/gazebo/pull-requests/587]

### Gazebo 1.8.5 (2013-06-04)
* Fix Gazebo build for machines without a valid display.[https://osrf-migration.github.io/gazebo-gh-pages/#!/osrf/gazebo/commits/37f00422eea03365b839a632c1850431ee6a1d67]

### Gazebo 1.8.4 (2013-06-03)
* Fix UDRF to SDF converter so that URDF gazebo extensions are applied to all collisions in a link.[https://osrf-migration.github.io/gazebo-gh-pages/#!/osrf/gazebo/pull-requests/579]
* Prevent transport layer from locking when a gzclient connects to a gzserver over a connection with high latency.[https://osrf-migration.github.io/gazebo-gh-pages/#!/osrf/gazebo/pull-requests/572]
* Improve performance and fix uninitialized conditional jumps.[https://osrf-migration.github.io/gazebo-gh-pages/#!/osrf/gazebo/pull-requests/571]

### Gazebo 1.8.3 (2013-06-03)
* Fix for gzlog hanging when gzserver is not present or not responsive[https://osrf-migration.github.io/gazebo-gh-pages/#!/osrf/gazebo/pull-requests/577]
* Fix occasional segfault when generating log files[https://osrf-migration.github.io/gazebo-gh-pages/#!/osrf/gazebo/pull-requests/575]
* Performance improvement to ODE[https://osrf-migration.github.io/gazebo-gh-pages/#!/osrf/gazebo/pull-requests/556]
* Fix node initialization[https://osrf-migration.github.io/gazebo-gh-pages/#!/osrf/gazebo/pull-requests/570]
* Fix GPU laser Hz rate reduction when sensor moved away from world origin[https://osrf-migration.github.io/gazebo-gh-pages/#!/osrf/gazebo/pull-requests/566]
* Fix incorrect lighting in camera sensors when GPU laser is subscribe to[https://osrf-migration.github.io/gazebo-gh-pages/#!/osrf/gazebo/pull-requests/563]

### Gazebo 1.8.2 (2013-05-28)
* ODE performance improvements[https://osrf-migration.github.io/gazebo-gh-pages/#!/osrf/gazebo/pull-requests/535][https://osrf-migration.github.io/gazebo-gh-pages/#!/osrf/gazebo/pull-requests/537]
* Fixed tests[https://osrf-migration.github.io/gazebo-gh-pages/#!/osrf/gazebo/pull-requests/538][https://osrf-migration.github.io/gazebo-gh-pages/#!/osrf/gazebo/pull-requests/541][https://osrf-migration.github.io/gazebo-gh-pages/#!/osrf/gazebo/pull-requests/542]
* Fixed sinking vehicle bug[https://github.com/osrf/drcsim/issue/300] in pull-request[https://osrf-migration.github.io/gazebo-gh-pages/#!/osrf/gazebo/pull-requests/538]
* Fix GPU sensor throttling[https://osrf-migration.github.io/gazebo-gh-pages/#!/osrf/gazebo/pull-requests/536]
* Reduce string comparisons for better performance[https://osrf-migration.github.io/gazebo-gh-pages/#!/osrf/gazebo/pull-requests/546]
* Contact manager performance improvements[https://osrf-migration.github.io/gazebo-gh-pages/#!/osrf/gazebo/pull-requests/543]
* Transport performance improvements[https://osrf-migration.github.io/gazebo-gh-pages/#!/osrf/gazebo/pull-requests/548]
* Reduce friction noise[https://osrf-migration.github.io/gazebo-gh-pages/#!/osrf/gazebo/pull-requests/545]

### Gazebo 1.8.1 (2013-05-22)
* Please note that 1.8.1 contains a bug[https://github.com/osrf/drcsim/issue/300] that causes interpenetration between objects in resting contact to grow slowly.  Please update to 1.8.2 for the patch.
* Added warm starting[https://osrf-migration.github.io/gazebo-gh-pages/#!/osrf/gazebo/pull-requests/529]
* Reduced console output[https://osrf-migration.github.io/gazebo-gh-pages/#!/osrf/gazebo/pull-requests/533]
* Improved off screen rendering performance[https://osrf-migration.github.io/gazebo-gh-pages/#!/osrf/gazebo/pull-requests/530]
* Performance improvements [https://osrf-migration.github.io/gazebo-gh-pages/#!/osrf/gazebo/pull-requests/535] [https://osrf-migration.github.io/gazebo-gh-pages/#!/osrf/gazebo/pull-requests/537]

### Gazebo 1.8.0 (2013-05-17)
* Fixed slider axis [https://osrf-migration.github.io/gazebo-gh-pages/#!/osrf/gazebo/pull-requests/527]
* Fixed heightmap shadows [https://osrf-migration.github.io/gazebo-gh-pages/#!/osrf/gazebo/pull-requests/525]
* Fixed model and canonical link pose [https://osrf-migration.github.io/gazebo-gh-pages/#!/osrf/gazebo/pull-requests/519]
* Fixed OSX message header[https://osrf-migration.github.io/gazebo-gh-pages/#!/osrf/gazebo/pull-requests/524]
* Added zlib compression for logging [https://osrf-migration.github.io/gazebo-gh-pages/#!/osrf/gazebo/pull-requests/515]
* Allow clouds to be disabled in cameras [https://osrf-migration.github.io/gazebo-gh-pages/#!/osrf/gazebo/pull-requests/507]
* Camera rendering performance [https://osrf-migration.github.io/gazebo-gh-pages/#!/osrf/gazebo/pull-requests/528]


## Gazebo 1.7

### Gazebo 1.7.3 (2013-05-08)
* Fixed log cleanup (again) [https://osrf-migration.github.io/gazebo-gh-pages/#!/osrf/gazebo/pull-requests/511/fix-log-cleanup-logic]

### Gazebo 1.7.2 (2013-05-07)
* Fixed log cleanup [https://osrf-migration.github.io/gazebo-gh-pages/#!/osrf/gazebo/pull-requests/506/fix-gzlog-stop-command-line]
* Minor documentation fix [https://osrf-migration.github.io/gazebo-gh-pages/#!/osrf/gazebo/pull-requests/488/minor-documentation-fix]

### Gazebo 1.7.1 (2013-04-19)
* Fixed tests
* IMU sensor receives time stamped data from links
* Fix saving image frames [https://osrf-migration.github.io/gazebo-gh-pages/#!/osrf/gazebo/pull-requests/466/fix-saving-frames/diff]
* Wireframe rendering in GUI [https://osrf-migration.github.io/gazebo-gh-pages/#!/osrf/gazebo/pull-requests/414/allow-rendering-of-models-in-wireframe]
* Improved logging performance [https://osrf-migration.github.io/gazebo-gh-pages/#!/osrf/gazebo/pull-requests/457/improvements-to-gzlog-filter-and-logging]
* Viscous mud model [https://osrf-migration.github.io/gazebo-gh-pages/#!/osrf/gazebo/pull-requests/448/mud-plugin/diff]

## Gazebo 1.6

### Gazebo 1.6.3 (2013-04-15)
* Fixed a [critical SDF bug](https://osrf-migration.github.io/gazebo-gh-pages/#!/osrf/gazebo/pull-requests/451)
* Fixed a [laser offset bug](https://osrf-migration.github.io/gazebo-gh-pages/#!/osrf/gazebo/pull-requests/449)

### Gazebo 1.6.2 (2013-04-14)
* Fix for fdir1 physics property [https://osrf-migration.github.io/gazebo-gh-pages/#!/osrf/gazebo/pull-requests/429/fixes-to-treat-fdir1-better-1-rotate-into/diff]
* Fix for force torque sensor [https://osrf-migration.github.io/gazebo-gh-pages/#!/osrf/gazebo/pull-requests/447]
* SDF documentation fix [https://github.com/osrf/gazebo/issues/494/joint-axis-reference-frame-doesnt-match]

### Gazebo 1.6.1 (2013-04-05)
* Switch default build type to Release.

### Gazebo 1.6.0 (2013-04-05)
* Improvements to inertia in rubble pile
* Various Bullet integration advances.
* Noise models for ray, camera, and imu sensors.
* SDF 1.4, which accommodates more physics engine parameters and also some sensor noise models.
* Initial support for making movies from within Gazebo.
* Many performance improvements.
* Many bug fixes.
* Progress toward to building on OS X.

## Gazebo 1.5

### Gazebo 1.5.0 (2013-03-11)
* Partial integration of Bullet
  * Includes: cubes, spheres, cylinders, planes, meshes, revolute joints, ray sensors
* GUI Interface for log writing.
* Threaded sensors.
* Multi-camera sensor.

* Fixed the following issues:
    * [https://github.com/osrf/gazebo/issues/236 Issue #236]
    * [https://github.com/osrf/gazebo/issues/507 Issue #507]
    * [https://github.com/osrf/gazebo/issues/530 Issue #530]
    * [https://github.com/osrf/gazebo/issues/279 Issue #279]
    * [https://github.com/osrf/gazebo/issues/529 Issue #529]
    * [https://github.com/osrf/gazebo/issues/239 Issue #239]
    * [https://github.com/osrf/gazebo/issues/5 Issue #5]

## Gazebo 1.4

### Gazebo 1.4.0 (2013-02-01)
* New Features:
 * GUI elements to display messages from the server.
 * Multi-floor building editor and creator.
 * Improved sensor visualizations.
 * Improved mouse interactions

* Fixed the following issues:
    * [https://github.com/osrf/gazebo/issues/16 Issue #16]
    * [https://github.com/osrf/gazebo/issues/142 Issue #142]
    * [https://github.com/osrf/gazebo/issues/229 Issue #229]
    * [https://github.com/osrf/gazebo/issues/277 Issue #277]
    * [https://github.com/osrf/gazebo/issues/291 Issue #291]
    * [https://github.com/osrf/gazebo/issues/310 Issue #310]
    * [https://github.com/osrf/gazebo/issues/320 Issue #320]
    * [https://github.com/osrf/gazebo/issues/329 Issue #329]
    * [https://github.com/osrf/gazebo/issues/333 Issue #333]
    * [https://github.com/osrf/gazebo/issues/334 Issue #334]
    * [https://github.com/osrf/gazebo/issues/335 Issue #335]
    * [https://github.com/osrf/gazebo/issues/341 Issue #341]
    * [https://github.com/osrf/gazebo/issues/350 Issue #350]
    * [https://github.com/osrf/gazebo/issues/384 Issue #384]
    * [https://github.com/osrf/gazebo/issues/431 Issue #431]
    * [https://github.com/osrf/gazebo/issues/433 Issue #433]
    * [https://github.com/osrf/gazebo/issues/453 Issue #453]
    * [https://github.com/osrf/gazebo/issues/456 Issue #456]
    * [https://github.com/osrf/gazebo/issues/457 Issue #457]
    * [https://github.com/osrf/gazebo/issues/459 Issue #459]

## Gazebo 1.3

### Gazebo 1.3.1 (2012-12-14)
* Fixed the following issues:
    * [https://github.com/osrf/gazebo/issues/297 Issue #297]
* Other bugs fixed:
    * [https://osrf-migration.github.io/gazebo-gh-pages/#!/osrf/gazebo/pull-requests/164/ Fix light bounding box to disable properly when deselected]
    * [https://osrf-migration.github.io/gazebo-gh-pages/#!/osrf/gazebo/pull-requests/169/ Determine correct local IP address, to make remote clients work properly]
 * Various test fixes

### Gazebo 1.3.0 (2012-12-03)
* Fixed the following issues:
    * [https://github.com/osrf/gazebo/issues/233 Issue #233]
    * [https://github.com/osrf/gazebo/issues/238 Issue #238]
    * [https://github.com/osrf/gazebo/issues/2 Issue #2]
    * [https://github.com/osrf/gazebo/issues/95 Issue #95]
    * [https://github.com/osrf/gazebo/issues/97 Issue #97]
    * [https://github.com/osrf/gazebo/issues/90 Issue #90]
    * [https://github.com/osrf/gazebo/issues/253 Issue #253]
    * [https://github.com/osrf/gazebo/issues/163 Issue #163]
    * [https://github.com/osrf/gazebo/issues/91 Issue #91]
    * [https://github.com/osrf/gazebo/issues/245 Issue #245]
    * [https://github.com/osrf/gazebo/issues/242 Issue #242]
    * [https://github.com/osrf/gazebo/issues/156 Issue #156]
    * [https://github.com/osrf/gazebo/issues/78 Issue #78]
    * [https://github.com/osrf/gazebo/issues/36 Issue #36]
    * [https://github.com/osrf/gazebo/issues/104 Issue #104]
    * [https://github.com/osrf/gazebo/issues/249 Issue #249]
    * [https://github.com/osrf/gazebo/issues/244 Issue #244]

* New features:
 * Default camera view changed to look down at the origin from a height of 2 meters at location (5, -5, 2).
 * Record state data using the '-r' command line option, playback recorded state data using the '-p' command line option
 * Adjust placement of lights using the mouse.
 * Reduced the startup time.
 * Added visual reference for GUI mouse movements.
 * SDF version 1.3 released (changes from 1.2 listed below):
     - added `name` to `<camera name="cam_name"/>`
     - added `pose` to `<camera><pose>...</pose></camera>`
     - removed `filename` from `<mesh><filename>...</filename><mesh>`, use uri only.
     - recovered `provide_feedback` under `<joint>`, allowing calling `physics::Joint::GetForceTorque` in plugins.
     - added `imu` under `<sensor>`.

## Gazebo 1.2

### Gazebo 1.2.6 (2012-11-08)
* Fixed a transport issue with the GUI. Fixed saving the world via the GUI. Added more documentation. ([https://osrf-migration.github.io/gazebo-gh-pages/#!/osrf/gazebo/pull-requests/43/fixed-a-transport-issue-with-the-gui-fixed/diff pull request #43])
* Clean up mutex usage. ([https://osrf-migration.github.io/gazebo-gh-pages/#!/osrf/gazebo/pull-requests/54/fix-mutex-in-modellistwidget-using-boost/diff pull request #54])
* Fix OGRE path determination ([https://osrf-migration.github.io/gazebo-gh-pages/#!/osrf/gazebo/pull-requests/58/fix-ogre-paths-so-this-also-works-with/diff pull request #58], [https://osrf-migration.github.io/gazebo-gh-pages/#!/osrf/gazebo/pull-requests/68/fix-ogre-plugindir-determination/diff pull request #68])
* Fixed a couple of crashes and model selection/dragging problems ([https://osrf-migration.github.io/gazebo-gh-pages/#!/osrf/gazebo/pull-requests/59/fixed-a-couple-of-crashes-and-model/diff pull request #59])

### Gazebo 1.2.5 (2012-10-22)
* Step increment update while paused fixed ([https://osrf-migration.github.io/gazebo-gh-pages/#!/osrf/gazebo/pull-requests/45/fix-proper-world-stepinc-count-we-were/diff pull request #45])
* Actually call plugin destructors on shutdown ([https://osrf-migration.github.io/gazebo-gh-pages/#!/osrf/gazebo/pull-requests/51/fixed-a-bug-which-prevent-a-plugin/diff pull request #51])
* Don't crash on bad SDF input ([https://osrf-migration.github.io/gazebo-gh-pages/#!/osrf/gazebo/pull-requests/52/fixed-loading-of-bad-sdf-files/diff pull request #52])
* Fix cleanup of ray sensors on model deletion ([https://osrf-migration.github.io/gazebo-gh-pages/#!/osrf/gazebo/pull-requests/53/deleting-a-model-with-a-ray-sensor-did/diff pull request #53])
* Fix loading / deletion of improperly specified models ([https://osrf-migration.github.io/gazebo-gh-pages/#!/osrf/gazebo/pull-requests/56/catch-when-loading-bad-models-joint/diff pull request #56])

### Gazebo 1.2.4 (10-19-2012:08:00:52)
*  Style fixes ([https://osrf-migration.github.io/gazebo-gh-pages/#!/osrf/gazebo/pull-requests/30/style-fixes/diff pull request #30]).
*  Fix joint position control ([https://osrf-migration.github.io/gazebo-gh-pages/#!/osrf/gazebo/pull-requests/49/fixed-position-joint-control/diff pull request #49])

### Gazebo 1.2.3 (10-16-2012:18:39:54)
*  Disabled selection highlighting due to bug ([https://osrf-migration.github.io/gazebo-gh-pages/#!/osrf/gazebo/pull-requests/44/disabled-selection-highlighting-fixed/diff pull request #44]).
*  Fixed saving a world via the GUI.

### Gazebo 1.2.2 (10-16-2012:15:12:22)
*  Skip search for system install of libccd, use version inside gazebo ([https://osrf-migration.github.io/gazebo-gh-pages/#!/osrf/gazebo/pull-requests/39/skip-search-for-system-install-of-libccd/diff pull request #39]).
*  Fixed sensor initialization race condition ([https://osrf-migration.github.io/gazebo-gh-pages/#!/osrf/gazebo/pull-requests/42/fix-sensor-initializaiton-race-condition pull request #42]).

### Gazebo 1.2.1 (10-15-2012:21:32:55)
*  Properly removed projectors attached to deleted models ([https://osrf-migration.github.io/gazebo-gh-pages/#!/osrf/gazebo/pull-requests/37/remove-projectors-that-are-attached-to/diff pull request #37]).
*  Fix model plugin loading bug ([https://osrf-migration.github.io/gazebo-gh-pages/#!/osrf/gazebo/pull-requests/31/moving-bool-first-in-model-and-world pull request #31]).
*  Fix light insertion and visualization of models prior to insertion ([https://osrf-migration.github.io/gazebo-gh-pages/#!/osrf/gazebo/pull-requests/35/fixed-light-insertion-and-visualization-of/diff pull request #35]).
*  Fixed GUI manipulation of static objects ([https://github.com/osrf/gazebo/issues/63/moving-static-objects-does-not-move-the issue #63] [https://osrf-migration.github.io/gazebo-gh-pages/#!/osrf/gazebo/pull-requests/38/issue-63-bug-patch-moving-static-objects/diff pull request #38]).
*  Fixed GUI selection bug ([https://osrf-migration.github.io/gazebo-gh-pages/#!/osrf/gazebo/pull-requests/40/fixed-selection-of-multiple-objects-at/diff pull request #40])

### Gazebo 1.2.0 (10-04-2012:20:01:20)
*  Updated GUI: new style, improved mouse controls, and removal of non-functional items.
*  Model database: An online repository of models.
*  Numerous bug fixes
*  APT repository hosted at [http://osrfoundation.org OSRF]
*  Improved process control prevents zombie processes<|MERGE_RESOLUTION|>--- conflicted
+++ resolved
@@ -1720,11 +1720,7 @@
     * [BitBucket pull request 2711](https://osrf-migration.github.io/gazebo-gh-pages/#!/osrf/gazebo/pull-requests/2711)
 
 1. Add function to retrieve scoped sensors name in multi-nested model
-<<<<<<< HEAD
     * [BitBucket pull request 2674](https://osrf-migration.github.io/gazebo-gh-pages/#!/osrf/gazebo/pull-requests/2674)
-=======
-    * [BitBucket pull request #2676](https://osrf-migration.github.io/gazebo-gh-pages/#!/osrf/gazebo/pull-requests/2674)
->>>>>>> de8980da
 
 ## Gazebo 7.7.0 (2017-05-04)
 
@@ -1740,10 +1736,7 @@
 
 1. Fix linking when using HDF5_INSTRUMENT for logging ODE data
     * [BitBucket pull request 2669](https://osrf-migration.github.io/gazebo-gh-pages/#!/osrf/gazebo/pull-requests/2669)
-<<<<<<< HEAD
     * [Issue 1841](https://github.com/osrf/gazebo/issues/1841)
-=======
->>>>>>> de8980da
 
 1. Subdivide large heightmaps to fix LOD and support global texture mapping
     * [BitBucket pull request 2655](https://osrf-migration.github.io/gazebo-gh-pages/#!/osrf/gazebo/pull-requests/2655)
@@ -1758,10 +1751,7 @@
 
 1. Add plugin for attaching lights to links in a model
     * [BitBucket pull request 2647](https://osrf-migration.github.io/gazebo-gh-pages/#!/osrf/gazebo/pull-requests/2647)
-<<<<<<< HEAD
     * [Issue 900](https://github.com/osrf/gazebo/issues/900)
-=======
->>>>>>> de8980da
 
 1. Support Heightmap LOD
     * [BitBucket pull request 2636](https://osrf-migration.github.io/gazebo-gh-pages/#!/osrf/gazebo/pull-requests/2636)
@@ -2393,12 +2383,9 @@
 
     1. Scale link mass and inertia when a link is scaled
     * [BitBucket pull request #1836](https://osrf-migration.github.io/gazebo-gh-pages/#!/osrf/gazebo/pull-requests/1836)
-<<<<<<< HEAD
 
     1. Add density widget to config widget and link inspector
     * [BitBucket pull request #1978](https://osrf-migration.github.io/gazebo-gh-pages/#!/osrf/gazebo/pull-requests/1978)
-=======
->>>>>>> de8980da
 
     1. Added icons for child and parent link in joint inspector
     * [BitBucket pull request #1953](https://osrf-migration.github.io/gazebo-gh-pages/#!/osrf/gazebo/pull-requests/1953)
