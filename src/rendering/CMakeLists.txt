include (${gazebo_cmake_dir}/GazeboUtils.cmake)


include_directories(SYSTEM
  ${OGRE_INCLUDE_DIRS}
  ${CEGUI_INCLUDE_DIRS}
)

set (sources
  ArrowVisual.cc
  AxisVisual.cc
  Camera.cc
  CameraVisual.cc
  COMVisual.cc
  ContactVisual.cc
  Conversions.cc
  DepthCamera.cc
  DynamicLines.cc
  DynamicRenderable.cc
  FPSViewController.cc
  GpuLaser.cc
  Grid.cc
  GUIOverlay.cc
  Heightmap.cc
  JointVisual.cc
  LaserVisual.cc
  Light.cc
  Material.cc
  MovableText.cc
  OrbitViewController.cc
  Projector.cc
  RenderEngine.cc
  RenderEvents.cc
  Rendering.cc
  RFIDVisual.cc
  RFIDTagVisual.cc
  RTShaderSystem.cc
  Scene.cc
  SelectionObj.cc
  UserCamera.cc
  ViewController.cc
  Visual.cc
  WindowManager.cc
)

set (headers
  ArrowVisual.hh
  AxisVisual.hh
  Camera.hh
  CameraVisual.hh
  COMVisual.hh
  ContactVisual.hh
  Conversions.hh
  DepthCamera.hh
  DynamicLines.hh
  DynamicRenderable.hh
  FPSViewController.hh
  GpuLaser.hh
  Grid.hh
  GUIOverlay.hh
  Heightmap.hh
  JointVisual.hh
  LaserVisual.hh
  Light.hh
  Material.hh
  MovableText.hh
  OrbitViewController.hh
  Projector.hh
  RenderEngine.hh
  RenderEvents.hh
  RenderTypes.hh
  Rendering.hh
  RenderTypes.hh
  RFIDVisual.hh
  RFIDTagVisual.hh
  RTShaderSystem.hh
  Scene.hh
  SelectionObj.hh
  UserCamera.hh
  ViewController.hh
  Visual.hh
  WindowManager.hh
  ogre.h
  cegui.h)

set (rendering_headers "" CACHE INTERNAL "rendering headers" FORCE)
foreach (hdr ${headers})
  APPEND_TO_CACHED_STRING(rendering_headers
<<<<<<< HEAD
    "Rendering Headers" "#include \"rendering/${hdr}\"\n")
=======
                          "Rendering Headers" "#include \"rendering/${hdr}\"\n")
>>>>>>> 67c08727
endforeach()
configure_file (${CMAKE_CURRENT_SOURCE_DIR}/rendering.hh.in
                ${CMAKE_CURRENT_BINARY_DIR}/rendering.hh)

gz_add_library(gazebo_rendering ${sources})

target_link_libraries( gazebo_rendering gazebo_common 
                                        gazebo_sdf_interface
                                        ${ogre_libraries} 
                                        ${OPENGL_LIBRARIES} 
                                        ${CEGUI_LIBRARIES}
                                        X11 )
                                      

INSTALL_LIBRARY(gazebo_rendering)
INSTALL_INCLUDES("rendering" ${headers} ${CMAKE_CURRENT_BINARY_DIR}/rendering.hh rendering.h)<|MERGE_RESOLUTION|>--- conflicted
+++ resolved
@@ -68,7 +68,6 @@
   Projector.hh
   RenderEngine.hh
   RenderEvents.hh
-  RenderTypes.hh
   Rendering.hh
   RenderTypes.hh
   RFIDVisual.hh
@@ -86,11 +85,7 @@
 set (rendering_headers "" CACHE INTERNAL "rendering headers" FORCE)
 foreach (hdr ${headers})
   APPEND_TO_CACHED_STRING(rendering_headers
-<<<<<<< HEAD
-    "Rendering Headers" "#include \"rendering/${hdr}\"\n")
-=======
                           "Rendering Headers" "#include \"rendering/${hdr}\"\n")
->>>>>>> 67c08727
 endforeach()
 configure_file (${CMAKE_CURRENT_SOURCE_DIR}/rendering.hh.in
                 ${CMAKE_CURRENT_BINARY_DIR}/rendering.hh)
