--- conflicted
+++ resolved
@@ -22,11 +22,7 @@
       <attribute name="cfm" type="double" default="0" required="1"/>
       <attribute name="erp" type="double" default="0.2" required="1"/>
       <attribute name="contact_max_correcting_vel" type="double" default="100" required="1"/>
-<<<<<<< HEAD
       <attribute name="contact_surface_layer" type="double" default="0.001" required="1"/>
-=======
-      <attribute name="contact_surface_layer" type="double" default="0" required="1"/>
->>>>>>> c528add9
     </element> <!-- End Constraints -->
   </element> <!-- ODE -->
 
