--- conflicted
+++ resolved
@@ -221,10 +221,6 @@
 {
   this->physicsEngine->odeRaySensorMutex->lock();
   //if (this->active || (**this->alwaysActiveP))
-<<<<<<< HEAD
-  this->laserShape->Update();
-=======
     this->laserShape->Update();
   this->physicsEngine->odeRaySensorMutex->unlock();
->>>>>>> 035acc45
 }