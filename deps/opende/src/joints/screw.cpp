--- conflicted
+++ resolved
@@ -97,7 +97,7 @@
     dSetZero( qrel, 4 );
     limot.init( world );
     cumulative_angle = 0;
-    thread_pitch = 0.0;  // rad/m (3141.6 rad/m is about 0.002 m/rev)
+    thread_pitch = 1.0;  // rad/m (3141.6 rad/m is about 0.002 m/rev)
 }
 
 
@@ -125,11 +125,7 @@
                                      axis1, qrel );
         // from angle, update cumulative_angle, which does not wrap
         cumulative_angle = cumulative_angle +
-<<<<<<< HEAD
-          shortest_angular_distance(cumulative_angle,angle);
-=======
           shortest_angular_distance(cumulative_angle, angle);
->>>>>>> e49faf80
 
         // printf("angle: %f lo[%f] hi[%f]\n", cumulative_angle,
         //   limot.lostop, limot.histop);
@@ -214,11 +210,7 @@
       {
           pos2 = node[1].body->posr.pos;
           R2 = node[1].body->posr.R;
-<<<<<<< HEAD
-          for (int i = 0; i < 3; i++ )
-=======
           for (int i = 0; i < 3; ++i )
->>>>>>> e49faf80
           {
               // store distance between cg's in cgdiff
               cgdiff[i] = pos2[i] - pos1[i];
@@ -266,11 +258,7 @@
             q[2] = node[0].body->posr.pos[2] - offset[2];
         }
         lin_disp = dCalcVectorDot3 ( ax1, q );
-<<<<<<< HEAD
-        lin_err = -(lin_disp-cumulative_angle*thread_pitch);
-=======
         lin_err = -(lin_disp*thread_pitch-cumulative_angle);
->>>>>>> e49faf80
         // printf("lin disp: %f lin err: %f\n", lin_disp, lin_err);
       }
 
@@ -292,40 +280,6 @@
       // p and q are vectors perpendicular to ax1 in body1 frame
       dVector3 p, q;
       dPlaneSpace ( ax1, p, q );
-<<<<<<< HEAD
-      dVector3 a1, a2;
-
-      if ( node[1].body )
-      {
-        // angular constraints if axis are not aligned with cg's
-        dMultiply0_331( a2, R2, anchor2 );
-        dVector3 tmpp;
-        dCalcVectorCross3(tmpp, p, a2);
-        for (int i = 0; i < 3; i++ ) info->J2a[s0+i] = tmpp[i];
-        dVector3 tmpq;
-        dCalcVectorCross3(tmpq, q, a2);
-        for (int i = 0; i < 3; i++ ) info->J2a[s1+i] = tmpq[i];
-
-        // linear constraints for s0 and s1
-        for (int i = 0; i < 3; i++ ) info->J2l[s0+i] = -p[i];
-        for (int i = 0; i < 3; i++ ) info->J2l[s1+i] = -q[i];
-
-        // screw constraint:
-        // constrain the sliding axis by rotation of the other body
-        for (int i = 0; i < 3; i++ ) info->J2a[s2+i] =  ax1[i]*thread_pitch;
-        for (int i = 0; i < 3; i++ ) info->J2l[s2+i] = -ax1[i];
-      }
-
-      // angular constraints if axis are not aligned with cg's
-      dMultiply0_331( a1, R1, anchor1 );
-      dVector3 tmpp;
-      dCalcVectorCross3(tmpp, p, a1);
-      for (int i = 0; i < 3; i++ ) info->J1a[s0+i] = -tmpp[i];
-      dVector3 tmpq;
-      dCalcVectorCross3(tmpq, q, a1);
-      for (int i = 0; i < 3; i++ ) info->J1a[s1+i] = -tmpq[i];
-
-=======
 
       // linear constraints for the hinge joint
       // perpendicular to the sliding axis direction.
@@ -386,7 +340,6 @@
         for (int i = 0; i < 3; ++i ) info->J2l[s2+i] = -ax1[i]*thread_pitch;
       }
 
->>>>>>> e49faf80
       // debug
       // printf ("anchor1 %f %f %f\n", anchor1[0], anchor1[1], anchor1[2]);
       // printf ("a1 %f %f %f\n", a1[0], a1[1], a1[2]);
@@ -404,18 +357,6 @@
       // info->J1a[s1+0] = -1;
       // info->J1a[s1+1] = 0;
       // info->J1a[s1+2] = 0;
-<<<<<<< HEAD
-
-      // linear part of the hinge joint
-      for (int i = 0; i < 3; i++ ) info->J1l[s0+i] = p[i];
-      for (int i = 0; i < 3; i++ ) info->J1l[s1+i] = q[i];
-
-      // screw constraint:
-      // now constrain the sliding axis by rotation of the other body
-      for (int i = 0; i < 3; i++ ) info->J1l[s2+i] = ax1[i];
-      for (int i = 0; i < 3; i++ ) info->J1a[s2+i] = -ax1[i]*thread_pitch;
-=======
->>>>>>> e49faf80
       // printf("screw err lin[%f], ang[%f], diff[%f] [%d] tp[%f]\n",
       //   thread_pitch*lin_disp, cumulative_angle, lin_err,
       //   (int)this->use_damping, thread_pitch);
@@ -427,11 +368,7 @@
       {
           // dVector3 ofs;  // offset point in global coordinates
           // dMultiply0_331 ( ofs, R2, offset );
-<<<<<<< HEAD
-          // for (int i = 0; i < 3; i++ ) cgdiff[i] += ofs[i];
-=======
           // for (int i = 0; i < 3; ++i ) cgdiff[i] += ofs[i];
->>>>>>> e49faf80
 
           // error between body anchors
           dVector3 error12;
@@ -804,11 +741,7 @@
     {
         // get body2 + offset point in global coordinates
         dMultiply0_331 ( q, joint->node[1].body->posr.R, joint->offset );
-<<<<<<< HEAD
-        for (int i = 0; i < 3; i++ )
-=======
         for (int i = 0; i < 3; ++i )
->>>>>>> e49faf80
             q[i] = joint->node[0].body->posr.pos[i]
                    - q[i]
                    - joint->node[1].body->posr.pos[i];
