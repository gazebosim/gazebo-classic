/*************************************************************************
*                                                                       *
* Open Dynamics Engine, Copyright (C) 2001-2003 Russell L. Smith.       *
* All rights reserved.  Email: russ@q12.org   Web: www.q12.org          *
*                                                                       *
* This library is free software; you can redistribute it and/or         *
* modify it under the terms of EITHER:                                  *
*   (1) The GNU Lesser General Public License as published by the Free  *
*       Software Foundation; either version 2.1 of the License, or (at  *
*       your option) any later version. The text of the GNU Lesser      *
*       General Public License is included with this library in the     *
*       file LICENSE.TXT.                                               *
*   (2) The BSD-style license that is included with this library in     *
*       the file LICENSE-BSD.TXT.                                       *
*                                                                       *
* This library is distributed in the hope that it will be useful,       *
* but WITHOUT ANY WARRANTY; without even the implied warranty of        *
* MERCHANTABILITY or FITNESS FOR A PARTICULAR PURPOSE. See the files    *
* LICENSE.TXT and LICENSE-BSD.TXT for more details.                     *
*                                                                       *
*************************************************************************/
#undef NDEBUG
#include <ode/common.h>
#include <ode/odemath.h>
#include <ode/rotation.h>
#include <ode/timer.h>
#include <ode/error.h>
#include <ode/matrix.h>
#include <ode/misc.h>
#include "config.h"
#include "objects.h"
#include "joints/joint.h"
#include "lcp.h"
#include "util.h"

#include <sys/time.h>
#include "quickstep_util.h"
#include "quickstep_cg_lcp.h"
#include "quickstep_pgs_lcp.h"

using namespace ode;
using namespace quickstep;

void computeRHSPrecon(dxWorldProcessContext *context, const int m, const int nb,
                      dRealPtr MOI, dxBody * const *body,
                      const dReal /*stepsize1*/, dRealMutablePtr /*c*/, dRealMutablePtr J,
                      int *jb, dRealMutablePtr rhs_precon)
{
    /************************************************************************************/
    /*                                                                                  */
    /*               compute preconditioned rhs                                         */
    /*                                                                                  */
    /*  J J' lambda = J * ( M * dv / dt + fe )                                          */
    /*                                                                                  */
    /************************************************************************************/
    // mimic computation of rhs, but do it with J*M*inv(J) prefixed for preconditioned case.
    BEGIN_STATE_SAVE(context, tmp2state) {
      IFTIMING (dTimerNow ("compute rhs_precon"));

      // compute the "preconditioned" right hand side `rhs_precon'
      dReal *tmp1 = context->AllocateArray<dReal> (nb*6);
      // this is slightly different than non precon, where M is left multiplied by the pre J terms
      //
      // tmp1 = M*v/h + fe
      //
      dReal *tmp1curr = tmp1;
      const dReal *MOIrow = MOI;
      dxBody *const *const bodyend = body + nb;
      for (dxBody *const *bodycurr = body; bodycurr != bodyend; tmp1curr+=6, MOIrow+=12, bodycurr++) {
        dxBody *b_ptr = *bodycurr;
        // dReal body_mass = b_ptr->mass.mass;
        for (int j=0; j<3; j++)
          tmp1curr[j] = b_ptr->facc[j]; // +  body_mass * b_ptr->lvel[j] * stepsize1;
        dReal tmpa[3];
        for (int j=0; j<3; j++) tmpa[j] = 0; //b_ptr->avel[j] * stepsize1;
        dMultiply0_331 (tmp1curr + 3,MOIrow,tmpa);
        for (int k=0; k<3; k++) tmp1curr[3+k] += b_ptr->tacc[k];
      }
      //
      // rhs_precon = - J * (M*v/h + fe)
      //
      multiply_J (m,J,jb,tmp1,rhs_precon);

      //
      // no need to add constraint violation correction tterm if we assume acceleration is 0
      //
      for (int i=0; i<m; i++) rhs_precon[i] = - rhs_precon[i];


      /*  DEBUG PRINTOUTS
      printf("\n");
      for (int i=0; i<m; i++) printf("c[%d] = %f\n",i,c[i]);
      printf("\n");
      */
    } END_STATE_SAVE(context, tmp2state);
}

<<<<<<< HEAD
static inline dReal dot6(dRealPtr a, dRealPtr b)
{
#ifdef SSE
  __m128d d = _mm_load_pd(a+0) * _mm_load_pd(b+0) + _mm_load_pd(a+2) * _mm_load_pd(b+2) + _mm_load_pd(a+4) * _mm_load_pd(b+4);
  double r[2];
  _mm_store_pd(r, d);
  return r[0] + r[1];
#else
  return a[0] * b[0] +
         a[1] * b[1] +
         a[2] * b[2] +
         a[3] * b[3] +
         a[4] * b[4] +
         a[5] * b[5];
#endif
}

static inline void sum6(dRealMutablePtr a, dReal delta, dRealPtr b)
{
#ifdef SSE
  __m128d __delta = Kf(delta);
  _mm_store_pd(a + 0, _mm_load_pd(a + 0) + __delta * _mm_load_pd(b + 0));
  _mm_store_pd(a + 2, _mm_load_pd(a + 2) + __delta * _mm_load_pd(b + 2));
  _mm_store_pd(a + 4, _mm_load_pd(a + 4) + __delta * _mm_load_pd(b + 4));
#else
  a[0] += delta * b[0];
  a[1] += delta * b[1];
  a[2] += delta * b[2];
  a[3] += delta * b[3];
  a[4] += delta * b[4];
  a[5] += delta * b[5];
#endif
}

static void ComputeRows(
#ifdef SHOW_CONVERGENCE
                int thread_id,
#else
                int /*thread_id*/,
#endif
                IndexError* order,
                dxBody* const * /*body*/,
                dxSORLCPParameters params,
                boost::recursive_mutex* /*mutex*/)
{

  #ifdef REPORT_THREAD_TIMING
  struct timeval tv;
  double cur_time;
  gettimeofday(&tv,NULL);
  cur_time = (double)tv.tv_sec + (double)tv.tv_usec / 1.e6;
  //printf("thread %d started at time %f\n",thread_id,cur_time);
  #endif

  //boost::recursive_mutex::scoped_lock lock(*mutex); // put in caccel read/writes?
  dxQuickStepParameters *qs    = params.qs;
  int startRow                 = params.nStart;   // 0
  int nRows                    = params.nChunkSize; // m
#ifdef USE_1NORM
  int m                        = params.m; // m used for rms error computation
#endif
  // int nb                       = params.nb;
#ifdef PENETRATION_JVERROR_CORRECTION
  dReal stepsize               = params.stepsize;
  dRealMutablePtr vnew         = params.vnew;
#endif
  int* jb                      = params.jb;
  const int* findex            = params.findex;
  dRealPtr        hi           = params.hi;
  dRealPtr        lo           = params.lo;
  dRealPtr        Ad           = params.Ad;
  dRealPtr        Adcfm        = params.Adcfm;
  dRealPtr        Adcfm_precon = params.Adcfm_precon;
  dRealMutablePtr rhs          = params.rhs;
  dRealMutablePtr rhs_erp      = params.rhs_erp;
  dRealMutablePtr J            = params.J;
  dRealMutablePtr caccel       = params.caccel;
  dRealMutablePtr caccel_erp   = params.caccel_erp;
  dRealMutablePtr lambda       = params.lambda;
  dRealMutablePtr lambda_erp   = params.lambda_erp;
  dRealMutablePtr iMJ          = params.iMJ;
  dRealMutablePtr rhs_precon   = params.rhs_precon;
  dRealMutablePtr J_precon     = params.J_precon;
  dRealMutablePtr J_orig       = params.J_orig;
  dRealMutablePtr cforce       = params.cforce;
#ifdef REORDER_CONSTRAINTS
  dRealMutablePtr last_lambda  = params.last_lambda;
  dRealMutablePtr last_lambda_erp  = params.last_lambda_erp;
#endif

  //printf("iiiiiiiii %d %d %d\n",thread_id,jb[0],jb[1]);
  //for (int i=startRow; i<startRow+nRows; i++) // swap within boundary of our own segment
  //  printf("wwwwwwwwwwwww>id %d start %d n %d  order[%d].index=%d\n",thread_id,startRow,nRows,i,order[i].index);



  /*  DEBUG PRINTOUTS
  // print J_orig
  printf("J_orig\n");
  for (int i=startRow; i<startRow+nRows; i++) {
    for (int j=0; j < 12 ; j++) {
      printf("  %12.6f",J_orig[i*12+j]);
    }
    printf("\n");
  }
  printf("\n");

  // print J, J_precon (already premultiplied by inverse of diagonal of LHS) and rhs_precon and rhs
  printf("J_precon\n");
  for (int i=startRow; i<startRow+nRows; i++) {
    for (int j=0; j < 12 ; j++) {
      printf("  %12.6f",J_precon[i*12+j]);
    }
    printf("\n");
  }
  printf("\n");

  printf("J\n");
  for (int i=startRow; i<startRow+nRows; i++) {
    for (int j=0; j < 12 ; j++) {
      printf("  %12.6f",J[i*12+j]);
    }
    printf("\n");
  }
  printf("\n");

  printf("rhs_precon\n");
  for (int i=startRow; i<startRow+nRows; i++)
    printf("  %12.6f",rhs_precon[i]);
  printf("\n");

  printf("rhs\n");
  for (int i=startRow; i<startRow+nRows; i++)
    printf("  %12.6f",rhs[i]);
  printf("\n");
  */

  // m_rms_dlambda[3] keeps track of number of constraint
  // rows per type of constraint.
  // m_rms_dlambda[0]: bilateral constraints (findex = -1)
  // m_rms_dlambda[1]: contact normal constraints (findex = -2)
  // rm_ms_dlambda[2]: friction constraints (findex >= 0)
  int m_rms_dlambda[3];
  m_rms_dlambda[0] = 0;
  m_rms_dlambda[1] = 0;
  m_rms_dlambda[2] = 0;

  // rms of dlambda
  dReal rms_dlambda[4];
  dSetZero(rms_dlambda, 4);
  // rms of b_i - A_ij \lambda_j as we sweep through rows
  dReal rms_error[4];
  dSetZero(rms_error, 4);

  int num_iterations = qs->num_iterations;
  int precon_iterations = qs->precon_iterations;
  dReal sor_lcp_tolerance = qs->sor_lcp_tolerance;
  int friction_iterations = qs->friction_iterations;
  dReal smooth_contacts = qs->smooth_contacts;

#ifdef SHOW_CONVERGENCE
    // show starting lambda
    printf("lambda start: [");
    for (int i=startRow; i<startRow+nRows; i++)
      printf("%f, ", lambda[i]);
    printf("]\n");
#endif

#ifdef PENETRATION_JVERROR_CORRECTION
  dReal Jvnew_final = 0;
#endif
  dRealMutablePtr caccel_ptr1;
  dRealMutablePtr caccel_ptr2;
  dRealMutablePtr caccel_erp_ptr1;
  dRealMutablePtr caccel_erp_ptr2;
  dRealMutablePtr cforce_ptr1;
  dRealMutablePtr cforce_ptr2;
  int total_iterations = precon_iterations + num_iterations + 
    friction_iterations;
  for (int iteration = 0; iteration < total_iterations; ++iteration)
  {
    // reset rms_dlambda at beginning of iteration
    rms_dlambda[2] = 0;
    // reset rms_error at beginning of iteration
    rms_error[2] = 0;
    m_rms_dlambda[2] = 0;
    if (iteration < num_iterations + precon_iterations)
    {
      // skip resetting rms_dlambda and rms_error for bilateral constraints
      // and contact normals during extra friction iterations.
      rms_dlambda[0] = 0;
      rms_dlambda[1] = 0;
      rms_error[0] = 0;
      rms_error[1] = 0;
      m_rms_dlambda[0] = 0;
      m_rms_dlambda[1] = 0;
    }

#ifdef REORDER_CONSTRAINTS //FIXME: do it for lambda_erp and last_lambda_erp
    // constraints with findex < 0 always come first.
    if (iteration < 2) {
      // for the first two iterations, solve the constraints in
      // the given order
      IndexError *ordercurr = order+startRow;
      for (int i = startRow; i != startRow+nRows; ordercurr++, i++) {
        ordercurr->error = i;
        ordercurr->findex = findex[i];
        ordercurr->index = i;
      }
    }
    else {
      // sort the constraints so that the ones converging slowest
      // get solved last. use the absolute (not relative) error.
      for (int i=startRow; i<startRow+nRows; i++) {
        dReal v1 = dFabs (lambda[i]);
        dReal v2 = dFabs (last_lambda[i]);
        dReal max = (v1 > v2) ? v1 : v2;
        if (max > 0) {
          //@@@ relative error: order[i].error = dFabs(lambda[i]-last_lambda[i])/max;
          order[i].error = dFabs(lambda[i]-last_lambda[i]);
        }
        else {
          order[i].error = dInfinity;
        }
        order[i].findex = findex[i];
        order[i].index = i;
      }
    }

    //if (thread_id == 0) for (int i=startRow;i<startRow+nRows;i++) printf("=====> %d %d %d %f %d\n",thread_id,iteration,i,order[i].error,order[i].index);

    qsort (order+startRow,nRows,sizeof(IndexError),&compare_index_error);

    //@@@ potential optimization: swap lambda and last_lambda pointers rather
    //    than copying the data. we must make sure lambda is properly
    //    returned to the caller
    memcpy (last_lambda+startRow,lambda+startRow,nRows*sizeof(dReal));

    //if (thread_id == 0) for (int i=startRow;i<startRow+nRows;i++) printf("-----> %d %d %d %f %d\n",thread_id,iteration,i,order[i].error,order[i].index);

#endif
#ifdef RANDOMLY_REORDER_CONSTRAINTS
    if ((iteration & 7) == 0) {
      #ifdef LOCK_WHILE_RANDOMLY_REORDER_CONSTRAINTS
        boost::recursive_mutex::scoped_lock lock(*mutex); // lock for every swap
      #endif
      //  int swapi = dRandInt(i+1); // swap across engire matrix
      for (int i=startRow+1; i<startRow+nRows; i++) { // swap within boundary of our own segment
        int swapi = dRandInt(i+1-startRow)+startRow; // swap within boundary of our own segment
        //printf("xxxxxxxx>id %d swaping order[%d].index=%d order[%d].index=%d\n",thread_id,i,order[i].index,swapi,order[swapi].index);
        IndexError tmp = order[i];
        order[i] = order[swapi];
        order[swapi] = tmp;
      }

      // {
      //   // verify
      //   boost::recursive_mutex::scoped_lock lock(*mutex); // lock for every row
      //   printf("  random id %d iter %d\n",thread_id,iteration);
      //   for (int i=startRow+1; i<startRow+nRows; i++)
      //     printf(" %5d,",i);
      //   printf("\n");
      //   for (int i=startRow+1; i<startRow+nRows; i++)
      //     printf(" %5d;",(int)order[i].index);
      //   printf("\n");
      // }
    }
#endif

#ifdef PENETRATION_JVERROR_CORRECTION
    dRealMutablePtr vnew_ptr1;
    dRealMutablePtr vnew_ptr2;
    const dReal stepsize1 = dRecip(stepsize);
    dReal Jvnew = 0;
#endif
    for (int i=startRow; i<startRow+nRows; i++) {
      //boost::recursive_mutex::scoped_lock lock(*mutex); // lock for every row

      // @@@ potential optimization: we could pre-sort J and iMJ, thereby
      //     linearizing access to those arrays. hmmm, this does not seem
      //     like a win, but we should think carefully about our memory
      //     access pattern.

      int index = order[i].index;
      int constraint_index = findex[index];  // cache for efficiency

      // check if we are doing extra friction_iterations, if so, only solve
      // friction force constraints and nothing else.
      // i.e. skip bilateral and contact normal constraints.
      if (iteration >= (num_iterations + precon_iterations) &&
          constraint_index < 0)
        continue;

      dReal delta,delta_erp;
      dReal delta_precon;

      {
        int b1 = jb[index*2];
        int b2 = jb[index*2+1];
        caccel_ptr1 = caccel + 6*b1;
        caccel_erp_ptr1 = caccel_erp + 6*b1;
        cforce_ptr1 = cforce + 6*b1;
        if (b2 >= 0)
        {
          caccel_ptr2     = caccel + 6*b2;
          caccel_erp_ptr2 = caccel_erp + 6*b2;
          cforce_ptr2     = cforce + 6*b2;
        }
        else
        {
          caccel_ptr2     = NULL;
          caccel_erp_ptr2 = NULL;
          cforce_ptr2     = NULL;
        }
#ifdef PENETRATION_JVERROR_CORRECTION
        vnew_ptr1 = vnew + 6*b1;
        vnew_ptr2 = (b2 >= 0) ? vnew + 6*b2 : NULL;
#endif
      }

      dReal old_lambda        = lambda[index];
      dReal old_lambda_erp    = lambda_erp[index];

      //
      // caccel is the constraint accel in the non-precon case
      // cforce is the constraint force in the     precon case
      // J_precon and J differs essentially in Ad and Ad_precon,
      //  Ad is derived from diagonal of J inv(M) J'
      //  Ad_precon is derived from diagonal of J J'
      //
      // caccel_erp is from the non-precon case with erp turned on
      if (iteration < precon_iterations)
      {
        // preconditioning

        // update delta_precon
        delta_precon = rhs_precon[index] - old_lambda*Adcfm_precon[index];

        dRealPtr J_ptr = J_precon + index*12;

        // for preconditioned case, update delta using cforce, not caccel

        delta_precon -= dot6(cforce_ptr1, J_ptr);
        if (cforce_ptr2)
          delta_precon -= dot6(cforce_ptr2, J_ptr + 6);

        // set the limits for this constraint.
        // this is the place where the QuickStep method differs from the
        // direct LCP solving method, since that method only performs this
        // limit adjustment once per time step, whereas this method performs
        // once per iteration per constraint row.
        // the constraints are ordered so that all lambda[] values needed have
        // already been computed.
        dReal hi_act, lo_act;
        if (constraint_index >= 0) {
          hi_act = dFabs (hi[index] * lambda[constraint_index]);
          lo_act = -hi_act;
        } else {
          hi_act = hi[index];
          lo_act = lo[index];
        }

        // compute lambda and clamp it to [lo,hi].
        // @@@ SSE not a win here
#if 1
        lambda[index] = old_lambda+ delta_precon;
        if (lambda[index] < lo_act) {
          delta_precon = lo_act-old_lambda;
          lambda[index] = lo_act;
        }
        else if (lambda[index] > hi_act) {
          delta_precon = hi_act-old_lambda;
          lambda[index] = hi_act;
        }
#else
        dReal nl = old_lambda+ delta_precon;
        _mm_store_sd(&nl, _mm_max_sd(_mm_min_sd(_mm_load_sd(&nl),
          _mm_load_sd(&hi_act)), _mm_load_sd(&lo_act)));
        lambda[index] = nl;
        delta_precon = nl - old_lambda;
#endif

        // update cforce (this is strictly for the precon case)
        {
          // for preconditioning case, compute cforce
          // FIXME: need un-altered unscaled J, not J_precon!!
          J_ptr = J_orig + index*12;

          // update cforce.
          sum6(cforce_ptr1, delta_precon, J_ptr);
          if (cforce_ptr2)
            sum6(cforce_ptr2, delta_precon, J_ptr + 6);
        }

        // record residual (error) (for the non-erp version)
        // given
        //   dlambda = sor * (b_i - A_ij * lambda_j)/(A_ii + cfm)
        // define scalar Ad:
        //   Ad = sor / (A_ii + cfm)
        // then
        //   dlambda = Ad  * (b_i - A_ij * lambda_j)
        // thus, to get residual from dlambda,
        //   residual = dlambda / Ad
        // or
        //   residual = sqrt(sum( Ad2 * dlambda_i * dlambda_i))
        //   where Ad2 = 1/(Ad * Ad)
        dReal Ad2 = 0.0;
        if (!_dequal(Ad[index], 0.0))
        {
          // Ad[i] = sor_w / (sum + cfm[i]);
          Ad2 = 1.0 / (Ad[index] * Ad[index]);
        }
        else
        {
          // TODO: Usually, this means qs->w (SOR param) is zero.
          // Residual calculation is wrong when SOR (w) is zero
          // Given SOR is rarely 0, we'll set residual as 0 for now.
          // To do this properly, we should compute dlambda without sor
          // then use the Ad without SOR to back out residual.
        }

        dReal delta_precon2 = delta_precon*delta_precon;
        if (constraint_index == -1)  // bilateral
        {
          rms_dlambda[0] += delta_precon2;
          rms_error[0] += delta_precon2*Ad2;
          m_rms_dlambda[0]++;
        }
        else if (constraint_index == -2)  // contact normal
        {
          rms_dlambda[1] += delta_precon2;
          rms_error[1] += delta_precon2*Ad2;
          m_rms_dlambda[1]++;
        }
        else  // friction forces
        {
          rms_dlambda[2] += delta_precon2;
          rms_error[2] += delta_precon2*Ad2;
          m_rms_dlambda[2]++;
        }

        old_lambda_erp = old_lambda;
        lambda_erp[index] = lambda[index];
      }
      else
      {
        // NOTE:
        // for this update, we need not throw away J*v(n+1)/h term from rhs
        //   ...so adding it back, but remember rhs has already been
        //      scaled by Ad_i, so we need to do the same to J*v(n+1)/h
        //      but given that J is already scaled by Ad_i, we don't have
        //      to do it explicitly here

        // delta: erp throttled by info.c_v_max or info.c
        delta =
#ifdef PENETRATION_JVERROR_CORRECTION
               Jvnew_final +
#endif
              rhs[index] - old_lambda*Adcfm[index];
        dRealPtr J_ptr = J + index*12;
        delta -= dot6(caccel_ptr1, J_ptr);
        if (caccel_ptr2)
          delta -= dot6(caccel_ptr2, J_ptr + 6);

        // set the limits for this constraint.
        // this is the place where the QuickStep method differs from the
        // direct LCP solving method, since that method only performs this
        // limit adjustment once per time step, whereas this method performs
        // once per iteration per constraint row.
        // the constraints are ordered so that all lambda[] values needed have
        // already been computed.
        dReal hi_act, lo_act;
        if (constraint_index >= 0) {
          // FOR erp throttled by info.c_v_max or info.c
          hi_act = dFabs (hi[index] * lambda[constraint_index]);
          lo_act = -hi_act;
        } else {
          // FOR erp throttled by info.c_v_max or info.c
          hi_act = hi[index];
          lo_act = lo[index];
        }

        // compute lambda and clamp it to [lo,hi].
        // @@@ SSE not a win here
#if 1
        // FOR erp throttled by info.c_v_max or info.c
        lambda[index] = old_lambda + delta;
        if (lambda[index] < lo_act) {
          delta = lo_act-old_lambda;
          lambda[index] = lo_act;
        }
        else if (lambda[index] > hi_act) {
          delta = hi_act-old_lambda;
          lambda[index] = hi_act;
        }
#else
        // FOR erp throttled by info.c_v_max or info.c
        dReal nl = old_lambda + delta;
        _mm_store_sd(&nl, _mm_max_sd(_mm_min_sd(_mm_load_sd(&nl), _mm_load_sd(&hi_act)), _mm_load_sd(&lo_act)));
        lambda[index] = nl;
        delta = nl - old_lambda;
#endif

        // option to smooth lambda
#ifdef SMOOTH_LAMBDA
        {
          // smooth delta lambda
          // equivalent to first order artificial dissipation on lambda update.

          // debug smoothing
          // if (i == 0)
          //   printf("rhs[%f] adcfm[%f]: ",rhs[index], Adcfm[index]);
          // if (i == 0)
          //   printf("dlambda iter[%d]: ",iteration);
          // printf(" %f ", lambda[index]-old_lambda);
          // if (i == startRow + nRows - 1)
          //   printf("\n");

          // extra residual smoothing for contact constraints
          // was smoothing both contact normal and friction constraints for VRC
          // if (constraint_index != -1)
          // smooth only lambda for friction directions fails friction_demo.world
          if (constraint_index != -1)
          {
            lambda[index] = (1.0 - smooth_contacts)*lambda[index]
              + smooth_contacts*old_lambda;
          }
        }
#endif

        // update caccel
        {
          // FOR erp throttled by info.c_v_max or info.c
          dRealPtr iMJ_ptr = iMJ + index*12;

          // update caccel.
          sum6(caccel_ptr1, delta, iMJ_ptr);
          if (caccel_ptr2)
            sum6(caccel_ptr2, delta, iMJ_ptr + 6);

        }

#ifdef PENETRATION_JVERROR_CORRECTION
        {
          // FOR erp throttled by info.c_v_max or info.c
          dRealPtr iMJ_ptr = iMJ + index*12;
          // update vnew incrementally
          //   add stepsize * delta_caccel to the body velocity
          //   vnew = vnew + dt * delta_caccel
          sum6(vnew_ptr1, stepsize*delta, iMJ_ptr);;
          if (caccel_ptr2)
            sum6(vnew_ptr2, stepsize*delta, iMJ_ptr + 6);

          // COMPUTE Jvnew = J*vnew/h*Ad
          //   but J is already scaled by Ad, and we multiply by h later
          //   so it's just Jvnew = J*vnew here
          if (iteration >= num_iterations-7) {
            // check for non-contact bilateral constraints only
            // I've set findex to -2 for contact normal constraint
            if (constraint_index == -1) {
              dRealPtr J_ptr = J + index*12;
              Jvnew = dot6(vnew_ptr1,J_ptr);
              if (caccel_ptr2)
                Jvnew += dot6(vnew_ptr2,J_ptr+6);
              // printf("iter [%d] findex [%d] Jvnew [%f] lo [%f] hi [%f]\n",
              //   iteration, constraint_index, Jvnew, lo[index], hi[index]);
            }
          }
          //printf("iter [%d] vnew [%f,%f,%f,%f,%f,%f] Jvnew [%f]\n",
          //       iteration,
          //       vnew_ptr1[0], vnew_ptr1[1], vnew_ptr1[2],
          //       vnew_ptr1[3], vnew_ptr1[4], vnew_ptr1[5],Jvnew);
        }
#endif


        //////////////////////////////////////////////////////
        /// repeat for position projection
        //////////////////////////////////////////////////////
        if (constraint_index < 0)
        {
          // delta_erp: unthrottled version compute for rhs with custom erp
          // for rhs_erp  note: Adcfm does not have erp because it is on the lhs
          delta_erp = rhs_erp[index] - old_lambda_erp*Adcfm[index];
          delta_erp -= dot6(caccel_erp_ptr1, J_ptr);
          if (caccel_erp_ptr2)
            delta_erp -= dot6(caccel_erp_ptr2, J_ptr + 6);

          dReal hi_act_erp, lo_act_erp;
          if (constraint_index >= 0) {
            // for the unthrottled _erp version
            hi_act_erp = dFabs (hi[index] * lambda_erp[constraint_index]);
            lo_act_erp = -hi_act_erp;
          } else {
            // for the unthrottled _erp version
            hi_act_erp = hi[index];
            lo_act_erp = lo[index];
          }

          // compute lambda and clamp it to [lo,hi].
          // @@@ SSE not a win here
  #if 1
          // for the unthrottled _erp version
          lambda_erp[index] = old_lambda_erp + delta_erp;
          if (lambda_erp[index] < lo_act_erp) {
            delta_erp = lo_act_erp-old_lambda_erp;
            lambda_erp[index] = lo_act_erp;
          }
          else if (lambda_erp[index] > hi_act_erp) {
            delta_erp = hi_act_erp-old_lambda_erp;
            lambda_erp[index] = hi_act_erp;
          }
  #else
          // FOR erp throttled by info.c_v_max or info.c
          // for the unthrottled _erp version
          dReal nl = old_lambda_erp + delta_erp;
          _mm_store_sd(&nl, _mm_max_sd(_mm_min_sd(_mm_load_sd(&nl), _mm_load_sd(&hi_act)), _mm_load_sd(&lo_act)));
          lambda_erp[index] = nl;
          delta_erp = nl - old_lambda_erp;
  #endif

          // option to smooth lambda
  #ifdef SMOOTH_LAMBDA
          {
            // smooth delta lambda
            // equivalent to first order artificial dissipation on lambda update.

            // debug smoothing
            // if (i == 0)
            //   printf("rhs[%f] adcfm[%f]: ",rhs[index], Adcfm[index]);
            // if (i == 0)
            //   printf("dlambda iter[%d]: ",iteration);
            // printf(" %f ", lambda[index]-old_lambda);
            // if (i == startRow + nRows - 1)
            //   printf("\n");

            // extra residual smoothing for contact constraints
            // was smoothing both contact normal and friction constraints for VRC
            // if (constraint_index != -1)
            // smooth only lambda for friction directions fails friction_demo.world
            if (constraint_index != -1)
            {
              // is filtering lambda_erp necessary?
              // lambda_erp[index] = (1.0 - smooth_contacts)*lambda_erp[index]
              //   + smooth_contacts*old_lambda_erp;
            }
          }
  #endif

          // update caccel
          {
            // FOR erp throttled by info.c_v_max or info.c
            dRealPtr iMJ_ptr = iMJ + index*12;

            // update caccel_erp.
            sum6(caccel_erp_ptr1, delta_erp, iMJ_ptr);
            if (caccel_erp_ptr2)
              sum6(caccel_erp_ptr2, delta_erp, iMJ_ptr + 6);
          }
        }


        //////////////////////////////////////////////////////
        // record residual (error) (for the non-erp version)
        //////////////////////////////////////////////////////
        // given
        //   dlambda = sor * (b_i - A_ij * lambda_j)/(A_ii + cfm)
        // define scalar Ad:
        //   Ad = sor / (A_ii + cfm)
        // then
        //   dlambda = Ad  * (b_i - A_ij * lambda_j)
        // thus, to get residual from dlambda,
        //   residual = dlambda / Ad
        // or
        //   residual = sqrt(sum( Ad2 * dlambda_i * dlambda_i))
        //   where Ad2 = 1/(Ad * Ad)
        dReal Ad2 = 0.0;
        if (!_dequal(Ad[index], 0.0))
        {
          // Ad[i] = sor_w / (sum + cfm[i]);
          Ad2 = 1.0 / (Ad[index] * Ad[index]);
        }
        else
        {
          // TODO: Usually, this means qs->w (SOR param) is zero.
          // Residual calculation is wrong when SOR (w) is zero
          // Given SOR is rarely 0, we'll set residual as 0 for now.
          // To do this properly, we should compute dlambda without sor
          // then use the Ad without SOR to back out residual.
        }

        dReal delta2 = delta*delta;
        if (constraint_index == -1)  // bilateral
        {
          rms_dlambda[0] += delta2;
          rms_error[0] += delta2*Ad2;
          m_rms_dlambda[0]++;
        }
        else if (constraint_index == -2)  // contact normal
        {
          rms_dlambda[1] += delta2;
          rms_error[1] += delta2*Ad2;
          m_rms_dlambda[1]++;
        }
        else  // friction forces
        {
          rms_dlambda[2] += delta2;
          rms_error[2] += delta2*Ad2;
          m_rms_dlambda[2]++;
        }
      }

      //@@@ a trick that may or may not help
      //dReal ramp = (1-((dReal)(iteration+1)/(dReal)iterations));
      //delta *= ramp;

    } // end of for loop on m

#ifdef PENETRATION_JVERROR_CORRECTION
    Jvnew_final = Jvnew*stepsize1;
    Jvnew_final = Jvnew_final > 1.0 ? 1.0 : ( Jvnew_final < -1.0 ? -1.0 : Jvnew_final );
#endif

    // DO WE NEED TO COMPUTE NORM ACROSS ENTIRE SOLUTION SPACE (0,m)?
    // since local convergence might produce errors in other nodes?
    dReal dlambda_bilateral_mean        = rms_dlambda[0]/(dReal)m_rms_dlambda[0];
    dReal dlambda_contact_normal_mean   = rms_dlambda[1]/(dReal)m_rms_dlambda[1];
    dReal dlambda_contact_friction_mean = rms_dlambda[2]/(dReal)m_rms_dlambda[2];
    dReal dlambda_total_mean = (rms_dlambda[0] + rms_dlambda[1] + rms_dlambda[2])/
      ((dReal)(m_rms_dlambda[0] + m_rms_dlambda[1] + m_rms_dlambda[2]));

    qs->rms_dlambda[0] = sqrt(dlambda_bilateral_mean);
    qs->rms_dlambda[1] = sqrt(dlambda_contact_normal_mean);
    qs->rms_dlambda[2] = sqrt(dlambda_contact_friction_mean);
    qs->rms_dlambda[3] = sqrt(dlambda_total_mean);

    dReal residual_bilateral_mean        = rms_error[0]/(dReal)m_rms_dlambda[0];
    dReal residual_contact_normal_mean   = rms_error[1]/(dReal)m_rms_dlambda[1];
    dReal residual_contact_friction_mean = rms_error[2]/(dReal)m_rms_dlambda[2];
    dReal residual_total_mean = (rms_error[0] + rms_error[1] + rms_error[2])/
      ((dReal)(m_rms_dlambda[0] + m_rms_dlambda[1] + m_rms_dlambda[2]));

    qs->rms_constraint_residual[0] = sqrt(residual_bilateral_mean);
    qs->rms_constraint_residual[1] = sqrt(residual_contact_normal_mean);
    qs->rms_constraint_residual[2] = sqrt(residual_contact_friction_mean);
    qs->rms_constraint_residual[3] = sqrt(residual_total_mean);
    qs->num_contacts = m_rms_dlambda[1];

    // debugging mutex locking
    //{
    //  // verify
    //  boost::recursive_mutex::scoped_lock lock(*mutex); // lock for every row
    //  printf("  random id %d iter %d\n",thread_id,iteration);
    //  for (int i=startRow+1; i<startRow+nRows; i++)
    //    printf(" %10d,",i);
    //  printf("\n");
    //  for (int i=startRow+1; i<startRow+nRows; i++)
    //    printf(" %10d;",order[i].index);
    //  printf("\n%f %f %f\n",
    //    qs->rms_dlambda[0],qs->rms_dlambda[1],qs->rms_dlambda[2]);
    //}

#ifdef SHOW_CONVERGENCE
    /* uncomment for convergence information per row sweep (LOTS OF DATA!)
    printf("MONITOR: thread(%d) iter(%d) rms(%20.18f %20.18f %20.18)f\n",
      thread_id, iteration,
      qs->rms_dlambda[0], qs->rms_dlambda[1], qs->rms_dlambda[2]);

    // print lambda
    for (int i=startRow; i<startRow+nRows; i++)
      printf("%f, ", lambda[i]);
    printf("\n");
    */
#endif

    // option to stop when tolerance has been met
    if (iteration >= precon_iterations &&
        qs->rms_constraint_residual[3] < sor_lcp_tolerance)
    {
      #ifdef DEBUG_CONVERGENCE_TOLERANCE
        printf("CONVERGED: id: %d steps: %d,"
               " rms(%20.18f + %20.18f + %20.18f) < tol(%20.18f)\n",
          thread_id, iteration,
          qs->rms_constraint_residual[0], qs->rms_constraint_residual[1],
          qs->rms_constraint_residual[2],
          sor_lcp_tolerance);
      #endif
      // tolerance satisfied, stop iterating
      break;
    }
    else if (iteration >= total_iterations - 1)
    {
      #ifdef DEBUG_CONVERGENCE_TOLERANCE
        printf("WARNING: id: %d did not converge in %d steps,"
               " rms(%20.18f + %20.18f + %20.18f) > tol(%20.18f)\n",
          thread_id, num_iterations,
          qs->rms_constraint_residual[0], qs->rms_constraint_residual[1],
          qs->rms_constraint_residual[2],
          sor_lcp_tolerance);
      #endif
    }
  } // end of for loop on iterations

#ifdef SHOW_CONVERGENCE
  // show starting lambda
  printf("final lambdas: [");
  for (int i=startRow; i<startRow+nRows; i++)
    printf("%f, ", lambda[i]);
  printf("]\n");
  printf("MONITOR: id: %d steps: %d,"
         " dlambda(%20.18f + %20.18f + %20.18f),"
         " rms(%20.18f + %20.18f + %20.18f) < tol(%20.18f)\n",
    thread_id, total_iterations,
    qs->rms_dlambda[0], qs->rms_dlambda[1], qs->rms_dlambda[2],
    qs->rms_constraint_residual[0], qs->rms_constraint_residual[1],
    qs->rms_constraint_residual[2],
    sor_lcp_tolerance);
#endif
  //printf("vnew: ");
  //for (int i=0; i<6*nb; i++) printf(" %f ",vnew[i]);
  //printf("\n");

  #ifdef REPORT_THREAD_TIMING
  gettimeofday(&tv,NULL);
  double end_time = (double)tv.tv_sec + (double)tv.tv_usec / 1.e6;
  printf("      quickstep row thread %d start time %f ended time %f duration %f\n",thread_id,cur_time,end_time,end_time - cur_time);
  #endif
}

//***************************************************************************
// SOR_LCP method
//
// nb is the number of bodies in the body array.
// J is an m*12 matrix of constraint rows
// jb is an array of first and second body numbers for each constraint row
// invMOI is the global frame inverse inertia for each body (stacked 3x3 matrices)
//
// this returns lambda and cforce (the constraint force).
// note: cforce is returned as inv(M)*J'*lambda,
//   the constraint force is actually J'*lambda
//
// rhs, lo and hi are modified on exit
//
static void SOR_LCP (dxWorldProcessContext *context,
  const int m, const int nb, dRealMutablePtr J, dRealMutablePtr J_precon, dRealMutablePtr J_orig, dRealMutablePtr vnew, int *jb, dxBody * const *body,
  dRealPtr invMOI, dRealPtr MOI, dRealMutablePtr lambda, dRealMutablePtr lambda_erp,
  dRealMutablePtr caccel, dRealMutablePtr caccel_erp, dRealMutablePtr cforce,
  dRealMutablePtr rhs, dRealMutablePtr rhs_erp, dRealMutablePtr rhs_precon,
  dRealPtr lo, dRealPtr hi, dRealPtr cfm, const int *findex,
  dxQuickStepParameters *qs,
#ifdef USE_TPROW
  boost::threadpool::pool* row_threadpool,
#endif
  const dReal stepsize)
{

  // precompute iMJ = inv(M)*J'
  dReal *iMJ = context->AllocateArray<dReal> (m*12);
  compute_invM_JT (m,J,iMJ,jb,body,invMOI);

  if (qs->warm_start > 0)
  {
    // warm starting
    // compute cforce=(inv(M)*J')*lambda
    if (qs->precon_iterations > 0)
      multiply_invM_JT (m,nb,J,jb,lambda,cforce);

    // re-compute caccel=(inv(M)*J')*lambda with new iMJ
    // seems much better than using stored caccel's
    multiply_invM_JT (m,nb,iMJ,jb,lambda,caccel);
    multiply_invM_JT (m,nb,iMJ,jb,lambda_erp,caccel_erp);
  }
  else
  {
    // no warm starting
    if (qs->precon_iterations > 0)
      dSetZero (cforce,nb*6);
    dSetZero (caccel,nb*6);
    dSetZero (caccel_erp,nb*6);
  }

  dReal *Ad = context->AllocateArray<dReal> (m);

  {
    const dReal sor_w = qs->w;    // SOR over-relaxation parameter
    // precompute 1 / diagonals of A
    dRealPtr iMJ_ptr = iMJ;
    dRealPtr J_ptr = J;
    for (int i=0; i<m; J_ptr += 12, iMJ_ptr += 12, i++) {
      dReal sum = 0;
      sum += dot6(iMJ_ptr, J_ptr);
      if (jb[i*2+1] >= 0) {
        sum += dot6(iMJ_ptr+6, J_ptr+6);
      }
      if (findex[i] < 0)
        Ad[i] = sor_w / (sum + cfm[i]);
      else
        Ad[i] = CONTACT_SOR_SCALE * sor_w / (sum + cfm[i]);
    }
  }

  // recompute Ad for preconditioned case, Ad_precon is similar to Ad but
  //   whereas Ad is 1 over diagonals of J inv(M) J'
  //    Ad_precon is 1 over diagonals of J J'
  dReal *Adcfm_precon = NULL;
  if (qs->precon_iterations > 0)
  {
    dReal *Ad_precon = context->AllocateArray<dReal> (m);

    {
      const dReal sor_w = qs->w;    // SOR over-relaxation parameter
      // precompute 1 / diagonals of A
      // preconditioned version uses J instead of iMJ
      dRealPtr J_ptr = J;
      for (int i=0; i<m; J_ptr += 12, i++) {
        dReal sum = 0;
        sum += dot6(J_ptr, J_ptr);
        if (jb[i*2+1] >= 0) {
          sum += dot6(J_ptr+6, J_ptr+6);
        }
        if (findex[i] < 0)
          Ad_precon[i] = sor_w / (sum + cfm[i]);
        else
          Ad_precon[i] = CONTACT_SOR_SCALE * sor_w / (sum + cfm[i]);
      }
    }

    /********************************/
    /* allocate for Adcfm           */
    /* which is a mX1 column vector */
    /********************************/
    // compute Adcfm_precon for the preconditioned case
    //   do this first before J gets altered (J's diagonals gets premultiplied by Ad)
    //   and save a copy of J into J_orig
    //   as J becomes J * Ad, J_precon becomes J * Ad_precon
    Adcfm_precon = context->AllocateArray<dReal> (m);
    {

      // NOTE: This may seem unnecessary but it's indeed an optimization
      // to move multiplication by Ad[i] and cfm[i] out of iteration loop.

      // scale J_precon and rhs_precon by Ad
      // copy J_orig
      dRealMutablePtr J_ptr = J;
      dRealMutablePtr J_orig_ptr = J_orig;
      dRealMutablePtr J_precon_ptr = J_precon;
      for (int i=0; i<m; J_ptr += 12, J_precon_ptr += 12, J_orig_ptr += 12, i++) {
        dReal Ad_precon_i = Ad_precon[i];
        for (int j=0; j<12; j++) {
          J_precon_ptr[j] = J_ptr[j] * Ad_precon_i;
          J_orig_ptr[j] = J_ptr[j]; //copy J
        }
        rhs_precon[i] *= Ad_precon_i;
        // scale Ad by CFM. N.B. this should be done last since it is used above
        Adcfm_precon[i] = Ad_precon_i * cfm[i];
      }
    }
  }

  dReal *Adcfm = context->AllocateArray<dReal> (m);


  {
    // NOTE: This may seem unnecessary but it's indeed an optimization
    // to move multiplication by Ad[i] and cfm[i] out of iteration loop.

    // scale J and rhs by Ad
    dRealMutablePtr J_ptr = J;
    for (int i=0; i<m; J_ptr += 12, i++) {
      dReal Ad_i = Ad[i];
      for (int j=0; j<12; j++) {
        J_ptr[j] *= Ad_i;
      }
      rhs[i] *= Ad_i;
      rhs_erp[i] *= Ad_i;
      // scale Ad by CFM. N.B. this should be done last since it is used above
      Adcfm[i] = Ad_i * cfm[i];
    }
  }


  // order to solve constraint rows in
  IndexError *order = context->AllocateArray<IndexError> (m);
  int *tmpOrder = context->AllocateArray<int> (m);

#ifndef REORDER_CONSTRAINTS
  if (qs->row_reorder1)
  {
    // -1 in front, followed by -2, lastly all the >0
    // Fill the array from both ends
    // where -1 is bilateral, and -2 is friction normal,
    // might be followed by 2 positive tangential indices
    // if friction is not zero.
    // first pass puts -1 in the back
    int front = 0;
    int back = m-1;
    for (int i=0; i<m; ++i) {
      if (findex[i] == -1) {
        tmpOrder[front] = i; // Place them at the front
        ++front;
      } else {
        tmpOrder[back] = i; // Place them at the end
        --back;
      }
    }
    dIASSERT (back - front==1);
    // second pass, put all negatives in the front,
    // should preserver -1 goes before -2,
    // and group all >0 at the end
    front = 0;
    back = m-1;
    for (int i=0; i<m; ++i) {
      if (findex[tmpOrder[i]] < 0) {
        order[front].index = tmpOrder[i]; // Place them at the front
        ++front;
      } else {
        order[back].index = tmpOrder[i]; // Place them at the end
        --back;
      }
    }
    dIASSERT (back - front==1);
  }
  else
  {
    // make sure constraints with findex < 0 come first.
    IndexError *orderhead = order, *ordertail = order + (m - 1);

    // Fill the array from both ends
    for (int i=0; i<m; i++) {
      if (findex[i] < 0) {
        orderhead->index = i; // Place them at the front
        ++orderhead;
      } else {
        ordertail->index = i; // Place them at the end
        --ordertail;
      }
    }
    dIASSERT (orderhead-ordertail==1);
  }
#endif

#ifdef SHOW_CONVERGENCE
    if (0)
    {
      printf("-------------- saved labmdas -------------\n");
      // print current lambdas
      for (int i = 0; i < m; ++i)
      {
        printf("%f, ", lambda[order[i].index]);
      }
      printf("\n");
      for (int i = 0; i < m; ++i)
      {
        printf("%d, ", findex[order[i].index]);
      }
      printf("\n");
      for (int i = 0; i < m; ++i)
      {
        printf("%d, ", order[i].index);
      }
      printf("\n-------------- end of saved labmdas -------------\n");
    }
#endif

#ifdef REORDER_CONSTRAINTS
  // the lambda computed at the previous iteration.
  // this is used to measure error for when we are reordering the indexes.
  dReal *last_lambda = context->AllocateArray<dReal> (m);
  dReal *last_lambda_erp = context->AllocateArray<dReal> (m);
#endif

  boost::recursive_mutex* mutex = new boost::recursive_mutex();

  // number of chunks must be at least 1
  // (single iteration, through all the constraints)
  int num_chunks = qs->num_chunks > 0 ? qs->num_chunks : 1; // min is 1

  // prepare pointers for threads
  dxSORLCPParameters *params = new dxSORLCPParameters [num_chunks];

  // divide into chunks sequentially
  int chunk = m / num_chunks+1;
  chunk = chunk > 0 ? chunk : 1;
  int thread_id = 0;


  #ifdef REPORT_THREAD_TIMING
  // timing
  struct timeval tv;
  double cur_time;
  gettimeofday(&tv,NULL);
  cur_time = (double)tv.tv_sec + (double)tv.tv_usec / 1.e6;
  //printf("    quickstep start threads at time %f\n",cur_time);
  #endif


  IFTIMING (dTimerNow ("start pgs rows"));
  for (int i=0; i<m; i+= chunk,thread_id++)
  {
    //for (int ijk=0;ijk<m;ijk++) printf("thread_id> id:%d jb[%d]=%d\n",thread_id,ijk,jb[ijk]);

    int nStart = i - qs->num_overlap < 0 ? 0 : i - qs->num_overlap;
    int nEnd   = i + chunk + qs->num_overlap;
    if (nEnd > m) nEnd = m;
    // if every one reorders constraints, this might just work
    // comment out below if using defaults (0 and m) so every thread runs through all joints
    params[thread_id].qs  = qs ;
    params[thread_id].nStart = nStart;   // 0
    params[thread_id].nChunkSize = nEnd - nStart; // m
    params[thread_id].m = m; // m
    params[thread_id].nb = nb;
    params[thread_id].stepsize = stepsize;
    params[thread_id].jb = jb;
    params[thread_id].findex = findex;
    params[thread_id].hi = hi;
    params[thread_id].lo = lo;
    params[thread_id].invMOI = invMOI;
    params[thread_id].MOI= MOI;
    params[thread_id].Ad = Ad;
    params[thread_id].Adcfm = Adcfm;
    params[thread_id].Adcfm_precon = Adcfm_precon;
    params[thread_id].rhs = rhs;
    params[thread_id].rhs_erp = rhs_erp;
    params[thread_id].J = J;
    params[thread_id].caccel = caccel;
    params[thread_id].caccel_erp = caccel_erp;
    params[thread_id].lambda = lambda;
    params[thread_id].lambda_erp = lambda_erp;
    params[thread_id].iMJ = iMJ;
    params[thread_id].rhs_precon  = rhs_precon ;
    params[thread_id].J_precon  = J_precon ;
    params[thread_id].J_orig  = J_orig ;
    params[thread_id].cforce  = cforce ;
    params[thread_id].vnew  = vnew ;
#ifdef REORDER_CONSTRAINTS
    params[thread_id].last_lambda  = last_lambda ;
    params[thread_id].last_lambda_erp  = last_lambda_erp ;
#endif

#ifdef DEBUG_CONVERGENCE_TOLERANCE
    printf("thread summary: id %d i %d m %d chunk %d start %d end %d \n",
      thread_id,i,m,chunk,nStart,nEnd);
#endif
#ifdef USE_TPROW
    if (row_threadpool && row_threadpool->size() > 0)
      row_threadpool->schedule(boost::bind(ComputeRows,thread_id,order, body, params[thread_id], mutex));
    else //automatically skip threadpool if only 1 thread allocated
      ComputeRows(thread_id,order, body, params[thread_id], mutex);
#else
    ComputeRows(thread_id,order, body, params[thread_id], mutex);
#endif
  }


  // check time for scheduling, this is usually very quick
  //gettimeofday(&tv,NULL);
  //double wait_time = (double)tv.tv_sec + (double)tv.tv_usec / 1.e6;
  //printf("      quickstep done scheduling start time %f stopped time %f duration %f\n",cur_time,wait_time,wait_time - cur_time);

#ifdef USE_TPROW
  IFTIMING (dTimerNow ("wait for threads"));
  if (row_threadpool && row_threadpool->size() > 0)
    row_threadpool->wait();
  IFTIMING (dTimerNow ("threads done"));
#endif



  #ifdef REPORT_THREAD_TIMING
  gettimeofday(&tv,NULL);
  double end_time = (double)tv.tv_sec + (double)tv.tv_usec / 1.e6;
  printf("    quickstep threads start time %f stopped time %f duration %f\n",cur_time,end_time,end_time - cur_time);
  #endif

  delete [] params;
  delete mutex;
}

struct dJointWithInfo1
{
  dxJoint *joint;
  dxJoint::Info1 info;
};

//***************************************************************************
// Modifying inertia along constrained axes without modifying dynamics.
static void DYNAMIC_INERTIA(const int infom, const dxJoint::Info2 &Jinfo, const int b1, const int b2,
                            const dJointWithInfo1 *jicurr,
                            dRealMutablePtr invMOI, dRealMutablePtr MOI)
{
  /// INERTIA PROPAGATION ACROSS CONSTRAINED JOINTS
  for (int j=0; j<infom; j++) {
#ifdef DEBUG_INERTIA_PROPAGATION
    printf("--------JAC---------------\n");
    printf("jacobian [%d] J1l [%f %f %f] J2l [%f %f %f] J1a [%f %f %f]"
           " J2a [%f %f %f]\n", j,
           Jinfo.J1l[0+j*Jinfo.rowskip],
           Jinfo.J1l[1+j*Jinfo.rowskip],
           Jinfo.J1l[2+j*Jinfo.rowskip],
           Jinfo.J2l[0+j*Jinfo.rowskip],
           Jinfo.J2l[1+j*Jinfo.rowskip],
           Jinfo.J2l[2+j*Jinfo.rowskip],
           Jinfo.J1a[0+j*Jinfo.rowskip],
           Jinfo.J1a[1+j*Jinfo.rowskip],
           Jinfo.J1a[2+j*Jinfo.rowskip],
           Jinfo.J2a[0+j*Jinfo.rowskip],
           Jinfo.J2a[1+j*Jinfo.rowskip],
           Jinfo.J2a[2+j*Jinfo.rowskip]);
#endif
    /// \FIXME: For now, implement only for the two non-free axial rotation
    /// constraints for hinge joints.
    /// this only makes sense if joint connects two dynamic bodies (b2 >= 0)
    /// Skip this entire block if we don't want to modify inertia for stability.
    if (b2 >= 0 && jicurr->joint->type() == dJointTypeHinge &&
        (j == 3 || j == 4))
    {
      /// In hinge joint, pure rotational constraint,
      /// J1l and J2l should be zeros, and J1a and J2a should be equal
      /// and opposite to each other.
      /// J1a or J2a indicates the constrained axis direction.
      /// For this implementation, determine constrained axis(s)
      /// direction from J1a for hinge joints.


      /// get the moment of inertia (MOI) for parent and child bodies constrained by J1a and J2a.
      /// MOI and invMOI are already in inertial frame (previously rotated by body.posr.R)
      /// get pointers to our invMOI/MOI matrices
      dReal *invMOI_ptr1 = invMOI + b1 * 12;
      dReal *invMOI_ptr2 = invMOI + b2 * 12;
      dReal *MOI_ptr1 = MOI + b1 * 12;
      dReal *MOI_ptr2 = MOI + b2 * 12;

      // S: unit vector in the constrained axis direction
      // S is the line along which we want to compute MOI
      // FIXME:  check that directions of J1a == J2a
      dVector3 S =
        {Jinfo.J1a[0+j*Jinfo.rowskip],
         Jinfo.J1a[1+j*Jinfo.rowskip],
         Jinfo.J1a[2+j*Jinfo.rowskip] };
      dNormalize3(S);

      // temporary vector used for matrix/vector math
      dVector3 tmp31;

      // compute scalar MOI in line with S for each body
      //   m1 = S' * MOI1 * S
      dMultiply0_133(tmp31, S, MOI_ptr1);
      dReal m1 = dCalcVectorDot3(tmp31, S);

      //   m2 = S' * MOI2 * S
      dMultiply0_133(tmp31, S, MOI_ptr2);
      dReal m2 = dCalcVectorDot3(tmp31, S);

      // identify body with larger inertia
      dReal m_large = m1;
      dReal m_small = m2;
      dReal *MOI_large = MOI_ptr1;
      dReal *MOI_small = MOI_ptr2;
      if (m2 > m1)
      {
        m_large = m2;
        m_small = m1;
        MOI_large = MOI_ptr2;
        MOI_small = MOI_ptr1;
      }

      /// get full axis MOI tensor representing the scalar axis MOI.
      // full MOI tensor for S needs matrix outer product of S:
      //   SS = [ S * S' ]
      dMatrix3 SS = {
           S[0]*S[0], S[0]*S[1], S[0]*S[2], 0,
           S[1]*S[0], S[1]*S[1], S[1]*S[2], 0,
           S[2]*S[0], S[2]*S[1], S[2]*S[2], 0};

#ifdef DEBUG_INERTIA_PROPAGATION
      printf("--------old MOI-----------\n");
      printf("MOI1[%d]\n[%f %f %f %f]\n[%f %f %f %f]\n[%f %f %f %f]\n", b1,
        MOI_ptr1[0*4+0],MOI_ptr1[0*4+1],MOI_ptr1[0*4+2],MOI_ptr1[0*4+3],
        MOI_ptr1[1*4+0],MOI_ptr1[1*4+1],MOI_ptr1[1*4+2],MOI_ptr1[1*4+3],
        MOI_ptr1[2*4+0],MOI_ptr1[2*4+1],MOI_ptr1[2*4+2],MOI_ptr1[2*4+3]);
      printf("MOI2[%d]\n[%f %f %f %f]\n[%f %f %f %f]\n[%f %f %f %f]\n", b2,
        MOI_ptr2[0*4+0],MOI_ptr2[0*4+1],MOI_ptr2[0*4+2],MOI_ptr2[0*4+3],
        MOI_ptr2[1*4+0],MOI_ptr2[1*4+1],MOI_ptr2[1*4+2],MOI_ptr2[1*4+3],
        MOI_ptr2[2*4+0],MOI_ptr2[2*4+1],MOI_ptr2[2*4+2],MOI_ptr2[2*4+3]);
      printf("--------S VECTORS-----------\n");
      printf("MOI1 b1[%d] S[%f %f %f] = %g\n",b1, S[0], S[1], S[2], m1);
      printf("MOI2 b2[%d] S[%f %f %f] = %g\n",b2, S[0], S[1], S[2], m2);
      printf("--------SS----------------\n");
      printf("SS [%d]\n[%f %f %f %f]\n[%f %f %f %f]\n[%f %f %f %f]\n", b1,
        SS[0*4+0],SS[0*4+1],SS[0*4+2],SS[0*4+3],
        SS[1*4+0],SS[1*4+1],SS[1*4+2],SS[1*4+3],
        SS[2*4+0],SS[2*4+1],SS[2*4+2],SS[2*4+3]);
#endif

      // define maximum ratio of moment of inertia for adjacent bodies
      // ie. m_large / m_small <= moi_ratio_max
      /// \todo make moi_ratio_max adjustable
      /// \todo automatically adjust moi_ratio_max such that
      /// abs sum of off-diagonals remains smaller than the diagonal
      /// for all rows (see comments below about Gauss-Seidel stability).
      // increase moi_ratio_max to skip checks and increase performance
      const dReal moi_ratio_max = 200.0;
      if (m_large > moi_ratio_max * m_small)
      {
        // Large inertia ratio detected, try reducing it.
        // Increase m_small by dm
        //   Reduce m_large by dm
        //   such that (m_large - dm) = moi_ratio_max * (m_small + dm)
        // Intermediate math step:
        //   m_large - moi_ratio_max * m_small = dm * (1 + moi_ratio_max)
        // Then:
        dReal dm = (m_large - moi_ratio_max * m_small) / (1 + moi_ratio_max);

        // This will then be applied to the bodies by multiplying by [S*S']
        //   MOI_large -= dm * SS
        //   MOI_small += dm * SS
        // But first it should be verified that the change will not
        // destabilize the Gauss-Seidel solver.
        // To verify this, the Generalized Line Criterion for Gauss-Seidel
        // is used, which is stated below:
        //
        // The Gauss-Seidel method will converge if for each row of the matrix:
        //   the sum of absolute values of off-diagonal elements
        //   is less than absolute value of the diagonal element.
        //
        // @article{Garcia2003,
        // author = {Garcia, M.V.P. and {Humes Jr.}, C. and Stern, J.M.},
        // doi = {10.1590/S0101-82052003000100006},
        // issn = {0101-8205},
        // journal = {Computational \& Applied Mathematics},
        // number = {1},
        // pages = {91--97},
        // title = {{Generalized line criterion for Gauss-Seidel method}},
        // url = {http://www.ime.usp.br/~jstern/papers/papersJS/ghs03.pdf},
        // volume = {22},
        // year = {2003}
        // }

        // For 3x3 Gauss-Seidel matrix M, this is equivalent to:
        //   abs(M[0][0]) > abs(M[0][1]) + abs(M[0][2])
        //   abs(M[1][1]) > abs(M[1][0]) + abs(M[1][2])
        //   abs(M[2][2]) > abs(M[2][0]) + abs(M[2][1])
        //
        // Since M is a mass matrix, it is positive definite, which implies
        // that the diagonal elements are strictly positive:
        //   M[0][0] > abs(M[0][1]) + abs(M[0][2])
        //   M[1][1] > abs(M[1][0]) + abs(M[1][2])
        //   M[2][2] > abs(M[2][0]) + abs(M[2][1])
        //
        // For extra safety factor define a parameter gamma >= 1 such that:
        //   M[0][0] > gamma * (abs(M[0][1]) + abs(M[0][2]))
        //   M[1][1] > gamma * (abs(M[1][0]) + abs(M[1][2]))
        //   M[2][2] > gamma * (abs(M[2][0]) + abs(M[2][1]))
        const dReal gamma = 1.0;

        int problem = 0;
        for (int row = 0; row < 3; ++row)
        {
          // off-diagonal columns
          int col1 = (row + 1) % 3;
          int col2 = (row + 2) % 3;

          // diagonal index
          int id = row*4 + row;

          // off-diagonal indices
          int iod1 = row*4 + col1;
          int iod2 = row*4 + col2;

          // diagonal element of adjusted M_large
          dReal Md_large = MOI_large[id] - dm*SS[id];

          // sum of absolute values of off-diagonal elements of adjusted M_large
          dReal Mod_large = fabs(MOI_large[iod1] - dm*SS[iod1])
                          + fabs(MOI_large[iod2] - dm*SS[iod2]);

          // diagonal element of adjusted M_small
          dReal Md_small = MOI_small[id] + dm*SS[id];

          // sum of absolute values of off-diagonal elements of adjusted M_small
          dReal Mod_small = fabs(MOI_small[iod1] + dm*SS[iod1])
                          + fabs(MOI_small[iod2] + dm*SS[iod2]);

          if (Md_large <= gamma*Mod_large  ||  Md_small <= gamma*Mod_small)
          {
            problem = 1;
          }
        }

        if (problem == 0)
        {
          // Everything looks good, update the inertia matrices
          for (int i = 0; i < 12; ++i)
          {
            int col = i%4;
            if (col == 3)
            {
              //  set unused terms to zero
              MOI_large[i] = 0;
              MOI_small[i] = 0;
            }
            else
            {
              MOI_large[i] -= dm * SS[i];
              MOI_small[i] += dm * SS[i];
            }
          }
        }

          // Update invMOI by inverting analytically (may not be efficient).
          // try 1981 Ken Miller (http://www.jstor.org/stable/2690437) or
          //   (http://math.stackexchange.com/questions/17776)
          // try taking advantage of symmetry of MOI
          dReal det1 = MOI_ptr1[0*4+0]*(MOI_ptr1[2*4+2]*MOI_ptr1[1*4+1]
                      -MOI_ptr1[2*4+1]*MOI_ptr1[1*4+2])
                      -MOI_ptr1[1*4+0]*(MOI_ptr1[2*4+2]*MOI_ptr1[0*4+1]
                      -MOI_ptr1[2*4+1]*MOI_ptr1[0*4+2])
                      +MOI_ptr1[2*4+0]*(MOI_ptr1[1*4+2]*MOI_ptr1[0*4+1]
                      -MOI_ptr1[1*4+1]*MOI_ptr1[0*4+2]);
          invMOI_ptr1[0*4+0] =  (MOI_ptr1[2*4+2]*MOI_ptr1[1*4+1]
                                -MOI_ptr1[2*4+1]*MOI_ptr1[1*4+2])/det1;
          invMOI_ptr1[0*4+1] = -(MOI_ptr1[2*4+2]*MOI_ptr1[0*4+1]
                                -MOI_ptr1[2*4+1]*MOI_ptr1[0*4+2])/det1;
          invMOI_ptr1[0*4+2] =  (MOI_ptr1[1*4+2]*MOI_ptr1[0*4+1]
                                -MOI_ptr1[1*4+1]*MOI_ptr1[0*4+2])/det1;
          // invMOI_ptr1[0*4+3] = 0.0;
          invMOI_ptr1[1*4+0] = invMOI_ptr1[0*4+1];
          invMOI_ptr1[1*4+1] =  (MOI_ptr1[2*4+2]*MOI_ptr1[0*4+0]
                                -MOI_ptr1[2*4+0]*MOI_ptr1[0*4+2])/det1;
          invMOI_ptr1[1*4+2] = -(MOI_ptr1[1*4+2]*MOI_ptr1[0*4+0]
                                -MOI_ptr1[1*4+0]*MOI_ptr1[0*4+2])/det1;
          // invMOI_ptr1[1*4+3] = 0.0;
          invMOI_ptr1[2*4+0] = invMOI_ptr1[0*4+2];
          invMOI_ptr1[2*4+1] = invMOI_ptr1[1*4+2];
          invMOI_ptr1[2*4+2] =  (MOI_ptr1[1*4+1]*MOI_ptr1[0*4+0]
                                -MOI_ptr1[1*4+0]*MOI_ptr1[0*4+1])/det1;
          // invMOI_ptr1[2*4+3] = 0.0;

          dReal det2 = MOI_ptr2[0*4+0]*(MOI_ptr2[2*4+2]*MOI_ptr2[1*4+1]
                      -MOI_ptr2[2*4+1]*MOI_ptr2[1*4+2])
                      -MOI_ptr2[1*4+0]*(MOI_ptr2[2*4+2]*MOI_ptr2[0*4+1]
                      -MOI_ptr2[2*4+1]*MOI_ptr2[0*4+2])
                      +MOI_ptr2[2*4+0]*(MOI_ptr2[1*4+2]*MOI_ptr2[0*4+1]
                      -MOI_ptr2[1*4+1]*MOI_ptr2[0*4+2]);
          invMOI_ptr2[0*4+0] =  (MOI_ptr2[2*4+2]*MOI_ptr2[1*4+1]
                                -MOI_ptr2[2*4+1]*MOI_ptr2[1*4+2])/det2;
          invMOI_ptr2[0*4+1] = -(MOI_ptr2[2*4+2]*MOI_ptr2[0*4+1]
                                -MOI_ptr2[2*4+1]*MOI_ptr2[0*4+2])/det2;
          invMOI_ptr2[0*4+2] =  (MOI_ptr2[1*4+2]*MOI_ptr2[0*4+1]
                                -MOI_ptr2[1*4+1]*MOI_ptr2[0*4+2])/det2;
          // invMOI_ptr2[0*4+3] = 0.0;
          invMOI_ptr2[1*4+0] = invMOI_ptr2[0*4+1];
          invMOI_ptr2[1*4+1] =  (MOI_ptr2[2*4+2]*MOI_ptr2[0*4+0]
                                -MOI_ptr2[2*4+0]*MOI_ptr2[0*4+2])/det2;
          invMOI_ptr2[1*4+2] = -(MOI_ptr2[1*4+2]*MOI_ptr2[0*4+0]
                                -MOI_ptr2[1*4+0]*MOI_ptr2[0*4+2])/det2;
          // invMOI_ptr2[1*4+3] = 0.0;
          invMOI_ptr2[2*4+0] = invMOI_ptr2[0*4+2];
          invMOI_ptr2[2*4+1] = invMOI_ptr2[1*4+2];
          invMOI_ptr2[2*4+2] =  (MOI_ptr2[1*4+1]*MOI_ptr2[0*4+0]
                                -MOI_ptr2[1*4+0]*MOI_ptr2[0*4+1])/det2;
          // invMOI_ptr2[2*4+3] = 0.0;

  #ifdef DEBUG_INERTIA_PROPAGATION
        printf("---------S Scalars--------\n");
        printf(" original    S1 [%g] S2 [%g]\n", m1, m2);
        printf(" distributed S1 [%g] S2 [%g]\n", m1_new, m2_new);
          printf("----------new MOI---------\n");

          printf("new MOI1[%d]\n[%f %f %f %f]\n[%f %f %f %f]\n[%f %f %f %f]\n",
            b1,
            MOI_ptr1[0*4+0],MOI_ptr1[0*4+1],MOI_ptr1[0*4+2],MOI_ptr1[0*4+3],
            MOI_ptr1[1*4+0],MOI_ptr1[1*4+1],MOI_ptr1[1*4+2],MOI_ptr1[1*4+3],
            MOI_ptr1[2*4+0],MOI_ptr1[2*4+1],MOI_ptr1[2*4+2],MOI_ptr1[2*4+3]);

          // Modify MOI_ptr2
          printf("new MOI2[%d]\n[%f %f %f %f]\n[%f %f %f %f]\n[%f %f %f %f]\n",
            b2,
            MOI_ptr2[0*4+0],MOI_ptr2[0*4+1],MOI_ptr2[0*4+2],MOI_ptr2[0*4+3],
            MOI_ptr2[1*4+0],MOI_ptr2[1*4+1],MOI_ptr2[1*4+2],MOI_ptr2[1*4+3],
            MOI_ptr2[2*4+0],MOI_ptr2[2*4+1],MOI_ptr2[2*4+2],MOI_ptr2[2*4+3]);

          // double check resulting MOI along s
          dMultiply0_133(tmp31, S, MOI_ptr1);
          // scalar body 1 MOI component along vector S
          m1 = dCalcVectorDot3(tmp31, S);
          printf("new MOI1 along S [%f]\n", m1);
          dMultiply0_133(tmp31, S, MOI_ptr2);
          // scalar body 2 MOI component along vector S
          m2 = dCalcVectorDot3(tmp31, S);
          printf("new MOI2 along S [%f]\n", m2);

          /// \todo double check resulting MOI along joint axis and
          /// see that it's the same

          printf("----------new inv---------\n");
          printf("new invMOI1[%d]\n[%f %f %f %f]\n[%f %f %f %f]\n"
                 "[%f %f %f %f]\n", b1,
                 invMOI_ptr1[0*4+0], invMOI_ptr1[0*4+1],
                 invMOI_ptr1[0*4+2], invMOI_ptr1[0*4+3],
                 invMOI_ptr1[1*4+0], invMOI_ptr1[1*4+1],
                 invMOI_ptr1[1*4+2], invMOI_ptr1[1*4+3],
                 invMOI_ptr1[2*4+0], invMOI_ptr1[2*4+1],
                 invMOI_ptr1[2*4+2], invMOI_ptr1[2*4+3]);

          // Modify invMOI_ptr2
          printf("new invMOI2[%d]\n[%f %f %f %f]\n[%f %f %f %f]\n"
                 "[%f %f %f %f]\n", b2,
                 invMOI_ptr2[0*4+0], invMOI_ptr2[0*4+1],
                 invMOI_ptr2[0*4+2], invMOI_ptr2[0*4+3],
                 invMOI_ptr2[1*4+0], invMOI_ptr2[1*4+1],
                 invMOI_ptr2[1*4+2], invMOI_ptr2[1*4+3],
                 invMOI_ptr2[2*4+0], invMOI_ptr2[2*4+1],
                 invMOI_ptr2[2*4+2], invMOI_ptr2[2*4+3]);
  #endif

  #ifdef DEBUG_INERTIA_PROPAGATION
          // check if diagonally-dominant
          if (MOI_ptr1[0*4+0] < dFabs(MOI_ptr1[0*4+1])+dFabs(MOI_ptr1[0*4+2]))
            printf(" * new MOI1 row 1 d[%f] < o[%f, %f]\n",
                   MOI_ptr1[0*4+0],MOI_ptr1[0*4+1], MOI_ptr1[0*4+2]);
          if (MOI_ptr1[1*4+1] < dFabs(MOI_ptr1[1*4+0])+dFabs(MOI_ptr1[1*4+2]))
            printf(" * new MOI1 row 2 d[%f] < o[%f, %f]\n",
                   MOI_ptr1[1*4+1],MOI_ptr1[1*4+0], MOI_ptr1[1*4+2]);
          if (MOI_ptr1[2*4+2] < dFabs(MOI_ptr1[2*4+0])+dFabs(MOI_ptr1[2*4+1]))
            printf(" * new MOI1 row 3 d[%f] < o[%f, %f]\n",
                   MOI_ptr1[2*4+2],MOI_ptr1[2*4+0], MOI_ptr1[2*4+1]);

          if (MOI_ptr2[0*4+0] < dFabs(MOI_ptr2[0*4+1])+dFabs(MOI_ptr2[0*4+2]))
            printf(" * new MOI2 row 1 d[%f] < o[%f, %f]\n",
                   MOI_ptr2[0*4+0],MOI_ptr2[0*4+1], MOI_ptr2[0*4+2]);
          if (MOI_ptr2[1*4+1] < dFabs(MOI_ptr2[1*4+0])+dFabs(MOI_ptr2[1*4+2]))
            printf(" * new MOI2 row 2 d[%f] < o[%f, %f]\n",
                   MOI_ptr2[1*4+1],MOI_ptr2[1*4+0], MOI_ptr2[1*4+2]);
          if (MOI_ptr2[2*4+2] < dFabs(MOI_ptr2[2*4+0])+dFabs(MOI_ptr2[2*4+1]))
            printf(" * new MOI2 row 3 d[%f] < o[%f, %f]\n",
                   MOI_ptr2[2*4+2],MOI_ptr2[2*4+0], MOI_ptr2[2*4+1]);
  #endif
      }
    }
  }
}

=======
>>>>>>> 519b3e09
void dxQuickStepper (dxWorldProcessContext *context,
  dxWorld *world, dxBody * const *body, int nb,
  dxJoint * const *_joint, int _nj, dReal stepsize)
{
  IFTIMING(dTimerStart("preprocessing"));

  const dReal stepsize1 = dRecip(stepsize);

  {
    // number all bodies in the body list - set their tag values
    for (int i=0; i<nb; i++) body[i]->tag = i;
  }

  // for all bodies, compute the inertia tensor and its inverse in the global
  // frame, and compute the rotational force and add it to the torque
  // accumulator. MOI and invMOI are a vertical stack of 3x4 matrices, one per body.
  dReal *invMOI = context->AllocateArray<dReal> (3*4*nb);
  dReal *MOI = context->AllocateArray<dReal> (3*4*nb);

  // TODO: possible optimization: move this to inside joint getInfo2, for inertia tweaking
  // update tacc from external force and inertia tensor in inerial frame
  // for now, modify MOI and invMOI after getInfo2 is called
  {
    dReal *invMOIrow = invMOI;
    dReal *MOIrow = MOI;
    dxBody *const *const bodyend = body + nb;
    for (dxBody *const *bodycurr = body; bodycurr != bodyend; invMOIrow += 12, MOIrow += 12, bodycurr++) {
      dMatrix3 tmp;
      dxBody *b_ptr = *bodycurr;

      // compute inverse inertia tensor in global frame
      dMultiply2_333 (tmp,b_ptr->invI,b_ptr->posr.R);
      dMultiply0_333 (invMOIrow,b_ptr->posr.R,tmp);

      // also store MOI for later use by preconditioner
      dMultiply2_333 (tmp,b_ptr->mass.I,b_ptr->posr.R);
      dMultiply0_333 (MOIrow,b_ptr->posr.R,tmp);

      if (b_ptr->flags & dxBodyGyroscopic) {
        // compute rotational force
        dMultiply0_331 (tmp,MOIrow,b_ptr->avel);
        dSubtractVectorCross3(b_ptr->tacc,b_ptr->avel,tmp);
      }
    }
  }

  // get the masses for every body
  dReal *invM = context->AllocateArray<dReal> (nb);
  {
    dReal *invMrow = invM;
    dxBody *const *const bodyend = body + nb;
    for (dxBody *const *bodycurr = body; bodycurr != bodyend; invMrow++, bodycurr++) {
      dxBody *b_ptr = *bodycurr;
      //*invMrow = b_ptr->mass.mass;
      *invMrow = b_ptr->invMass;

    }
  }


  {
    // add the gravity force to all bodies
    // since gravity does normally have only one component it's more efficient
    // to run three loops for each individual component
    dxBody *const *const bodyend = body + nb;
    dReal gravity_x = world->gravity[0];
    if (!_dequal(gravity_x, 0.0)) {
      for (dxBody *const *bodycurr = body; bodycurr != bodyend; bodycurr++) {
        dxBody *b_ptr = *bodycurr;
        if ((b_ptr->flags & dxBodyNoGravity)==0) {
          b_ptr->facc[0] += b_ptr->mass.mass * gravity_x;
        }
      }
    }
    dReal gravity_y = world->gravity[1];
    if (!_dequal(gravity_y, 0.0)) {
      for (dxBody *const *bodycurr = body; bodycurr != bodyend; bodycurr++) {
        dxBody *b_ptr = *bodycurr;
        if ((b_ptr->flags & dxBodyNoGravity)==0) {
          b_ptr->facc[1] += b_ptr->mass.mass * gravity_y;
        }
      }
    }
    dReal gravity_z = world->gravity[2];
    if (!_dequal(gravity_z, 0.0)) {
      for (dxBody *const *bodycurr = body; bodycurr != bodyend; bodycurr++) {
        dxBody *b_ptr = *bodycurr;
        if ((b_ptr->flags & dxBodyNoGravity)==0) {
          b_ptr->facc[2] += b_ptr->mass.mass * gravity_z;
        }
      }
    }
  }

  // get joint information (m = total constraint dimension, nub = number of unbounded variables).
  // joints with m=0 are inactive and are removed from the joints array
  // entirely, so that the code that follows does not consider them.
  dJointWithInfo1 *const jointiinfos = context->AllocateArray<dJointWithInfo1> (_nj);
  int nj;

  {
    dJointWithInfo1 *jicurr = jointiinfos;
    dxJoint *const *const _jend = _joint + _nj;
    for (dxJoint *const *_jcurr = _joint; _jcurr != _jend; _jcurr++) {  // jicurr=dest, _jcurr=src
      dxJoint *j = *_jcurr;
      j->getInfo1 (&jicurr->info);
      dIASSERT (jicurr->info.m >= 0 && jicurr->info.m <= 6 && jicurr->info.nub >= 0 && jicurr->info.nub <= jicurr->info.m);
      if (jicurr->info.m > 0) {
        jicurr->joint = j;
        jicurr++;
      }
    }
    nj = jicurr - jointiinfos;
  }

  context->ShrinkArray<dJointWithInfo1>(jointiinfos, _nj, nj);

  int m;
  int mfb; // number of rows of Jacobian we will have to save for joint feedback

  {
    int mcurr = 0, mfbcurr = 0;
    const dJointWithInfo1 *jicurr = jointiinfos;
    const dJointWithInfo1 *const jiend = jicurr + nj;
    for (; jicurr != jiend; jicurr++) {
      int jm = jicurr->info.m;
      mcurr += jm;
      if (jicurr->joint->feedback)
        mfbcurr += jm;
    }

    m = mcurr;
    mfb = mfbcurr;
  }

  // if there are constraints, compute the constraint force
  dReal *J = NULL;
  dReal *J_precon = NULL;
  dReal *J_orig = NULL;
  int *jb = NULL;
  int *findex;

  dReal *vnew = NULL; // used by PENETRATION_JVERROR_CORRECTION

  dReal *cforce = context->AllocateArray<dReal> (nb*6);
  dReal *caccel = context->AllocateArray<dReal> (nb*6);
  dReal *caccel_erp = context->AllocateArray<dReal> (nb*6);
#ifdef POST_UPDATE_CONSTRAINT_VIOLATION_CORRECTION
  dReal *caccel_corr = context->AllocateArray<dReal> (nb*6);
#endif

  // Get Joint Information, setup Jacobians by calling getInfo2.
  if (m > 0) {
    dReal *cfm, *lo, *hi, *rhs, *rhs_erp, *rhs_precon, *Jcopy;
    dReal *c_v_max;

    {
      int mlocal = m;

      const unsigned jelements = mlocal*12;
      J = context->AllocateArray<dReal> (jelements);
      dSetZero (J,jelements);
      J_precon = context->AllocateArray<dReal> (jelements);
      J_orig = context->AllocateArray<dReal> (jelements);

      // create a constraint equation right hand side vector `c', a constraint
      // force mixing vector `cfm', and LCP low and high bound vectors, and an
      // 'findex' vector.
      cfm = context->AllocateArray<dReal> (mlocal);
      dSetValue (cfm,mlocal,world->global_cfm);

      lo = context->AllocateArray<dReal> (mlocal);
      dSetValue (lo,mlocal,-dInfinity);

      hi = context->AllocateArray<dReal> (mlocal);
      dSetValue (hi,mlocal, dInfinity);

      findex = context->AllocateArray<int> (mlocal);
      for (int i=0; i<mlocal; i++) findex[i] = -1;

      c_v_max = context->AllocateArray<dReal> (mlocal);
      for (int i=0; i<mlocal; i++) c_v_max[i] = world->contactp.max_vel; // init all to world max surface vel

      const unsigned jbelements = mlocal*2;
      jb = context->AllocateArray<int> (jbelements);

      rhs = context->AllocateArray<dReal> (mlocal);
      rhs_erp = context->AllocateArray<dReal> (mlocal);
      rhs_precon = context->AllocateArray<dReal> (mlocal);

      Jcopy = context->AllocateArray<dReal> (mfb*12);
    }

    BEGIN_STATE_SAVE(context, cstate) {
      dReal *c = context->AllocateArray<dReal> (m);
      dSetZero (c, m);

      {
        IFTIMING (dTimerNow ("create J"));
        // get jacobian data from constraints. an m*12 matrix will be created
        // to store the two jacobian blocks from each constraint. it has this
        // format:
        //
        //   l1 l1 l1 a1 a1 a1 l2 l2 l2 a2 a2 a2 \    .
        //   l1 l1 l1 a1 a1 a1 l2 l2 l2 a2 a2 a2  )-- jacobian for joint 0, body 1 and body 2 (3 rows)
        //   l1 l1 l1 a1 a1 a1 l2 l2 l2 a2 a2 a2 /
        //   l1 l1 l1 a1 a1 a1 l2 l2 l2 a2 a2 a2 )--- jacobian for joint 1, body 1 and body 2 (3 rows)
        //   etc...
        //
        //   (lll) = linear jacobian data
        //   (aaa) = angular jacobian data
        //
        dxJoint::Info2 Jinfo;
        Jinfo.rowskip = 12;
        Jinfo.fps = stepsize1;

        int *jb_ptr = jb;

        dReal *Jcopyrow = Jcopy;
        unsigned ofsi = 0;
        const dJointWithInfo1 *jicurr = jointiinfos;
        const dJointWithInfo1 *const jiend = jicurr + nj;
        for (; jicurr != jiend; jicurr++) {
          Jinfo.erp = world->global_erp;
          dReal *const Jrow = J + ofsi * 12;
          Jinfo.J1l = Jrow;
          Jinfo.J1a = Jrow + 3;
          Jinfo.J2l = Jrow + 6;
          Jinfo.J2a = Jrow + 9;
          Jinfo.c = c + ofsi;
          Jinfo.cfm = cfm + ofsi;
          Jinfo.lo = lo + ofsi;
          Jinfo.hi = hi + ofsi;
          Jinfo.findex = findex + ofsi;
          Jinfo.c_v_max = c_v_max + ofsi;

          // now write all information into J
          dxJoint *joint = jicurr->joint;
          joint->getInfo2 (&Jinfo);

          const int infom = jicurr->info.m;

          // we need a copy of Jacobian for joint feedbacks
          // because it gets destroyed by PGS solver
          // instead of saving all Jacobian, we can save just rows
          // for joints, that requested feedback (which is normally much less)
          if (joint->feedback) {
            const int rowels = infom * 12;
            memcpy(Jcopyrow, Jrow, rowels * sizeof(dReal));
            Jcopyrow += rowels;
          }

          // adjust returned findex values for global index numbering
          int *findex_ofsi = findex + ofsi;
          for (int j=0; j<infom; j++) {
            int fival = findex_ofsi[j];
            if (fival >= 0)
              findex_ofsi[j] = fival + ofsi;
          }

          // create an array of body numbers for each joint row
          int b1 = (joint->node[0].body) ? (joint->node[0].body->tag) : -1;
          int b2 = (joint->node[1].body) ? (joint->node[1].body->tag) : -1;
          for (int j=0; j<infom; j++) {
            jb_ptr[0] = b1;
            jb_ptr[1] = b2;
            jb_ptr += 2;
          }

          // Modify inertia to keep simulation stable
          if (world->qs.dynamic_inertia_reduction)
            DYNAMIC_INERTIA(infom, Jinfo, b1, b2, jicurr, invMOI, MOI);

          // update index for next joint
          ofsi += infom;

          // double check jb_ptr length
          dIASSERT (jb_ptr == jb+2*m);
        }
      }

      BEGIN_STATE_SAVE(context, tmp1state) {
        IFTIMING (dTimerNow ("compute rhs"));
        // compute the right hand side `rhs'
        dReal *tmp1 = context->AllocateArray<dReal> (nb*6);
        dSetZero(tmp1,nb*6);
        // put v/h + invM*fe into tmp1
        dReal *tmp1curr = tmp1;
        const dReal *invMOIrow = invMOI;
        dxBody *const *const bodyend = body + nb;
        for (dxBody *const *bodycurr = body;
             bodycurr != bodyend;
             tmp1curr+=6, invMOIrow+=12, bodycurr++) {
          dxBody *b_ptr = *bodycurr;
          dReal body_invMass = b_ptr->invMass;
          for (int j=0; j<3; j++)
            tmp1curr[j] = b_ptr->facc[j]*body_invMass + b_ptr->lvel[j]*stepsize1;
          dMultiply0_331 (tmp1curr + 3,invMOIrow,b_ptr->tacc);
          for (int k=0; k<3; k++) tmp1curr[3+k] += b_ptr->avel[k] * stepsize1;
        }

        // put J*tmp1 into rhs
        multiply_J (m,J,jb,tmp1,rhs);
      } END_STATE_SAVE(context, tmp1state);

      // complete rhs
      for (int i=0; i<m; i++) {
        rhs_erp[i] =      c[i]*stepsize1 - rhs[i];
        if (dFabs(c[i]) > c_v_max[i])
          rhs[i]   =  c_v_max[i]*stepsize1 - rhs[i];
        //if (dFabs(c[i]) > world->contactp.max_vel)
        //  rhs[i]   =  world->contactp.max_vel*stepsize1 - rhs[i];
        else
          rhs[i]   = c[i]*stepsize1 - rhs[i];
      }

      // compute rhs_precon
      if (world->qs.precon_iterations > 0)
        computeRHSPrecon(context,m,nb,MOI,body,stepsize1,c,J,jb,rhs_precon);

      // scale CFM
      for (int j=0; j<m; j++) cfm[j] *= stepsize1;

    } END_STATE_SAVE(context, cstate);

#ifdef PENETRATION_JVERROR_CORRECTION
    // allocate and populate vnew with v(n+1) due to non-constraint forces as the starting value
    vnew = context->AllocateArray<dReal> (nb*6);
    {
      dRealMutablePtr vnewcurr = vnew;
      dxBody* const* bodyend = body + nb;
      const dReal *invMOIrow = invMOI;
      dReal tmp_tacc[3];
      for (dxBody* const* bodycurr = body; bodycurr != bodyend;
           invMOIrow += 12, vnewcurr += 6, bodycurr++) {
        dxBody *b_ptr = *bodycurr;

        // add stepsize * invM * fe to the body velocity
        dReal body_invMass_mul_stepsize = stepsize * b_ptr->invMass;
        for (int j=0; j<3; j++) {
          vnewcurr[j]   = b_ptr->lvel[j] + body_invMass_mul_stepsize * b_ptr->facc[j];
          vnewcurr[j+3] = b_ptr->avel[j];
          tmp_tacc[j]   = b_ptr->tacc[j]*stepsize;
        }
        dMultiplyAdd0_331 (vnewcurr+3, invMOIrow, tmp_tacc);

      }
    }
#endif

    // load lambda from the value saved on the previous iteration
    dReal *lambda = context->AllocateArray<dReal> (m);
    dReal *lambda_erp = context->AllocateArray<dReal> (m);

    // initialize lambda and lambda_erp
    if (world->qs.warm_start > 0)
    {
      // warm starting
      dReal *lambdacurr = lambda;
      dReal *lambda_erpcurr = lambda_erp;
      const dJointWithInfo1 *jicurr = jointiinfos;
      const dJointWithInfo1 *const jiend = jicurr + nj;
      for (; jicurr != jiend; jicurr++) {
        int infom = jicurr->info.m;
        memcpy (lambdacurr, jicurr->joint->lambda, infom * sizeof(dReal));
        lambdacurr += infom;
        memcpy (lambda_erpcurr, jicurr->joint->lambda_erp, infom * sizeof(dReal));
        lambda_erpcurr += infom;
      }

      // for warm starting, this seems to be necessary to prevent
      // jerkiness in motor-driven joints. i have no idea why this works.
      // also necessary if J condition numbers are high (maybe the same thing).
      for (int i=0; i<m; i++) {
        lambda[i] *= world->qs.warm_start;
        lambda_erp[i] *= world->qs.warm_start;
      }
    }
    else
    {
      dSetZero (lambda,m);
      dSetZero (lambda_erp,m);
    }

    BEGIN_STATE_SAVE(context, lcpstate) {
      IFTIMING (dTimerNow ("solving LCP problem"));
      // solve the LCP problem and get lambda and invM*constraint_force
      PGS_LCP (context,m,nb,J,J_precon,J_orig,vnew,jb,body,
               invMOI,MOI,lambda,lambda_erp,
               caccel,caccel_erp,cforce,
               rhs,rhs_erp,rhs_precon,
               lo,hi,cfm,findex,
               &world->qs,
#ifdef USE_TPROW
               world->row_threadpool,
#endif
               stepsize);

    } END_STATE_SAVE(context, lcpstate);

    if (world->qs.warm_start > 0)
    {
      // warm starting
      // save lambda for the next iteration
      //@@@ note that this doesn't work for contact joints yet, as they are
      // recreated every iteration
      const dReal *lambdacurr = lambda;
      const dReal *lambda_erpcurr = lambda_erp;
      const dJointWithInfo1 *jicurr = jointiinfos;
      const dJointWithInfo1 *const jiend = jicurr + nj;
      for (; jicurr != jiend; jicurr++) {
        int infom = jicurr->info.m;
        memcpy (jicurr->joint->lambda, lambdacurr, infom * sizeof(dReal));
        lambdacurr += infom;
        memcpy (jicurr->joint->lambda_erp, lambda_erpcurr,
          infom * sizeof(dReal));
        lambda_erpcurr += infom;
      }
    }

    // note that the PGS method overwrites rhs and J at this point, so
    // they should not be used again.
    {
      IFTIMING (dTimerNow ("velocity update due to constraint forces"));
      //
      // update new velocity
      // add stepsize * caccel_erp to the body velocity
      //
      const dReal *caccelcurr = caccel_erp;
      dxBody *const *const bodyend = body + nb;
      for (dxBody *const *bodycurr = body; bodycurr != bodyend; caccelcurr+=6, bodycurr++) {
        dxBody *b_ptr = *bodycurr;
        for (int j=0; j<3; j++) {
          b_ptr->lvel[j] += stepsize * caccelcurr[j];
          b_ptr->avel[j] += stepsize * caccelcurr[3+j];
        }
        // printf("caccel [%f %f %f] [%f %f %f]\n"
        //   ,caccelcurr[0] ,caccelcurr[1] ,caccelcurr[2]
        //   ,caccelcurr[3] ,caccelcurr[4] ,caccelcurr[5]);
        // printf("  vel [%f %f %f] [%f %f %f]\n"
        //   ,b_ptr->lvel[0] ,b_ptr->lvel[1] ,b_ptr->lvel[2]
        //   ,b_ptr->avel[0] ,b_ptr->avel[1] ,b_ptr->avel[2]);
      }
    }

    if (mfb > 0) {
      // force feedback without erp is better
      // straightforward computation of joint constraint forces:
      // multiply related lambdas with respective J' block for joints
      // where feedback was requested
      dReal data[6];
      const dReal *lambdacurr = lambda;
      const dReal *Jcopyrow = Jcopy;
      const dJointWithInfo1 *jicurr = jointiinfos;
      const dJointWithInfo1 *const jiend = jicurr + nj;
      for (; jicurr != jiend; jicurr++) {
        dxJoint *joint = jicurr->joint;
        const int infom = jicurr->info.m;

        if (joint->feedback) {
          dJointFeedback *fb = joint->feedback;
          Multiply1_12q1 (data, Jcopyrow, lambdacurr, infom);
          fb->f1[0] = data[0];
          fb->f1[1] = data[1];
          fb->f1[2] = data[2];
          fb->t1[0] = data[3];
          fb->t1[1] = data[4];
          fb->t1[2] = data[5];

          if (joint->node[1].body)
          {
            Multiply1_12q1 (data, Jcopyrow+6, lambdacurr, infom);
            fb->f2[0] = data[0];
            fb->f2[1] = data[1];
            fb->f2[2] = data[2];
            fb->t2[0] = data[3];
            fb->t2[1] = data[4];
            fb->t2[2] = data[5];
          }

          Jcopyrow += infom * 12;
        }

        lambdacurr += infom;
      }
    }
  }

  {
    IFTIMING (dTimerNow ("compute velocity update"));
    // compute the velocity update:
    // add stepsize * invM * fe to the body velocity
    const dReal *invMOIrow = invMOI;
    dxBody *const *const bodyend = body + nb;
    dReal tmp_tacc[3];
    for (dxBody *const *bodycurr = body; bodycurr != bodyend; invMOIrow += 12, bodycurr++) {
      dxBody *b_ptr = *bodycurr;
      dReal body_invMass_mul_stepsize = stepsize * b_ptr->invMass;
      for (int j=0; j<3; j++) {
        b_ptr->lvel[j] += body_invMass_mul_stepsize * b_ptr->facc[j];
        tmp_tacc[j] = b_ptr->tacc[j] * stepsize;
      }
      dMultiplyAdd0_331 (b_ptr->avel, invMOIrow, tmp_tacc);
      // printf("fe [%f %f %f] [%f %f %f]\n"
      //   ,b_ptr->facc[0] ,b_ptr->facc[1] ,b_ptr->facc[2]
      //   ,b_ptr->tacc[0] ,b_ptr->tacc[1] ,b_ptr->tacc[2]);
      /* DEBUG PRINTOUTS
      printf("uncorrect vel [%f %f %f] [%f %f %f]\n"
        ,b_ptr->lvel[0] ,b_ptr->lvel[1] ,b_ptr->lvel[2]
        ,b_ptr->avel[0] ,b_ptr->avel[1] ,b_ptr->avel[2]);
      */
    }
  }

#ifdef CHECK_VELOCITY_OBEYS_CONSTRAINT
  if (m > 0) {
    BEGIN_STATE_SAVE(context, rmsstate) {
      dReal *vel = context->AllocateArray<dReal>(nb*6);

      // CHECK THAT THE UPDATED VELOCITY OBEYS THE CONSTRAINT
      //  (this check needs unmodified J)
      //  put residual into tmp
      dRealMutablePtr velcurr = vel;
      dxBody* const* bodyend = body + nb;
      for (dxBody* const* bodycurr = body; bodycurr != bodyend; velcurr += 6, bodycurr++) {
        dxBody *b_ptr = *bodycurr;
        for (int j=0; j<3; j++) {
          velcurr[j]   = b_ptr->lvel[j];
          velcurr[3+j] = b_ptr->avel[j];
        }
      }
      dReal *tmp = context->AllocateArray<dReal> (m);
      multiply_J (m,J,jb,vel,tmp);

      int m_Jv_bilateral = 0;
      int m_Jv_contact = 0;
      int m_Jv_friction = 0;
      dReal Jv_bilateral = 0;
      dReal Jv_contact = 0;
      dReal Jv_friction = 0;
      for (int i=0; i<m; i++)
      {
        if (findex[i] == -1)
        {
          m_Jv_bilateral++;
          Jv_bilateral += dFabs(tmp[i])*dFabs(tmp[i]);
        }
        else if (findex[i] == -2)
        {
          // contact error includes joint limits
          Jv_contact += dFabs(tmp[i])*dFabs(tmp[i]);
          m_Jv_contact++;
        }
        else if (findex[i] >= 0)
        {
          m_Jv_friction++;
          Jv_friction += dFabs(tmp[i])*dFabs(tmp[i]);
        }

        // Note: This is not a good measure of constraint error
        // for soft contact, as Jv is not necessarily zero here.
        // Better measure is compute the residual.  \\\ TODO
      }
      // printf ("error = %10.6e %10.6e %10.6e\n",
      //   error, Jv_bilateral, Jv_contact);
      // world->qs.rms_constraint_residual[0] = sqrt(error/(dReal)m);

      dReal residual_bilateral_mean = 0.0;
      dReal residual_contact_normal_mean = 0.0;
      dReal residual_contact_friction_mean = 0.0;
      dReal residual_total_mean = 0.0;

      if (m_Jv_bilateral > 0)
        residual_bilateral_mean        = Jv_bilateral/(dReal)m_Jv_bilateral;
      if (m_Jv_contact > 0)
        residual_contact_normal_mean   = Jv_contact/(dReal)m_Jv_contact;
      if (m_Jv_friction > 0)
        residual_contact_friction_mean = Jv_friction/(dReal)m_Jv_friction;
      if (m_Jv_bilateral + m_Jv_contact + m_Jv_friction > 0)
        residual_total_mean = (Jv_bilateral + Jv_contact + Jv_friction)/
          ((dReal)(m_Jv_bilateral + m_Jv_contact + m_Jv_friction));

      world->qs.rms_constraint_residual[0] = sqrt(residual_bilateral_mean);
      world->qs.rms_constraint_residual[1] = sqrt(residual_contact_normal_mean);
      world->qs.rms_constraint_residual[2] =
        sqrt(residual_contact_friction_mean);
      world->qs.rms_constraint_residual[3] = sqrt(residual_total_mean);
      world->qs.num_contacts = m_Jv_contact;
    } END_STATE_SAVE(context, rmsstate);
  }
#endif
  {
    // update the position and orientation from the new linear/angular velocity
    // (over the given timestep)
    IFTIMING (dTimerNow ("update position"));
    const dReal *caccelcurr = caccel;
    dxBody *const *const bodyend = body + nb;
    for (dxBody *const *bodycurr = body; bodycurr != bodyend;
         caccelcurr += 6, ++bodycurr)
    {
      dxBody *b_ptr = *bodycurr;
      {
        // sum all forces (external and constraint) into facc and tacc
        // so dBodyGetForce and dBodyGetTorque returns total force and torque
        // on the body
        dReal cf[6];
        cf[0] = b_ptr->mass.mass * caccelcurr[0];
        cf[1] = b_ptr->mass.mass * caccelcurr[1];
        cf[2] = b_ptr->mass.mass * caccelcurr[2];
        dMultiply0_331 (cf+3, b_ptr->mass.I, caccelcurr+3);
        for (unsigned int j = 0; j < 3; ++j)
        {
          b_ptr->facc[j] += cf[j];
          b_ptr->tacc[j] += cf[3+j];
        }
      }
      dxStepBody (b_ptr,stepsize);
    }
  }

  // revert lvel and avel with the non-erp version of caccel
  if (m > 0) {
    dReal erp_removal = 1.00;
    IFTIMING (dTimerNow ("velocity update due to constraint forces"));
    // remove caccel_erp
    const dReal *caccel_erp_curr = caccel_erp;
    const dReal *caccel_curr = caccel;
    dxBody *const *const bodyend = body + nb;
    int debug_count = 0;
    for (dxBody *const *bodycurr = body; bodycurr != bodyend;
         caccel_curr+=6, caccel_erp_curr+=6, bodycurr++, debug_count++) {
      dxBody *b_ptr = *bodycurr;
      for (int j=0; j<3; j++) {
        // dReal v0 = b_ptr->lvel[j];
        // dReal a0 = b_ptr->avel[j];
        dReal dv = erp_removal * stepsize *
          (caccel_curr[j]   - caccel_erp_curr[j]);
        dReal da = erp_removal * stepsize *
          (caccel_curr[3+j] - caccel_erp_curr[3+j]);

        /* default v removal
        */
        b_ptr->lvel[j] += dv;
        b_ptr->avel[j] += da;
        /* think about minimize J*v somehow without PGSLCP...
        */
        /* minimize final velocity test 1,
        if (v0 * dv < 0) {
          if (fabs(v0) < fabs(dv))
            b_ptr->lvel[j] = 0.0;
          else
            b_ptr->lvel[j] += dv;
        }
        if (a0 * da < 0) {
          if (fabs(a0) < fabs(da))
            b_ptr->avel[j] = 0.0;
          else
            b_ptr->avel[j] += da;
        }
        */

        /*  DEBUG PRINTOUTS, total forces/accel on a body
        printf("nb[%d] m[%d] b[%d] i[%d] v[%f] dv[%f] vf[%f] a[%f] da[%f] af[%f] debug[%f - %f][%f - %f]\n"
               ,nb, m, debug_count, j, v0, dv, b_ptr->lvel[j]
                 , a0, da, b_ptr->avel[j]
               ,caccel_curr[j], caccel_erp_curr[j]
               ,caccel_curr[3+j], caccel_erp_curr[3+j]);
        */
      }
      /*  DEBUG PRINTOUTS
      printf("corrected vel [%f %f %f] [%f %f %f]\n",
        b_ptr->lvel[0], b_ptr->lvel[1], b_ptr->lvel[2],
        b_ptr->avel[0], b_ptr->avel[1], b_ptr->avel[2]);
      */
    }

#ifdef POST_UPDATE_CONSTRAINT_VIOLATION_CORRECTION
    // ADD CACCEL CORRECTION FROM VELOCITY CONSTRAINT VIOLATION
    BEGIN_STATE_SAVE(context, velstate) {
      dReal *vel = context->AllocateArray<dReal>(nb*6);

      // CHECK THAT THE UPDATED VELOCITY OBEYS THE CONSTRAINT
      //  (this check needs unmodified J)
      //  put residual into tmp
      dRealMutablePtr velcurr = vel;
      //dxBody* const* bodyend = body + nb;
      for (dxBody* const* bodycurr = body; bodycurr != bodyend; velcurr += 6, bodycurr++) {
        dxBody *b_ptr = *bodycurr;
        for (int j=0; j<3; j++) {
          velcurr[j]   = b_ptr->lvel[j];
          velcurr[3+j] = b_ptr->avel[j];
        }
      }
      dReal *tmp = context->AllocateArray<dReal> (m);
      multiply_J (m,J,jb,vel,tmp);

      // DIRECTLY ADD THE CONSTRAINT VIOLATION TERM (TMP) TO VELOCITY UPDATE
      // add correction term dlambda = J*v(n+1)/dt
      // and caccel += dt*invM*JT*dlambda (dt's cancel out)
      dReal *iMJ = context->AllocateArray<dReal> (m*12);
      compute_invM_JT (m,J,iMJ,jb,body,invMOI);
      // compute caccel_corr=(inv(M)*J')*dlambda, correction term
      // as we change lambda.
      multiply_invM_JT (m,nb,iMJ,jb,tmp,caccel_corr);

    } END_STATE_SAVE(context, velstate);

    // ADD CACCEL CORRECTION FROM VELOCITY CONSTRAINT VIOLATION
    caccelcurr = caccel;
    const dReal* caccel_corrcurr = caccel_corr;
    for (dxBody *const *bodycurr = body; bodycurr != bodyend; caccel_corrcurr+=6, bodycurr++) {
      dxBody *b_ptr = *bodycurr;
      for (int j=0; j<3; j++) {
        b_ptr->lvel[j] += erp_removal * stepsize * caccel_corrcurr[j];
        b_ptr->avel[j] += erp_removal * stepsize * caccel_corrcurr[3+j];
      }
    }
#endif


  }

  {
    IFTIMING (dTimerNow ("tidy up"));
    // zero all force accumulators
    dxBody *const *const bodyend = body + nb;
    for (dxBody *const *bodycurr = body; bodycurr != bodyend; bodycurr++) {
      dxBody *b_ptr = *bodycurr;
      dSetZero (b_ptr->facc,3);
      dSetZero (b_ptr->tacc,3);
    }
  }

  IFTIMING (dTimerEnd());
  IFTIMING (if (m > 0) dTimerReport (stdout,1));
}

size_t dxEstimateQuickStepMemoryRequirements (
  dxBody * const * /*body*/, int nb, dxJoint * const *_joint, int _nj)
{
  int nj, m, mfb;

  {
    int njcurr = 0, mcurr = 0, mfbcurr = 0;
    dxJoint::SureMaxInfo info;
    dxJoint *const *const _jend = _joint + _nj;
    for (dxJoint *const *_jcurr = _joint; _jcurr != _jend; _jcurr++) {
      dxJoint *j = *_jcurr;
      j->getSureMaxInfo (&info);

      int jm = info.max_m;
      if (jm > 0) {
        njcurr++;

        mcurr += jm;
        if (j->feedback)
          mfbcurr += jm;
      }
    }
    nj = njcurr; m = mcurr; mfb = mfbcurr;
  }

  size_t res = 0;

  // for invMOI
  res += dEFFICIENT_SIZE(sizeof(dReal) * 3 * 4 * nb);
  // for MOI (inertia) needed by preconditioner
  res += dEFFICIENT_SIZE(sizeof(dReal) * 3 * 4 * nb);
  res += dEFFICIENT_SIZE(sizeof(dReal) * nb); // for invM

  {
    // for initial jointiinfos
    size_t sub1_res1 = dEFFICIENT_SIZE(sizeof(dJointWithInfo1) * _nj);

    // for shrunk jointiinfos
    size_t sub1_res2 = dEFFICIENT_SIZE(sizeof(dJointWithInfo1) * nj);
    if (m > 0) {
      sub1_res2 += dEFFICIENT_SIZE(sizeof(dReal) * 12 * m); // for J
      sub1_res2 += dEFFICIENT_SIZE(sizeof(dReal) * 12 * m); // for J_precon
      sub1_res2 += dEFFICIENT_SIZE(sizeof(dReal) * 12 * m); // for J_orig
      sub1_res2 += dEFFICIENT_SIZE(sizeof(dReal) * 6 * nb); // for vnew
      sub1_res2 += 3 * dEFFICIENT_SIZE(sizeof(dReal) * m); // for cfm, lo, hi
      sub1_res2 += 2 * dEFFICIENT_SIZE(sizeof(dReal) * m); // for rhs, rhs_erp
      sub1_res2 += dEFFICIENT_SIZE(sizeof(dReal) * m); // for rhs_precon
      sub1_res2 += dEFFICIENT_SIZE(sizeof(int) * 2 * m); // for jb
      sub1_res2 += dEFFICIENT_SIZE(sizeof(int) * m); // for findex
      sub1_res2 += dEFFICIENT_SIZE(sizeof(int) * m); // for c_v_max
      sub1_res2 += dEFFICIENT_SIZE(sizeof(dReal) * 12 * mfb); // for Jcopy
      {
        size_t sub2_res1 = dEFFICIENT_SIZE(sizeof(dReal) * m); // for c
        {
          size_t sub3_res1 = dEFFICIENT_SIZE(sizeof(dReal) * 6 * nb); // for tmp1

          size_t sub3_res2 = 0;

          sub2_res1 += (sub3_res1 >= sub3_res2) ? sub3_res1 : sub3_res2;
        }

        size_t sub2_res2 = dEFFICIENT_SIZE(sizeof(dReal) * m); // for lambda
        sub2_res2 += dEFFICIENT_SIZE(sizeof(dReal) * m); // for lambda_erp
        sub2_res2 += dEFFICIENT_SIZE(sizeof(dReal) * 6 * nb); // for cforce
        sub2_res2 += dEFFICIENT_SIZE(sizeof(dReal) * 6 * nb); // for caccel
        sub2_res2 += dEFFICIENT_SIZE(sizeof(dReal) * 6 * nb); // for caccel_erp
#ifdef POST_UPDATE_CONSTRAINT_VIOLATION_CORRECTION
        sub2_res2 += dEFFICIENT_SIZE(sizeof(dReal) * 6 * nb); // for caccel_corr
        sub2_res2 = dEFFICIENT_SIZE(sizeof(dReal) * 6 * nb); // for vel
        sub2_res2 += dEFFICIENT_SIZE(sizeof(dReal) * m); // for tmp
        sub2_res2 += dEFFICIENT_SIZE(sizeof(dReal) * 12 * m); // for iMJ
#endif
        {
          // for PGS_LCP
          size_t sub3_res1 = EstimatePGS_LCPMemoryRequirements(m,nb);

          size_t sub3_res2 = 0;
#ifdef CHECK_VELOCITY_OBEYS_CONSTRAINT
          {
            // for vel
            size_t sub4_res1 = dEFFICIENT_SIZE(sizeof(dReal) * 6 * nb);
            sub4_res1 += dEFFICIENT_SIZE(sizeof(dReal) * m); // for tmp
            sub4_res1 += dEFFICIENT_SIZE(sizeof(dReal) * 12 * m); // for iMJ

            size_t sub4_res2 = 0;

            sub3_res2 += (sub4_res1 >= sub4_res2) ? sub4_res1 : sub4_res2;
          }
#endif
          sub2_res2 += (sub3_res1 >= sub3_res2) ? sub3_res1 : sub3_res2;
        }

        sub1_res2 += (sub2_res1 >= sub2_res2) ? sub2_res1 : sub2_res2;
      }
    }

    res += (sub1_res1 >= sub1_res2) ? sub1_res1 : sub1_res2;
  }

  return res;
}
<|MERGE_RESOLUTION|>--- conflicted
+++ resolved
@@ -95,1552 +95,6 @@
     } END_STATE_SAVE(context, tmp2state);
 }
 
-<<<<<<< HEAD
-static inline dReal dot6(dRealPtr a, dRealPtr b)
-{
-#ifdef SSE
-  __m128d d = _mm_load_pd(a+0) * _mm_load_pd(b+0) + _mm_load_pd(a+2) * _mm_load_pd(b+2) + _mm_load_pd(a+4) * _mm_load_pd(b+4);
-  double r[2];
-  _mm_store_pd(r, d);
-  return r[0] + r[1];
-#else
-  return a[0] * b[0] +
-         a[1] * b[1] +
-         a[2] * b[2] +
-         a[3] * b[3] +
-         a[4] * b[4] +
-         a[5] * b[5];
-#endif
-}
-
-static inline void sum6(dRealMutablePtr a, dReal delta, dRealPtr b)
-{
-#ifdef SSE
-  __m128d __delta = Kf(delta);
-  _mm_store_pd(a + 0, _mm_load_pd(a + 0) + __delta * _mm_load_pd(b + 0));
-  _mm_store_pd(a + 2, _mm_load_pd(a + 2) + __delta * _mm_load_pd(b + 2));
-  _mm_store_pd(a + 4, _mm_load_pd(a + 4) + __delta * _mm_load_pd(b + 4));
-#else
-  a[0] += delta * b[0];
-  a[1] += delta * b[1];
-  a[2] += delta * b[2];
-  a[3] += delta * b[3];
-  a[4] += delta * b[4];
-  a[5] += delta * b[5];
-#endif
-}
-
-static void ComputeRows(
-#ifdef SHOW_CONVERGENCE
-                int thread_id,
-#else
-                int /*thread_id*/,
-#endif
-                IndexError* order,
-                dxBody* const * /*body*/,
-                dxSORLCPParameters params,
-                boost::recursive_mutex* /*mutex*/)
-{
-
-  #ifdef REPORT_THREAD_TIMING
-  struct timeval tv;
-  double cur_time;
-  gettimeofday(&tv,NULL);
-  cur_time = (double)tv.tv_sec + (double)tv.tv_usec / 1.e6;
-  //printf("thread %d started at time %f\n",thread_id,cur_time);
-  #endif
-
-  //boost::recursive_mutex::scoped_lock lock(*mutex); // put in caccel read/writes?
-  dxQuickStepParameters *qs    = params.qs;
-  int startRow                 = params.nStart;   // 0
-  int nRows                    = params.nChunkSize; // m
-#ifdef USE_1NORM
-  int m                        = params.m; // m used for rms error computation
-#endif
-  // int nb                       = params.nb;
-#ifdef PENETRATION_JVERROR_CORRECTION
-  dReal stepsize               = params.stepsize;
-  dRealMutablePtr vnew         = params.vnew;
-#endif
-  int* jb                      = params.jb;
-  const int* findex            = params.findex;
-  dRealPtr        hi           = params.hi;
-  dRealPtr        lo           = params.lo;
-  dRealPtr        Ad           = params.Ad;
-  dRealPtr        Adcfm        = params.Adcfm;
-  dRealPtr        Adcfm_precon = params.Adcfm_precon;
-  dRealMutablePtr rhs          = params.rhs;
-  dRealMutablePtr rhs_erp      = params.rhs_erp;
-  dRealMutablePtr J            = params.J;
-  dRealMutablePtr caccel       = params.caccel;
-  dRealMutablePtr caccel_erp   = params.caccel_erp;
-  dRealMutablePtr lambda       = params.lambda;
-  dRealMutablePtr lambda_erp   = params.lambda_erp;
-  dRealMutablePtr iMJ          = params.iMJ;
-  dRealMutablePtr rhs_precon   = params.rhs_precon;
-  dRealMutablePtr J_precon     = params.J_precon;
-  dRealMutablePtr J_orig       = params.J_orig;
-  dRealMutablePtr cforce       = params.cforce;
-#ifdef REORDER_CONSTRAINTS
-  dRealMutablePtr last_lambda  = params.last_lambda;
-  dRealMutablePtr last_lambda_erp  = params.last_lambda_erp;
-#endif
-
-  //printf("iiiiiiiii %d %d %d\n",thread_id,jb[0],jb[1]);
-  //for (int i=startRow; i<startRow+nRows; i++) // swap within boundary of our own segment
-  //  printf("wwwwwwwwwwwww>id %d start %d n %d  order[%d].index=%d\n",thread_id,startRow,nRows,i,order[i].index);
-
-
-
-  /*  DEBUG PRINTOUTS
-  // print J_orig
-  printf("J_orig\n");
-  for (int i=startRow; i<startRow+nRows; i++) {
-    for (int j=0; j < 12 ; j++) {
-      printf("  %12.6f",J_orig[i*12+j]);
-    }
-    printf("\n");
-  }
-  printf("\n");
-
-  // print J, J_precon (already premultiplied by inverse of diagonal of LHS) and rhs_precon and rhs
-  printf("J_precon\n");
-  for (int i=startRow; i<startRow+nRows; i++) {
-    for (int j=0; j < 12 ; j++) {
-      printf("  %12.6f",J_precon[i*12+j]);
-    }
-    printf("\n");
-  }
-  printf("\n");
-
-  printf("J\n");
-  for (int i=startRow; i<startRow+nRows; i++) {
-    for (int j=0; j < 12 ; j++) {
-      printf("  %12.6f",J[i*12+j]);
-    }
-    printf("\n");
-  }
-  printf("\n");
-
-  printf("rhs_precon\n");
-  for (int i=startRow; i<startRow+nRows; i++)
-    printf("  %12.6f",rhs_precon[i]);
-  printf("\n");
-
-  printf("rhs\n");
-  for (int i=startRow; i<startRow+nRows; i++)
-    printf("  %12.6f",rhs[i]);
-  printf("\n");
-  */
-
-  // m_rms_dlambda[3] keeps track of number of constraint
-  // rows per type of constraint.
-  // m_rms_dlambda[0]: bilateral constraints (findex = -1)
-  // m_rms_dlambda[1]: contact normal constraints (findex = -2)
-  // rm_ms_dlambda[2]: friction constraints (findex >= 0)
-  int m_rms_dlambda[3];
-  m_rms_dlambda[0] = 0;
-  m_rms_dlambda[1] = 0;
-  m_rms_dlambda[2] = 0;
-
-  // rms of dlambda
-  dReal rms_dlambda[4];
-  dSetZero(rms_dlambda, 4);
-  // rms of b_i - A_ij \lambda_j as we sweep through rows
-  dReal rms_error[4];
-  dSetZero(rms_error, 4);
-
-  int num_iterations = qs->num_iterations;
-  int precon_iterations = qs->precon_iterations;
-  dReal sor_lcp_tolerance = qs->sor_lcp_tolerance;
-  int friction_iterations = qs->friction_iterations;
-  dReal smooth_contacts = qs->smooth_contacts;
-
-#ifdef SHOW_CONVERGENCE
-    // show starting lambda
-    printf("lambda start: [");
-    for (int i=startRow; i<startRow+nRows; i++)
-      printf("%f, ", lambda[i]);
-    printf("]\n");
-#endif
-
-#ifdef PENETRATION_JVERROR_CORRECTION
-  dReal Jvnew_final = 0;
-#endif
-  dRealMutablePtr caccel_ptr1;
-  dRealMutablePtr caccel_ptr2;
-  dRealMutablePtr caccel_erp_ptr1;
-  dRealMutablePtr caccel_erp_ptr2;
-  dRealMutablePtr cforce_ptr1;
-  dRealMutablePtr cforce_ptr2;
-  int total_iterations = precon_iterations + num_iterations + 
-    friction_iterations;
-  for (int iteration = 0; iteration < total_iterations; ++iteration)
-  {
-    // reset rms_dlambda at beginning of iteration
-    rms_dlambda[2] = 0;
-    // reset rms_error at beginning of iteration
-    rms_error[2] = 0;
-    m_rms_dlambda[2] = 0;
-    if (iteration < num_iterations + precon_iterations)
-    {
-      // skip resetting rms_dlambda and rms_error for bilateral constraints
-      // and contact normals during extra friction iterations.
-      rms_dlambda[0] = 0;
-      rms_dlambda[1] = 0;
-      rms_error[0] = 0;
-      rms_error[1] = 0;
-      m_rms_dlambda[0] = 0;
-      m_rms_dlambda[1] = 0;
-    }
-
-#ifdef REORDER_CONSTRAINTS //FIXME: do it for lambda_erp and last_lambda_erp
-    // constraints with findex < 0 always come first.
-    if (iteration < 2) {
-      // for the first two iterations, solve the constraints in
-      // the given order
-      IndexError *ordercurr = order+startRow;
-      for (int i = startRow; i != startRow+nRows; ordercurr++, i++) {
-        ordercurr->error = i;
-        ordercurr->findex = findex[i];
-        ordercurr->index = i;
-      }
-    }
-    else {
-      // sort the constraints so that the ones converging slowest
-      // get solved last. use the absolute (not relative) error.
-      for (int i=startRow; i<startRow+nRows; i++) {
-        dReal v1 = dFabs (lambda[i]);
-        dReal v2 = dFabs (last_lambda[i]);
-        dReal max = (v1 > v2) ? v1 : v2;
-        if (max > 0) {
-          //@@@ relative error: order[i].error = dFabs(lambda[i]-last_lambda[i])/max;
-          order[i].error = dFabs(lambda[i]-last_lambda[i]);
-        }
-        else {
-          order[i].error = dInfinity;
-        }
-        order[i].findex = findex[i];
-        order[i].index = i;
-      }
-    }
-
-    //if (thread_id == 0) for (int i=startRow;i<startRow+nRows;i++) printf("=====> %d %d %d %f %d\n",thread_id,iteration,i,order[i].error,order[i].index);
-
-    qsort (order+startRow,nRows,sizeof(IndexError),&compare_index_error);
-
-    //@@@ potential optimization: swap lambda and last_lambda pointers rather
-    //    than copying the data. we must make sure lambda is properly
-    //    returned to the caller
-    memcpy (last_lambda+startRow,lambda+startRow,nRows*sizeof(dReal));
-
-    //if (thread_id == 0) for (int i=startRow;i<startRow+nRows;i++) printf("-----> %d %d %d %f %d\n",thread_id,iteration,i,order[i].error,order[i].index);
-
-#endif
-#ifdef RANDOMLY_REORDER_CONSTRAINTS
-    if ((iteration & 7) == 0) {
-      #ifdef LOCK_WHILE_RANDOMLY_REORDER_CONSTRAINTS
-        boost::recursive_mutex::scoped_lock lock(*mutex); // lock for every swap
-      #endif
-      //  int swapi = dRandInt(i+1); // swap across engire matrix
-      for (int i=startRow+1; i<startRow+nRows; i++) { // swap within boundary of our own segment
-        int swapi = dRandInt(i+1-startRow)+startRow; // swap within boundary of our own segment
-        //printf("xxxxxxxx>id %d swaping order[%d].index=%d order[%d].index=%d\n",thread_id,i,order[i].index,swapi,order[swapi].index);
-        IndexError tmp = order[i];
-        order[i] = order[swapi];
-        order[swapi] = tmp;
-      }
-
-      // {
-      //   // verify
-      //   boost::recursive_mutex::scoped_lock lock(*mutex); // lock for every row
-      //   printf("  random id %d iter %d\n",thread_id,iteration);
-      //   for (int i=startRow+1; i<startRow+nRows; i++)
-      //     printf(" %5d,",i);
-      //   printf("\n");
-      //   for (int i=startRow+1; i<startRow+nRows; i++)
-      //     printf(" %5d;",(int)order[i].index);
-      //   printf("\n");
-      // }
-    }
-#endif
-
-#ifdef PENETRATION_JVERROR_CORRECTION
-    dRealMutablePtr vnew_ptr1;
-    dRealMutablePtr vnew_ptr2;
-    const dReal stepsize1 = dRecip(stepsize);
-    dReal Jvnew = 0;
-#endif
-    for (int i=startRow; i<startRow+nRows; i++) {
-      //boost::recursive_mutex::scoped_lock lock(*mutex); // lock for every row
-
-      // @@@ potential optimization: we could pre-sort J and iMJ, thereby
-      //     linearizing access to those arrays. hmmm, this does not seem
-      //     like a win, but we should think carefully about our memory
-      //     access pattern.
-
-      int index = order[i].index;
-      int constraint_index = findex[index];  // cache for efficiency
-
-      // check if we are doing extra friction_iterations, if so, only solve
-      // friction force constraints and nothing else.
-      // i.e. skip bilateral and contact normal constraints.
-      if (iteration >= (num_iterations + precon_iterations) &&
-          constraint_index < 0)
-        continue;
-
-      dReal delta,delta_erp;
-      dReal delta_precon;
-
-      {
-        int b1 = jb[index*2];
-        int b2 = jb[index*2+1];
-        caccel_ptr1 = caccel + 6*b1;
-        caccel_erp_ptr1 = caccel_erp + 6*b1;
-        cforce_ptr1 = cforce + 6*b1;
-        if (b2 >= 0)
-        {
-          caccel_ptr2     = caccel + 6*b2;
-          caccel_erp_ptr2 = caccel_erp + 6*b2;
-          cforce_ptr2     = cforce + 6*b2;
-        }
-        else
-        {
-          caccel_ptr2     = NULL;
-          caccel_erp_ptr2 = NULL;
-          cforce_ptr2     = NULL;
-        }
-#ifdef PENETRATION_JVERROR_CORRECTION
-        vnew_ptr1 = vnew + 6*b1;
-        vnew_ptr2 = (b2 >= 0) ? vnew + 6*b2 : NULL;
-#endif
-      }
-
-      dReal old_lambda        = lambda[index];
-      dReal old_lambda_erp    = lambda_erp[index];
-
-      //
-      // caccel is the constraint accel in the non-precon case
-      // cforce is the constraint force in the     precon case
-      // J_precon and J differs essentially in Ad and Ad_precon,
-      //  Ad is derived from diagonal of J inv(M) J'
-      //  Ad_precon is derived from diagonal of J J'
-      //
-      // caccel_erp is from the non-precon case with erp turned on
-      if (iteration < precon_iterations)
-      {
-        // preconditioning
-
-        // update delta_precon
-        delta_precon = rhs_precon[index] - old_lambda*Adcfm_precon[index];
-
-        dRealPtr J_ptr = J_precon + index*12;
-
-        // for preconditioned case, update delta using cforce, not caccel
-
-        delta_precon -= dot6(cforce_ptr1, J_ptr);
-        if (cforce_ptr2)
-          delta_precon -= dot6(cforce_ptr2, J_ptr + 6);
-
-        // set the limits for this constraint.
-        // this is the place where the QuickStep method differs from the
-        // direct LCP solving method, since that method only performs this
-        // limit adjustment once per time step, whereas this method performs
-        // once per iteration per constraint row.
-        // the constraints are ordered so that all lambda[] values needed have
-        // already been computed.
-        dReal hi_act, lo_act;
-        if (constraint_index >= 0) {
-          hi_act = dFabs (hi[index] * lambda[constraint_index]);
-          lo_act = -hi_act;
-        } else {
-          hi_act = hi[index];
-          lo_act = lo[index];
-        }
-
-        // compute lambda and clamp it to [lo,hi].
-        // @@@ SSE not a win here
-#if 1
-        lambda[index] = old_lambda+ delta_precon;
-        if (lambda[index] < lo_act) {
-          delta_precon = lo_act-old_lambda;
-          lambda[index] = lo_act;
-        }
-        else if (lambda[index] > hi_act) {
-          delta_precon = hi_act-old_lambda;
-          lambda[index] = hi_act;
-        }
-#else
-        dReal nl = old_lambda+ delta_precon;
-        _mm_store_sd(&nl, _mm_max_sd(_mm_min_sd(_mm_load_sd(&nl),
-          _mm_load_sd(&hi_act)), _mm_load_sd(&lo_act)));
-        lambda[index] = nl;
-        delta_precon = nl - old_lambda;
-#endif
-
-        // update cforce (this is strictly for the precon case)
-        {
-          // for preconditioning case, compute cforce
-          // FIXME: need un-altered unscaled J, not J_precon!!
-          J_ptr = J_orig + index*12;
-
-          // update cforce.
-          sum6(cforce_ptr1, delta_precon, J_ptr);
-          if (cforce_ptr2)
-            sum6(cforce_ptr2, delta_precon, J_ptr + 6);
-        }
-
-        // record residual (error) (for the non-erp version)
-        // given
-        //   dlambda = sor * (b_i - A_ij * lambda_j)/(A_ii + cfm)
-        // define scalar Ad:
-        //   Ad = sor / (A_ii + cfm)
-        // then
-        //   dlambda = Ad  * (b_i - A_ij * lambda_j)
-        // thus, to get residual from dlambda,
-        //   residual = dlambda / Ad
-        // or
-        //   residual = sqrt(sum( Ad2 * dlambda_i * dlambda_i))
-        //   where Ad2 = 1/(Ad * Ad)
-        dReal Ad2 = 0.0;
-        if (!_dequal(Ad[index], 0.0))
-        {
-          // Ad[i] = sor_w / (sum + cfm[i]);
-          Ad2 = 1.0 / (Ad[index] * Ad[index]);
-        }
-        else
-        {
-          // TODO: Usually, this means qs->w (SOR param) is zero.
-          // Residual calculation is wrong when SOR (w) is zero
-          // Given SOR is rarely 0, we'll set residual as 0 for now.
-          // To do this properly, we should compute dlambda without sor
-          // then use the Ad without SOR to back out residual.
-        }
-
-        dReal delta_precon2 = delta_precon*delta_precon;
-        if (constraint_index == -1)  // bilateral
-        {
-          rms_dlambda[0] += delta_precon2;
-          rms_error[0] += delta_precon2*Ad2;
-          m_rms_dlambda[0]++;
-        }
-        else if (constraint_index == -2)  // contact normal
-        {
-          rms_dlambda[1] += delta_precon2;
-          rms_error[1] += delta_precon2*Ad2;
-          m_rms_dlambda[1]++;
-        }
-        else  // friction forces
-        {
-          rms_dlambda[2] += delta_precon2;
-          rms_error[2] += delta_precon2*Ad2;
-          m_rms_dlambda[2]++;
-        }
-
-        old_lambda_erp = old_lambda;
-        lambda_erp[index] = lambda[index];
-      }
-      else
-      {
-        // NOTE:
-        // for this update, we need not throw away J*v(n+1)/h term from rhs
-        //   ...so adding it back, but remember rhs has already been
-        //      scaled by Ad_i, so we need to do the same to J*v(n+1)/h
-        //      but given that J is already scaled by Ad_i, we don't have
-        //      to do it explicitly here
-
-        // delta: erp throttled by info.c_v_max or info.c
-        delta =
-#ifdef PENETRATION_JVERROR_CORRECTION
-               Jvnew_final +
-#endif
-              rhs[index] - old_lambda*Adcfm[index];
-        dRealPtr J_ptr = J + index*12;
-        delta -= dot6(caccel_ptr1, J_ptr);
-        if (caccel_ptr2)
-          delta -= dot6(caccel_ptr2, J_ptr + 6);
-
-        // set the limits for this constraint.
-        // this is the place where the QuickStep method differs from the
-        // direct LCP solving method, since that method only performs this
-        // limit adjustment once per time step, whereas this method performs
-        // once per iteration per constraint row.
-        // the constraints are ordered so that all lambda[] values needed have
-        // already been computed.
-        dReal hi_act, lo_act;
-        if (constraint_index >= 0) {
-          // FOR erp throttled by info.c_v_max or info.c
-          hi_act = dFabs (hi[index] * lambda[constraint_index]);
-          lo_act = -hi_act;
-        } else {
-          // FOR erp throttled by info.c_v_max or info.c
-          hi_act = hi[index];
-          lo_act = lo[index];
-        }
-
-        // compute lambda and clamp it to [lo,hi].
-        // @@@ SSE not a win here
-#if 1
-        // FOR erp throttled by info.c_v_max or info.c
-        lambda[index] = old_lambda + delta;
-        if (lambda[index] < lo_act) {
-          delta = lo_act-old_lambda;
-          lambda[index] = lo_act;
-        }
-        else if (lambda[index] > hi_act) {
-          delta = hi_act-old_lambda;
-          lambda[index] = hi_act;
-        }
-#else
-        // FOR erp throttled by info.c_v_max or info.c
-        dReal nl = old_lambda + delta;
-        _mm_store_sd(&nl, _mm_max_sd(_mm_min_sd(_mm_load_sd(&nl), _mm_load_sd(&hi_act)), _mm_load_sd(&lo_act)));
-        lambda[index] = nl;
-        delta = nl - old_lambda;
-#endif
-
-        // option to smooth lambda
-#ifdef SMOOTH_LAMBDA
-        {
-          // smooth delta lambda
-          // equivalent to first order artificial dissipation on lambda update.
-
-          // debug smoothing
-          // if (i == 0)
-          //   printf("rhs[%f] adcfm[%f]: ",rhs[index], Adcfm[index]);
-          // if (i == 0)
-          //   printf("dlambda iter[%d]: ",iteration);
-          // printf(" %f ", lambda[index]-old_lambda);
-          // if (i == startRow + nRows - 1)
-          //   printf("\n");
-
-          // extra residual smoothing for contact constraints
-          // was smoothing both contact normal and friction constraints for VRC
-          // if (constraint_index != -1)
-          // smooth only lambda for friction directions fails friction_demo.world
-          if (constraint_index != -1)
-          {
-            lambda[index] = (1.0 - smooth_contacts)*lambda[index]
-              + smooth_contacts*old_lambda;
-          }
-        }
-#endif
-
-        // update caccel
-        {
-          // FOR erp throttled by info.c_v_max or info.c
-          dRealPtr iMJ_ptr = iMJ + index*12;
-
-          // update caccel.
-          sum6(caccel_ptr1, delta, iMJ_ptr);
-          if (caccel_ptr2)
-            sum6(caccel_ptr2, delta, iMJ_ptr + 6);
-
-        }
-
-#ifdef PENETRATION_JVERROR_CORRECTION
-        {
-          // FOR erp throttled by info.c_v_max or info.c
-          dRealPtr iMJ_ptr = iMJ + index*12;
-          // update vnew incrementally
-          //   add stepsize * delta_caccel to the body velocity
-          //   vnew = vnew + dt * delta_caccel
-          sum6(vnew_ptr1, stepsize*delta, iMJ_ptr);;
-          if (caccel_ptr2)
-            sum6(vnew_ptr2, stepsize*delta, iMJ_ptr + 6);
-
-          // COMPUTE Jvnew = J*vnew/h*Ad
-          //   but J is already scaled by Ad, and we multiply by h later
-          //   so it's just Jvnew = J*vnew here
-          if (iteration >= num_iterations-7) {
-            // check for non-contact bilateral constraints only
-            // I've set findex to -2 for contact normal constraint
-            if (constraint_index == -1) {
-              dRealPtr J_ptr = J + index*12;
-              Jvnew = dot6(vnew_ptr1,J_ptr);
-              if (caccel_ptr2)
-                Jvnew += dot6(vnew_ptr2,J_ptr+6);
-              // printf("iter [%d] findex [%d] Jvnew [%f] lo [%f] hi [%f]\n",
-              //   iteration, constraint_index, Jvnew, lo[index], hi[index]);
-            }
-          }
-          //printf("iter [%d] vnew [%f,%f,%f,%f,%f,%f] Jvnew [%f]\n",
-          //       iteration,
-          //       vnew_ptr1[0], vnew_ptr1[1], vnew_ptr1[2],
-          //       vnew_ptr1[3], vnew_ptr1[4], vnew_ptr1[5],Jvnew);
-        }
-#endif
-
-
-        //////////////////////////////////////////////////////
-        /// repeat for position projection
-        //////////////////////////////////////////////////////
-        if (constraint_index < 0)
-        {
-          // delta_erp: unthrottled version compute for rhs with custom erp
-          // for rhs_erp  note: Adcfm does not have erp because it is on the lhs
-          delta_erp = rhs_erp[index] - old_lambda_erp*Adcfm[index];
-          delta_erp -= dot6(caccel_erp_ptr1, J_ptr);
-          if (caccel_erp_ptr2)
-            delta_erp -= dot6(caccel_erp_ptr2, J_ptr + 6);
-
-          dReal hi_act_erp, lo_act_erp;
-          if (constraint_index >= 0) {
-            // for the unthrottled _erp version
-            hi_act_erp = dFabs (hi[index] * lambda_erp[constraint_index]);
-            lo_act_erp = -hi_act_erp;
-          } else {
-            // for the unthrottled _erp version
-            hi_act_erp = hi[index];
-            lo_act_erp = lo[index];
-          }
-
-          // compute lambda and clamp it to [lo,hi].
-          // @@@ SSE not a win here
-  #if 1
-          // for the unthrottled _erp version
-          lambda_erp[index] = old_lambda_erp + delta_erp;
-          if (lambda_erp[index] < lo_act_erp) {
-            delta_erp = lo_act_erp-old_lambda_erp;
-            lambda_erp[index] = lo_act_erp;
-          }
-          else if (lambda_erp[index] > hi_act_erp) {
-            delta_erp = hi_act_erp-old_lambda_erp;
-            lambda_erp[index] = hi_act_erp;
-          }
-  #else
-          // FOR erp throttled by info.c_v_max or info.c
-          // for the unthrottled _erp version
-          dReal nl = old_lambda_erp + delta_erp;
-          _mm_store_sd(&nl, _mm_max_sd(_mm_min_sd(_mm_load_sd(&nl), _mm_load_sd(&hi_act)), _mm_load_sd(&lo_act)));
-          lambda_erp[index] = nl;
-          delta_erp = nl - old_lambda_erp;
-  #endif
-
-          // option to smooth lambda
-  #ifdef SMOOTH_LAMBDA
-          {
-            // smooth delta lambda
-            // equivalent to first order artificial dissipation on lambda update.
-
-            // debug smoothing
-            // if (i == 0)
-            //   printf("rhs[%f] adcfm[%f]: ",rhs[index], Adcfm[index]);
-            // if (i == 0)
-            //   printf("dlambda iter[%d]: ",iteration);
-            // printf(" %f ", lambda[index]-old_lambda);
-            // if (i == startRow + nRows - 1)
-            //   printf("\n");
-
-            // extra residual smoothing for contact constraints
-            // was smoothing both contact normal and friction constraints for VRC
-            // if (constraint_index != -1)
-            // smooth only lambda for friction directions fails friction_demo.world
-            if (constraint_index != -1)
-            {
-              // is filtering lambda_erp necessary?
-              // lambda_erp[index] = (1.0 - smooth_contacts)*lambda_erp[index]
-              //   + smooth_contacts*old_lambda_erp;
-            }
-          }
-  #endif
-
-          // update caccel
-          {
-            // FOR erp throttled by info.c_v_max or info.c
-            dRealPtr iMJ_ptr = iMJ + index*12;
-
-            // update caccel_erp.
-            sum6(caccel_erp_ptr1, delta_erp, iMJ_ptr);
-            if (caccel_erp_ptr2)
-              sum6(caccel_erp_ptr2, delta_erp, iMJ_ptr + 6);
-          }
-        }
-
-
-        //////////////////////////////////////////////////////
-        // record residual (error) (for the non-erp version)
-        //////////////////////////////////////////////////////
-        // given
-        //   dlambda = sor * (b_i - A_ij * lambda_j)/(A_ii + cfm)
-        // define scalar Ad:
-        //   Ad = sor / (A_ii + cfm)
-        // then
-        //   dlambda = Ad  * (b_i - A_ij * lambda_j)
-        // thus, to get residual from dlambda,
-        //   residual = dlambda / Ad
-        // or
-        //   residual = sqrt(sum( Ad2 * dlambda_i * dlambda_i))
-        //   where Ad2 = 1/(Ad * Ad)
-        dReal Ad2 = 0.0;
-        if (!_dequal(Ad[index], 0.0))
-        {
-          // Ad[i] = sor_w / (sum + cfm[i]);
-          Ad2 = 1.0 / (Ad[index] * Ad[index]);
-        }
-        else
-        {
-          // TODO: Usually, this means qs->w (SOR param) is zero.
-          // Residual calculation is wrong when SOR (w) is zero
-          // Given SOR is rarely 0, we'll set residual as 0 for now.
-          // To do this properly, we should compute dlambda without sor
-          // then use the Ad without SOR to back out residual.
-        }
-
-        dReal delta2 = delta*delta;
-        if (constraint_index == -1)  // bilateral
-        {
-          rms_dlambda[0] += delta2;
-          rms_error[0] += delta2*Ad2;
-          m_rms_dlambda[0]++;
-        }
-        else if (constraint_index == -2)  // contact normal
-        {
-          rms_dlambda[1] += delta2;
-          rms_error[1] += delta2*Ad2;
-          m_rms_dlambda[1]++;
-        }
-        else  // friction forces
-        {
-          rms_dlambda[2] += delta2;
-          rms_error[2] += delta2*Ad2;
-          m_rms_dlambda[2]++;
-        }
-      }
-
-      //@@@ a trick that may or may not help
-      //dReal ramp = (1-((dReal)(iteration+1)/(dReal)iterations));
-      //delta *= ramp;
-
-    } // end of for loop on m
-
-#ifdef PENETRATION_JVERROR_CORRECTION
-    Jvnew_final = Jvnew*stepsize1;
-    Jvnew_final = Jvnew_final > 1.0 ? 1.0 : ( Jvnew_final < -1.0 ? -1.0 : Jvnew_final );
-#endif
-
-    // DO WE NEED TO COMPUTE NORM ACROSS ENTIRE SOLUTION SPACE (0,m)?
-    // since local convergence might produce errors in other nodes?
-    dReal dlambda_bilateral_mean        = rms_dlambda[0]/(dReal)m_rms_dlambda[0];
-    dReal dlambda_contact_normal_mean   = rms_dlambda[1]/(dReal)m_rms_dlambda[1];
-    dReal dlambda_contact_friction_mean = rms_dlambda[2]/(dReal)m_rms_dlambda[2];
-    dReal dlambda_total_mean = (rms_dlambda[0] + rms_dlambda[1] + rms_dlambda[2])/
-      ((dReal)(m_rms_dlambda[0] + m_rms_dlambda[1] + m_rms_dlambda[2]));
-
-    qs->rms_dlambda[0] = sqrt(dlambda_bilateral_mean);
-    qs->rms_dlambda[1] = sqrt(dlambda_contact_normal_mean);
-    qs->rms_dlambda[2] = sqrt(dlambda_contact_friction_mean);
-    qs->rms_dlambda[3] = sqrt(dlambda_total_mean);
-
-    dReal residual_bilateral_mean        = rms_error[0]/(dReal)m_rms_dlambda[0];
-    dReal residual_contact_normal_mean   = rms_error[1]/(dReal)m_rms_dlambda[1];
-    dReal residual_contact_friction_mean = rms_error[2]/(dReal)m_rms_dlambda[2];
-    dReal residual_total_mean = (rms_error[0] + rms_error[1] + rms_error[2])/
-      ((dReal)(m_rms_dlambda[0] + m_rms_dlambda[1] + m_rms_dlambda[2]));
-
-    qs->rms_constraint_residual[0] = sqrt(residual_bilateral_mean);
-    qs->rms_constraint_residual[1] = sqrt(residual_contact_normal_mean);
-    qs->rms_constraint_residual[2] = sqrt(residual_contact_friction_mean);
-    qs->rms_constraint_residual[3] = sqrt(residual_total_mean);
-    qs->num_contacts = m_rms_dlambda[1];
-
-    // debugging mutex locking
-    //{
-    //  // verify
-    //  boost::recursive_mutex::scoped_lock lock(*mutex); // lock for every row
-    //  printf("  random id %d iter %d\n",thread_id,iteration);
-    //  for (int i=startRow+1; i<startRow+nRows; i++)
-    //    printf(" %10d,",i);
-    //  printf("\n");
-    //  for (int i=startRow+1; i<startRow+nRows; i++)
-    //    printf(" %10d;",order[i].index);
-    //  printf("\n%f %f %f\n",
-    //    qs->rms_dlambda[0],qs->rms_dlambda[1],qs->rms_dlambda[2]);
-    //}
-
-#ifdef SHOW_CONVERGENCE
-    /* uncomment for convergence information per row sweep (LOTS OF DATA!)
-    printf("MONITOR: thread(%d) iter(%d) rms(%20.18f %20.18f %20.18)f\n",
-      thread_id, iteration,
-      qs->rms_dlambda[0], qs->rms_dlambda[1], qs->rms_dlambda[2]);
-
-    // print lambda
-    for (int i=startRow; i<startRow+nRows; i++)
-      printf("%f, ", lambda[i]);
-    printf("\n");
-    */
-#endif
-
-    // option to stop when tolerance has been met
-    if (iteration >= precon_iterations &&
-        qs->rms_constraint_residual[3] < sor_lcp_tolerance)
-    {
-      #ifdef DEBUG_CONVERGENCE_TOLERANCE
-        printf("CONVERGED: id: %d steps: %d,"
-               " rms(%20.18f + %20.18f + %20.18f) < tol(%20.18f)\n",
-          thread_id, iteration,
-          qs->rms_constraint_residual[0], qs->rms_constraint_residual[1],
-          qs->rms_constraint_residual[2],
-          sor_lcp_tolerance);
-      #endif
-      // tolerance satisfied, stop iterating
-      break;
-    }
-    else if (iteration >= total_iterations - 1)
-    {
-      #ifdef DEBUG_CONVERGENCE_TOLERANCE
-        printf("WARNING: id: %d did not converge in %d steps,"
-               " rms(%20.18f + %20.18f + %20.18f) > tol(%20.18f)\n",
-          thread_id, num_iterations,
-          qs->rms_constraint_residual[0], qs->rms_constraint_residual[1],
-          qs->rms_constraint_residual[2],
-          sor_lcp_tolerance);
-      #endif
-    }
-  } // end of for loop on iterations
-
-#ifdef SHOW_CONVERGENCE
-  // show starting lambda
-  printf("final lambdas: [");
-  for (int i=startRow; i<startRow+nRows; i++)
-    printf("%f, ", lambda[i]);
-  printf("]\n");
-  printf("MONITOR: id: %d steps: %d,"
-         " dlambda(%20.18f + %20.18f + %20.18f),"
-         " rms(%20.18f + %20.18f + %20.18f) < tol(%20.18f)\n",
-    thread_id, total_iterations,
-    qs->rms_dlambda[0], qs->rms_dlambda[1], qs->rms_dlambda[2],
-    qs->rms_constraint_residual[0], qs->rms_constraint_residual[1],
-    qs->rms_constraint_residual[2],
-    sor_lcp_tolerance);
-#endif
-  //printf("vnew: ");
-  //for (int i=0; i<6*nb; i++) printf(" %f ",vnew[i]);
-  //printf("\n");
-
-  #ifdef REPORT_THREAD_TIMING
-  gettimeofday(&tv,NULL);
-  double end_time = (double)tv.tv_sec + (double)tv.tv_usec / 1.e6;
-  printf("      quickstep row thread %d start time %f ended time %f duration %f\n",thread_id,cur_time,end_time,end_time - cur_time);
-  #endif
-}
-
-//***************************************************************************
-// SOR_LCP method
-//
-// nb is the number of bodies in the body array.
-// J is an m*12 matrix of constraint rows
-// jb is an array of first and second body numbers for each constraint row
-// invMOI is the global frame inverse inertia for each body (stacked 3x3 matrices)
-//
-// this returns lambda and cforce (the constraint force).
-// note: cforce is returned as inv(M)*J'*lambda,
-//   the constraint force is actually J'*lambda
-//
-// rhs, lo and hi are modified on exit
-//
-static void SOR_LCP (dxWorldProcessContext *context,
-  const int m, const int nb, dRealMutablePtr J, dRealMutablePtr J_precon, dRealMutablePtr J_orig, dRealMutablePtr vnew, int *jb, dxBody * const *body,
-  dRealPtr invMOI, dRealPtr MOI, dRealMutablePtr lambda, dRealMutablePtr lambda_erp,
-  dRealMutablePtr caccel, dRealMutablePtr caccel_erp, dRealMutablePtr cforce,
-  dRealMutablePtr rhs, dRealMutablePtr rhs_erp, dRealMutablePtr rhs_precon,
-  dRealPtr lo, dRealPtr hi, dRealPtr cfm, const int *findex,
-  dxQuickStepParameters *qs,
-#ifdef USE_TPROW
-  boost::threadpool::pool* row_threadpool,
-#endif
-  const dReal stepsize)
-{
-
-  // precompute iMJ = inv(M)*J'
-  dReal *iMJ = context->AllocateArray<dReal> (m*12);
-  compute_invM_JT (m,J,iMJ,jb,body,invMOI);
-
-  if (qs->warm_start > 0)
-  {
-    // warm starting
-    // compute cforce=(inv(M)*J')*lambda
-    if (qs->precon_iterations > 0)
-      multiply_invM_JT (m,nb,J,jb,lambda,cforce);
-
-    // re-compute caccel=(inv(M)*J')*lambda with new iMJ
-    // seems much better than using stored caccel's
-    multiply_invM_JT (m,nb,iMJ,jb,lambda,caccel);
-    multiply_invM_JT (m,nb,iMJ,jb,lambda_erp,caccel_erp);
-  }
-  else
-  {
-    // no warm starting
-    if (qs->precon_iterations > 0)
-      dSetZero (cforce,nb*6);
-    dSetZero (caccel,nb*6);
-    dSetZero (caccel_erp,nb*6);
-  }
-
-  dReal *Ad = context->AllocateArray<dReal> (m);
-
-  {
-    const dReal sor_w = qs->w;    // SOR over-relaxation parameter
-    // precompute 1 / diagonals of A
-    dRealPtr iMJ_ptr = iMJ;
-    dRealPtr J_ptr = J;
-    for (int i=0; i<m; J_ptr += 12, iMJ_ptr += 12, i++) {
-      dReal sum = 0;
-      sum += dot6(iMJ_ptr, J_ptr);
-      if (jb[i*2+1] >= 0) {
-        sum += dot6(iMJ_ptr+6, J_ptr+6);
-      }
-      if (findex[i] < 0)
-        Ad[i] = sor_w / (sum + cfm[i]);
-      else
-        Ad[i] = CONTACT_SOR_SCALE * sor_w / (sum + cfm[i]);
-    }
-  }
-
-  // recompute Ad for preconditioned case, Ad_precon is similar to Ad but
-  //   whereas Ad is 1 over diagonals of J inv(M) J'
-  //    Ad_precon is 1 over diagonals of J J'
-  dReal *Adcfm_precon = NULL;
-  if (qs->precon_iterations > 0)
-  {
-    dReal *Ad_precon = context->AllocateArray<dReal> (m);
-
-    {
-      const dReal sor_w = qs->w;    // SOR over-relaxation parameter
-      // precompute 1 / diagonals of A
-      // preconditioned version uses J instead of iMJ
-      dRealPtr J_ptr = J;
-      for (int i=0; i<m; J_ptr += 12, i++) {
-        dReal sum = 0;
-        sum += dot6(J_ptr, J_ptr);
-        if (jb[i*2+1] >= 0) {
-          sum += dot6(J_ptr+6, J_ptr+6);
-        }
-        if (findex[i] < 0)
-          Ad_precon[i] = sor_w / (sum + cfm[i]);
-        else
-          Ad_precon[i] = CONTACT_SOR_SCALE * sor_w / (sum + cfm[i]);
-      }
-    }
-
-    /********************************/
-    /* allocate for Adcfm           */
-    /* which is a mX1 column vector */
-    /********************************/
-    // compute Adcfm_precon for the preconditioned case
-    //   do this first before J gets altered (J's diagonals gets premultiplied by Ad)
-    //   and save a copy of J into J_orig
-    //   as J becomes J * Ad, J_precon becomes J * Ad_precon
-    Adcfm_precon = context->AllocateArray<dReal> (m);
-    {
-
-      // NOTE: This may seem unnecessary but it's indeed an optimization
-      // to move multiplication by Ad[i] and cfm[i] out of iteration loop.
-
-      // scale J_precon and rhs_precon by Ad
-      // copy J_orig
-      dRealMutablePtr J_ptr = J;
-      dRealMutablePtr J_orig_ptr = J_orig;
-      dRealMutablePtr J_precon_ptr = J_precon;
-      for (int i=0; i<m; J_ptr += 12, J_precon_ptr += 12, J_orig_ptr += 12, i++) {
-        dReal Ad_precon_i = Ad_precon[i];
-        for (int j=0; j<12; j++) {
-          J_precon_ptr[j] = J_ptr[j] * Ad_precon_i;
-          J_orig_ptr[j] = J_ptr[j]; //copy J
-        }
-        rhs_precon[i] *= Ad_precon_i;
-        // scale Ad by CFM. N.B. this should be done last since it is used above
-        Adcfm_precon[i] = Ad_precon_i * cfm[i];
-      }
-    }
-  }
-
-  dReal *Adcfm = context->AllocateArray<dReal> (m);
-
-
-  {
-    // NOTE: This may seem unnecessary but it's indeed an optimization
-    // to move multiplication by Ad[i] and cfm[i] out of iteration loop.
-
-    // scale J and rhs by Ad
-    dRealMutablePtr J_ptr = J;
-    for (int i=0; i<m; J_ptr += 12, i++) {
-      dReal Ad_i = Ad[i];
-      for (int j=0; j<12; j++) {
-        J_ptr[j] *= Ad_i;
-      }
-      rhs[i] *= Ad_i;
-      rhs_erp[i] *= Ad_i;
-      // scale Ad by CFM. N.B. this should be done last since it is used above
-      Adcfm[i] = Ad_i * cfm[i];
-    }
-  }
-
-
-  // order to solve constraint rows in
-  IndexError *order = context->AllocateArray<IndexError> (m);
-  int *tmpOrder = context->AllocateArray<int> (m);
-
-#ifndef REORDER_CONSTRAINTS
-  if (qs->row_reorder1)
-  {
-    // -1 in front, followed by -2, lastly all the >0
-    // Fill the array from both ends
-    // where -1 is bilateral, and -2 is friction normal,
-    // might be followed by 2 positive tangential indices
-    // if friction is not zero.
-    // first pass puts -1 in the back
-    int front = 0;
-    int back = m-1;
-    for (int i=0; i<m; ++i) {
-      if (findex[i] == -1) {
-        tmpOrder[front] = i; // Place them at the front
-        ++front;
-      } else {
-        tmpOrder[back] = i; // Place them at the end
-        --back;
-      }
-    }
-    dIASSERT (back - front==1);
-    // second pass, put all negatives in the front,
-    // should preserver -1 goes before -2,
-    // and group all >0 at the end
-    front = 0;
-    back = m-1;
-    for (int i=0; i<m; ++i) {
-      if (findex[tmpOrder[i]] < 0) {
-        order[front].index = tmpOrder[i]; // Place them at the front
-        ++front;
-      } else {
-        order[back].index = tmpOrder[i]; // Place them at the end
-        --back;
-      }
-    }
-    dIASSERT (back - front==1);
-  }
-  else
-  {
-    // make sure constraints with findex < 0 come first.
-    IndexError *orderhead = order, *ordertail = order + (m - 1);
-
-    // Fill the array from both ends
-    for (int i=0; i<m; i++) {
-      if (findex[i] < 0) {
-        orderhead->index = i; // Place them at the front
-        ++orderhead;
-      } else {
-        ordertail->index = i; // Place them at the end
-        --ordertail;
-      }
-    }
-    dIASSERT (orderhead-ordertail==1);
-  }
-#endif
-
-#ifdef SHOW_CONVERGENCE
-    if (0)
-    {
-      printf("-------------- saved labmdas -------------\n");
-      // print current lambdas
-      for (int i = 0; i < m; ++i)
-      {
-        printf("%f, ", lambda[order[i].index]);
-      }
-      printf("\n");
-      for (int i = 0; i < m; ++i)
-      {
-        printf("%d, ", findex[order[i].index]);
-      }
-      printf("\n");
-      for (int i = 0; i < m; ++i)
-      {
-        printf("%d, ", order[i].index);
-      }
-      printf("\n-------------- end of saved labmdas -------------\n");
-    }
-#endif
-
-#ifdef REORDER_CONSTRAINTS
-  // the lambda computed at the previous iteration.
-  // this is used to measure error for when we are reordering the indexes.
-  dReal *last_lambda = context->AllocateArray<dReal> (m);
-  dReal *last_lambda_erp = context->AllocateArray<dReal> (m);
-#endif
-
-  boost::recursive_mutex* mutex = new boost::recursive_mutex();
-
-  // number of chunks must be at least 1
-  // (single iteration, through all the constraints)
-  int num_chunks = qs->num_chunks > 0 ? qs->num_chunks : 1; // min is 1
-
-  // prepare pointers for threads
-  dxSORLCPParameters *params = new dxSORLCPParameters [num_chunks];
-
-  // divide into chunks sequentially
-  int chunk = m / num_chunks+1;
-  chunk = chunk > 0 ? chunk : 1;
-  int thread_id = 0;
-
-
-  #ifdef REPORT_THREAD_TIMING
-  // timing
-  struct timeval tv;
-  double cur_time;
-  gettimeofday(&tv,NULL);
-  cur_time = (double)tv.tv_sec + (double)tv.tv_usec / 1.e6;
-  //printf("    quickstep start threads at time %f\n",cur_time);
-  #endif
-
-
-  IFTIMING (dTimerNow ("start pgs rows"));
-  for (int i=0; i<m; i+= chunk,thread_id++)
-  {
-    //for (int ijk=0;ijk<m;ijk++) printf("thread_id> id:%d jb[%d]=%d\n",thread_id,ijk,jb[ijk]);
-
-    int nStart = i - qs->num_overlap < 0 ? 0 : i - qs->num_overlap;
-    int nEnd   = i + chunk + qs->num_overlap;
-    if (nEnd > m) nEnd = m;
-    // if every one reorders constraints, this might just work
-    // comment out below if using defaults (0 and m) so every thread runs through all joints
-    params[thread_id].qs  = qs ;
-    params[thread_id].nStart = nStart;   // 0
-    params[thread_id].nChunkSize = nEnd - nStart; // m
-    params[thread_id].m = m; // m
-    params[thread_id].nb = nb;
-    params[thread_id].stepsize = stepsize;
-    params[thread_id].jb = jb;
-    params[thread_id].findex = findex;
-    params[thread_id].hi = hi;
-    params[thread_id].lo = lo;
-    params[thread_id].invMOI = invMOI;
-    params[thread_id].MOI= MOI;
-    params[thread_id].Ad = Ad;
-    params[thread_id].Adcfm = Adcfm;
-    params[thread_id].Adcfm_precon = Adcfm_precon;
-    params[thread_id].rhs = rhs;
-    params[thread_id].rhs_erp = rhs_erp;
-    params[thread_id].J = J;
-    params[thread_id].caccel = caccel;
-    params[thread_id].caccel_erp = caccel_erp;
-    params[thread_id].lambda = lambda;
-    params[thread_id].lambda_erp = lambda_erp;
-    params[thread_id].iMJ = iMJ;
-    params[thread_id].rhs_precon  = rhs_precon ;
-    params[thread_id].J_precon  = J_precon ;
-    params[thread_id].J_orig  = J_orig ;
-    params[thread_id].cforce  = cforce ;
-    params[thread_id].vnew  = vnew ;
-#ifdef REORDER_CONSTRAINTS
-    params[thread_id].last_lambda  = last_lambda ;
-    params[thread_id].last_lambda_erp  = last_lambda_erp ;
-#endif
-
-#ifdef DEBUG_CONVERGENCE_TOLERANCE
-    printf("thread summary: id %d i %d m %d chunk %d start %d end %d \n",
-      thread_id,i,m,chunk,nStart,nEnd);
-#endif
-#ifdef USE_TPROW
-    if (row_threadpool && row_threadpool->size() > 0)
-      row_threadpool->schedule(boost::bind(ComputeRows,thread_id,order, body, params[thread_id], mutex));
-    else //automatically skip threadpool if only 1 thread allocated
-      ComputeRows(thread_id,order, body, params[thread_id], mutex);
-#else
-    ComputeRows(thread_id,order, body, params[thread_id], mutex);
-#endif
-  }
-
-
-  // check time for scheduling, this is usually very quick
-  //gettimeofday(&tv,NULL);
-  //double wait_time = (double)tv.tv_sec + (double)tv.tv_usec / 1.e6;
-  //printf("      quickstep done scheduling start time %f stopped time %f duration %f\n",cur_time,wait_time,wait_time - cur_time);
-
-#ifdef USE_TPROW
-  IFTIMING (dTimerNow ("wait for threads"));
-  if (row_threadpool && row_threadpool->size() > 0)
-    row_threadpool->wait();
-  IFTIMING (dTimerNow ("threads done"));
-#endif
-
-
-
-  #ifdef REPORT_THREAD_TIMING
-  gettimeofday(&tv,NULL);
-  double end_time = (double)tv.tv_sec + (double)tv.tv_usec / 1.e6;
-  printf("    quickstep threads start time %f stopped time %f duration %f\n",cur_time,end_time,end_time - cur_time);
-  #endif
-
-  delete [] params;
-  delete mutex;
-}
-
-struct dJointWithInfo1
-{
-  dxJoint *joint;
-  dxJoint::Info1 info;
-};
-
-//***************************************************************************
-// Modifying inertia along constrained axes without modifying dynamics.
-static void DYNAMIC_INERTIA(const int infom, const dxJoint::Info2 &Jinfo, const int b1, const int b2,
-                            const dJointWithInfo1 *jicurr,
-                            dRealMutablePtr invMOI, dRealMutablePtr MOI)
-{
-  /// INERTIA PROPAGATION ACROSS CONSTRAINED JOINTS
-  for (int j=0; j<infom; j++) {
-#ifdef DEBUG_INERTIA_PROPAGATION
-    printf("--------JAC---------------\n");
-    printf("jacobian [%d] J1l [%f %f %f] J2l [%f %f %f] J1a [%f %f %f]"
-           " J2a [%f %f %f]\n", j,
-           Jinfo.J1l[0+j*Jinfo.rowskip],
-           Jinfo.J1l[1+j*Jinfo.rowskip],
-           Jinfo.J1l[2+j*Jinfo.rowskip],
-           Jinfo.J2l[0+j*Jinfo.rowskip],
-           Jinfo.J2l[1+j*Jinfo.rowskip],
-           Jinfo.J2l[2+j*Jinfo.rowskip],
-           Jinfo.J1a[0+j*Jinfo.rowskip],
-           Jinfo.J1a[1+j*Jinfo.rowskip],
-           Jinfo.J1a[2+j*Jinfo.rowskip],
-           Jinfo.J2a[0+j*Jinfo.rowskip],
-           Jinfo.J2a[1+j*Jinfo.rowskip],
-           Jinfo.J2a[2+j*Jinfo.rowskip]);
-#endif
-    /// \FIXME: For now, implement only for the two non-free axial rotation
-    /// constraints for hinge joints.
-    /// this only makes sense if joint connects two dynamic bodies (b2 >= 0)
-    /// Skip this entire block if we don't want to modify inertia for stability.
-    if (b2 >= 0 && jicurr->joint->type() == dJointTypeHinge &&
-        (j == 3 || j == 4))
-    {
-      /// In hinge joint, pure rotational constraint,
-      /// J1l and J2l should be zeros, and J1a and J2a should be equal
-      /// and opposite to each other.
-      /// J1a or J2a indicates the constrained axis direction.
-      /// For this implementation, determine constrained axis(s)
-      /// direction from J1a for hinge joints.
-
-
-      /// get the moment of inertia (MOI) for parent and child bodies constrained by J1a and J2a.
-      /// MOI and invMOI are already in inertial frame (previously rotated by body.posr.R)
-      /// get pointers to our invMOI/MOI matrices
-      dReal *invMOI_ptr1 = invMOI + b1 * 12;
-      dReal *invMOI_ptr2 = invMOI + b2 * 12;
-      dReal *MOI_ptr1 = MOI + b1 * 12;
-      dReal *MOI_ptr2 = MOI + b2 * 12;
-
-      // S: unit vector in the constrained axis direction
-      // S is the line along which we want to compute MOI
-      // FIXME:  check that directions of J1a == J2a
-      dVector3 S =
-        {Jinfo.J1a[0+j*Jinfo.rowskip],
-         Jinfo.J1a[1+j*Jinfo.rowskip],
-         Jinfo.J1a[2+j*Jinfo.rowskip] };
-      dNormalize3(S);
-
-      // temporary vector used for matrix/vector math
-      dVector3 tmp31;
-
-      // compute scalar MOI in line with S for each body
-      //   m1 = S' * MOI1 * S
-      dMultiply0_133(tmp31, S, MOI_ptr1);
-      dReal m1 = dCalcVectorDot3(tmp31, S);
-
-      //   m2 = S' * MOI2 * S
-      dMultiply0_133(tmp31, S, MOI_ptr2);
-      dReal m2 = dCalcVectorDot3(tmp31, S);
-
-      // identify body with larger inertia
-      dReal m_large = m1;
-      dReal m_small = m2;
-      dReal *MOI_large = MOI_ptr1;
-      dReal *MOI_small = MOI_ptr2;
-      if (m2 > m1)
-      {
-        m_large = m2;
-        m_small = m1;
-        MOI_large = MOI_ptr2;
-        MOI_small = MOI_ptr1;
-      }
-
-      /// get full axis MOI tensor representing the scalar axis MOI.
-      // full MOI tensor for S needs matrix outer product of S:
-      //   SS = [ S * S' ]
-      dMatrix3 SS = {
-           S[0]*S[0], S[0]*S[1], S[0]*S[2], 0,
-           S[1]*S[0], S[1]*S[1], S[1]*S[2], 0,
-           S[2]*S[0], S[2]*S[1], S[2]*S[2], 0};
-
-#ifdef DEBUG_INERTIA_PROPAGATION
-      printf("--------old MOI-----------\n");
-      printf("MOI1[%d]\n[%f %f %f %f]\n[%f %f %f %f]\n[%f %f %f %f]\n", b1,
-        MOI_ptr1[0*4+0],MOI_ptr1[0*4+1],MOI_ptr1[0*4+2],MOI_ptr1[0*4+3],
-        MOI_ptr1[1*4+0],MOI_ptr1[1*4+1],MOI_ptr1[1*4+2],MOI_ptr1[1*4+3],
-        MOI_ptr1[2*4+0],MOI_ptr1[2*4+1],MOI_ptr1[2*4+2],MOI_ptr1[2*4+3]);
-      printf("MOI2[%d]\n[%f %f %f %f]\n[%f %f %f %f]\n[%f %f %f %f]\n", b2,
-        MOI_ptr2[0*4+0],MOI_ptr2[0*4+1],MOI_ptr2[0*4+2],MOI_ptr2[0*4+3],
-        MOI_ptr2[1*4+0],MOI_ptr2[1*4+1],MOI_ptr2[1*4+2],MOI_ptr2[1*4+3],
-        MOI_ptr2[2*4+0],MOI_ptr2[2*4+1],MOI_ptr2[2*4+2],MOI_ptr2[2*4+3]);
-      printf("--------S VECTORS-----------\n");
-      printf("MOI1 b1[%d] S[%f %f %f] = %g\n",b1, S[0], S[1], S[2], m1);
-      printf("MOI2 b2[%d] S[%f %f %f] = %g\n",b2, S[0], S[1], S[2], m2);
-      printf("--------SS----------------\n");
-      printf("SS [%d]\n[%f %f %f %f]\n[%f %f %f %f]\n[%f %f %f %f]\n", b1,
-        SS[0*4+0],SS[0*4+1],SS[0*4+2],SS[0*4+3],
-        SS[1*4+0],SS[1*4+1],SS[1*4+2],SS[1*4+3],
-        SS[2*4+0],SS[2*4+1],SS[2*4+2],SS[2*4+3]);
-#endif
-
-      // define maximum ratio of moment of inertia for adjacent bodies
-      // ie. m_large / m_small <= moi_ratio_max
-      /// \todo make moi_ratio_max adjustable
-      /// \todo automatically adjust moi_ratio_max such that
-      /// abs sum of off-diagonals remains smaller than the diagonal
-      /// for all rows (see comments below about Gauss-Seidel stability).
-      // increase moi_ratio_max to skip checks and increase performance
-      const dReal moi_ratio_max = 200.0;
-      if (m_large > moi_ratio_max * m_small)
-      {
-        // Large inertia ratio detected, try reducing it.
-        // Increase m_small by dm
-        //   Reduce m_large by dm
-        //   such that (m_large - dm) = moi_ratio_max * (m_small + dm)
-        // Intermediate math step:
-        //   m_large - moi_ratio_max * m_small = dm * (1 + moi_ratio_max)
-        // Then:
-        dReal dm = (m_large - moi_ratio_max * m_small) / (1 + moi_ratio_max);
-
-        // This will then be applied to the bodies by multiplying by [S*S']
-        //   MOI_large -= dm * SS
-        //   MOI_small += dm * SS
-        // But first it should be verified that the change will not
-        // destabilize the Gauss-Seidel solver.
-        // To verify this, the Generalized Line Criterion for Gauss-Seidel
-        // is used, which is stated below:
-        //
-        // The Gauss-Seidel method will converge if for each row of the matrix:
-        //   the sum of absolute values of off-diagonal elements
-        //   is less than absolute value of the diagonal element.
-        //
-        // @article{Garcia2003,
-        // author = {Garcia, M.V.P. and {Humes Jr.}, C. and Stern, J.M.},
-        // doi = {10.1590/S0101-82052003000100006},
-        // issn = {0101-8205},
-        // journal = {Computational \& Applied Mathematics},
-        // number = {1},
-        // pages = {91--97},
-        // title = {{Generalized line criterion for Gauss-Seidel method}},
-        // url = {http://www.ime.usp.br/~jstern/papers/papersJS/ghs03.pdf},
-        // volume = {22},
-        // year = {2003}
-        // }
-
-        // For 3x3 Gauss-Seidel matrix M, this is equivalent to:
-        //   abs(M[0][0]) > abs(M[0][1]) + abs(M[0][2])
-        //   abs(M[1][1]) > abs(M[1][0]) + abs(M[1][2])
-        //   abs(M[2][2]) > abs(M[2][0]) + abs(M[2][1])
-        //
-        // Since M is a mass matrix, it is positive definite, which implies
-        // that the diagonal elements are strictly positive:
-        //   M[0][0] > abs(M[0][1]) + abs(M[0][2])
-        //   M[1][1] > abs(M[1][0]) + abs(M[1][2])
-        //   M[2][2] > abs(M[2][0]) + abs(M[2][1])
-        //
-        // For extra safety factor define a parameter gamma >= 1 such that:
-        //   M[0][0] > gamma * (abs(M[0][1]) + abs(M[0][2]))
-        //   M[1][1] > gamma * (abs(M[1][0]) + abs(M[1][2]))
-        //   M[2][2] > gamma * (abs(M[2][0]) + abs(M[2][1]))
-        const dReal gamma = 1.0;
-
-        int problem = 0;
-        for (int row = 0; row < 3; ++row)
-        {
-          // off-diagonal columns
-          int col1 = (row + 1) % 3;
-          int col2 = (row + 2) % 3;
-
-          // diagonal index
-          int id = row*4 + row;
-
-          // off-diagonal indices
-          int iod1 = row*4 + col1;
-          int iod2 = row*4 + col2;
-
-          // diagonal element of adjusted M_large
-          dReal Md_large = MOI_large[id] - dm*SS[id];
-
-          // sum of absolute values of off-diagonal elements of adjusted M_large
-          dReal Mod_large = fabs(MOI_large[iod1] - dm*SS[iod1])
-                          + fabs(MOI_large[iod2] - dm*SS[iod2]);
-
-          // diagonal element of adjusted M_small
-          dReal Md_small = MOI_small[id] + dm*SS[id];
-
-          // sum of absolute values of off-diagonal elements of adjusted M_small
-          dReal Mod_small = fabs(MOI_small[iod1] + dm*SS[iod1])
-                          + fabs(MOI_small[iod2] + dm*SS[iod2]);
-
-          if (Md_large <= gamma*Mod_large  ||  Md_small <= gamma*Mod_small)
-          {
-            problem = 1;
-          }
-        }
-
-        if (problem == 0)
-        {
-          // Everything looks good, update the inertia matrices
-          for (int i = 0; i < 12; ++i)
-          {
-            int col = i%4;
-            if (col == 3)
-            {
-              //  set unused terms to zero
-              MOI_large[i] = 0;
-              MOI_small[i] = 0;
-            }
-            else
-            {
-              MOI_large[i] -= dm * SS[i];
-              MOI_small[i] += dm * SS[i];
-            }
-          }
-        }
-
-          // Update invMOI by inverting analytically (may not be efficient).
-          // try 1981 Ken Miller (http://www.jstor.org/stable/2690437) or
-          //   (http://math.stackexchange.com/questions/17776)
-          // try taking advantage of symmetry of MOI
-          dReal det1 = MOI_ptr1[0*4+0]*(MOI_ptr1[2*4+2]*MOI_ptr1[1*4+1]
-                      -MOI_ptr1[2*4+1]*MOI_ptr1[1*4+2])
-                      -MOI_ptr1[1*4+0]*(MOI_ptr1[2*4+2]*MOI_ptr1[0*4+1]
-                      -MOI_ptr1[2*4+1]*MOI_ptr1[0*4+2])
-                      +MOI_ptr1[2*4+0]*(MOI_ptr1[1*4+2]*MOI_ptr1[0*4+1]
-                      -MOI_ptr1[1*4+1]*MOI_ptr1[0*4+2]);
-          invMOI_ptr1[0*4+0] =  (MOI_ptr1[2*4+2]*MOI_ptr1[1*4+1]
-                                -MOI_ptr1[2*4+1]*MOI_ptr1[1*4+2])/det1;
-          invMOI_ptr1[0*4+1] = -(MOI_ptr1[2*4+2]*MOI_ptr1[0*4+1]
-                                -MOI_ptr1[2*4+1]*MOI_ptr1[0*4+2])/det1;
-          invMOI_ptr1[0*4+2] =  (MOI_ptr1[1*4+2]*MOI_ptr1[0*4+1]
-                                -MOI_ptr1[1*4+1]*MOI_ptr1[0*4+2])/det1;
-          // invMOI_ptr1[0*4+3] = 0.0;
-          invMOI_ptr1[1*4+0] = invMOI_ptr1[0*4+1];
-          invMOI_ptr1[1*4+1] =  (MOI_ptr1[2*4+2]*MOI_ptr1[0*4+0]
-                                -MOI_ptr1[2*4+0]*MOI_ptr1[0*4+2])/det1;
-          invMOI_ptr1[1*4+2] = -(MOI_ptr1[1*4+2]*MOI_ptr1[0*4+0]
-                                -MOI_ptr1[1*4+0]*MOI_ptr1[0*4+2])/det1;
-          // invMOI_ptr1[1*4+3] = 0.0;
-          invMOI_ptr1[2*4+0] = invMOI_ptr1[0*4+2];
-          invMOI_ptr1[2*4+1] = invMOI_ptr1[1*4+2];
-          invMOI_ptr1[2*4+2] =  (MOI_ptr1[1*4+1]*MOI_ptr1[0*4+0]
-                                -MOI_ptr1[1*4+0]*MOI_ptr1[0*4+1])/det1;
-          // invMOI_ptr1[2*4+3] = 0.0;
-
-          dReal det2 = MOI_ptr2[0*4+0]*(MOI_ptr2[2*4+2]*MOI_ptr2[1*4+1]
-                      -MOI_ptr2[2*4+1]*MOI_ptr2[1*4+2])
-                      -MOI_ptr2[1*4+0]*(MOI_ptr2[2*4+2]*MOI_ptr2[0*4+1]
-                      -MOI_ptr2[2*4+1]*MOI_ptr2[0*4+2])
-                      +MOI_ptr2[2*4+0]*(MOI_ptr2[1*4+2]*MOI_ptr2[0*4+1]
-                      -MOI_ptr2[1*4+1]*MOI_ptr2[0*4+2]);
-          invMOI_ptr2[0*4+0] =  (MOI_ptr2[2*4+2]*MOI_ptr2[1*4+1]
-                                -MOI_ptr2[2*4+1]*MOI_ptr2[1*4+2])/det2;
-          invMOI_ptr2[0*4+1] = -(MOI_ptr2[2*4+2]*MOI_ptr2[0*4+1]
-                                -MOI_ptr2[2*4+1]*MOI_ptr2[0*4+2])/det2;
-          invMOI_ptr2[0*4+2] =  (MOI_ptr2[1*4+2]*MOI_ptr2[0*4+1]
-                                -MOI_ptr2[1*4+1]*MOI_ptr2[0*4+2])/det2;
-          // invMOI_ptr2[0*4+3] = 0.0;
-          invMOI_ptr2[1*4+0] = invMOI_ptr2[0*4+1];
-          invMOI_ptr2[1*4+1] =  (MOI_ptr2[2*4+2]*MOI_ptr2[0*4+0]
-                                -MOI_ptr2[2*4+0]*MOI_ptr2[0*4+2])/det2;
-          invMOI_ptr2[1*4+2] = -(MOI_ptr2[1*4+2]*MOI_ptr2[0*4+0]
-                                -MOI_ptr2[1*4+0]*MOI_ptr2[0*4+2])/det2;
-          // invMOI_ptr2[1*4+3] = 0.0;
-          invMOI_ptr2[2*4+0] = invMOI_ptr2[0*4+2];
-          invMOI_ptr2[2*4+1] = invMOI_ptr2[1*4+2];
-          invMOI_ptr2[2*4+2] =  (MOI_ptr2[1*4+1]*MOI_ptr2[0*4+0]
-                                -MOI_ptr2[1*4+0]*MOI_ptr2[0*4+1])/det2;
-          // invMOI_ptr2[2*4+3] = 0.0;
-
-  #ifdef DEBUG_INERTIA_PROPAGATION
-        printf("---------S Scalars--------\n");
-        printf(" original    S1 [%g] S2 [%g]\n", m1, m2);
-        printf(" distributed S1 [%g] S2 [%g]\n", m1_new, m2_new);
-          printf("----------new MOI---------\n");
-
-          printf("new MOI1[%d]\n[%f %f %f %f]\n[%f %f %f %f]\n[%f %f %f %f]\n",
-            b1,
-            MOI_ptr1[0*4+0],MOI_ptr1[0*4+1],MOI_ptr1[0*4+2],MOI_ptr1[0*4+3],
-            MOI_ptr1[1*4+0],MOI_ptr1[1*4+1],MOI_ptr1[1*4+2],MOI_ptr1[1*4+3],
-            MOI_ptr1[2*4+0],MOI_ptr1[2*4+1],MOI_ptr1[2*4+2],MOI_ptr1[2*4+3]);
-
-          // Modify MOI_ptr2
-          printf("new MOI2[%d]\n[%f %f %f %f]\n[%f %f %f %f]\n[%f %f %f %f]\n",
-            b2,
-            MOI_ptr2[0*4+0],MOI_ptr2[0*4+1],MOI_ptr2[0*4+2],MOI_ptr2[0*4+3],
-            MOI_ptr2[1*4+0],MOI_ptr2[1*4+1],MOI_ptr2[1*4+2],MOI_ptr2[1*4+3],
-            MOI_ptr2[2*4+0],MOI_ptr2[2*4+1],MOI_ptr2[2*4+2],MOI_ptr2[2*4+3]);
-
-          // double check resulting MOI along s
-          dMultiply0_133(tmp31, S, MOI_ptr1);
-          // scalar body 1 MOI component along vector S
-          m1 = dCalcVectorDot3(tmp31, S);
-          printf("new MOI1 along S [%f]\n", m1);
-          dMultiply0_133(tmp31, S, MOI_ptr2);
-          // scalar body 2 MOI component along vector S
-          m2 = dCalcVectorDot3(tmp31, S);
-          printf("new MOI2 along S [%f]\n", m2);
-
-          /// \todo double check resulting MOI along joint axis and
-          /// see that it's the same
-
-          printf("----------new inv---------\n");
-          printf("new invMOI1[%d]\n[%f %f %f %f]\n[%f %f %f %f]\n"
-                 "[%f %f %f %f]\n", b1,
-                 invMOI_ptr1[0*4+0], invMOI_ptr1[0*4+1],
-                 invMOI_ptr1[0*4+2], invMOI_ptr1[0*4+3],
-                 invMOI_ptr1[1*4+0], invMOI_ptr1[1*4+1],
-                 invMOI_ptr1[1*4+2], invMOI_ptr1[1*4+3],
-                 invMOI_ptr1[2*4+0], invMOI_ptr1[2*4+1],
-                 invMOI_ptr1[2*4+2], invMOI_ptr1[2*4+3]);
-
-          // Modify invMOI_ptr2
-          printf("new invMOI2[%d]\n[%f %f %f %f]\n[%f %f %f %f]\n"
-                 "[%f %f %f %f]\n", b2,
-                 invMOI_ptr2[0*4+0], invMOI_ptr2[0*4+1],
-                 invMOI_ptr2[0*4+2], invMOI_ptr2[0*4+3],
-                 invMOI_ptr2[1*4+0], invMOI_ptr2[1*4+1],
-                 invMOI_ptr2[1*4+2], invMOI_ptr2[1*4+3],
-                 invMOI_ptr2[2*4+0], invMOI_ptr2[2*4+1],
-                 invMOI_ptr2[2*4+2], invMOI_ptr2[2*4+3]);
-  #endif
-
-  #ifdef DEBUG_INERTIA_PROPAGATION
-          // check if diagonally-dominant
-          if (MOI_ptr1[0*4+0] < dFabs(MOI_ptr1[0*4+1])+dFabs(MOI_ptr1[0*4+2]))
-            printf(" * new MOI1 row 1 d[%f] < o[%f, %f]\n",
-                   MOI_ptr1[0*4+0],MOI_ptr1[0*4+1], MOI_ptr1[0*4+2]);
-          if (MOI_ptr1[1*4+1] < dFabs(MOI_ptr1[1*4+0])+dFabs(MOI_ptr1[1*4+2]))
-            printf(" * new MOI1 row 2 d[%f] < o[%f, %f]\n",
-                   MOI_ptr1[1*4+1],MOI_ptr1[1*4+0], MOI_ptr1[1*4+2]);
-          if (MOI_ptr1[2*4+2] < dFabs(MOI_ptr1[2*4+0])+dFabs(MOI_ptr1[2*4+1]))
-            printf(" * new MOI1 row 3 d[%f] < o[%f, %f]\n",
-                   MOI_ptr1[2*4+2],MOI_ptr1[2*4+0], MOI_ptr1[2*4+1]);
-
-          if (MOI_ptr2[0*4+0] < dFabs(MOI_ptr2[0*4+1])+dFabs(MOI_ptr2[0*4+2]))
-            printf(" * new MOI2 row 1 d[%f] < o[%f, %f]\n",
-                   MOI_ptr2[0*4+0],MOI_ptr2[0*4+1], MOI_ptr2[0*4+2]);
-          if (MOI_ptr2[1*4+1] < dFabs(MOI_ptr2[1*4+0])+dFabs(MOI_ptr2[1*4+2]))
-            printf(" * new MOI2 row 2 d[%f] < o[%f, %f]\n",
-                   MOI_ptr2[1*4+1],MOI_ptr2[1*4+0], MOI_ptr2[1*4+2]);
-          if (MOI_ptr2[2*4+2] < dFabs(MOI_ptr2[2*4+0])+dFabs(MOI_ptr2[2*4+1]))
-            printf(" * new MOI2 row 3 d[%f] < o[%f, %f]\n",
-                   MOI_ptr2[2*4+2],MOI_ptr2[2*4+0], MOI_ptr2[2*4+1]);
-  #endif
-      }
-    }
-  }
-}
-
-=======
->>>>>>> 519b3e09
 void dxQuickStepper (dxWorldProcessContext *context,
   dxWorld *world, dxBody * const *body, int nb,
   dxJoint * const *_joint, int _nj, dReal stepsize)
