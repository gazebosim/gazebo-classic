/*************************************************************************
*                                                                       *
* Open Dynamics Engine, Copyright (C) 2001-2003 Russell L. Smith.       *
* All rights reserved.  Email: russ@q12.org   Web: www.q12.org          *
*                                                                       *
* This library is free software; you can redistribute it and/or         *
* modify it under the terms of EITHER:                                  *
*   (1) The GNU Lesser General Public License as published by the Free  *
*       Software Foundation; either version 2.1 of the License, or (at  *
*       your option) any later version. The text of the GNU Lesser      *
*       General Public License is included with this library in the     *
*       file LICENSE.TXT.                                               *
*   (2) The BSD-style license that is included with this library in     *
*       the file LICENSE-BSD.TXT.                                       *
*                                                                       *
* This library is distributed in the hope that it will be useful,       *
* but WITHOUT ANY WARRANTY; without even the implied warranty of        *
* MERCHANTABILITY or FITNESS FOR A PARTICULAR PURPOSE. See the files    *
* LICENSE.TXT and LICENSE-BSD.TXT for more details.                     *
*                                                                       *
*************************************************************************/
#undef NDEBUG
#include <ode/common.h>
#include <ode/odemath.h>
#include <ode/rotation.h>
#include <ode/timer.h>
#include <ode/error.h>
#include <ode/matrix.h>
#include <ode/misc.h>
#include "config.h"
#include "objects.h"
#include "joints/joint.h"
#include "lcp.h"
#include "util.h"

#ifndef _WIN32
#include <sys/time.h>
#include <sys/types.h>
#include <unistd.h>
#endif
#include "quickstep_util.h"
#include "quickstep_cg_lcp.h"
#include "quickstep_pgs_lcp.h"
#include "quickstep_update_bodies.h"

using namespace ode;
using namespace quickstep;

void computeRHSPrecon(dxWorldProcessContext *context, const int m, const int nb,
                      dRealPtr MOI, dxBody * const *body,
                      const dReal /*stepsize1*/, dRealMutablePtr /*c*/,
                      dRealMutablePtr J, int *jb, dRealMutablePtr rhs_precon)
{
    /**************************************************************************/
    /*                                                                        */
    /*               compute preconditioned rhs                               */
    /*                                                                        */
    /*  J J' lambda = J * ( M * dv / dt + fe )                                */
    /*                                                                        */
    /**************************************************************************/
    // mimic computation of rhs, but do it with J*M*inv(J) prefixed for
    // preconditioned case.
    BEGIN_STATE_SAVE(context, tmp2state) {
      IFTIMING (dTimerNow ("compute rhs_precon"));

      // compute the "preconditioned" right hand side `rhs_precon'
      dReal *tmp1 = context->AllocateArray<dReal> (nb*6);
      // this is slightly different than non precon, where M is left
      // multiplied by the pre J terms
      //
      // tmp1 = M*v/h + fe
      //
      dReal *tmp1cur = tmp1;
      const dReal *MOIrow = MOI;
      dxBody *const *const bodyend = body + nb;
      for (dxBody *const *bodycurr = body; bodycurr != bodyend;
<<<<<<< HEAD
           tmp1cur+=6, MOIrow+=12, bodycurr++) {
        dxBody *b_ptr = *bodycurr;
        // dReal body_mass = b_ptr->mass.mass;
        for (int j=0; j<3; j++)
          tmp1cur[j] = b_ptr->facc[j];
        dReal tmpa[3];
        for (int j=0; j<3; j++) tmpa[j] = 0;
        dMultiply0_331 (tmp1cur + 3,MOIrow,tmpa);
        for (int k=0; k<3; k++) tmp1cur[3+k] += b_ptr->tacc[k];
=======
           tmp1curr+=6, MOIrow+=12, bodycurr++) {
        dxBody *b_ptr = *bodycurr;
        // dReal body_mass = b_ptr->mass.mass;
        for (int j=0; j<3; j++)
          tmp1curr[j] = b_ptr->facc[j];
        dReal tmpa[3];
        for (int j=0; j<3; j++) tmpa[j] = 0;
        dMultiply0_331 (tmp1curr + 3,MOIrow,tmpa);
        for (int k=0; k<3; k++) tmp1curr[3+k] += b_ptr->tacc[k];
>>>>>>> adb1ec3d
      }
      //
      // rhs_precon = - J * (M*v/h + fe)
      //
      multiply_J (m,J,jb,tmp1,rhs_precon);

      //
      // no need to add constraint violation correction term
      // if we assume acceleration is 0
      //
      for (int i=0; i<m; i++) rhs_precon[i] = - rhs_precon[i];


      /*  DEBUG PRINTOUTS
      printf("\n");
      for (int i=0; i<m; i++) printf("c[%d] = %f\n",i,c[i]);
      printf("\n");
      */
    } END_STATE_SAVE(context, tmp2state);
}

void dxQuickStepper (dxWorldProcessContext *context,
  dxWorld *world, dxBody * const *body, int nb,
  dxJoint * const *_joint, int _nj, dReal stepsize)
{
  IFTIMING(dTimerStart("preprocessing"));

  const dReal stepsize1 = dRecip(stepsize);

  {
    // number all bodies in the body list - set their tag values
    for (int i=0; i<nb; i++) body[i]->tag = i;
  }

  // for all bodies, compute the inertia tensor and its inverse in the global
  // frame, and compute the rotational force and add it to the torque
  // accumulator. MOI and invMOI are a vertical stack of 3x4 matrices,
  // one per body.
  dReal *invMOI = context->AllocateArray<dReal> (3*4*nb);
  dReal *MOI = context->AllocateArray<dReal> (3*4*nb);

  // TODO: possible optimization: move this to inside joint getInfo2,
  // for inertia tweaking update tacc from external force and inertia
  // tensor in inerial frame
  // for now, modify MOI and invMOI after getInfo2 is called
  {
    dReal *invMOIrow = invMOI;
    dReal *MOIrow = MOI;
    dxBody *const *const bodyend = body + nb;
    for (dxBody *const *bodycurr = body; bodycurr != bodyend;
         invMOIrow += 12, MOIrow += 12, bodycurr++) {
      dMatrix3 tmp;
      dxBody *b_ptr = *bodycurr;

      // compute inverse inertia tensor in global frame
      dMultiply2_333 (tmp,b_ptr->invI,b_ptr->posr.R);
      dMultiply0_333 (invMOIrow,b_ptr->posr.R,tmp);

      // also store MOI for later use by preconditioner
      dMultiply2_333 (tmp,b_ptr->mass.I,b_ptr->posr.R);
      dMultiply0_333 (MOIrow,b_ptr->posr.R,tmp);

      if (b_ptr->flags & dxBodyGyroscopic) {
        // compute rotational force
        dMultiply0_331 (tmp,MOIrow,b_ptr->avel);
        dSubtractVectorCross3(b_ptr->tacc,b_ptr->avel,tmp);
      }
    }
  }

  // get the masses for every body
  dReal *invM = context->AllocateArray<dReal> (nb);
  {
    dReal *invMrow = invM;
    dxBody *const *const bodyend = body + nb;
    for (dxBody *const *bodycurr = body; bodycurr != bodyend;
         invMrow++, bodycurr++) {
      dxBody *b_ptr = *bodycurr;
      //*invMrow = b_ptr->mass.mass;
      *invMrow = b_ptr->invMass;

    }
  }


  {
    // add the gravity force to all bodies
    // since gravity does normally have only one component it's more efficient
    // to run three loops for each individual component
    dxBody *const *const bodyend = body + nb;
    dReal gravity_x = world->gravity[0];
    if (!_dequal(gravity_x, 0.0)) {
      for (dxBody *const *bodycurr = body; bodycurr != bodyend; bodycurr++) {
        dxBody *b_ptr = *bodycurr;
        if ((b_ptr->flags & dxBodyNoGravity)==0) {
          b_ptr->facc[0] += b_ptr->mass.mass * gravity_x;
        }
      }
    }
    dReal gravity_y = world->gravity[1];
    if (!_dequal(gravity_y, 0.0)) {
      for (dxBody *const *bodycurr = body; bodycurr != bodyend; bodycurr++) {
        dxBody *b_ptr = *bodycurr;
        if ((b_ptr->flags & dxBodyNoGravity)==0) {
          b_ptr->facc[1] += b_ptr->mass.mass * gravity_y;
        }
      }
    }
    dReal gravity_z = world->gravity[2];
    if (!_dequal(gravity_z, 0.0)) {
      for (dxBody *const *bodycurr = body; bodycurr != bodyend; bodycurr++) {
        dxBody *b_ptr = *bodycurr;
        if ((b_ptr->flags & dxBodyNoGravity)==0) {
          b_ptr->facc[2] += b_ptr->mass.mass * gravity_z;
        }
      }
    }
  }

  // get joint information (m = total constraint dimension,
  //                        nub = number of unbounded variables).
  // joints with m=0 are inactive and are removed from the joints array
  // entirely, so that the code that follows does not consider them.
  dJointWithInfo1 *const jointiinfos =
    context->AllocateArray<dJointWithInfo1> (_nj);
  int nj;

  {
    dJointWithInfo1 *jicurr = jointiinfos;
    dxJoint *const *const _jend = _joint + _nj;
    for (dxJoint *const *_jcurr = _joint; _jcurr != _jend; _jcurr++) {
      dxJoint *j = *_jcurr;
      j->getInfo1 (&jicurr->info);
      dIASSERT (jicurr->info.m >= 0 && jicurr->info.m <= 6 &&
                jicurr->info.nub >= 0 && jicurr->info.nub <= jicurr->info.m);
      if (jicurr->info.m > 0) {
        jicurr->joint = j;
        jicurr++;
      }
    }
    nj = jicurr - jointiinfos;
  }

  context->ShrinkArray<dJointWithInfo1>(jointiinfos, _nj, nj);

  int m;
  // number of rows of Jacobian we will have to save for joint feedback
  int mfb;

  {
    int mcurr = 0, mfbcurr = 0;
    const dJointWithInfo1 *jicurr = jointiinfos;
    const dJointWithInfo1 *const jiend = jicurr + nj;
    for (; jicurr != jiend; jicurr++) {
      int jm = jicurr->info.m;
      mcurr += jm;
      if (jicurr->joint->feedback)
        mfbcurr += jm;
    }

    m = mcurr;
    mfb = mfbcurr;
  }

  // if there are constraints, compute the constraint force
  dReal *J = NULL;
  dReal *Jcopy = NULL;
  dReal *J_precon = NULL;
  dReal *J_orig = NULL;
  int *jb = NULL;
  int *findex;

#ifdef PENETRATION_JVERROR_CORRECTION
  dReal *vnew = NULL; // used by PENETRATION_JVERROR_CORRECTION
#endif

  dReal *cforce = context->AllocateArray<dReal> (nb*6);
  dReal *caccel = context->AllocateArray<dReal> (nb*6);
  dReal *caccel_erp = context->AllocateArray<dReal> (nb*6);
#ifdef POST_UPDATE_CONSTRAINT_VIOLATION_CORRECTION
  dReal *caccel_corr = context->AllocateArray<dReal> (nb*6);
#endif

 // load lambda from the value saved on the previous iteration,
 // need access to lambda in dxUpdateBodies()
  dReal *lambda = context->AllocateArray<dReal> (m);
  dReal *mg_e = context->AllocateArray<dReal> (m);
  dReal *lambda_erp = context->AllocateArray<dReal> (m);

  dSetZero(caccel, nb*6);
  dSetZero(caccel_erp, nb*6);
  dSetZero(lambda, m);
  dSetZero(mg_e, m);
  dSetZero(lambda_erp, m);

  // Get Joint Information, setup Jacobians by calling getInfo2.
  if (m > 0) {
    dReal *cfm, *lo, *hi, *rhs, *rhs_erp, *rhs_precon;
    dReal *c_v_max;

    {
      int mlocal = m;

      const unsigned jelements = mlocal*12;
      J = context->AllocateArray<dReal> (jelements);
      dSetZero (J,jelements);
      J_precon = context->AllocateArray<dReal> (jelements);
      J_orig = context->AllocateArray<dReal> (jelements);

      // create a constraint equation right hand side vector `c', a constraint
      // force mixing vector `cfm', and LCP low and high bound vectors, and an
      // 'findex' vector.
      cfm = context->AllocateArray<dReal> (mlocal);
      dSetValue (cfm,mlocal,world->global_cfm);

      lo = context->AllocateArray<dReal> (mlocal);
      dSetValue (lo,mlocal,-dInfinity);

      hi = context->AllocateArray<dReal> (mlocal);
      dSetValue (hi,mlocal, dInfinity);

      findex = context->AllocateArray<int> (mlocal);
      for (int i=0; i<mlocal; i++) findex[i] = -1;

      c_v_max = context->AllocateArray<dReal> (mlocal);
      // init all to world max surface vel
      for (int i=0; i<mlocal; i++)
        c_v_max[i] = world->contactp.max_vel;

      const unsigned jbelements = mlocal*2;
      jb = context->AllocateArray<int> (jbelements);

      rhs = context->AllocateArray<dReal> (mlocal);
      rhs_erp = context->AllocateArray<dReal> (mlocal);
      rhs_precon = context->AllocateArray<dReal> (mlocal);

      Jcopy = context->AllocateArray<dReal> (mfb*12);
    }

    BEGIN_STATE_SAVE(context, cstate) {
      dReal *c = context->AllocateArray<dReal> (m);
      dSetZero (c, m);

      {
        IFTIMING (dTimerNow ("create J"));
        // get jacobian data from constraints. an m*12 matrix will be created
        // to store the two jacobian blocks from each constraint. it has this
        // format:
        //
        //   l1 l1 l1 a1 a1 a1 l2 l2 l2 a2 a2 a2 \    .
        //   l1 l1 l1 a1 a1 a1 l2 l2 l2 a2 a2 a2  )- jac for j0, b1, b2 (3 rows)
        //   l1 l1 l1 a1 a1 a1 l2 l2 l2 a2 a2 a2 /
        //   l1 l1 l1 a1 a1 a1 l2 l2 l2 a2 a2 a2 )-- jac for j1, b1, b2 (3 rows)
        //   etc...
        //
        //   (lll) = linear jacobian data
        //   (aaa) = angular jacobian data
        //
        dxJoint::Info2 Jinfo;
        Jinfo.rowskip = 12;
        Jinfo.fps = stepsize1;

        int *jb_ptr = jb;

        dReal *Jcopyrow = Jcopy;
        unsigned ofsi = 0;
        const dJointWithInfo1 *jicurr = jointiinfos;
        const dJointWithInfo1 *const jiend = jicurr + nj;
        for (; jicurr != jiend; jicurr++) {
          Jinfo.erp = world->global_erp;
          dReal *const Jrow = J + ofsi * 12;
          Jinfo.J1l = Jrow;
          Jinfo.J1a = Jrow + 3;
          Jinfo.J2l = Jrow + 6;
          Jinfo.J2a = Jrow + 9;
          Jinfo.c = c + ofsi;
          Jinfo.cfm = cfm + ofsi;
          Jinfo.lo = lo + ofsi;
          Jinfo.hi = hi + ofsi;
          Jinfo.findex = findex + ofsi;
          Jinfo.c_v_max = c_v_max + ofsi;

          // now write all information into J
          dxJoint *joint = jicurr->joint;
          joint->getInfo2 (&Jinfo);

          const int infom = jicurr->info.m;

          // we need a copy of Jacobian for joint feedbacks
          // because it gets destroyed by PGS solver
          // instead of saving all Jacobian, we can save just rows
          // for joints, that requested feedback (which is normally much less)
          if (joint->feedback) {
            const int rowels = infom * 12;
            memcpy(Jcopyrow, Jrow, rowels * sizeof(dReal));
            Jcopyrow += rowels;
          }

          // adjust returned findex values for global index numbering
          int *findex_ofsi = findex + ofsi;
          for (int j=0; j<infom; j++) {
            int fival = findex_ofsi[j];
            if (fival >= 0)
              findex_ofsi[j] = fival + ofsi;
          }

          // create an array of body numbers for each joint row
          int b1 = (joint->node[0].body) ? (joint->node[0].body->tag) : -1;
          int b2 = (joint->node[1].body) ? (joint->node[1].body->tag) : -1;
          for (int j=0; j<infom; j++) {
            jb_ptr[0] = b1;
            jb_ptr[1] = b2;
            jb_ptr += 2;
          }

          // Modify inertia to keep simulation stable
          if (world->qs.dynamic_inertia_reduction)
            DYNAMIC_INERTIA(infom, Jinfo, b1, b2, jicurr, invMOI, MOI);

          // update index for next joint
          ofsi += infom;

          // double check jb_ptr length
          dIASSERT (jb_ptr == jb+2*m);
        }
        //assign J to J_orig
        memcpy(J_orig, J, 12*m*sizeof(dReal));
      }
#ifdef HDF5_INSTRUMENT
      IFTIMING (dTimerNow ("Dump data"));
      IFDUMP(h5dump_world(DATA_FILE, world, stepsize));
#endif

      BEGIN_STATE_SAVE(context, tmp1state) {
        IFTIMING (dTimerNow ("compute rhs"));
        // compute the right hand side `rhs'
        dReal *tmp1 = context->AllocateArray<dReal> (nb*6);
        dSetZero(tmp1,nb*6);
        // put v/h + invM*fe into tmp1
        dReal *tmp1cur = tmp1;
        const dReal *invMOIrow = invMOI;
        dxBody *const *const bodyend = body + nb;
        for (dxBody *const *bodycurr = body;
             bodycurr != bodyend;
             tmp1cur+=6, invMOIrow+=12, bodycurr++) {
          dxBody *b_ptr = *bodycurr;
          dReal body_invMass = b_ptr->invMass;
          for (int j=0; j<3; j++)
            tmp1cur[j] = b_ptr->facc[j]*body_invMass + b_ptr->lvel[j]*stepsize1;
          dMultiply0_331 (tmp1cur + 3,invMOIrow,b_ptr->tacc);
          for (int k=0; k<3; k++) tmp1cur[3+k] += b_ptr->avel[k] * stepsize1;
        }

        // put J*tmp1 into rhs
        multiply_J (m,J,jb,tmp1,rhs);
      } END_STATE_SAVE(context, tmp1state);

      // complete rhs
      for (int i=0; i<m; i++) {
        rhs_erp[i] =      c[i]*stepsize1 - rhs[i];
        if (dFabs(c[i]) > c_v_max[i])
          rhs[i]   =  c_v_max[i]*stepsize1 - rhs[i];
        //if (dFabs(c[i]) > world->contactp.max_vel)
        //  rhs[i]   =  world->contactp.max_vel*stepsize1 - rhs[i];
        else
          rhs[i]   = c[i]*stepsize1 - rhs[i];
      }

      // compute rhs_precon
      if (world->qs.precon_iterations > 0)
        computeRHSPrecon(context,m,nb,MOI,body,stepsize1,c,J,jb,rhs_precon);

      // scale CFM
      for (int j=0; j<m; j++) cfm[j] *= stepsize1;

    } END_STATE_SAVE(context, cstate);

#ifdef PENETRATION_JVERROR_CORRECTION
    // allocate and populate vnew with v(n+1) due to non-constraint
    // forces as the starting value
    vnew = context->AllocateArray<dReal> (nb*6);
    {
      dRealMutablePtr vnewcurr = vnew;
      dxBody* const* bodyend = body + nb;
      const dReal *invMOIrow = invMOI;
      dReal tmp_tacc[3];
      for (dxBody* const* bodycurr = body; bodycurr != bodyend;
           invMOIrow += 12, vnewcurr += 6, bodycurr++) {
        dxBody *b_ptr = *bodycurr;

        // add stepsize * invM * fe to the body velocity
        dReal body_invMass_mul_stepsize = stepsize * b_ptr->invMass;
        for (int j=0; j<3; j++) {
          vnewcurr[j]   = b_ptr->lvel[j]
            + body_invMass_mul_stepsize * b_ptr->facc[j];
          vnewcurr[j+3] = b_ptr->avel[j];
          tmp_tacc[j]   = b_ptr->tacc[j]*stepsize;
        }
        dMultiplyAdd0_331 (vnewcurr+3, invMOIrow, tmp_tacc);

      }
    }
#endif

    // initialize lambda and lambda_erp
    if (world->qs.warm_start > 0)
    {
      // warm starting
      dReal *lambdacurr = lambda;
      dReal *lambda_erpcurr = lambda_erp;
      const dJointWithInfo1 *jicurr = jointiinfos;
      const dJointWithInfo1 *const jiend = jicurr + nj;
      for (; jicurr != jiend; jicurr++) {
        int infom = jicurr->info.m;
        memcpy (lambdacurr, jicurr->joint->lambda, infom * sizeof(dReal));
        lambdacurr += infom;
        memcpy (lambda_erpcurr, jicurr->joint->lambda_erp,
          infom * sizeof(dReal));
        lambda_erpcurr += infom;
      }

      // for warm starting, this seems to be necessary to prevent
      // jerkiness in motor-driven joints. i have no idea why this works.
      // also necessary if J condition numbers are high (maybe the same thing).
      for (int i=0; i<m; i++) {
        lambda[i] *= world->qs.warm_start;
        lambda_erp[i] *= world->qs.warm_start;
      }
    }
    else
    {
      dSetZero (lambda,m);
      dSetZero (mg_e,m);
      dSetZero (lambda_erp,m);
    }

    BEGIN_STATE_SAVE(context, lcpstate) {
      IFTIMING (dTimerNow ("solving LCP problem"));
      // solve the LCP problem and get lambda and invM*constraint_force
      PGS_LCP (context,m,nb,J,J_precon,J_orig,
#ifdef PENETRATION_JVERROR_CORRECTION
               vnew,
               stepsize,
#endif
               jb,body,
               invMOI,MOI,lambda,mg_e,lambda_erp,
               caccel,caccel_erp,cforce,
               rhs,rhs_erp,rhs_precon,
               lo,hi,cfm,findex,
               &world->qs
#ifdef USE_TPROW
               , world->row_threadpool
#endif
      );

    } END_STATE_SAVE(context, lcpstate);

    if (world->qs.warm_start > 0)
    {
      // warm starting
      // save lambda for the next iteration
      //@@@ note that this doesn't work for contact joints yet, as they are
      // recreated every iteration
      const dReal *lambdacurr = lambda;
      const dReal *lambda_erpcurr = lambda_erp;
      const dJointWithInfo1 *jicurr = jointiinfos;
      const dJointWithInfo1 *const jiend = jicurr + nj;
      for (; jicurr != jiend; jicurr++) {
        int infom = jicurr->info.m;
        memcpy (jicurr->joint->lambda, lambdacurr, infom * sizeof(dReal));
        lambdacurr += infom;
        memcpy (jicurr->joint->lambda_erp, lambda_erpcurr,
          infom * sizeof(dReal));
        lambda_erpcurr += infom;
      }
    }

  } // if (m>0)

  dxUpdateBodies(
#ifdef CHECK_VELOCITY_OBEYS_CONSTRAINT
                 context, findex, cforce, &world->qs,
#endif
                 m, mfb, body, nb, jointiinfos, nj, stepsize,
                 lambda, caccel, caccel_erp, Jcopy, invMOI);

}

size_t dxEstimateQuickStepMemoryRequirements (
  dxBody * const * /*body*/, int nb, dxJoint * const *_joint, int _nj)
{
  int nj, m, mfb;

  {
    int njcurr = 0, mcurr = 0, mfbcurr = 0;
    dxJoint::SureMaxInfo info;
    dxJoint *const *const _jend = _joint + _nj;
    for (dxJoint *const *_jcurr = _joint; _jcurr != _jend; _jcurr++) {
      dxJoint *j = *_jcurr;
      j->getSureMaxInfo (&info);

      int jm = info.max_m;
      if (jm > 0) {
        njcurr++;

        mcurr += jm;
        if (j->feedback)
          mfbcurr += jm;
      }
    }
    nj = njcurr; m = mcurr; mfb = mfbcurr;
  }

  size_t res = 0;

  // for invMOI
  res += dEFFICIENT_SIZE(sizeof(dReal) * 3 * 4 * nb);
  // for MOI (inertia) needed by preconditioner
  res += dEFFICIENT_SIZE(sizeof(dReal) * 3 * 4 * nb);
  res += dEFFICIENT_SIZE(sizeof(dReal) * nb); // for invM

  {
    // for initial jointiinfos
    size_t sub1_res1 = dEFFICIENT_SIZE(sizeof(dJointWithInfo1) * _nj);

    // for shrunk jointiinfos
    size_t sub1_res2 = dEFFICIENT_SIZE(sizeof(dJointWithInfo1) * nj);
    if (m > 0) {
      sub1_res2 += dEFFICIENT_SIZE(sizeof(dReal) * 12 * m); // for J
      sub1_res2 += dEFFICIENT_SIZE(sizeof(dReal) * 12 * m); // for J_precon
      sub1_res2 += dEFFICIENT_SIZE(sizeof(dReal) * 12 * m); // for J_orig
#ifdef PENETRATION_JVERROR_CORRECTION
      sub1_res2 += dEFFICIENT_SIZE(sizeof(dReal) * 6 * nb); // for vnew
#endif
      sub1_res2 += 3 * dEFFICIENT_SIZE(sizeof(dReal) * m); // for cfm, lo, hi
      sub1_res2 += 2 * dEFFICIENT_SIZE(sizeof(dReal) * m); // for rhs, rhs_erp
      sub1_res2 += dEFFICIENT_SIZE(sizeof(dReal) * m); // for rhs_precon
      sub1_res2 += dEFFICIENT_SIZE(sizeof(int) * 2 * m); // for jb
      sub1_res2 += dEFFICIENT_SIZE(sizeof(int) * m); // for findex
      sub1_res2 += dEFFICIENT_SIZE(sizeof(int) * m); // for c_v_max
      sub1_res2 += dEFFICIENT_SIZE(sizeof(dReal) * 12 * mfb); // for Jcopy
      {
        size_t sub2_res1 = dEFFICIENT_SIZE(sizeof(dReal) * m); // for c
        {
          size_t sub3_res1 = dEFFICIENT_SIZE(sizeof(dReal) * 6 * nb); // for tmp1

          size_t sub3_res2 = 0;

          sub2_res1 += (sub3_res1 >= sub3_res2) ? sub3_res1 : sub3_res2;
        }

        size_t sub2_res2 = dEFFICIENT_SIZE(sizeof(dReal) * m); // for lambda
        sub2_res2 += dEFFICIENT_SIZE(sizeof(dReal) * m); // for mg_e
        sub2_res2 += dEFFICIENT_SIZE(sizeof(dReal) * m); // for lambda_erp
        sub2_res2 += dEFFICIENT_SIZE(sizeof(dReal) * 6 * nb); // for cforce
        sub2_res2 += dEFFICIENT_SIZE(sizeof(dReal) * 6 * nb); // for caccel
        sub2_res2 += dEFFICIENT_SIZE(sizeof(dReal) * 6 * nb); // for caccel_erp
#ifdef POST_UPDATE_CONSTRAINT_VIOLATION_CORRECTION
        sub2_res2 += dEFFICIENT_SIZE(sizeof(dReal) * 6 * nb); // for caccel_corr
        sub2_res2 = dEFFICIENT_SIZE(sizeof(dReal) * 6 * nb); // for vel
        sub2_res2 += dEFFICIENT_SIZE(sizeof(dReal) * m); // for tmp
        sub2_res2 += dEFFICIENT_SIZE(sizeof(dReal) * 12 * m); // for iMJ
#endif
        {
          // for PGS_LCP
          size_t sub3_res1 = EstimatePGS_LCPMemoryRequirements(m,nb);

          size_t sub3_res2 = 0;
#ifdef CHECK_VELOCITY_OBEYS_CONSTRAINT
          {
            // for Update Body velocity and position
            size_t sub4_res1 = dxUpdateBodiesMemoryRequirements(m, nb);
            size_t sub4_res2 = 0;

            sub3_res2 += (sub4_res1 >= sub4_res2) ? sub4_res1 : sub4_res2;
          }
#endif
          sub2_res2 += (sub3_res1 >= sub3_res2) ? sub3_res1 : sub3_res2;
        }

        sub1_res2 += (sub2_res1 >= sub2_res2) ? sub2_res1 : sub2_res2;
      }
    }

    res += (sub1_res1 >= sub1_res2) ? sub1_res1 : sub1_res2;
  }

  return res;
}<|MERGE_RESOLUTION|>--- conflicted
+++ resolved
@@ -70,21 +70,10 @@
       //
       // tmp1 = M*v/h + fe
       //
-      dReal *tmp1cur = tmp1;
+      dReal *tmp1curr = tmp1;
       const dReal *MOIrow = MOI;
       dxBody *const *const bodyend = body + nb;
       for (dxBody *const *bodycurr = body; bodycurr != bodyend;
-<<<<<<< HEAD
-           tmp1cur+=6, MOIrow+=12, bodycurr++) {
-        dxBody *b_ptr = *bodycurr;
-        // dReal body_mass = b_ptr->mass.mass;
-        for (int j=0; j<3; j++)
-          tmp1cur[j] = b_ptr->facc[j];
-        dReal tmpa[3];
-        for (int j=0; j<3; j++) tmpa[j] = 0;
-        dMultiply0_331 (tmp1cur + 3,MOIrow,tmpa);
-        for (int k=0; k<3; k++) tmp1cur[3+k] += b_ptr->tacc[k];
-=======
            tmp1curr+=6, MOIrow+=12, bodycurr++) {
         dxBody *b_ptr = *bodycurr;
         // dReal body_mass = b_ptr->mass.mass;
@@ -94,7 +83,6 @@
         for (int j=0; j<3; j++) tmpa[j] = 0;
         dMultiply0_331 (tmp1curr + 3,MOIrow,tmpa);
         for (int k=0; k<3; k++) tmp1curr[3+k] += b_ptr->tacc[k];
->>>>>>> adb1ec3d
       }
       //
       // rhs_precon = - J * (M*v/h + fe)
@@ -345,9 +333,9 @@
         // format:
         //
         //   l1 l1 l1 a1 a1 a1 l2 l2 l2 a2 a2 a2 \    .
-        //   l1 l1 l1 a1 a1 a1 l2 l2 l2 a2 a2 a2  )- jac for j0, b1, b2 (3 rows)
+        //   l1 l1 l1 a1 a1 a1 l2 l2 l2 a2 a2 a2  )-- jacobian for joint 0, body 1 and body 2 (3 rows)
         //   l1 l1 l1 a1 a1 a1 l2 l2 l2 a2 a2 a2 /
-        //   l1 l1 l1 a1 a1 a1 l2 l2 l2 a2 a2 a2 )-- jac for j1, b1, b2 (3 rows)
+        //   l1 l1 l1 a1 a1 a1 l2 l2 l2 a2 a2 a2 )--- jacobian for joint 1, body 1 and body 2 (3 rows)
         //   etc...
         //
         //   (lll) = linear jacobian data
@@ -434,18 +422,18 @@
         dReal *tmp1 = context->AllocateArray<dReal> (nb*6);
         dSetZero(tmp1,nb*6);
         // put v/h + invM*fe into tmp1
-        dReal *tmp1cur = tmp1;
+        dReal *tmp1curr = tmp1;
         const dReal *invMOIrow = invMOI;
         dxBody *const *const bodyend = body + nb;
         for (dxBody *const *bodycurr = body;
              bodycurr != bodyend;
-             tmp1cur+=6, invMOIrow+=12, bodycurr++) {
+             tmp1curr+=6, invMOIrow+=12, bodycurr++) {
           dxBody *b_ptr = *bodycurr;
           dReal body_invMass = b_ptr->invMass;
           for (int j=0; j<3; j++)
-            tmp1cur[j] = b_ptr->facc[j]*body_invMass + b_ptr->lvel[j]*stepsize1;
-          dMultiply0_331 (tmp1cur + 3,invMOIrow,b_ptr->tacc);
-          for (int k=0; k<3; k++) tmp1cur[3+k] += b_ptr->avel[k] * stepsize1;
+            tmp1curr[j] = b_ptr->facc[j]*body_invMass + b_ptr->lvel[j]*stepsize1;
+          dMultiply0_331 (tmp1curr + 3,invMOIrow,b_ptr->tacc);
+          for (int k=0; k<3; k++) tmp1curr[3+k] += b_ptr->avel[k] * stepsize1;
         }
 
         // put J*tmp1 into rhs
