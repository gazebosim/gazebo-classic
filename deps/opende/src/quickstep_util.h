/*************************************************************************
 *                                                                       *
 * Open Dynamics Engine, Copyright (C) 2001,2002 Russell L. Smith.       *
 * All rights reserved.  Email: russ@q12.org   Web: www.q12.org          *
 *                                                                       *
 * This library is free software; you can redistribute it and/or         *
 * modify it under the terms of EITHER:                                  *
 *   (1) The GNU Lesser General Public License as published by the Free  *
 *       Software Foundation; either version 2.1 of the License, or (at  *
 *       your option) any later version. The text of the GNU Lesser      *
 *       General Public License is included with this library in the     *
 *       file LICENSE.TXT.                                               *
 *   (2) The BSD-style license that is included with this library in     *
 *       the file LICENSE-BSD.TXT.                                       *
 *                                                                       *
 * This library is distributed in the hope that it will be useful,       *
 * but WITHOUT ANY WARRANTY; without even the implied warranty of        *
 * MERCHANTABILITY or FITNESS FOR A PARTICULAR PURPOSE. See the files    *
 * LICENSE.TXT and LICENSE-BSD.TXT for more details.                     *
 *                                                                       *
 *************************************************************************/

#ifndef _ODE_QUICK_STEP_UTIL_H_
#define _ODE_QUICK_STEP_UTIL_H_

#include <ode/common.h>
#include "gazebo/gazebo_config.h"

#ifdef ODE_SSE
#include <xmmintrin.h>
#define Kf(x) _mm_set_pd((x),(x))
#endif


#undef REPORT_THREAD_TIMING
#undef USE_TPROW
#undef TIMING
#undef DEBUG_CONVERGENCE_TOLERANCE
#undef SHOW_CONVERGENCE
#define SMOOTH_LAMBDA
#undef USE_1NORM
#undef DEBUG_INERTIA_PROPAGATION
//#define LOCAL_STEPPING  // not yet implemented
//#define PENETRATION_JVERROR_CORRECTION
//#define POST_UPDATE_CONSTRAINT_VIOLATION_CORRECTION

#undef CHECK_VELOCITY_OBEYS_CONSTRAINT

#ifndef TIMING
#ifdef HDF5_INSTRUMENT
#define DUMP
#include <ode/h5dump.h>
#define DATA_FILE  "ode_frames.hdf5"
#endif  // instrument
#endif  // timing

#ifdef USE_TPROW
// added for threading per constraint rows
#include <boost/thread/recursive_mutex.hpp>
#include <boost/bind.hpp>
#include "ode/odeinit.h"
#endif

typedef const dReal *dRealPtr;
typedef dReal *dRealMutablePtr;

//***************************************************************************
// configuration

// for the PGS and CG methods:
// warm starting:
// this definitely help for motor-driven joints.
// unfortunately it appears to hurt with high-friction contacts
// using the PGS method. use with care

// for the PGS method:
// uncomment the following line to determine a new constraint-solving
// order for each iteration. however, the qsort per iteration is expensive,
// and the optimal order is somewhat problem dependent.
// @@@ try the leaf->root ordering.

// #define REORDER_CONSTRAINTS 1

// for the PGS method:
// uncomment the following line to randomly reorder constraint rows
// during the solution. depending on the situation, this can help a lot
// or hardly at all, but it doesn't seem to hurt.

// #define RANDOMLY_REORDER_CONSTRAINTS 1
#undef LOCK_WHILE_RANDOMLY_REORDER_CONSTRAINTS

//***************************************************************************
// testing stuff

#ifdef TIMING
#define IFTIMING(x) x
#else
#define IFTIMING(x) ((void)0)
#endif

#ifdef DUMP
#define IFDUMP(x) x
#else
#define IFDUMP(x) ((void)0)
#endif
// ****************************************************************
// ******************* Struct Definition **************************
// ****************************************************************
struct dJointWithInfo1
{
  dxJoint *joint;
  dxJoint::Info1 info;
};

struct IndexError {
#ifdef REORDER_CONSTRAINTS
  dReal error;    // error to sort on
  int findex;
#endif
  int index;    // row index
};

// structure for passing variable pointers in PGS_LCP
struct dxPGSLCPParameters {
    int thread_id;
    IndexError* order;
    dxBody* const* body;
    boost::recursive_mutex* mutex;
    bool inline_position_correction;
    bool position_correction_thread;
    dxQuickStepParameters *qs;
    int nStart;   // 0
    int nChunkSize;
    int m; // m
    int nb;
#ifdef PENETRATION_JVERROR_CORRECTION
    dReal stepsize;
    dRealMutablePtr vnew;
#endif
    int* jb;
    const int* findex;
    bool skip_friction;
    dRealPtr hi;
    dRealPtr lo;
    dRealPtr invMOI;
    dRealPtr MOI;
    dRealPtr Ad;
    dRealPtr Adcfm;
    dRealPtr Adcfm_precon;
    dRealPtr J;
    dRealPtr iMJ;
    dRealPtr J_precon ;
    dRealPtr J_orig ;
    dRealMutablePtr rhs_precon ;
    dRealMutablePtr cforce ;

    dRealPtr rhs;
    dRealMutablePtr caccel;
    dRealMutablePtr lambda;
    dRealMutablePtr mg_mu;

    /// MG
    dRealMutablePtr mg_B;
    dRealMutablePtr mg_r;
    dRealMutablePtr mg_e;

    /// Only used if THREAD_POSITION_CORRECTION is not active,
    /// in that case, compute both updates in the same
    /// ComputeRows update.
    dRealPtr rhs_erp;
    dRealMutablePtr caccel_erp;
    dRealMutablePtr lambda_erp;

#ifdef REORDER_CONSTRAINTS
    dRealMutablePtr last_lambda;
<<<<<<< HEAD
    dRealMutablePtr last_mg_mu;
=======
    dRealMutablePtr last_lambda_erp;
    dRealMutablePtr last_mg_e;
>>>>>>> adb1ec3d
#endif
};
// ****************************************************************
// ******************* Util Functions *****************************
// ****************************************************************

//****************************************************************************
// special matrix multipliers

namespace ode {
    namespace quickstep{

// multiply block of B matrix (q x 6) with 12 dReal per row with C vektor (q)
void Multiply1_12q1 (dReal *A, const dReal *B, const dReal *C, int q);

// compute iMJ = inv(M)*J'
void compute_invM_JT (int m, dRealPtr J, dRealMutablePtr iMJ, int *jb,
  dxBody * const *body, dRealPtr invMOI);

// compute out = inv(M)*J'*in.
void multiply_invM_JT (int m, int nb, dRealMutablePtr iMJ, int *jb,
  dRealPtr in, dRealMutablePtr out);

// compute out = J*in.
void multiply_J (int m, dRealPtr J, int *jb,
  dRealPtr in, dRealMutablePtr out);

#ifdef USE_CG_LCP
// compute out = (J*inv(M)*J' + cfm)*in.
void multiply_J_invM_JT (int m, int nb, dRealMutablePtr J, dRealMutablePtr iMJ, int *jb,
  dRealPtr cfm, dRealMutablePtr z, dRealMutablePtr in, dRealMutablePtr out);
#endif

// dot product of two vector x, y with length of n
inline dReal dot_n (int n, dRealPtr x, dRealPtr y)
{
  dReal sum=0;
  for (int i=0; i<n; i++) sum += x[i]*y[i];
  return sum;
}

// x = y + z*alpha
inline void scaled_add (int n, dRealMutablePtr x, dRealPtr y, dRealPtr z, dReal alpha)
{
  for (int i=0; i<n; i++) x[i] = y[i] + z[i]*alpha;
}

// dot product of two vector a and b with length 6
// define ODE_SSE to enable SSE, which is used to speed up
// vector math operations with gcc compiler
// macro SSE is renamed to ODE_SSE due to conflict with Eigen3 in DART
inline dReal dot6(dRealPtr a, dRealPtr b)
{
#ifdef ODE_SSE
  __m128d d = _mm_load_pd(a+0) * _mm_load_pd(b+0) + _mm_load_pd(a+2) * _mm_load_pd(b+2) + _mm_load_pd(a+4) * _mm_load_pd(b+4);
  double r[2];
  _mm_store_pd(r, d);
  return r[0] + r[1];
#else
  return a[0] * b[0] +
         a[1] * b[1] +
         a[2] * b[2] +
         a[3] * b[3] +
         a[4] * b[4] +
         a[5] * b[5];
#endif
}

// a = a + delta * b, vector a and b with length 6
inline void sum6(dRealMutablePtr a, dReal delta, dRealPtr b)
{
#ifdef ODE_SSE
  __m128d __delta = Kf(delta);
  _mm_store_pd(a + 0, _mm_load_pd(a + 0) + __delta * _mm_load_pd(b + 0));
  _mm_store_pd(a + 2, _mm_load_pd(a + 2) + __delta * _mm_load_pd(b + 2));
  _mm_store_pd(a + 4, _mm_load_pd(a + 4) + __delta * _mm_load_pd(b + 4));
#else
  a[0] += delta * b[0];
  a[1] += delta * b[1];
  a[2] += delta * b[2];
  a[3] += delta * b[3];
  a[4] += delta * b[4];
  a[5] += delta * b[5];
#endif
}

// compare the index error when REORDER_CONSTRAINTS is defined
int compare_index_error (const void *a, const void *b);

// Modifying inertia along constrained axes without modifying dynamics.
void DYNAMIC_INERTIA(const int infom, const dxJoint::Info2 &Jinfo, const int b1, const int b2,
                            const dJointWithInfo1 *jicurr,
                            dRealMutablePtr invMOI, dRealMutablePtr MOI);
    } // namespace quickstep
} // namespace ode
#endif<|MERGE_RESOLUTION|>--- conflicted
+++ resolved
@@ -157,7 +157,6 @@
     dRealPtr rhs;
     dRealMutablePtr caccel;
     dRealMutablePtr lambda;
-    dRealMutablePtr mg_mu;
 
     /// MG
     dRealMutablePtr mg_B;
@@ -173,12 +172,8 @@
 
 #ifdef REORDER_CONSTRAINTS
     dRealMutablePtr last_lambda;
-<<<<<<< HEAD
-    dRealMutablePtr last_mg_mu;
-=======
     dRealMutablePtr last_lambda_erp;
     dRealMutablePtr last_mg_e;
->>>>>>> adb1ec3d
 #endif
 };
 // ****************************************************************
