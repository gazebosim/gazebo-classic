--- conflicted
+++ resolved
@@ -70,10 +70,6 @@
 	padding: 2px;
 }
 
-<<<<<<< HEAD
-div.qindex {
-	width: 100%;
-=======
 div.qindex
 {
   width: 100%;
@@ -82,12 +78,6 @@
 
 div.navpath
 {
-  margin-left: 20em;
->>>>>>> 092f23fe
-	line-height: 140%;
-}
-
-div.navpath {
   margin-left: 20em;
 	line-height: 140%;
 }
