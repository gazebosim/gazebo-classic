/*
 * Copyright (C) 2012-2014 Open Source Robotics Foundation
 *
 * Licensed under the Apache License, Version 2.0 (the "License");
 * you may not use this file except in compliance with the License.
 * You may obtain a copy of the License at
 *
 *     http://www.apache.org/licenses/LICENSE-2.0
 *
 * Unless required by applicable law or agreed to in writing, software
 * distributed under the License is distributed on an "AS IS" BASIS,
 * WITHOUT WARRANTIES OR CONDITIONS OF ANY KIND, either express or implied.
 * See the License for the specific language governing permissions and
 * limitations under the License.
 *
*/

#pragma GCC diagnostic ignored "-Wswitch-default"
#pragma GCC diagnostic ignored "-Wfloat-equal"
#pragma GCC diagnostic ignored "-Wshadow"

// The following is needed to enable the GetMemInfo function for OSX
#ifdef __MACH__
# include <mach/mach.h>
#endif  // __MACH__

#include <sdf/sdf.hh>

#include <gtest/gtest.h>
#include <boost/thread.hpp>
#include <boost/filesystem.hpp>

#include <map>
#include <string>
#include <stdio.h>

#include "gazebo/transport/transport.hh"

#include "gazebo/common/CommonIface.hh"
#include "gazebo/common/SystemPaths.hh"
#include "gazebo/common/Console.hh"
#include "gazebo/physics/World.hh"
#include "gazebo/physics/PhysicsTypes.hh"
#include "gazebo/physics/PhysicsIface.hh"
#include "gazebo/sensors/sensors.hh"
#include "gazebo/rendering/rendering.hh"
#include "gazebo/msgs/msgs.hh"

#include "gazebo/gazebo_config.h"
#include "gazebo/Server.hh"

#include "ServerFixture.hh"
#include "test_config.h"

using namespace gazebo;

/////////////////////////////////////////////////
std::string custom_exec(std::string _cmd)
{
  _cmd += " 2>/dev/null";
  FILE* pipe = popen(_cmd.c_str(), "r");

  if (!pipe)
    return "ERROR";

  char buffer[128];
  std::string result = "";

  while (!feof(pipe))
  {
    if (fgets(buffer, 128, pipe) != NULL)
      result += buffer;
  }

  pclose(pipe);
  return result;
}

/////////////////////////////////////////////////
ServerFixture::ServerFixture()
{
  this->server = NULL;
  this->serverRunning = false;
  this->paused = false;
  this->percentRealTime = 0;
  this->gotImage = 0;
  this->imgData = NULL;
  this->serverThread = NULL;

  common::Console::Instance()->Init("test.log");
  common::SystemPaths::Instance()->AddGazeboPaths(
      TEST_INTEGRATION_PATH);

  // Add local search paths
  std::string path = TEST_INTEGRATION_PATH;
  path += "/../..";
  gazebo::common::SystemPaths::Instance()->AddGazeboPaths(path);

  path = TEST_INTEGRATION_PATH;
  path += "/../../sdf";
  gazebo::common::SystemPaths::Instance()->AddGazeboPaths(path);

  path = TEST_INTEGRATION_PATH;
  path += "/../../gazebo";
  gazebo::common::SystemPaths::Instance()->AddGazeboPaths(path);

  path = TEST_INTEGRATION_PATH;
  path += "/../../build/plugins";
  gazebo::common::SystemPaths::Instance()->AddPluginPaths(path);

<<<<<<< HEAD
=======
  path = PROJECT_BINARY_PATH;
  path += "/test/plugins";
  gazebo::common::SystemPaths::Instance()->AddPluginPaths(path);

>>>>>>> c890a862
  path = TEST_PATH;
  gazebo::common::SystemPaths::Instance()->AddGazeboPaths(path);
}

/////////////////////////////////////////////////
void ServerFixture::TearDown()
{
  this->Unload();
}

<<<<<<< HEAD
void ServerFixture::Unload()
{
=======
/////////////////////////////////////////////////
void ServerFixture::Unload()
{
  gzdbg << "ServerFixture::Unload" << std::endl;
>>>>>>> c890a862
  this->serverRunning = false;
  if (this->node)
    this->node->Fini();

  if (this->server)
  {
    this->server->Stop();

    if (this->serverThread)
    {
      this->serverThread->join();
    }
  }

  delete this->serverThread;
  this->serverThread = NULL;
}

/////////////////////////////////////////////////
void ServerFixture::Load(const std::string &_worldFilename)
{
  this->Load(_worldFilename, false);
}

/////////////////////////////////////////////////
void ServerFixture::Load(const std::string &_worldFilename, bool _paused)
{
  this->Load(_worldFilename, _paused, "");
}

/////////////////////////////////////////////////
void ServerFixture::Load(const std::string &_worldFilename,
<<<<<<< HEAD
                         bool _paused, const std::string &_physics)
=======
                  bool _paused, const std::string &_physics)
>>>>>>> c890a862
{
  delete this->server;
  this->server = NULL;

  // Create, load, and run the server in its own thread
  this->serverThread = new boost::thread(
     boost::bind(&ServerFixture::RunServer, this, _worldFilename,
                 _paused, _physics));

  // Wait for the server to come up
  // Use a 60 second timeout.
  int waitCount = 0, maxWaitCount = 6000;
  while ((!this->server || !this->server->GetInitialized()) &&
         ++waitCount < maxWaitCount)
    common::Time::MSleep(100);
  gzdbg << "ServerFixture load in "
<<<<<<< HEAD
         << static_cast<double>(waitCount)/100.0
         << " seconds, timeout after "
         << static_cast<double>(maxWaitCount)/100.0
=======
         << static_cast<double>(waitCount)/10.0
         << " seconds, timeout after "
         << static_cast<double>(maxWaitCount)/10.0
>>>>>>> c890a862
         << " seconds\n";

  if (waitCount >= maxWaitCount)
    this->launchTimeoutFailure(
        "while waiting for Load() function", waitCount);

  this->node = transport::NodePtr(new transport::Node());
  ASSERT_NO_THROW(this->node->Init());
  this->poseSub = this->node->Subscribe("~/pose/local/info",
      &ServerFixture::OnPose, this, true);
  this->statsSub = this->node->Subscribe("~/world_stats",
      &ServerFixture::OnStats, this);

  this->factoryPub =
    this->node->Advertise<msgs::Factory>("~/factory");

  this->requestPub =
    this->node->Advertise<msgs::Request>("~/request");

  // Wait for the world to reach the correct pause state.
  // This might not work properly with multiple worlds.
  // Use a 30 second timeout.
  waitCount = 0;
  maxWaitCount = 3000;
  while ((!physics::get_world() ||
           physics::get_world()->IsPaused() != _paused) &&
         ++waitCount < maxWaitCount)
    common::Time::MSleep(100);
  ASSERT_LT(waitCount, maxWaitCount);

  this->factoryPub->WaitForConnection();
  this->requestPub->WaitForConnection();
}

/////////////////////////////////////////////////
void ServerFixture::RunServer(const std::string &_worldFilename)
{
  this->RunServer(_worldFilename, false, "");
}

/////////////////////////////////////////////////
rendering::ScenePtr ServerFixture::GetScene(
<<<<<<< HEAD
                 const std::string &_sceneName)
=======
    const std::string &_sceneName)
>>>>>>> c890a862
{
  // Wait for the scene to get loaded.
  int i = 0;
  int timeoutDS = 20;
  while (rendering::get_scene(_sceneName) == NULL && i < timeoutDS)
  {
    common::Time::MSleep(100);
    ++i;
  }

  if (i >= timeoutDS)
  {
    gzerr << "Unable to load the rendering scene.\n"
          << "Test will fail";
    this->launchTimeoutFailure(
        "while waiting to load rendering scene", i);
  }

  return rendering::get_scene(_sceneName);
}

/////////////////////////////////////////////////
void ServerFixture::RunServer(const std::string &_worldFilename, bool _paused,
<<<<<<< HEAD
                            const std::string &_physics)
=======
               const std::string &_physics)
>>>>>>> c890a862
{
  ASSERT_NO_THROW(this->server = new Server());
  this->server->PreLoad();
  if (_physics.length())
    ASSERT_NO_THROW(this->server->LoadFile(_worldFilename,
                                           _physics));
  else
    ASSERT_NO_THROW(this->server->LoadFile(_worldFilename));
<<<<<<< HEAD
  ASSERT_NO_THROW(this->server->Init());
=======
>>>>>>> c890a862

  if (!rendering::get_scene(
        gazebo::physics::get_world()->GetName()))
  {
<<<<<<< HEAD
    rendering::create_scene(
        gazebo::physics::get_world()->GetName(), false, true);
  }

  this->SetPause(_paused);

  this->server->Run();

  rendering::remove_scene(gazebo::physics::get_world()->GetName());

  ASSERT_NO_THROW(this->server->Fini());

  delete this->server;
=======
    ASSERT_NO_THROW(rendering::create_scene(
        gazebo::physics::get_world()->GetName(), false, true));
  }

  ASSERT_NO_THROW(this->SetPause(_paused));

  ASSERT_NO_THROW(this->server->Run());

  ASSERT_NO_THROW(this->server->Fini());

  ASSERT_NO_THROW(delete this->server);
>>>>>>> c890a862
  this->server = NULL;
}

/////////////////////////////////////////////////
void ServerFixture::OnStats(ConstWorldStatisticsPtr &_msg)
{
  this->simTime = msgs::Convert(_msg->sim_time());
  this->realTime = msgs::Convert(_msg->real_time());
  this->pauseTime = msgs::Convert(_msg->pause_time());
  this->paused = _msg->paused();

  if (this->realTime == 0)
    this->percentRealTime = 0;
  else
    this->percentRealTime =
      (this->simTime / this->realTime).Double();

  this->serverRunning = true;
}

/////////////////////////////////////////////////
void ServerFixture::SetPause(bool _pause)
{
  physics::pause_worlds(_pause);
}

/////////////////////////////////////////////////
double ServerFixture::GetPercentRealTime() const
{
  while (!this->serverRunning)
    common::Time::MSleep(100);

  return this->percentRealTime;
}

/////////////////////////////////////////////////
void ServerFixture::OnPose(ConstPosesStampedPtr &_msg)
{
  boost::mutex::scoped_lock lock(this->receiveMutex);
  for (int i = 0; i < _msg->pose_size(); ++i)
  {
    this->poses[_msg->pose(i).name()] =
      msgs::Convert(_msg->pose(i));
  }
}

/////////////////////////////////////////////////
math::Pose ServerFixture::GetEntityPose(const std::string &_name)
{
  boost::mutex::scoped_lock lock(this->receiveMutex);

  std::map<std::string, math::Pose>::iterator iter;
  iter = this->poses.find(_name);
  EXPECT_TRUE(iter != this->poses.end());
  return iter->second;
}

/////////////////////////////////////////////////
bool ServerFixture::HasEntity(const std::string &_name)
{
  boost::mutex::scoped_lock lock(this->receiveMutex);
  std::map<std::string, math::Pose>::iterator iter;
  iter = this->poses.find(_name);
  return iter != this->poses.end();
}

/////////////////////////////////////////////////
<<<<<<< HEAD
void PrintImage(const std::string &_name, unsigned char **_image,
                 unsigned int _width, unsigned int _height, unsigned int _depth)
=======
void ServerFixture::PrintImage(const std::string &_name, unsigned char **_image,
    unsigned int _width, unsigned int _height, unsigned int _depth)
>>>>>>> c890a862
{
  unsigned int count = _height * _width * _depth;
  printf("\n");
  printf("static unsigned char __%s[] = {", _name.c_str());
  unsigned int i;
  for (i = 0; i < count-1; i++)
  {
    if (i % 10 == 0)
      printf("\n");
    else
      printf(" ");
    printf("%d,", (*_image)[i]);
  }
  printf(" %d};\n", (*_image)[i]);
  printf("static unsigned char *%s = __%s;\n", _name.c_str(),
      _name.c_str());
}

/////////////////////////////////////////////////
void ServerFixture::PrintScan(const std::string &_name, double *_scan,
<<<<<<< HEAD
                            unsigned int _sampleCount)
=======
               unsigned int _sampleCount)
>>>>>>> c890a862
{
  printf("static double __%s[] = {\n", _name.c_str());
  for (unsigned int i = 0; i < _sampleCount-1; ++i)
  {
    if ((i+1) % 5 == 0)
      printf("%13.10f,\n", math::precision(_scan[i], 10));
    else
      printf("%13.10f, ", math::precision(_scan[i], 10));
  }
  printf("%13.10f};\n",
      math::precision(_scan[_sampleCount-1], 10));
  printf("static double *%s = __%s;\n", _name.c_str(),
      _name.c_str());
}

/////////////////////////////////////////////////
void ServerFixture::FloatCompare(float *_scanA, float *_scanB,
<<<<<<< HEAD
                 unsigned int _sampleCount, float &_diffMax,
                 float &_diffSum, float &_diffAvg)
{
=======
    unsigned int _sampleCount, float &_diffMax,
    float &_diffSum, float &_diffAvg)
{
  float diff;
>>>>>>> c890a862
  _diffMax = 0;
  _diffSum = 0;
  _diffAvg = 0;
  for (unsigned int i = 0; i < _sampleCount; ++i)
  {
<<<<<<< HEAD
    float diff = fabs(math::precision(_scanA[i], 10) -
                      math::precision(_scanB[i], 10));
=======
    diff = fabs(math::precision(_scanA[i], 10) -
                math::precision(_scanB[i], 10));
>>>>>>> c890a862
    _diffSum += diff;
    if (diff > _diffMax)
    {
      _diffMax = diff;
    }
  }
  _diffAvg = _diffSum / _sampleCount;
}

/////////////////////////////////////////////////
void ServerFixture::DoubleCompare(double *_scanA, double *_scanB,
<<<<<<< HEAD
                 unsigned int _sampleCount, double &_diffMax,
                 double &_diffSum, double &_diffAvg)
{
=======
    unsigned int _sampleCount, double &_diffMax,
    double &_diffSum, double &_diffAvg)
{
  double diff;
>>>>>>> c890a862
  _diffMax = 0;
  _diffSum = 0;
  _diffAvg = 0;
  for (unsigned int i = 0; i < _sampleCount; ++i)
  {
<<<<<<< HEAD
    double diff = fabs(math::precision(_scanA[i], 10) -
                       math::precision(_scanB[i], 10));
=======
    diff = fabs(math::precision(_scanA[i], 10) -
                math::precision(_scanB[i], 10));
>>>>>>> c890a862
    _diffSum += diff;
    if (diff > _diffMax)
    {
      _diffMax = diff;
    }
  }
  _diffAvg = _diffSum / _sampleCount;
}

/////////////////////////////////////////////////
void ServerFixture::ImageCompare(unsigned char *_imageA,
<<<<<<< HEAD
                 unsigned char *_imageB,
                 unsigned int _width, unsigned int _height, unsigned int _depth,
                 unsigned int &_diffMax, unsigned int &_diffSum,
                 double &_diffAvg)
=======
    unsigned char *_imageB,
    unsigned int _width, unsigned int _height, unsigned int _depth,
    unsigned int &_diffMax, unsigned int &_diffSum,
    double &_diffAvg)
>>>>>>> c890a862
{
  _diffMax = 0;
  _diffSum = 0;
  _diffAvg = 0;

  for (unsigned int y = 0; y < _height; y++)
  {
    for (unsigned int x = 0; x < _width*_depth; x++)
    {
      unsigned int a = _imageA[(y*_width*_depth)+x];
      unsigned int b = _imageB[(y*_width*_depth)+x];

      unsigned int diff = (unsigned int)(abs(a - b));

      if (diff > _diffMax)
        _diffMax = diff;

      _diffSum += diff;
    }
  }
  _diffAvg = _diffSum / (_height*_width*_depth);
}

/////////////////////////////////////////////////
void ServerFixture::OnNewFrame(const unsigned char *_image,
<<<<<<< HEAD
                              unsigned int _width, unsigned int _height,
                              unsigned int _depth,
                              const std::string &/*_format*/)
=======
                 unsigned int _width, unsigned int _height,
                 unsigned int _depth,
                 const std::string &/*_format*/)
>>>>>>> c890a862
{
  memcpy(*this->imgData, _image, _width * _height * _depth);
  this->gotImage+= 1;
}

/////////////////////////////////////////////////
void ServerFixture::GetFrame(const std::string &_cameraName,
<<<<<<< HEAD
                 unsigned char **_imgData, unsigned int &_width,
                 unsigned int &_height)
=======
    unsigned char **_imgData, unsigned int &_width,
    unsigned int &_height)
>>>>>>> c890a862
{
  sensors::SensorPtr sensor = sensors::get_sensor(_cameraName);
  EXPECT_TRUE(sensor);
  sensors::CameraSensorPtr camSensor =
    boost::dynamic_pointer_cast<sensors::CameraSensor>(sensor);

  _width = camSensor->GetImageWidth();
  _height = camSensor->GetImageHeight();

  if (*_imgData)
  {
    delete *_imgData;
    *_imgData = NULL;
  }
  (*_imgData) = new unsigned char[_width *_height*3];
  this->imgData = _imgData;

  this->gotImage = 0;
  event::ConnectionPtr c =
    camSensor->GetCamera()->ConnectNewImageFrame(
        boost::bind(&ServerFixture::OnNewFrame,
                    this, _1, _2, _3, _4, _5));

  while (this->gotImage < 20)
    common::Time::MSleep(100);

  camSensor->GetCamera()->DisconnectNewImageFrame(c);
}

/////////////////////////////////////////////////
void ServerFixture::SpawnCamera(const std::string &_modelName,
<<<<<<< HEAD
                 const std::string &_cameraName,
                 const math::Vector3 &_pos, const math::Vector3 &_rpy,
                 unsigned int _width, unsigned int _height,
                 double _rate,
                 const std::string &_noiseType,
                 double _noiseMean,
                 double _noiseStdDev)
=======
    const std::string &_cameraName,
    const math::Vector3 &_pos, const math::Vector3 &_rpy,
    unsigned int _width, unsigned int _height,
    double _rate,
    const std::string &_noiseType,
    double _noiseMean,
    double _noiseStdDev)
>>>>>>> c890a862
{
  msgs::Factory msg;
  std::ostringstream newModelStr;

  newModelStr << "<sdf version='" << SDF_VERSION << "'>"
    << "<model name ='" << _modelName << "'>"
    << "<static>true</static>"
    << "<pose>" << _pos << " " << _rpy << "</pose>"
    << "<link name ='body'>"
    << "  <sensor name ='" << _cameraName
    << "' type ='camera'>"
    << "    <always_on>1</always_on>"
    << "    <update_rate>" << _rate << "</update_rate>"
    << "    <visualize>true</visualize>"
    << "    <camera>"
    << "      <horizontal_fov>0.78539816339744828</horizontal_fov>"
    << "      <image>"
    << "        <width>" << _width << "</width>"
    << "        <height>" << _height << "</height>"
    << "        <format>R8G8B8</format>"
    << "      </image>"
    << "      <clip>"
    << "        <near>0.1</near><far>100</far>"
    << "      </clip>";
    // << "      <save enabled ='true' path ='/tmp/camera/'/>"

  if (_noiseType.size() > 0)
    newModelStr << "      <noise>"
    << "        <type>" << _noiseType << "</type>"
    << "        <mean>" << _noiseMean << "</mean>"
    << "        <stddev>" << _noiseStdDev << "</stddev>"
    << "      </noise>";

  newModelStr << "    </camera>"
    << "  </sensor>"
    << "</link>"
    << "</model>"
    << "</sdf>";

  msg.set_sdf(newModelStr.str());
  this->factoryPub->Publish(msg);

  WaitUntilEntitySpawn(_modelName, 100, 50);
  WaitUntilSensorSpawn(_cameraName, 100, 100);
}

/////////////////////////////////////////////////
void ServerFixture::SpawnRaySensor(const std::string &_modelName,
<<<<<<< HEAD
                 const std::string &_raySensorName,
                 const math::Vector3 &_pos, const math::Vector3 &_rpy,
                 double _hMinAngle, double _hMaxAngle,
                 double _minRange, double _maxRange,
                 double _rangeResolution, unsigned int _samples,
                 const std::string &_noiseType, double _noiseMean,
                 double _noiseStdDev)
=======
    const std::string &_raySensorName,
    const math::Vector3 &_pos, const math::Vector3 &_rpy,
    double _hMinAngle, double _hMaxAngle,
    double _minRange, double _maxRange,
    double _rangeResolution, unsigned int _samples,
    const std::string &_noiseType, double _noiseMean,
    double _noiseStdDev)
>>>>>>> c890a862
{
  msgs::Factory msg;
  std::ostringstream newModelStr;

  newModelStr << "<sdf version='" << SDF_VERSION << "'>"
    << "<model name ='" << _modelName << "'>"
    << "<static>true</static>"
    << "<pose>" << _pos << " " << _rpy << "</pose>"
    << "<link name ='body'>"
    << "<collision name='parent_collision'>"
    << "  <pose>0 0 0.0205 0 0 0</pose>"
    << "  <geometry>"
    << "    <cylinder>"
    << "      <radius>0.021</radius>"
    << "      <length>0.029</length>"
    << "    </cylinder>"
    << "  </geometry>"
    << "</collision>"
    << "  <sensor name ='" << _raySensorName << "' type ='ray'>"
    << "    <ray>"
    << "      <scan>"
    << "        <horizontal>"
    << "          <samples>" << _samples << "</samples>"
    << "          <resolution> 1 </resolution>"
    << "          <min_angle>" << _hMinAngle << "</min_angle>"
    << "          <max_angle>" << _hMaxAngle << "</max_angle>"
    << "        </horizontal>"
    << "      </scan>"
    << "      <range>"
    << "        <min>" << _minRange << "</min>"
    << "        <max>" << _maxRange << "</max>"
    << "        <resolution>" << _rangeResolution <<"</resolution>"
    << "      </range>";

  if (_noiseType.size() > 0)
    newModelStr << "      <noise>"
    << "        <type>" << _noiseType << "</type>"
    << "        <mean>" << _noiseMean << "</mean>"
    << "        <stddev>" << _noiseStdDev << "</stddev>"
    << "      </noise>";

  newModelStr << "    </ray>"
    << "  </sensor>"
    << "</link>"
    << "</model>"
    << "</sdf>";

  msg.set_sdf(newModelStr.str());
  this->factoryPub->Publish(msg);

  WaitUntilEntitySpawn(_modelName, 100, 100);
  WaitUntilSensorSpawn(_raySensorName, 100, 100);
}

/////////////////////////////////////////////////
void ServerFixture::SpawnGpuRaySensor(const std::string &_modelName,
<<<<<<< HEAD
                 const std::string &_raySensorName,
                 const math::Vector3 &_pos, const math::Vector3 &_rpy,
                 double _hMinAngle, double _hMaxAngle,
                 double _minRange, double _maxRange,
                 double _rangeResolution, unsigned int _samples,
                 const std::string &_noiseType, double _noiseMean,
                 double _noiseStdDev)
=======
    const std::string &_raySensorName,
    const math::Vector3 &_pos, const math::Vector3 &_rpy,
    double _hMinAngle, double _hMaxAngle,
    double _minRange, double _maxRange,
    double _rangeResolution, unsigned int _samples,
    const std::string &_noiseType, double _noiseMean,
    double _noiseStdDev)
>>>>>>> c890a862
{
  msgs::Factory msg;
  std::ostringstream newModelStr;

  newModelStr << "<sdf version='" << SDF_VERSION << "'>"
    << "<model name ='" << _modelName << "'>"
    << "<static>true</static>"
    << "<pose>" << _pos << " " << _rpy << "</pose>"
    << "<link name ='body'>"
    << "<collision name='parent_collision'>"
    << "  <pose>0 0 0.0205 0 0 0</pose>"
    << "  <geometry>"
    << "    <cylinder>"
    << "      <radius>0.021</radius>"
    << "      <length>0.029</length>"
    << "    </cylinder>"
    << "  </geometry>"
    << "</collision>"
    << "  <sensor name ='" << _raySensorName
    << "' type ='gpu_ray'>"
    << "    <ray>"
    << "      <scan>"
    << "        <horizontal>"
    << "          <samples>" << _samples << "</samples>"
    << "          <resolution> 1 </resolution>"
    << "          <min_angle>" << _hMinAngle << "</min_angle>"
    << "          <max_angle>" << _hMaxAngle << "</max_angle>"
    << "        </horizontal>"
    << "      </scan>"
    << "      <range>"
    << "        <min>" << _minRange << "</min>"
    << "        <max>" << _maxRange << "</max>"
    << "        <resolution>" << _rangeResolution <<"</resolution>"
    << "      </range>";

  if (_noiseType.size() > 0)
    newModelStr << "      <noise>"
    << "        <type>" << _noiseType << "</type>"
    << "        <mean>" << _noiseMean << "</mean>"
    << "        <stddev>" << _noiseStdDev << "</stddev>"
    << "      </noise>";

  newModelStr << "    </ray>"
    << "  </sensor>"
    << "</link>"
    << "</model>"
    << "</sdf>";

  msg.set_sdf(newModelStr.str());
  this->factoryPub->Publish(msg);

  WaitUntilEntitySpawn(_modelName, 100, 100);
  WaitUntilSensorSpawn(_raySensorName, 100, 100);
}

/////////////////////////////////////////////////
void ServerFixture::SpawnImuSensor(const std::string &_modelName,
<<<<<<< HEAD
                 const std::string &_imuSensorName,
                 const math::Vector3 &_pos, const math::Vector3 &_rpy,
                 const std::string &_noiseType,
                 double _rateNoiseMean, double _rateNoiseStdDev,
                 double _rateBiasMean, double _rateBiasStdDev,
                 double _accelNoiseMean, double _accelNoiseStdDev,
                 double _accelBiasMean, double _accelBiasStdDev)
=======
    const std::string &_imuSensorName,
    const math::Vector3 &_pos, const math::Vector3 &_rpy,
    const std::string &_noiseType,
    double _rateNoiseMean, double _rateNoiseStdDev,
    double _rateBiasMean, double _rateBiasStdDev,
    double _accelNoiseMean, double _accelNoiseStdDev,
    double _accelBiasMean, double _accelBiasStdDev)
>>>>>>> c890a862
{
  msgs::Factory msg;
  std::ostringstream newModelStr;

  newModelStr << "<sdf version='" << SDF_VERSION << "'>"
    << "<model name ='" << _modelName << "'>" << std::endl
    << "<static>true</static>" << std::endl
    << "<pose>" << _pos << " " << _rpy << "</pose>" << std::endl
    << "<link name ='body'>" << std::endl
    << "<inertial>" << std::endl
    << "<mass>0.1</mass>" << std::endl
    << "</inertial>" << std::endl
    << "<collision name='parent_collision'>" << std::endl
    << "  <pose>0 0 0.0205 0 0 0</pose>" << std::endl
    << "  <geometry>" << std::endl
    << "    <cylinder>" << std::endl
    << "      <radius>0.021</radius>" << std::endl
    << "      <length>0.029</length>" << std::endl
    << "    </cylinder>" << std::endl
    << "  </geometry>" << std::endl
    << "</collision>" << std::endl
    << "  <sensor name ='" << _imuSensorName
    << "' type ='imu'>" << std::endl
    << "    <imu>" << std::endl;

  if (_noiseType.size() > 0)
  {
    newModelStr << "      <noise>" << std::endl
    << "        <type>" << _noiseType << "</type>" << std::endl
    << "        <rate>" << std::endl
    << "          <mean>" << _rateNoiseMean
    << "</mean>" << std::endl
    << "          <stddev>" << _rateNoiseStdDev
    << "</stddev>" << std::endl
    << "          <bias_mean>" << _rateBiasMean
    << "</bias_mean>" << std::endl
    << "          <bias_stddev>" << _rateBiasStdDev
    << "</bias_stddev>" << std::endl
    << "        </rate>" << std::endl
    << "        <accel>" << std::endl
    << "          <mean>" << _accelNoiseMean << "</mean>"
    << std::endl
    << "          <stddev>" << _accelNoiseStdDev << "</stddev>"
    << std::endl
    << "          <bias_mean>" << _accelBiasMean
    << "</bias_mean>" << std::endl
    << "          <bias_stddev>" << _accelBiasStdDev
    << "</bias_stddev>" << std::endl
    << "        </accel>" << std::endl
    << "      </noise>" << std::endl;
  }

  newModelStr << "    </imu>" << std::endl
    << "  </sensor>" << std::endl
    << "</link>" << std::endl
    << "</model>" << std::endl
    << "</sdf>" << std::endl;

  msg.set_sdf(newModelStr.str());
  this->factoryPub->Publish(msg);

  WaitUntilEntitySpawn(_modelName, 100, 1000);
  WaitUntilSensorSpawn(_imuSensorName, 100, 100);
}

/////////////////////////////////////////////////
void ServerFixture::SpawnUnitContactSensor(const std::string &_name,
<<<<<<< HEAD
                 const std::string &_sensorName,
                 const std::string &_collisionType, const math::Vector3 &_pos,
                 const math::Vector3 &_rpy, bool _static)
=======
    const std::string &_sensorName,
    const std::string &_collisionType, const math::Vector3 &_pos,
    const math::Vector3 &_rpy, bool _static)
>>>>>>> c890a862
{
  msgs::Factory msg;
  std::ostringstream newModelStr;
  std::ostringstream shapeStr;

  if (_collisionType == "box")
  {
    shapeStr << " <box><size>1 1 1</size></box>";
  }
  else if (_collisionType == "cylinder")
  {
    shapeStr << "<cylinder>"
             << "  <radius>.5</radius><length>1.0</length>"
             << "</cylinder>";
  }

  newModelStr << "<sdf version='" << SDF_VERSION << "'>"
    << "<model name ='" << _name << "'>"
    << "<static>" << _static << "</static>"
    << "<pose>" << _pos << " " << _rpy << "</pose>"
    << "<link name ='body'>"
    << "  <collision name ='contact_collision'>"
    << "    <geometry>"
    << shapeStr.str()
    << "    </geometry>"
    << "    <surface>"
    << "      <contact>"
    << "        <ode>"
    << "          <min_depth>0.005</min_depth>"
    << "        </ode>"
    << "      </contact>"
    << "    </surface>"
    << "  </collision>"
    << "  <visual name ='visual'>"
    << "    <geometry>"
    << shapeStr.str()
    << "    </geometry>"
    << "  </visual>"
    << "  <sensor name='" << _sensorName << "' type='contact'>"
    << "    <contact>"
    << "      <collision>contact_collision</collision>"
    << "    </contact>"
    << "  </sensor>"
    << "</link>"
    << "</model>"
    << "</sdf>";

  msg.set_sdf(newModelStr.str());
  this->factoryPub->Publish(msg);

  WaitUntilEntitySpawn(_name, 100, 100);
  WaitUntilSensorSpawn(_sensorName, 100, 100);
}

/////////////////////////////////////////////////
void ServerFixture::SpawnUnitImuSensor(const std::string &_name,
<<<<<<< HEAD
                 const std::string &_sensorName,
                 const std::string &_collisionType,
                 const std::string &_topic, const math::Vector3 &_pos,
                 const math::Vector3 &_rpy, bool _static)
=======
    const std::string &_sensorName,
    const std::string &_collisionType,
    const std::string &_topic, const math::Vector3 &_pos,
    const math::Vector3 &_rpy, bool _static)
>>>>>>> c890a862
{
  msgs::Factory msg;
  std::ostringstream newModelStr;
  std::ostringstream shapeStr;
  if (_collisionType == "box")
    shapeStr << " <box><size>1 1 1</size></box>";
  else if (_collisionType == "cylinder")
  {
    shapeStr << "<cylinder>"
             << "  <radius>.5</radius><length>1.0</length>"
             << "</cylinder>";
  }
  newModelStr << "<sdf version='" << SDF_VERSION << "'>"
    << "<model name ='" << _name << "'>"
    << "<static>" << _static << "</static>"
    << "<pose>" << _pos << " " << _rpy << "</pose>"
    << "<link name ='body'>"
    << "  <collision name ='contact_collision'>"
    << "    <geometry>"
    << shapeStr.str()
    << "    </geometry>"
    << "    <surface>"
    << "      <contact>"
    << "        <ode>"
    << "          <min_depth>0.01</min_depth>"
    << "        </ode>"
    << "      </contact>"
    << "    </surface>"
    << "  </collision>"
    << "  <visual name ='visual'>"
    << "    <geometry>"
    << shapeStr.str()
    << "    </geometry>"
    << "  </visual>"
    << "  <sensor name='" << _sensorName << "' type='imu'>"
    << "    <imu>"
    << "      <topic>" << _topic << "</topic>"
    << "    </imu>"
    << "  </sensor>"
    << "</link>"
    << "</model>"
    << "</sdf>";

  msg.set_sdf(newModelStr.str());
  this->factoryPub->Publish(msg);

  WaitUntilEntitySpawn(_name, 20, 50);
  WaitUntilSensorSpawn(_sensorName, 100, 100);
}

/////////////////////////////////////////////////
void ServerFixture::launchTimeoutFailure(const char *_logMsg,
                                         const int _timeoutCS)
{
<<<<<<< HEAD
    FAIL() << "ServerFixture timeout (wait more than " << _timeoutCS / 100
           << "s): " << _logMsg;
=======
     FAIL() << "ServerFixture timeout (wait more than " << _timeoutCS / 100
            << "s): " << _logMsg;
>>>>>>> c890a862
}

/////////////////////////////////////////////////
void ServerFixture::SpawnWirelessTransmitterSensor(const std::string &_name,
<<<<<<< HEAD
                 const std::string &_sensorName,
                 const math::Vector3 &_pos,
                 const math::Vector3 &_rpy,
                 const std::string &_essid,
                 double _freq,
                 double _power,
                 double _gain,
                 bool _visualize)
=======
    const std::string &_sensorName,
    const math::Vector3 &_pos,
    const math::Vector3 &_rpy,
    const std::string &_essid,
    double _freq,
    double _power,
    double _gain,
    bool _visualize)
>>>>>>> c890a862
{
  msgs::Factory msg;
  std::ostringstream newModelStr;

  newModelStr << "<sdf version='" << SDF_VERSION << "'>"
    << "<model name ='" << _name << "'>"
    << "<static>true</static>"
    << "<pose>" << _pos << " " << _rpy << "</pose>"
    << "<link name ='link'>"
    << "  <sensor name='" << _sensorName
    <<         "' type='wireless_transmitter'>"
    << "    <always_on>1</always_on>"
    << "    <update_rate>1</update_rate>"
    << "    <visualize>" << _visualize << "</visualize>"
    << "    <transceiver>"
    << "      <essid>" << _essid << "</essid>"
    << "      <frequency>" << _freq << "</frequency>"
    << "      <power>" << _power << "</power>"
    << "      <gain>" << _gain << "</gain>"
    << "    </transceiver>"
    << "  </sensor>"
    << "</link>"
    << "</model>"
    << "</sdf>";

  msg.set_sdf(newModelStr.str());
  this->factoryPub->Publish(msg);

  WaitUntilEntitySpawn(_name, 100, 100);
  WaitUntilSensorSpawn(_sensorName, 100, 100);
}

/////////////////////////////////////////////////
void ServerFixture::SpawnWirelessReceiverSensor(const std::string &_name,
<<<<<<< HEAD
                 const std::string &_sensorName,
                 const math::Vector3 &_pos,
                 const math::Vector3 &_rpy,
                 double _minFreq,
                 double _maxFreq,
                 double _power,
                 double _gain,
                 double _sensitivity,
                 bool _visualize)
=======
    const std::string &_sensorName,
    const math::Vector3 &_pos,
    const math::Vector3 &_rpy,
    double _minFreq,
    double _maxFreq,
    double _power,
    double _gain,
    double _sensitivity,
    bool _visualize)
>>>>>>> c890a862
{
  msgs::Factory msg;
  std::ostringstream newModelStr;

  newModelStr << "<sdf version='" << SDF_VERSION << "'>"
    << "<model name ='" << _name << "'>"
    << "<static>true</static>"
    << "<pose>" << _pos << " " << _rpy << "</pose>"
    << "<link name ='link'>"
    << "  <sensor name='" << _sensorName
    <<         "' type='wireless_receiver'>"
    << "    <update_rate>1</update_rate>"
    << "    <visualize>" << _visualize << "</visualize>"
    << "    <transceiver>"
    << "      <min_frequency>" << _minFreq << "</min_frequency>"
    << "      <max_frequency>" << _maxFreq << "</max_frequency>"
    << "      <power>" << _power << "</power>"
    << "      <gain>" << _gain << "</gain>"
    << "      <sensitivity>" << _sensitivity << "</sensitivity>"
    << "    </transceiver>"
    << "  </sensor>"
    << "</link>"
    << "</model>"
    << "</sdf>";

  msg.set_sdf(newModelStr.str());
  this->factoryPub->Publish(msg);

  WaitUntilEntitySpawn(_name, 100, 100);
  WaitUntilSensorSpawn(_sensorName, 100, 100);
}

/////////////////////////////////////////////////
void ServerFixture::WaitUntilEntitySpawn(const std::string &_name,
<<<<<<< HEAD
                                     unsigned int _sleepEach,
                                     int _retries)
=======
                        unsigned int _sleepEach,
                        int _retries)
>>>>>>> c890a862
{
  int i = 0;
  // Wait for the entity to spawn
  while (!this->HasEntity(_name) && i < _retries)
  {
    common::Time::MSleep(_sleepEach);
    ++i;
  }
  EXPECT_LT(i, _retries);

  if (i >= _retries)
    FAIL() << "ServerFixture timeout: max number of retries ("
           << _retries
           << ") exceeded while awaiting the spawn of " << _name;
}

/////////////////////////////////////////////////
void ServerFixture::WaitUntilSensorSpawn(const std::string &_name,
<<<<<<< HEAD
                                     unsigned int _sleepEach,
                                     int _retries)
=======
                        unsigned int _sleepEach,
                        int _retries)
>>>>>>> c890a862
{
  int i = 0;
  // Wait for the sensor to spawn
  while (!sensors::get_sensor(_name) && i < _retries)
  {
    common::Time::MSleep(_sleepEach);
    ++i;
  }
  EXPECT_LT(i, _retries);

  if (i >= _retries)
    FAIL() << "ServerFixture timeout: max number of retries ("
           << _retries
           << ") exceeded while awaiting the spawn of " << _name;
}

/////////////////////////////////////////////////
void ServerFixture::SpawnCylinder(const std::string &_name,
<<<<<<< HEAD
                 const math::Vector3 &_pos, const math::Vector3 &_rpy,
                 bool _static)
=======
    const math::Vector3 &_pos, const math::Vector3 &_rpy,
    bool _static)
>>>>>>> c890a862
{
  msgs::Factory msg;
  std::ostringstream newModelStr;

  newModelStr << "<sdf version='" << SDF_VERSION << "'>"
    << "<model name ='" << _name << "'>"
    << "<static>" << _static << "</static>"
    << "<pose>" << _pos << " " << _rpy << "</pose>"
    << "<link name ='body'>"
    << "  <collision name ='geom'>"
    << "    <geometry>"
    << "      <cylinder>"
    << "        <radius>.5</radius><length>1.0</length>"
    << "      </cylinder>"
    << "    </geometry>"
    << "  </collision>"
    << "  <visual name ='visual'>"
    << "    <geometry>"
    << "      <cylinder>"
    << "        <radius>.5</radius><length>1.0</length>"
    << "      </cylinder>"
    << "    </geometry>"
    << "  </visual>"
    << "</link>"
    << "</model>"
    << "</sdf>";

  msg.set_sdf(newModelStr.str());
  this->factoryPub->Publish(msg);

  // Wait for the entity to spawn
  while (!this->HasEntity(_name))
    common::Time::MSleep(100);
}

/////////////////////////////////////////////////
void ServerFixture::SpawnSphere(const std::string &_name,
<<<<<<< HEAD
                 const math::Vector3 &_pos, const math::Vector3 &_rpy,
                 bool _wait, bool _static)
=======
    const math::Vector3 &_pos, const math::Vector3 &_rpy,
    bool _wait, bool _static)
>>>>>>> c890a862
{
  msgs::Factory msg;
  std::ostringstream newModelStr;

  newModelStr << "<sdf version='" << SDF_VERSION << "'>"
    << "<model name ='" << _name << "'>"
    << "<static>" << _static << "</static>"
    << "<pose>" << _pos << " " << _rpy << "</pose>"
    << "<link name ='body'>"
    << "  <collision name ='geom'>"
    << "    <geometry>"
    << "      <sphere><radius>.5</radius></sphere>"
    << "    </geometry>"
    << "  </collision>"
    << "  <visual name ='visual'>"
    << "    <geometry>"
    << "      <sphere><radius>.5</radius></sphere>"
    << "    </geometry>"
    << "  </visual>"
    << "</link>"
    << "</model>"
    << "</sdf>";

  msg.set_sdf(newModelStr.str());
  this->factoryPub->Publish(msg);

  // Wait for the entity to spawn
  while (_wait && !this->HasEntity(_name))
    common::Time::MSleep(100);
}

/////////////////////////////////////////////////
void ServerFixture::SpawnSphere(const std::string &_name,
<<<<<<< HEAD
                 const math::Vector3 &_pos, const math::Vector3 &_rpy,
                 const math::Vector3 &_cog, double _radius,
                 bool _wait, bool _static)
=======
    const math::Vector3 &_pos, const math::Vector3 &_rpy,
    const math::Vector3 &_cog, double _radius,
    bool _wait, bool _static)
>>>>>>> c890a862
{
  msgs::Factory msg;
  std::ostringstream newModelStr;

  newModelStr << "<sdf version='" << SDF_VERSION << "'>"
    << "<model name ='" << _name << "'>"
    << "<static>" << _static << "</static>"
    << "<pose>" << _pos << " " << _rpy << "</pose>"
    << "<link name ='body'>"
    << "  <inertial>"
    << "    <pose>" << _cog << " 0 0 0</pose>"
    << "  </inertial>"
    << "  <collision name ='geom'>"
    << "    <geometry>"
    << "      <sphere><radius>" << _radius << "</radius></sphere>"
    << "    </geometry>"
    << "  </collision>"
    << "  <visual name ='visual'>"
    << "    <geometry>"
    << "      <sphere><radius>" << _radius << "</radius></sphere>"
    << "    </geometry>"
    << "  </visual>"
    << "</link>"
    << "</model>"
    << "</sdf>";

  msg.set_sdf(newModelStr.str());
  this->factoryPub->Publish(msg);

  // Wait for the entity to spawn
  while (_wait && !this->HasEntity(_name))
    common::Time::MSleep(100);
}

/////////////////////////////////////////////////
void ServerFixture::SpawnBox(const std::string &_name,
<<<<<<< HEAD
                 const math::Vector3 &_size, const math::Vector3 &_pos,
                 const math::Vector3 &_rpy, bool _static)
=======
    const math::Vector3 &_size, const math::Vector3 &_pos,
    const math::Vector3 &_rpy, bool _static)
>>>>>>> c890a862
{
  msgs::Factory msg;
  std::ostringstream newModelStr;

  newModelStr << "<sdf version='" << SDF_VERSION << "'>"
    << "<model name ='" << _name << "'>"
    << "<static>" << _static << "</static>"
    << "<pose>" << _pos << " " << _rpy << "</pose>"
    << "<link name ='body'>"
    << "  <collision name ='geom'>"
    << "    <geometry>"
    << "      <box><size>" << _size << "</size></box>"
    << "    </geometry>"
    << "  </collision>"
    << "  <visual name ='visual'>"
    << "    <geometry>"
    << "      <box><size>" << _size << "</size></box>"
    << "    </geometry>"
    << "  </visual>"
    << "</link>"
    << "</model>"
    << "</sdf>";

  msg.set_sdf(newModelStr.str());
  this->factoryPub->Publish(msg);

  // Wait for the entity to spawn
  while (!this->HasEntity(_name))
    common::Time::MSleep(100);
}

/////////////////////////////////////////////////
void ServerFixture::SpawnTrimesh(const std::string &_name,
<<<<<<< HEAD
                 const std::string &_modelPath, const math::Vector3 &_scale,
                 const math::Vector3 &_pos, const math::Vector3 &_rpy,
                 bool _static)
=======
    const std::string &_modelPath, const math::Vector3 &_scale,
    const math::Vector3 &_pos, const math::Vector3 &_rpy,
    bool _static)
>>>>>>> c890a862
{
  msgs::Factory msg;
  std::ostringstream newModelStr;

  newModelStr << "<sdf version='" << SDF_VERSION << "'>"
    << "<model name ='" << _name << "'>"
    << "<static>" << _static << "</static>"
    << "<pose>" << _pos << " " << _rpy << "</pose>"
    << "<link name ='body'>"
    << "  <collision name ='geom'>"
    << "    <geometry>"
    << "      <mesh>"
    << "        <uri>" << _modelPath << "</uri>"
    << "        <scale>" << _scale << "</scale>"
    << "      </mesh>"
    << "    </geometry>"
    << "  </collision>"
    << "  <visual name ='visual'>"
    << "    <geometry>"
    << "      <mesh><uri>" << _modelPath << "</uri></mesh>"
    << "    </geometry>"
    << "  </visual>"
    << "</link>"
    << "</model>"
    << "</sdf>";

  msg.set_sdf(newModelStr.str());
  this->factoryPub->Publish(msg);

  // Wait for the entity to spawn
  while (!this->HasEntity(_name))
    common::Time::MSleep(100);
}

/////////////////////////////////////////////////
void ServerFixture::SpawnEmptyLink(const std::string &_name,
<<<<<<< HEAD
                 const math::Vector3 &_pos, const math::Vector3 &_rpy,
                 bool _static)
=======
    const math::Vector3 &_pos, const math::Vector3 &_rpy,
    bool _static)
>>>>>>> c890a862
{
  msgs::Factory msg;
  std::ostringstream newModelStr;

  newModelStr << "<sdf version='" << SDF_VERSION << "'>"
    << "<model name ='" << _name << "'>"
    << "<static>" << _static << "</static>"
    << "<pose>" << _pos << " " << _rpy << "</pose>"
    << "<link name ='body'>"
    << "</link>"
    << "</model>"
    << "</sdf>";

  msg.set_sdf(newModelStr.str());
  this->factoryPub->Publish(msg);

  // Wait for the entity to spawn
  while (!this->HasEntity(_name))
    common::Time::MSleep(100);
}

/////////////////////////////////////////////////
void ServerFixture::SpawnModel(const std::string &_filename)
{
  msgs::Factory msg;
  msg.set_sdf_filename(_filename);
  this->factoryPub->Publish(msg);
}

/////////////////////////////////////////////////
void ServerFixture::SpawnSDF(const std::string &_sdf)
{
  msgs::Factory msg;
  msg.set_sdf(_sdf);
  this->factoryPub->Publish(msg);

  // The code above sends a message, but it will take some time
  // before the message is processed.
  //
  // The code below parses the sdf string to find a model name,
  // then this function will block until that model
  // has been processed and recognized by the Server Fixture.
  sdf::SDF sdfParsed;
  sdfParsed.SetFromString(_sdf);
  // Check that sdf contains a model
  if (sdfParsed.root->HasElement("model"))
  {
    // Timeout of 30 seconds (3000 * 10 ms)
    int waitCount = 0, maxWaitCount = 3000;
    sdf::ElementPtr model = sdfParsed.root->GetElement("model");
    std::string name = model->Get<std::string>("name");
    while (!this->HasEntity(name) && ++waitCount < maxWaitCount)
      common::Time::MSleep(100);
    ASSERT_LT(waitCount, maxWaitCount);
  }
}

/////////////////////////////////////////////////
void ServerFixture::LoadPlugin(const std::string &_filename,
<<<<<<< HEAD
                             const std::string &_name)
=======
                const std::string &_name)
>>>>>>> c890a862
{
  // Get the first world...we assume it the only one running
  physics::WorldPtr world = physics::get_world();
  world->LoadPlugin(_filename, _name, sdf::ElementPtr());
}

/////////////////////////////////////////////////
physics::ModelPtr ServerFixture::GetModel(const std::string &_name)
{
  // Get the first world...we assume it the only one running
  physics::WorldPtr world = physics::get_world();
  return world->GetModel(_name);
}

/////////////////////////////////////////////////
void ServerFixture::RemoveModel(const std::string &_name)
{
  msgs::Request *msg = msgs::CreateRequest("entity_delete", _name);
  this->requestPub->Publish(*msg);
  delete msg;
}

/////////////////////////////////////////////////
void ServerFixture::RemovePlugin(const std::string &_name)
{
  // Get the first world...we assume it the only one running
  physics::WorldPtr world = physics::get_world();
  world->RemovePlugin(_name);
}

/////////////////////////////////////////////////
void ServerFixture::GetMemInfo(double &_resident, double &_share)
{
#ifdef __linux__
  int totalSize, residentPages, sharePages;
  totalSize = residentPages = sharePages = 0;

  std::ifstream buffer("/proc/self/statm");
  buffer >> totalSize >> residentPages >> sharePages;
  buffer.close();

  // in case x86-64 is configured to use 2MB pages
  int64_t pageSizeKb = sysconf(_SC_PAGE_SIZE) / 1024;

  _resident = residentPages * pageSizeKb;
  _share = sharePages * pageSizeKb;
#elif __MACH__
  // /proc is only available on Linux
  // for OSX, use task_info to get resident and virtual memory
  struct task_basic_info t_info;
  mach_msg_type_number_t t_info_count = TASK_BASIC_INFO_COUNT;
  if (KERN_SUCCESS != task_info(mach_task_self(),
                                TASK_BASIC_INFO,
                                (task_info_t)&t_info,
                                &t_info_count))
  {
    gzerr << "failure calling task_info\n";
    return;
  }
  _resident = static_cast<double>(t_info.resident_size/1024);
  _share = static_cast<double>(t_info.virtual_size/1024);
#else
  gzerr << "Unsupported architecture\n";
  return;
#endif
}<|MERGE_RESOLUTION|>--- conflicted
+++ resolved
@@ -108,13 +108,10 @@
   path += "/../../build/plugins";
   gazebo::common::SystemPaths::Instance()->AddPluginPaths(path);
 
-<<<<<<< HEAD
-=======
   path = PROJECT_BINARY_PATH;
   path += "/test/plugins";
   gazebo::common::SystemPaths::Instance()->AddPluginPaths(path);
 
->>>>>>> c890a862
   path = TEST_PATH;
   gazebo::common::SystemPaths::Instance()->AddGazeboPaths(path);
 }
@@ -125,15 +122,10 @@
   this->Unload();
 }
 
-<<<<<<< HEAD
+/////////////////////////////////////////////////
 void ServerFixture::Unload()
 {
-=======
-/////////////////////////////////////////////////
-void ServerFixture::Unload()
-{
   gzdbg << "ServerFixture::Unload" << std::endl;
->>>>>>> c890a862
   this->serverRunning = false;
   if (this->node)
     this->node->Fini();
@@ -166,11 +158,7 @@
 
 /////////////////////////////////////////////////
 void ServerFixture::Load(const std::string &_worldFilename,
-<<<<<<< HEAD
-                         bool _paused, const std::string &_physics)
-=======
                   bool _paused, const std::string &_physics)
->>>>>>> c890a862
 {
   delete this->server;
   this->server = NULL;
@@ -187,15 +175,9 @@
          ++waitCount < maxWaitCount)
     common::Time::MSleep(100);
   gzdbg << "ServerFixture load in "
-<<<<<<< HEAD
-         << static_cast<double>(waitCount)/100.0
-         << " seconds, timeout after "
-         << static_cast<double>(maxWaitCount)/100.0
-=======
          << static_cast<double>(waitCount)/10.0
          << " seconds, timeout after "
          << static_cast<double>(maxWaitCount)/10.0
->>>>>>> c890a862
          << " seconds\n";
 
   if (waitCount >= maxWaitCount)
@@ -238,11 +220,7 @@
 
 /////////////////////////////////////////////////
 rendering::ScenePtr ServerFixture::GetScene(
-<<<<<<< HEAD
-                 const std::string &_sceneName)
-=======
     const std::string &_sceneName)
->>>>>>> c890a862
 {
   // Wait for the scene to get loaded.
   int i = 0;
@@ -266,11 +244,7 @@
 
 /////////////////////////////////////////////////
 void ServerFixture::RunServer(const std::string &_worldFilename, bool _paused,
-<<<<<<< HEAD
-                            const std::string &_physics)
-=======
                const std::string &_physics)
->>>>>>> c890a862
 {
   ASSERT_NO_THROW(this->server = new Server());
   this->server->PreLoad();
@@ -279,29 +253,10 @@
                                            _physics));
   else
     ASSERT_NO_THROW(this->server->LoadFile(_worldFilename));
-<<<<<<< HEAD
-  ASSERT_NO_THROW(this->server->Init());
-=======
->>>>>>> c890a862
 
   if (!rendering::get_scene(
         gazebo::physics::get_world()->GetName()))
   {
-<<<<<<< HEAD
-    rendering::create_scene(
-        gazebo::physics::get_world()->GetName(), false, true);
-  }
-
-  this->SetPause(_paused);
-
-  this->server->Run();
-
-  rendering::remove_scene(gazebo::physics::get_world()->GetName());
-
-  ASSERT_NO_THROW(this->server->Fini());
-
-  delete this->server;
-=======
     ASSERT_NO_THROW(rendering::create_scene(
         gazebo::physics::get_world()->GetName(), false, true));
   }
@@ -313,7 +268,6 @@
   ASSERT_NO_THROW(this->server->Fini());
 
   ASSERT_NO_THROW(delete this->server);
->>>>>>> c890a862
   this->server = NULL;
 }
 
@@ -381,13 +335,8 @@
 }
 
 /////////////////////////////////////////////////
-<<<<<<< HEAD
-void PrintImage(const std::string &_name, unsigned char **_image,
-                 unsigned int _width, unsigned int _height, unsigned int _depth)
-=======
 void ServerFixture::PrintImage(const std::string &_name, unsigned char **_image,
     unsigned int _width, unsigned int _height, unsigned int _depth)
->>>>>>> c890a862
 {
   unsigned int count = _height * _width * _depth;
   printf("\n");
@@ -408,11 +357,7 @@
 
 /////////////////////////////////////////////////
 void ServerFixture::PrintScan(const std::string &_name, double *_scan,
-<<<<<<< HEAD
-                            unsigned int _sampleCount)
-=======
                unsigned int _sampleCount)
->>>>>>> c890a862
 {
   printf("static double __%s[] = {\n", _name.c_str());
   for (unsigned int i = 0; i < _sampleCount-1; ++i)
@@ -430,28 +375,16 @@
 
 /////////////////////////////////////////////////
 void ServerFixture::FloatCompare(float *_scanA, float *_scanB,
-<<<<<<< HEAD
-                 unsigned int _sampleCount, float &_diffMax,
-                 float &_diffSum, float &_diffAvg)
-{
-=======
     unsigned int _sampleCount, float &_diffMax,
     float &_diffSum, float &_diffAvg)
 {
-  float diff;
->>>>>>> c890a862
   _diffMax = 0;
   _diffSum = 0;
   _diffAvg = 0;
   for (unsigned int i = 0; i < _sampleCount; ++i)
   {
-<<<<<<< HEAD
     float diff = fabs(math::precision(_scanA[i], 10) -
                       math::precision(_scanB[i], 10));
-=======
-    diff = fabs(math::precision(_scanA[i], 10) -
-                math::precision(_scanB[i], 10));
->>>>>>> c890a862
     _diffSum += diff;
     if (diff > _diffMax)
     {
@@ -463,28 +396,16 @@
 
 /////////////////////////////////////////////////
 void ServerFixture::DoubleCompare(double *_scanA, double *_scanB,
-<<<<<<< HEAD
-                 unsigned int _sampleCount, double &_diffMax,
-                 double &_diffSum, double &_diffAvg)
-{
-=======
     unsigned int _sampleCount, double &_diffMax,
     double &_diffSum, double &_diffAvg)
 {
-  double diff;
->>>>>>> c890a862
   _diffMax = 0;
   _diffSum = 0;
   _diffAvg = 0;
   for (unsigned int i = 0; i < _sampleCount; ++i)
   {
-<<<<<<< HEAD
     double diff = fabs(math::precision(_scanA[i], 10) -
                        math::precision(_scanB[i], 10));
-=======
-    diff = fabs(math::precision(_scanA[i], 10) -
-                math::precision(_scanB[i], 10));
->>>>>>> c890a862
     _diffSum += diff;
     if (diff > _diffMax)
     {
@@ -496,17 +417,10 @@
 
 /////////////////////////////////////////////////
 void ServerFixture::ImageCompare(unsigned char *_imageA,
-<<<<<<< HEAD
-                 unsigned char *_imageB,
-                 unsigned int _width, unsigned int _height, unsigned int _depth,
-                 unsigned int &_diffMax, unsigned int &_diffSum,
-                 double &_diffAvg)
-=======
     unsigned char *_imageB,
     unsigned int _width, unsigned int _height, unsigned int _depth,
     unsigned int &_diffMax, unsigned int &_diffSum,
     double &_diffAvg)
->>>>>>> c890a862
 {
   _diffMax = 0;
   _diffSum = 0;
@@ -532,15 +446,9 @@
 
 /////////////////////////////////////////////////
 void ServerFixture::OnNewFrame(const unsigned char *_image,
-<<<<<<< HEAD
-                              unsigned int _width, unsigned int _height,
-                              unsigned int _depth,
-                              const std::string &/*_format*/)
-=======
                  unsigned int _width, unsigned int _height,
                  unsigned int _depth,
                  const std::string &/*_format*/)
->>>>>>> c890a862
 {
   memcpy(*this->imgData, _image, _width * _height * _depth);
   this->gotImage+= 1;
@@ -548,13 +456,8 @@
 
 /////////////////////////////////////////////////
 void ServerFixture::GetFrame(const std::string &_cameraName,
-<<<<<<< HEAD
-                 unsigned char **_imgData, unsigned int &_width,
-                 unsigned int &_height)
-=======
     unsigned char **_imgData, unsigned int &_width,
     unsigned int &_height)
->>>>>>> c890a862
 {
   sensors::SensorPtr sensor = sensors::get_sensor(_cameraName);
   EXPECT_TRUE(sensor);
@@ -586,15 +489,6 @@
 
 /////////////////////////////////////////////////
 void ServerFixture::SpawnCamera(const std::string &_modelName,
-<<<<<<< HEAD
-                 const std::string &_cameraName,
-                 const math::Vector3 &_pos, const math::Vector3 &_rpy,
-                 unsigned int _width, unsigned int _height,
-                 double _rate,
-                 const std::string &_noiseType,
-                 double _noiseMean,
-                 double _noiseStdDev)
-=======
     const std::string &_cameraName,
     const math::Vector3 &_pos, const math::Vector3 &_rpy,
     unsigned int _width, unsigned int _height,
@@ -602,7 +496,6 @@
     const std::string &_noiseType,
     double _noiseMean,
     double _noiseStdDev)
->>>>>>> c890a862
 {
   msgs::Factory msg;
   std::ostringstream newModelStr;
@@ -651,15 +544,6 @@
 
 /////////////////////////////////////////////////
 void ServerFixture::SpawnRaySensor(const std::string &_modelName,
-<<<<<<< HEAD
-                 const std::string &_raySensorName,
-                 const math::Vector3 &_pos, const math::Vector3 &_rpy,
-                 double _hMinAngle, double _hMaxAngle,
-                 double _minRange, double _maxRange,
-                 double _rangeResolution, unsigned int _samples,
-                 const std::string &_noiseType, double _noiseMean,
-                 double _noiseStdDev)
-=======
     const std::string &_raySensorName,
     const math::Vector3 &_pos, const math::Vector3 &_rpy,
     double _hMinAngle, double _hMaxAngle,
@@ -667,7 +551,6 @@
     double _rangeResolution, unsigned int _samples,
     const std::string &_noiseType, double _noiseMean,
     double _noiseStdDev)
->>>>>>> c890a862
 {
   msgs::Factory msg;
   std::ostringstream newModelStr;
@@ -724,15 +607,6 @@
 
 /////////////////////////////////////////////////
 void ServerFixture::SpawnGpuRaySensor(const std::string &_modelName,
-<<<<<<< HEAD
-                 const std::string &_raySensorName,
-                 const math::Vector3 &_pos, const math::Vector3 &_rpy,
-                 double _hMinAngle, double _hMaxAngle,
-                 double _minRange, double _maxRange,
-                 double _rangeResolution, unsigned int _samples,
-                 const std::string &_noiseType, double _noiseMean,
-                 double _noiseStdDev)
-=======
     const std::string &_raySensorName,
     const math::Vector3 &_pos, const math::Vector3 &_rpy,
     double _hMinAngle, double _hMaxAngle,
@@ -740,7 +614,6 @@
     double _rangeResolution, unsigned int _samples,
     const std::string &_noiseType, double _noiseMean,
     double _noiseStdDev)
->>>>>>> c890a862
 {
   msgs::Factory msg;
   std::ostringstream newModelStr;
@@ -798,15 +671,6 @@
 
 /////////////////////////////////////////////////
 void ServerFixture::SpawnImuSensor(const std::string &_modelName,
-<<<<<<< HEAD
-                 const std::string &_imuSensorName,
-                 const math::Vector3 &_pos, const math::Vector3 &_rpy,
-                 const std::string &_noiseType,
-                 double _rateNoiseMean, double _rateNoiseStdDev,
-                 double _rateBiasMean, double _rateBiasStdDev,
-                 double _accelNoiseMean, double _accelNoiseStdDev,
-                 double _accelBiasMean, double _accelBiasStdDev)
-=======
     const std::string &_imuSensorName,
     const math::Vector3 &_pos, const math::Vector3 &_rpy,
     const std::string &_noiseType,
@@ -814,7 +678,6 @@
     double _rateBiasMean, double _rateBiasStdDev,
     double _accelNoiseMean, double _accelNoiseStdDev,
     double _accelBiasMean, double _accelBiasStdDev)
->>>>>>> c890a862
 {
   msgs::Factory msg;
   std::ostringstream newModelStr;
@@ -882,15 +745,9 @@
 
 /////////////////////////////////////////////////
 void ServerFixture::SpawnUnitContactSensor(const std::string &_name,
-<<<<<<< HEAD
-                 const std::string &_sensorName,
-                 const std::string &_collisionType, const math::Vector3 &_pos,
-                 const math::Vector3 &_rpy, bool _static)
-=======
     const std::string &_sensorName,
     const std::string &_collisionType, const math::Vector3 &_pos,
     const math::Vector3 &_rpy, bool _static)
->>>>>>> c890a862
 {
   msgs::Factory msg;
   std::ostringstream newModelStr;
@@ -947,17 +804,10 @@
 
 /////////////////////////////////////////////////
 void ServerFixture::SpawnUnitImuSensor(const std::string &_name,
-<<<<<<< HEAD
-                 const std::string &_sensorName,
-                 const std::string &_collisionType,
-                 const std::string &_topic, const math::Vector3 &_pos,
-                 const math::Vector3 &_rpy, bool _static)
-=======
     const std::string &_sensorName,
     const std::string &_collisionType,
     const std::string &_topic, const math::Vector3 &_pos,
     const math::Vector3 &_rpy, bool _static)
->>>>>>> c890a862
 {
   msgs::Factory msg;
   std::ostringstream newModelStr;
@@ -1012,27 +862,12 @@
 void ServerFixture::launchTimeoutFailure(const char *_logMsg,
                                          const int _timeoutCS)
 {
-<<<<<<< HEAD
-    FAIL() << "ServerFixture timeout (wait more than " << _timeoutCS / 100
-           << "s): " << _logMsg;
-=======
      FAIL() << "ServerFixture timeout (wait more than " << _timeoutCS / 100
             << "s): " << _logMsg;
->>>>>>> c890a862
 }
 
 /////////////////////////////////////////////////
 void ServerFixture::SpawnWirelessTransmitterSensor(const std::string &_name,
-<<<<<<< HEAD
-                 const std::string &_sensorName,
-                 const math::Vector3 &_pos,
-                 const math::Vector3 &_rpy,
-                 const std::string &_essid,
-                 double _freq,
-                 double _power,
-                 double _gain,
-                 bool _visualize)
-=======
     const std::string &_sensorName,
     const math::Vector3 &_pos,
     const math::Vector3 &_rpy,
@@ -1041,7 +876,6 @@
     double _power,
     double _gain,
     bool _visualize)
->>>>>>> c890a862
 {
   msgs::Factory msg;
   std::ostringstream newModelStr;
@@ -1076,17 +910,6 @@
 
 /////////////////////////////////////////////////
 void ServerFixture::SpawnWirelessReceiverSensor(const std::string &_name,
-<<<<<<< HEAD
-                 const std::string &_sensorName,
-                 const math::Vector3 &_pos,
-                 const math::Vector3 &_rpy,
-                 double _minFreq,
-                 double _maxFreq,
-                 double _power,
-                 double _gain,
-                 double _sensitivity,
-                 bool _visualize)
-=======
     const std::string &_sensorName,
     const math::Vector3 &_pos,
     const math::Vector3 &_rpy,
@@ -1096,7 +919,6 @@
     double _gain,
     double _sensitivity,
     bool _visualize)
->>>>>>> c890a862
 {
   msgs::Factory msg;
   std::ostringstream newModelStr;
@@ -1131,13 +953,8 @@
 
 /////////////////////////////////////////////////
 void ServerFixture::WaitUntilEntitySpawn(const std::string &_name,
-<<<<<<< HEAD
-                                     unsigned int _sleepEach,
-                                     int _retries)
-=======
                         unsigned int _sleepEach,
                         int _retries)
->>>>>>> c890a862
 {
   int i = 0;
   // Wait for the entity to spawn
@@ -1156,13 +973,8 @@
 
 /////////////////////////////////////////////////
 void ServerFixture::WaitUntilSensorSpawn(const std::string &_name,
-<<<<<<< HEAD
-                                     unsigned int _sleepEach,
-                                     int _retries)
-=======
                         unsigned int _sleepEach,
                         int _retries)
->>>>>>> c890a862
 {
   int i = 0;
   // Wait for the sensor to spawn
@@ -1181,13 +993,8 @@
 
 /////////////////////////////////////////////////
 void ServerFixture::SpawnCylinder(const std::string &_name,
-<<<<<<< HEAD
-                 const math::Vector3 &_pos, const math::Vector3 &_rpy,
-                 bool _static)
-=======
     const math::Vector3 &_pos, const math::Vector3 &_rpy,
     bool _static)
->>>>>>> c890a862
 {
   msgs::Factory msg;
   std::ostringstream newModelStr;
@@ -1225,13 +1032,8 @@
 
 /////////////////////////////////////////////////
 void ServerFixture::SpawnSphere(const std::string &_name,
-<<<<<<< HEAD
-                 const math::Vector3 &_pos, const math::Vector3 &_rpy,
-                 bool _wait, bool _static)
-=======
     const math::Vector3 &_pos, const math::Vector3 &_rpy,
     bool _wait, bool _static)
->>>>>>> c890a862
 {
   msgs::Factory msg;
   std::ostringstream newModelStr;
@@ -1265,15 +1067,9 @@
 
 /////////////////////////////////////////////////
 void ServerFixture::SpawnSphere(const std::string &_name,
-<<<<<<< HEAD
-                 const math::Vector3 &_pos, const math::Vector3 &_rpy,
-                 const math::Vector3 &_cog, double _radius,
-                 bool _wait, bool _static)
-=======
     const math::Vector3 &_pos, const math::Vector3 &_rpy,
     const math::Vector3 &_cog, double _radius,
     bool _wait, bool _static)
->>>>>>> c890a862
 {
   msgs::Factory msg;
   std::ostringstream newModelStr;
@@ -1310,13 +1106,8 @@
 
 /////////////////////////////////////////////////
 void ServerFixture::SpawnBox(const std::string &_name,
-<<<<<<< HEAD
-                 const math::Vector3 &_size, const math::Vector3 &_pos,
-                 const math::Vector3 &_rpy, bool _static)
-=======
     const math::Vector3 &_size, const math::Vector3 &_pos,
     const math::Vector3 &_rpy, bool _static)
->>>>>>> c890a862
 {
   msgs::Factory msg;
   std::ostringstream newModelStr;
@@ -1350,15 +1141,9 @@
 
 /////////////////////////////////////////////////
 void ServerFixture::SpawnTrimesh(const std::string &_name,
-<<<<<<< HEAD
-                 const std::string &_modelPath, const math::Vector3 &_scale,
-                 const math::Vector3 &_pos, const math::Vector3 &_rpy,
-                 bool _static)
-=======
     const std::string &_modelPath, const math::Vector3 &_scale,
     const math::Vector3 &_pos, const math::Vector3 &_rpy,
     bool _static)
->>>>>>> c890a862
 {
   msgs::Factory msg;
   std::ostringstream newModelStr;
@@ -1395,13 +1180,8 @@
 
 /////////////////////////////////////////////////
 void ServerFixture::SpawnEmptyLink(const std::string &_name,
-<<<<<<< HEAD
-                 const math::Vector3 &_pos, const math::Vector3 &_rpy,
-                 bool _static)
-=======
     const math::Vector3 &_pos, const math::Vector3 &_rpy,
     bool _static)
->>>>>>> c890a862
 {
   msgs::Factory msg;
   std::ostringstream newModelStr;
@@ -1461,11 +1241,7 @@
 
 /////////////////////////////////////////////////
 void ServerFixture::LoadPlugin(const std::string &_filename,
-<<<<<<< HEAD
-                             const std::string &_name)
-=======
                 const std::string &_name)
->>>>>>> c890a862
 {
   // Get the first world...we assume it the only one running
   physics::WorldPtr world = physics::get_world();
