--- conflicted
+++ resolved
@@ -247,70 +247,6 @@
                  double _rangeResolution = 0.01, unsigned int _samples = 640,
                  unsigned int _vSamples = 1,
                  const std::string &_noiseType = "", double _noiseMean = 0.0,
-<<<<<<< HEAD
-                 double _noiseStdDev = 0.0)
-             {
-               msgs::Factory msg;
-               std::ostringstream newModelStr;
-
-               newModelStr << "<sdf version='" << SDF_VERSION << "'>"
-                 << "<model name ='" << _modelName << "'>"
-                 << "<static>true</static>"
-                 << "<pose>" << _pos << " " << _rpy << "</pose>"
-                 << "<link name ='body'>"
-                 << "<collision name='parent_collision'>"
-                 << "  <pose>0 0 0.0205 0 0 0</pose>"
-                 << "  <geometry>"
-                 << "    <cylinder>"
-                 << "      <radius>0.021</radius>"
-                 << "      <length>0.029</length>"
-                 << "    </cylinder>"
-                 << "  </geometry>"
-                 << "</collision>"
-                 << "  <sensor name ='" << _raySensorName << "' type ='ray'>"
-                 << "    <ray>"
-                 << "      <scan>"
-                 << "        <horizontal>"
-                 << "          <samples>" << _samples << "</samples>"
-                 << "          <resolution> 1 </resolution>"
-                 << "          <min_angle>" << _hMinAngle << "</min_angle>"
-                 << "          <max_angle>" << _hMaxAngle << "</max_angle>"
-                 << "        </horizontal>"
-                 << "        <vertical>"
-                 << "          <samples>" << _vSamples << "</samples>"
-                 << "          <resolution> 1 </resolution>"
-                 << "          <min_angle>" << _vMinAngle << "</min_angle>"
-                 << "          <max_angle>" << _vMaxAngle << "</max_angle>"
-                 << "        </vertical>"
-                 << "      </scan>"
-                 << "      <range>"
-                 << "        <min>" << _minRange << "</min>"
-                 << "        <max>" << _maxRange << "</max>"
-                 << "        <resolution>" << _rangeResolution <<"</resolution>"
-                 << "      </range>";
-
-               if (_noiseType.size() > 0)
-                 newModelStr << "      <noise>"
-                 << "        <type>" << _noiseType << "</type>"
-                 << "        <mean>" << _noiseMean << "</mean>"
-                 << "        <stddev>" << _noiseStdDev << "</stddev>"
-                 << "      </noise>";
-
-               newModelStr << "    </ray>"
-                 << "    <visualize>true</visualize>"
-                 << "  </sensor>"
-                 << "</link>"
-                 << "</model>"
-                 << "</sdf>";
-
-               msg.set_sdf(newModelStr.str());
-               this->factoryPub->Publish(msg);
-
-               WaitUntilEntitySpawn(_modelName, 100, 100);
-               WaitUntilSensorSpawn(_raySensorName, 100, 100);
-             }
-
-=======
                  double _noiseStdDev = 0.0);
 
   /// \brief Spawn a gpu laser.
@@ -328,7 +264,6 @@
   /// \param[in] _noiseType Type of noise to apply.
   /// \param[in] _noiseMean Mean noise value.
   /// \param[in] _noiseStdDev Standard deviation of the noise.
->>>>>>> ffcdfad2
   protected: void SpawnGpuRaySensor(const std::string &_modelName,
                  const std::string &_raySensorName,
                  const math::Vector3 &_pos, const math::Vector3 &_rpy,
