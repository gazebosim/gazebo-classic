/*
 * Copyright 2012 Open Source Robotics Foundation
 *
 * Licensed under the Apache License, Version 2.0 (the "License");
 * you may not use this file except in compliance with the License.
 * You may obtain a copy of the License at
 *
 *     http://www.apache.org/licenses/LICENSE-2.0
 *
 * Unless required by applicable law or agreed to in writing, software
 * distributed under the License is distributed on an "AS IS" BASIS,
 * WITHOUT WARRANTIES OR CONDITIONS OF ANY KIND, either express or implied.
 * See the License for the specific language governing permissions and
 * limitations under the License.
 *
*/

#pragma GCC diagnostic ignored "-Wswitch-default"
#pragma GCC diagnostic ignored "-Wfloat-equal"
#pragma GCC diagnostic ignored "-Wshadow"

// The following is needed to enable the GetMemInfo function for OSX
#ifdef __MACH__
# include <mach/mach.h>
#endif  // __MACH__

#include <gtest/gtest.h>
#include <boost/thread.hpp>
#include <boost/filesystem.hpp>

#include <map>
#include <string>

#include "gazebo/transport/transport.hh"

#include "gazebo/common/SystemPaths.hh"
#include "gazebo/common/Console.hh"
#include "gazebo/physics/World.hh"
#include "gazebo/physics/PhysicsTypes.hh"
#include "gazebo/physics/Physics.hh"
#include "gazebo/sensors/sensors.hh"
#include "gazebo/rendering/rendering.hh"
#include "gazebo/msgs/msgs.hh"

#include "gazebo_config.h"
#include "gazebo/Server.hh"

#include "test_config.h"

using namespace gazebo;

class ServerFixture : public testing::Test
{
  protected: ServerFixture()
             {
               this->server = NULL;
               this->serverRunning = false;
               this->paused = false;
               this->percentRealTime = 0;
               this->gotImage = 0;
               this->imgData = NULL;
               this->serverThread = NULL;

               common::Console::Instance()->Init("test.log");
               common::SystemPaths::Instance()->AddGazeboPaths(
                   TEST_REGRESSION_PATH);

               // Add local search paths
               std::string path = TEST_REGRESSION_PATH;
               path += "/../..";
               gazebo::common::SystemPaths::Instance()->AddGazeboPaths(path);

               path = TEST_REGRESSION_PATH;
               path += "/../../sdf";
               gazebo::common::SystemPaths::Instance()->AddGazeboPaths(path);

               path = TEST_REGRESSION_PATH;
               path += "/../../gazebo";
               gazebo::common::SystemPaths::Instance()->AddGazeboPaths(path);

               path = TEST_REGRESSION_PATH;
               path += "/../../build/plugins";
               gazebo::common::SystemPaths::Instance()->AddPluginPaths(path);

               path = TEST_PATH;
               gazebo::common::SystemPaths::Instance()->AddGazeboPaths(path);
             }

  protected: virtual void TearDown()
             {
               this->Unload();
             }

  protected: virtual void Unload()
             {
               this->serverRunning = false;
               if (this->node)
                 this->node->Fini();

               if (this->server)
               {
                 this->server->Stop();

                 if (this->serverThread)
                 {
                   this->serverThread->join();
                 }
               }

               delete this->serverThread;
               this->serverThread = NULL;
             }

  protected: virtual void Load(const std::string &_worldFilename)
             {
               this->Load(_worldFilename, false);
             }

  protected: virtual void Load(const std::string &_worldFilename, bool _paused)
             {
               this->Load(_worldFilename, _paused, "");
             }

  protected: virtual void Load(const std::string &_worldFilename,
                               bool _paused, const std::string &_physics)
             {
               delete this->server;
               this->server = NULL;

               // Create, load, and run the server in its own thread
               this->serverThread = new boost::thread(
                  boost::bind(&ServerFixture::RunServer, this, _worldFilename,
                              _paused, _physics));

               // Wait for the server to come up
               // Use a 60 second timeout.
               int waitCount = 0, maxWaitCount = 6000;
               while ((!this->server || !this->server->GetInitialized()) &&
                      ++waitCount < maxWaitCount)
                 common::Time::MSleep(10);
               gzwarn << "ServerFixture load in "
                      << static_cast<double>(waitCount)/100.0
                      << " seconds, timeout after "
                      << static_cast<double>(maxWaitCount)/100.0
                      << " seconds\n";
               ASSERT_LT(waitCount, maxWaitCount);

               this->node = transport::NodePtr(new transport::Node());
               ASSERT_NO_THROW(this->node->Init());
               this->poseSub = this->node->Subscribe("~/pose/info",
                   &ServerFixture::OnPose, this, true);
               this->statsSub = this->node->Subscribe("~/world_stats",
                   &ServerFixture::OnStats, this);

               this->factoryPub =
                 this->node->Advertise<msgs::Factory>("~/factory");
               this->factoryPub->WaitForConnection();

               // Wait for the world to reach the correct pause state.
               // This might not work properly with multiple worlds.
               // Use a 30 second timeout.
               waitCount = 0;
               maxWaitCount = 3000;
               while ((!physics::get_world() ||
                        physics::get_world()->IsPaused() != _paused) &&
                      ++waitCount < maxWaitCount)
                 common::Time::MSleep(10);
               ASSERT_LT(waitCount, maxWaitCount);

             }

  protected: void RunServer(const std::string &_worldFilename)
             {
               this->RunServer(_worldFilename, false, "");
             }

  protected: rendering::ScenePtr GetScene(
                 const std::string &_sceneName = "default")
             {
               // Wait for the scene to get loaded.
               int i = 0;
               while (rendering::get_scene(_sceneName) == NULL && i < 20)
               {
                 common::Time::MSleep(100);
                 ++i;
               }

               if (i >= 20)
                 gzerr << "Unable to load the rendering scene.\n"
                   << "Test will fail";

               EXPECT_LT(i, 20);
               return rendering::get_scene(_sceneName);
             }

  protected: void RunServer(const std::string &_worldFilename, bool _paused,
                            const std::string &_physics)
             {
               ASSERT_NO_THROW(this->server = new Server());
               if (_physics.length())
                 ASSERT_NO_THROW(this->server->LoadFile(_worldFilename,
                                                        _physics));
               else
                 ASSERT_NO_THROW(this->server->LoadFile(_worldFilename));
               ASSERT_NO_THROW(this->server->Init());

               if (!rendering::get_scene(
                     gazebo::physics::get_world()->GetName()))
               {
                 rendering::create_scene(
                     gazebo::physics::get_world()->GetName(), false);
               }

               this->SetPause(_paused);

               this->server->Run();

               rendering::remove_scene(gazebo::physics::get_world()->GetName());

               ASSERT_NO_THROW(this->server->Fini());
               delete this->server;
               this->server = NULL;
             }

  protected: void OnStats(ConstWorldStatisticsPtr &_msg)
             {
               this->simTime = msgs::Convert(_msg->sim_time());
               this->realTime = msgs::Convert(_msg->real_time());
               this->pauseTime = msgs::Convert(_msg->pause_time());
               this->paused = _msg->paused();

               if (this->realTime == 0)
                 this->percentRealTime = 0;
               else
                 this->percentRealTime =
                   (this->simTime / this->realTime).Double();

               this->serverRunning = true;
             }

  protected: void SetPause(bool _pause)
             {
               physics::pause_worlds(_pause);
             }

  protected: double GetPercentRealTime() const
             {
               while (!this->serverRunning)
                 common::Time::MSleep(100);

               return this->percentRealTime;
             }

  protected: void OnPose(ConstPose_VPtr &_msg)
             {
               boost::mutex::scoped_lock lock(this->receiveMutex);
               for (int i = 0; i < _msg->pose_size(); ++i)
               {
                 this->poses[_msg->pose(i).name()] =
                   msgs::Convert(_msg->pose(i));
               }
             }

  protected: math::Pose GetEntityPose(const std::string &_name)
             {
               boost::mutex::scoped_lock lock(this->receiveMutex);

               std::map<std::string, math::Pose>::iterator iter;
               iter = this->poses.find(_name);
               EXPECT_TRUE(iter != this->poses.end());
               return iter->second;
             }

  protected: bool HasEntity(const std::string &_name)
             {
               boost::mutex::scoped_lock lock(this->receiveMutex);
               std::map<std::string, math::Pose>::iterator iter;
               iter = this->poses.find(_name);
               return iter != this->poses.end();
             }

  protected: void PrintImage(const std::string &_name, unsigned char **_image,
                 unsigned int _width, unsigned int _height, unsigned int _depth)
             {
               unsigned int count = _height * _width * _depth;
               printf("\n");
               printf("static unsigned char __%s[] = {", _name.c_str());
               unsigned int i;
               for (i = 0; i < count-1; i++)
               {
                 if (i % 10 == 0)
                   printf("\n");
                 else
                   printf(" ");
                 printf("%d,", (*_image)[i]);
               }
               printf(" %d};\n", (*_image)[i]);
               printf("static unsigned char *%s = __%s;\n", _name.c_str(),
                   _name.c_str());
             }

  protected: void PrintScan(const std::string &_name, double *_scan,
                            unsigned int _sampleCount)
             {
               printf("static double __%s[] = {\n", _name.c_str());
               for (unsigned int i = 0; i < _sampleCount-1; ++i)
               {
                 if ((i+1) % 5 == 0)
                   printf("%13.10f,\n", math::precision(_scan[i], 10));
                 else
                   printf("%13.10f, ", math::precision(_scan[i], 10));
               }
               printf("%13.10f};\n",
                   math::precision(_scan[_sampleCount-1], 10));
               printf("static double *%s = __%s;\n", _name.c_str(),
                   _name.c_str());
             }

  protected: void FloatCompare(float *_scanA, float *_scanB,
                 unsigned int _sampleCount, float &_diffMax,
                 float &_diffSum, float &_diffAvg)
             {
               float diff;
               _diffMax = 0;
               _diffSum = 0;
               _diffAvg = 0;
               for (unsigned int i = 0; i < _sampleCount; ++i)
               {
                 diff = fabs(math::precision(_scanA[i], 10) -
                             math::precision(_scanB[i], 10));
                 _diffSum += diff;
                 if (diff > _diffMax)
                 {
                   _diffMax = diff;
                 }
               }
               _diffAvg = _diffSum / _sampleCount;
             }

  protected: void DoubleCompare(double *_scanA, double *_scanB,
                 unsigned int _sampleCount, double &_diffMax,
                 double &_diffSum, double &_diffAvg)
             {
               double diff;
               _diffMax = 0;
               _diffSum = 0;
               _diffAvg = 0;
               for (unsigned int i = 0; i < _sampleCount; ++i)
               {
                 diff = fabs(math::precision(_scanA[i], 10) -
                             math::precision(_scanB[i], 10));
                 _diffSum += diff;
                 if (diff > _diffMax)
                 {
                   _diffMax = diff;
                 }
               }
               _diffAvg = _diffSum / _sampleCount;
             }

  protected: void ImageCompare(unsigned char *_imageA,
                 unsigned char *_imageB,
                 unsigned int _width, unsigned int _height, unsigned int _depth,
                 unsigned int &_diffMax, unsigned int &_diffSum,
                 double &_diffAvg)
             {
               _diffMax = 0;
               _diffSum = 0;
               _diffAvg = 0;

               for (unsigned int y = 0; y < _height; y++)
               {
                 for (unsigned int x = 0; x < _width*_depth; x++)
                 {
                   unsigned int a = _imageA[(y*_width*_depth)+x];
                   unsigned int b = _imageB[(y*_width*_depth)+x];

                   unsigned int diff = (unsigned int)(abs(a - b));

                   if (diff > _diffMax)
                     _diffMax = diff;

                   _diffSum += diff;
                 }
               }
               _diffAvg = _diffSum / (_height*_width*_depth);
             }

  private: void OnNewFrame(const unsigned char *_image,
                              unsigned int _width, unsigned int _height,
                              unsigned int _depth,
                              const std::string &/*_format*/)
           {
             memcpy(*this->imgData, _image, _width * _height * _depth);
             this->gotImage+= 1;
           }

  protected: void GetFrame(const std::string &_cameraName,
                 unsigned char **_imgData, unsigned int &_width,
                 unsigned int &_height)
             {
               sensors::SensorPtr sensor = sensors::get_sensor(_cameraName);
               EXPECT_TRUE(sensor);
               sensors::CameraSensorPtr camSensor =
                 boost::dynamic_pointer_cast<sensors::CameraSensor>(sensor);

               _width = camSensor->GetImageWidth();
               _height = camSensor->GetImageHeight();

               if (*_imgData)
               {
                 delete *_imgData;
                 *_imgData = NULL;
               }
               (*_imgData) = new unsigned char[_width *_height*3];
               this->imgData = _imgData;

               this->gotImage = 0;
               event::ConnectionPtr c =
                 camSensor->GetCamera()->ConnectNewImageFrame(
                     boost::bind(&ServerFixture::OnNewFrame,
                                 this, _1, _2, _3, _4, _5));

               while (this->gotImage < 20)
                 common::Time::MSleep(10);

               camSensor->GetCamera()->DisconnectNewImageFrame(c);
             }

  protected: void SpawnCamera(const std::string &_modelName,
                 const std::string &_cameraName,
                 const math::Vector3 &_pos, const math::Vector3 &_rpy,
                 unsigned int _width = 320, unsigned int _height = 240,
                 double _rate = 25,
                 const std::string &_noiseType = "", 
                 double _noiseMean = 0.0,
                 double _noiseStdDev = 0.0)
             {
               msgs::Factory msg;
               std::ostringstream newModelStr;

               newModelStr << "<sdf version='" << SDF_VERSION << "'>"
                 << "<model name ='" << _modelName << "'>"
                 << "<static>true</static>"
                 << "<pose>" << _pos << " " << _rpy << "</pose>"
                 << "<link name ='body'>"
                 << "  <sensor name ='" << _cameraName
                 << "' type ='camera'>"
                 << "    <always_on>1</always_on>"
                 << "    <update_rate>" << _rate << "</update_rate>"
                 << "    <visualize>true</visualize>"
                 << "    <camera>"
                 << "      <horizontal_fov>0.78539816339744828</horizontal_fov>"
                 << "      <image>"
                 << "        <width>" << _width << "</width>"
                 << "        <height>" << _height << "</height>"
                 << "        <format>R8G8B8</format>"
                 << "      </image>"
                 << "      <clip>"
                 << "        <near>0.1</near><far>100</far>"
                 << "      </clip>";
                 // << "      <save enabled ='true' path ='/tmp/camera/'/>"

               if (_noiseType.size() > 0)
                 newModelStr << "      <noise>"
                 << "        <type>" << _noiseType << "</type>"
                 << "        <mean>" << _noiseMean << "</mean>"
                 << "        <stddev>" << _noiseStdDev << "</stddev>"
                 << "      </noise>";

               newModelStr << "    </camera>"
                 << "  </sensor>"
                 << "</link>"
                 << "</model>"
                 << "</sdf>";

               msg.set_sdf(newModelStr.str());
               this->factoryPub->Publish(msg);

               int i = 0;
               // Wait for the entity to spawn
               while (!this->HasEntity(_modelName) && i < 50)
               {
                 common::Time::MSleep(20);
                 ++i;
               }
               EXPECT_LT(i, 50);
             }

  protected: void SpawnRaySensor(const std::string &_modelName,
                 const std::string &_raySensorName,
                 const math::Vector3 &_pos, const math::Vector3 &_rpy,
                 double _hMinAngle = -2.0, double _hMaxAngle = 2.0,
                 double _minRange = 0.08, double _maxRange = 10,
                 double _rangeResolution = 0.01, unsigned int _samples = 640,
                 const std::string &_noiseType = "", double _noiseMean = 0.0,
                 double _noiseStdDev = 0.0)
             {
               msgs::Factory msg;
               std::ostringstream newModelStr;

               newModelStr << "<sdf version='" << SDF_VERSION << "'>"
                 << "<model name ='" << _modelName << "'>"
                 << "<static>true</static>"
                 << "<pose>" << _pos << " " << _rpy << "</pose>"
                 << "<link name ='body'>"
                 << "<collision name='parent_collision'>"
                 << "  <pose>0 0 0.0205 0 0 0</pose>"
                 << "  <geometry>"
                 << "    <cylinder>"
                 << "      <radius>0.021</radius>"
                 << "      <length>0.029</length>"
                 << "    </cylinder>"
                 << "  </geometry>"
                 << "</collision>"
                 << "  <sensor name ='" << _raySensorName << "' type ='ray'>"
                 << "    <ray>"
                 << "      <scan>"
                 << "        <horizontal>"
                 << "          <samples>" << _samples << "</samples>"
                 << "          <resolution> 1 </resolution>"
                 << "          <min_angle>" << _hMinAngle << "</min_angle>"
                 << "          <max_angle>" << _hMaxAngle << "</max_angle>"
                 << "        </horizontal>"
                 << "      </scan>"
                 << "      <range>"
                 << "        <min>" << _minRange << "</min>"
                 << "        <max>" << _maxRange << "</max>"
                 << "        <resolution>" << _rangeResolution <<"</resolution>"
                 << "      </range>";

<<<<<<< HEAD
               if (_noiseType.size() > 0)  
=======
               if (_noiseType.size() > 0)
>>>>>>> 20d3bd46
                 newModelStr << "      <noise>"
                 << "        <type>" << _noiseType << "</type>"
                 << "        <mean>" << _noiseMean << "</mean>"
                 << "        <stddev>" << _noiseStdDev << "</stddev>"
                 << "      </noise>";

               newModelStr << "    </ray>"
                 << "  </sensor>"
                 << "</link>"
                 << "</model>"
                 << "</sdf>";

               msg.set_sdf(newModelStr.str());
               this->factoryPub->Publish(msg);

               int i = 0;
               // Wait for the entity to spawn
               while (!this->HasEntity(_modelName) && i < 50)
               {
                 common::Time::MSleep(20);
                 ++i;
               }
               EXPECT_LT(i, 50);
             }

<<<<<<< HEAD
=======
  protected: void SpawnImuSensor(const std::string &_modelName,
                 const std::string &_imuSensorName,
                 const math::Vector3 &_pos, const math::Vector3 &_rpy,
                 const std::string &_noiseType = "",
                 double _rateNoiseMean = 0.0, double _rateNoiseStdDev = 0.0,
                 double _rateBiasMean = 0.0, double _rateBiasStdDev = 0.0,
                 double _accelNoiseMean = 0.0, double _accelNoiseStdDev = 0.0,
                 double _accelBiasMean = 0.0, double _accelBiasStdDev = 0.0)
             {
               msgs::Factory msg;
               std::ostringstream newModelStr;

               newModelStr << "<sdf version='" << SDF_VERSION << "'>"
                 << "<model name ='" << _modelName << "'>" << std::endl
                 << "<static>true</static>" << std::endl
                 << "<pose>" << _pos << " " << _rpy << "</pose>" << std::endl
                 << "<link name ='body'>" << std::endl
                 << "<inertial>" << std::endl
                 << "<mass>0.1</mass>" << std::endl
                 << "</inertial>" << std::endl
                 << "<collision name='parent_collision'>" << std::endl
                 << "  <pose>0 0 0.0205 0 0 0</pose>" << std::endl
                 << "  <geometry>" << std::endl
                 << "    <cylinder>" << std::endl
                 << "      <radius>0.021</radius>" << std::endl
                 << "      <length>0.029</length>" << std::endl
                 << "    </cylinder>" << std::endl
                 << "  </geometry>" << std::endl
                 << "</collision>" << std::endl
                 << "  <sensor name ='" << _imuSensorName << "' type ='imu'>" << std::endl
                 << "    <imu>" << std::endl;

               if (_noiseType.size() > 0)
                 newModelStr << "      <noise>" << std::endl
                 << "        <type>" << _noiseType << "</type>" << std::endl
                 << "        <rate>" << std::endl
                 << "          <mean>" << _rateNoiseMean << "</mean>" << std::endl
                 << "          <stddev>" << _rateNoiseStdDev << "</stddev>" << std::endl
                 << "          <bias_mean>" << _rateBiasMean << "</bias_mean>" << std::endl
                 << "          <bias_stddev>" << _rateBiasStdDev << "</bias_stddev>" << std::endl
                 << "        </rate>" << std::endl
                 << "        <accel>" << std::endl
                 << "          <mean>" << _accelNoiseMean << "</mean>" << std::endl
                 << "          <stddev>" << _accelNoiseStdDev << "</stddev>" << std::endl
                 << "          <bias_mean>" << _accelBiasMean << "</bias_mean>" << std::endl
                 << "          <bias_stddev>" << _accelBiasStdDev << "</bias_stddev>" << std::endl
                 << "        </accel>" << std::endl
                 << "      </noise>" << std::endl;

               newModelStr << "    </imu>" << std::endl
                 << "  </sensor>" << std::endl
                 << "</link>" << std::endl
                 << "</model>" << std::endl
                 << "</sdf>" << std::endl;

               msg.set_sdf(newModelStr.str());
               this->factoryPub->Publish(msg);

               int i = 0;
               // Wait for the entity to spawn
               while (!this->HasEntity(_modelName) && i < 50)
               {
                 common::Time::MSleep(20);
                 ++i;
               }
               EXPECT_LT(i, 50);
             }

>>>>>>> 20d3bd46
  /// \brief Spawn a contact sensor with the specified collision geometry
  /// \param[in] _name Model name
  /// \param[in] _sensorName Sensor name
  /// \param[in] _collisionType Type of collision, box or cylinder
  /// \param[in] _pos World position
  /// \param[in] _rpy World rotation in Euler angles
  /// \param[in] _static True to make the model static
  protected: void SpawnUnitContactSensor(const std::string &_name,
                 const std::string &_sensorName,
                 const std::string &_collisionType, const math::Vector3 &_pos,
                 const math::Vector3 &_rpy, bool _static = false)
             {
               msgs::Factory msg;
               std::ostringstream newModelStr;
               std::ostringstream shapeStr;
               if (_collisionType == "box")
                 shapeStr << " <box><size>1 1 1</size></box>";
               else if (_collisionType == "cylinder")
               {
                 shapeStr << "<cylinder>"
                          << "  <radius>.5</radius><length>1.0</length>"
                          << "</cylinder>";
               }
               newModelStr << "<sdf version='" << SDF_VERSION << "'>"
                 << "<model name ='" << _name << "'>"
                 << "<static>" << _static << "</static>"
                 << "<pose>" << _pos << " " << _rpy << "</pose>"
                 << "<link name ='body'>"
                 << "  <collision name ='contact_collision'>"
                 << "    <geometry>"
                 << shapeStr.str()
                 << "    </geometry>"
                 << "  </collision>"
                 << "  <visual name ='visual'>"
                 << "    <geometry>"
                 << shapeStr.str()
                 << "    </geometry>"
                 << "  </visual>"
                 << "  <sensor name='" << _sensorName << "' type='contact'>"
                 << "    <contact>"
                 << "      <collision>contact_collision</collision>"
                 << "    </contact>"
                 << "  </sensor>"
                 << "</link>"
                 << "</model>"
                 << "</sdf>";

               msg.set_sdf(newModelStr.str());
               this->factoryPub->Publish(msg);

               int i = 0;
               // Wait for the entity to spawn
               while (!this->HasEntity(_name) && i < 50)
               {
                 common::Time::MSleep(20);
                 ++i;
               }
               EXPECT_LT(i, 50);
             }

  protected: void SpawnCylinder(const std::string &_name,
                 const math::Vector3 &_pos, const math::Vector3 &_rpy,
                 bool _static = false)
             {
               msgs::Factory msg;
               std::ostringstream newModelStr;

               newModelStr << "<sdf version='" << SDF_VERSION << "'>"
                 << "<model name ='" << _name << "'>"
                 << "<static>" << _static << "</static>"
                 << "<pose>" << _pos << " " << _rpy << "</pose>"
                 << "<link name ='body'>"
                 << "  <collision name ='geom'>"
                 << "    <geometry>"
                 << "      <cylinder>"
                 << "        <radius>.5</radius><length>1.0</length>"
                 << "      </cylinder>"
                 << "    </geometry>"
                 << "  </collision>"
                 << "  <visual name ='visual'>"
                 << "    <geometry>"
                 << "      <cylinder>"
                 << "        <radius>.5</radius><length>1.0</length>"
                 << "      </cylinder>"
                 << "    </geometry>"
                 << "  </visual>"
                 << "</link>"
                 << "</model>"
                 << "</sdf>";

               msg.set_sdf(newModelStr.str());
               this->factoryPub->Publish(msg);

               // Wait for the entity to spawn
               while (!this->HasEntity(_name))
                 common::Time::MSleep(10);
             }

  protected: void SpawnSphere(const std::string &_name,
                 const math::Vector3 &_pos, const math::Vector3 &_rpy,
                 bool _wait = true, bool _static = false)
             {
               msgs::Factory msg;
               std::ostringstream newModelStr;

               newModelStr << "<sdf version='" << SDF_VERSION << "'>"
                 << "<model name ='" << _name << "'>"
                 << "<static>" << _static << "</static>"
                 << "<pose>" << _pos << " " << _rpy << "</pose>"
                 << "<link name ='body'>"
                 << "  <collision name ='geom'>"
                 << "    <geometry>"
                 << "      <sphere><radius>.5</radius></sphere>"
                 << "    </geometry>"
                 << "  </collision>"
                 << "  <visual name ='visual'>"
                 << "    <geometry>"
                 << "      <sphere><radius>.5</radius></sphere>"
                 << "    </geometry>"
                 << "  </visual>"
                 << "</link>"
                 << "</model>"
                 << "</sdf>";

               msg.set_sdf(newModelStr.str());
               this->factoryPub->Publish(msg);

               // Wait for the entity to spawn
               while (_wait && !this->HasEntity(_name))
                 common::Time::MSleep(10);
             }

  protected: void SpawnSphere(const std::string &_name,
                 const math::Vector3 &_pos, const math::Vector3 &_rpy,
                 const math::Vector3 &_cog, double _radius,
                 bool _wait = true, bool _static = false)
             {
               msgs::Factory msg;
               std::ostringstream newModelStr;

               newModelStr << "<sdf version='" << SDF_VERSION << "'>"
                 << "<model name ='" << _name << "'>"
                 << "<static>" << _static << "</static>"
                 << "<pose>" << _pos << " " << _rpy << "</pose>"
                 << "<link name ='body'>"
                 << "  <inertial>"
                 << "    <pose>" << _cog << " 0 0 0</pose>"
                 << "  </inertial>"
                 << "  <collision name ='geom'>"
                 << "    <geometry>"
                 << "      <sphere><radius>" << _radius << "</radius></sphere>"
                 << "    </geometry>"
                 << "  </collision>"
                 << "  <visual name ='visual'>"
                 << "    <geometry>"
                 << "      <sphere><radius>" << _radius << "</radius></sphere>"
                 << "    </geometry>"
                 << "  </visual>"
                 << "</link>"
                 << "</model>"
                 << "</sdf>";

               msg.set_sdf(newModelStr.str());
               this->factoryPub->Publish(msg);

               // Wait for the entity to spawn
               while (_wait && !this->HasEntity(_name))
                 common::Time::MSleep(10);
             }

  protected: void SpawnBox(const std::string &_name,
                 const math::Vector3 &_size, const math::Vector3 &_pos,
                 const math::Vector3 &_rpy, bool _static = false)
             {
               msgs::Factory msg;
               std::ostringstream newModelStr;

               newModelStr << "<sdf version='" << SDF_VERSION << "'>"
                 << "<model name ='" << _name << "'>"
                 << "<static>" << _static << "</static>"
                 << "<pose>" << _pos << " " << _rpy << "</pose>"
                 << "<link name ='body'>"
                 << "  <collision name ='geom'>"
                 << "    <geometry>"
                 << "      <box><size>" << _size << "</size></box>"
                 << "    </geometry>"
                 << "  </collision>"
                 << "  <visual name ='visual'>"
                 << "    <geometry>"
                 << "      <box><size>" << _size << "</size></box>"
                 << "    </geometry>"
                 << "  </visual>"
                 << "</link>"
                 << "</model>"
                 << "</sdf>";

               msg.set_sdf(newModelStr.str());
               this->factoryPub->Publish(msg);

               // Wait for the entity to spawn
               while (!this->HasEntity(_name))
                 common::Time::MSleep(10);
             }

  protected: void SpawnTrimesh(const std::string &_name,
                 const std::string &_modelPath, const math::Vector3 &_scale,
                 const math::Vector3 &_pos, const math::Vector3 &_rpy,
                 bool _static = false)
             {
               msgs::Factory msg;
               std::ostringstream newModelStr;

               newModelStr << "<sdf version='" << SDF_VERSION << "'>"
                 << "<model name ='" << _name << "'>"
                 << "<static>" << _static << "</static>"
                 << "<pose>" << _pos << " " << _rpy << "</pose>"
                 << "<link name ='body'>"
                 << "  <collision name ='geom'>"
                 << "    <geometry>"
                 << "      <mesh>"
                 << "        <uri>" << _modelPath << "</uri>"
                 << "        <scale>" << _scale << "</scale>"
                 << "      </mesh>"
                 << "    </geometry>"
                 << "  </collision>"
                 << "  <visual name ='visual'>"
                 << "    <geometry>"
                 << "      <mesh><uri>" << _modelPath << "</uri></mesh>"
                 << "    </geometry>"
                 << "  </visual>"
                 << "</link>"
                 << "</model>"
                 << "</sdf>";

               msg.set_sdf(newModelStr.str());
               this->factoryPub->Publish(msg);

               // Wait for the entity to spawn
               while (!this->HasEntity(_name))
                 common::Time::MSleep(10);
             }

  protected: void SpawnEmptyLink(const std::string &_name,
                 const math::Vector3 &_pos, const math::Vector3 &_rpy,
                 bool _static = false)
             {
               msgs::Factory msg;
               std::ostringstream newModelStr;

               newModelStr << "<sdf version='" << SDF_VERSION << "'>"
                 << "<model name ='" << _name << "'>"
                 << "<static>" << _static << "</static>"
                 << "<pose>" << _pos << " " << _rpy << "</pose>"
                 << "<link name ='body'>"
                 << "</link>"
                 << "</model>"
                 << "</sdf>";

               msg.set_sdf(newModelStr.str());
               this->factoryPub->Publish(msg);

               // Wait for the entity to spawn
               while (!this->HasEntity(_name))
                 common::Time::MSleep(10);
             }

  protected: void SpawnModel(const std::string &_filename)
             {
               msgs::Factory msg;
               msg.set_sdf_filename(_filename);
               this->factoryPub->Publish(msg);
             }

             /// \brief Send a factory message based on an SDF string.
             /// \param[in] _sdf SDF string to publish.
  protected: void SpawnSDF(const std::string &_sdf)
             {
               msgs::Factory msg;
               msg.set_sdf(_sdf);
               this->factoryPub->Publish(msg);

               // The code above sends a message, but it will take some time
               // before the message is processed.
               //
               // The code below parses the sdf string to find a model name,
               // then this function will block until that model
               // has been processed and recognized by the Server Fixture.
               sdf::SDF sdfParsed;
               sdfParsed.SetFromString(_sdf);
               // Check that sdf contains a model
               if (sdfParsed.root->HasElement("model"))
               {
                 // Timeout of 30 seconds (3000 * 10 ms)
                 int waitCount = 0, maxWaitCount = 3000;
                 sdf::ElementPtr model = sdfParsed.root->GetElement("model");
                 std::string name = model->GetValueString("name");
                 while (!this->HasEntity(name) && ++waitCount < maxWaitCount)
                   common::Time::MSleep(10);
                 ASSERT_LT(waitCount, maxWaitCount);
               }
             }

  protected: void LoadPlugin(const std::string &_filename,
                             const std::string &_name)
             {
               // Get the first world...we assume it the only one running
               physics::WorldPtr world = physics::get_world();
               world->LoadPlugin(_filename, _name, sdf::ElementPtr());
             }

  protected: physics::ModelPtr GetModel(const std::string &_name)
             {
               // Get the first world...we assume it the only one running
               physics::WorldPtr world = physics::get_world();
               return world->GetModel(_name);
             }


  protected: void RemovePlugin(const std::string &_name)
             {
               // Get the first world...we assume it the only one running
               physics::WorldPtr world = physics::get_world();
               world->RemovePlugin(_name);
             }

  protected: void GetMemInfo(double &_resident, double &_share)
            {
#ifdef __linux__
              int totalSize, residentPages, sharePages;
              totalSize = residentPages = sharePages = 0;

              std::ifstream buffer("/proc/self/statm");
              buffer >> totalSize >> residentPages >> sharePages;
              buffer.close();

              // in case x86-64 is configured to use 2MB pages
              int64_t pageSizeKb = sysconf(_SC_PAGE_SIZE) / 1024;

              _resident = residentPages * pageSizeKb;
              _share = sharePages * pageSizeKb;
#elif __MACH__
              // /proc is only available on Linux
              // for OSX, use task_info to get resident and virtual memory
              struct task_basic_info t_info;
              mach_msg_type_number_t t_info_count = TASK_BASIC_INFO_COUNT;
              if (KERN_SUCCESS != task_info(mach_task_self(),
                                            TASK_BASIC_INFO,
                                            (task_info_t)&t_info,
                                            &t_info_count))
              {
                gzerr << "failure calling task_info\n";
                return;
              }
              _resident = static_cast<double>(t_info.resident_size/1024);
              _share = static_cast<double>(t_info.virtual_size/1024);
#else
              gzerr << "Unsupported architecture\n";
              return;
#endif
            }

  protected: Server *server;
  protected: boost::thread *serverThread;

  protected: transport::NodePtr node;
  protected: transport::SubscriberPtr poseSub;
  protected: transport::SubscriberPtr statsSub;
  protected: transport::PublisherPtr factoryPub;

  protected: std::map<std::string, math::Pose> poses;
  protected: boost::mutex receiveMutex;

  private: unsigned char **imgData;
  private: int gotImage;

  protected: common::Time simTime, realTime, pauseTime;
  private: double percentRealTime;
  private: bool paused;
  private: bool serverRunning;
};<|MERGE_RESOLUTION|>--- conflicted
+++ resolved
@@ -529,11 +529,7 @@
                  << "        <resolution>" << _rangeResolution <<"</resolution>"
                  << "      </range>";
 
-<<<<<<< HEAD
-               if (_noiseType.size() > 0)  
-=======
                if (_noiseType.size() > 0)
->>>>>>> 20d3bd46
                  newModelStr << "      <noise>"
                  << "        <type>" << _noiseType << "</type>"
                  << "        <mean>" << _noiseMean << "</mean>"
@@ -559,8 +555,6 @@
                EXPECT_LT(i, 50);
              }
 
-<<<<<<< HEAD
-=======
   protected: void SpawnImuSensor(const std::string &_modelName,
                  const std::string &_imuSensorName,
                  const math::Vector3 &_pos, const math::Vector3 &_rpy,
@@ -629,7 +623,6 @@
                EXPECT_LT(i, 50);
              }
 
->>>>>>> 20d3bd46
   /// \brief Spawn a contact sensor with the specified collision geometry
   /// \param[in] _name Model name
   /// \param[in] _sensorName Sensor name
