/*
 * Copyright (C) 2012-2015 Open Source Robotics Foundation
 *
 * Licensed under the Apache License, Version 2.0 (the "License");
 * you may not use this file except in compliance with the License.
 * You may obtain a copy of the License at
 *
 *     http://www.apache.org/licenses/LICENSE-2.0
 *
 * Unless required by applicable law or agreed to in writing, software
 * distributed under the License is distributed on an "AS IS" BASIS,
 * WITHOUT WARRANTIES OR CONDITIONS OF ANY KIND, either express or implied.
 * See the License for the specific language governing permissions and
 * limitations under the License.
 *
*/
#ifndef _GAZEBO_SERVER_FIXTURE_HH_
#define _GAZEBO_SERVER_FIXTURE_HH_

#include <gtest/gtest.h>

#include <map>
#include <string>

#include "gazebo/common/Time.hh"
#include "gazebo/math/gzmath.hh"
#include "gazebo/msgs/msgs.hh"
#include "gazebo/physics/PhysicsTypes.hh"
#include "gazebo/rendering/RenderTypes.hh"
#include "gazebo/transport/TransportTypes.hh"
#include "gazebo/Server.hh"

<<<<<<< HEAD
=======
#include "test_config.h"

>>>>>>> f611b274
namespace gazebo
{
  std::string custom_exec(std::string _cmd);

  class ServerFixture : public testing::Test
  {
    /// \brief Constructor
    protected: ServerFixture();

    /// \brief Tear down the test fixture. This gets called by gtest.
    protected: virtual void TearDown();

    /// \brief Unload the test fixture.
    protected: virtual void Unload();

    /// \brief Load a world based on a filename.
    /// \param[in] _worldFilename Name of the world to load.
    protected: virtual void Load(const std::string &_worldFilename);

    /// \brief Load a world based on a filename and set simulation
    /// paused/un-paused.
    /// \param[in] _worldFilename Name of the world to load.
    /// \param[in] _paused True to start the world paused.
    protected: virtual void Load(const std::string &_worldFilename,
                                 bool _paused);

    /// \brief Load a world based on a filename and set simulation
    /// paused/un-paused, and specify physics engine.
    /// \param[in] _worldFilename Name of the world to load.
    /// \param[in] _paused True to start the world paused.
    /// \param[in] _physics Name of the physics engine.
    protected: virtual void Load(const std::string &_worldFilename,
                                 bool _paused, const std::string &_physics);

    /// \brief Run the server.
    /// \param[in] _worldFilename Name of the world to run in simulation.
    protected: void RunServer(const std::string &_worldFilename);

    /// \brief Get a pointer to the rendering scene.
    /// \param[in] _sceneName Name of the scene to get.
    protected: rendering::ScenePtr GetScene(
                   const std::string &_sceneName = "default");

    /// \brief Run the server, start paused/unpaused, and specify the physics
    /// engine.
    /// \param[in] _worldFilename Name of the world to load.
    /// \param[in] _paused True to start the world paused.
    /// \param[in] _physics Name of the physics engine.
    protected: void RunServer(const std::string &_worldFilename, bool _paused,
                              const std::string &_physics);

    /// \brief Function that received world stastics messages.
    /// \param[in] _msg World statistics message.
    protected: void OnStats(ConstWorldStatisticsPtr &_msg);

    /// \brief Set a running simulation paused/unpaused.
    protected: void SetPause(bool _pause);

    /// \brief Get the real-time factor.
    /// \return The percent real time simulation is running.
    protected: double GetPercentRealTime() const;

    /// \brief Function that received poses messages from a running
    /// simulation.
    /// \param[in] _msg Pose message.
    protected: void OnPose(ConstPosesStampedPtr &_msg);

    /// \brief Get the pose of an entity.
    /// \param[in] _name Name of the entity.
    /// \return Pose of the named entity.
    protected: math::Pose GetEntityPose(const std::string &_name);

    /// \brief Return true if the named entity exists.
    /// \param[in] _name Name of the entity to check for.
    /// \return True if the entity exists.
    protected: bool HasEntity(const std::string &_name);

    /// \brief Print image data to screen. This is used to generate test data.
    /// \param[in] _name Name to associate with the printed data.
    /// \param[in] _image The raw image data.
    /// \param[in] _width Width of the image.
    /// \param[in] _height Height of the image.
    /// \param[in] _depth Pixel depth.
    protected: void PrintImage(const std::string &_name, unsigned char **_image,
<<<<<<< HEAD
               unsigned int _width, unsigned int _height, unsigned int _depth);
=======
                  unsigned int _width, unsigned int _height,
                  unsigned int _depth);
>>>>>>> f611b274

    /// \brief Print laser scan to screen. This is used to generate test data.
    /// \param[in] _name Name to associate with the printed data.
    /// \param[in] _scan The laser scan data.
    /// \param[in] _sampleCount Number of samples in the scan data.
    protected: void PrintScan(const std::string &_name, double *_scan,
                              unsigned int _sampleCount);

    /// \brief Function to compare two float arrays (for example two laser
    /// scans).
    /// \param[in] _scanA First float array.
    /// \param[in] _scanB Second float array.
    /// \param[in] _sampleCount Number of samples in each float array.
    /// \param[out] _diffMax Maximum difference between the two arrays.
    /// \param[out] _diffSum Sum of the differences between the two arrays.
    /// \param[out] _diffAvg Average difference between the two arrays.
    protected: void FloatCompare(float *_scanA, float *_scanB,
                   unsigned int _sampleCount, float &_diffMax,
                   float &_diffSum, float &_diffAvg);

    /// \brief Function to compare two double arrays (for example two laser
    /// scans).
    /// \param[in] _scanA First double array.
    /// \param[in] _scanB Second double array.
    /// \param[in] _sampleCount Number of samples in each double array.
    /// \param[out] _diffMax Maximum difference between the two arrays.
    /// \param[out] _diffSum Sum of the differences between the two arrays.
    /// \param[out] _diffAvg Average difference between the two arrays.
    protected: void DoubleCompare(double *_scanA, double *_scanB,
                   unsigned int _sampleCount, double &_diffMax,
                   double &_diffSum, double &_diffAvg);

    /// \brief Function to compare two images.
    /// \param[in] _imageA First image to compare.
    /// \param[in] _imageB Second image to compare.
    /// \param[in] _width Width of both images.
    /// \param[in] _height Height of both images.
    /// \param[in] _depth Depth of both images.
    /// \param[out] _diffMax Maximum difference between the two arrays.
    /// \param[out] _diffSum Sum of the differences between the two arrays.
    /// \param[out] _diffAvg Average difference between the two arrays.
    protected: void ImageCompare(unsigned char *_imageA,
<<<<<<< HEAD
                 unsigned char *_imageB,
                 unsigned int _width, unsigned int _height, unsigned int _depth,
                 unsigned int &_diffMax, unsigned int &_diffSum,
                 double &_diffAvg);
=======
                   unsigned char *_imageB,
                   unsigned int _width, unsigned int _height,
                   unsigned int _depth,
                   unsigned int &_diffMax, unsigned int &_diffSum,
                   double &_diffAvg);
>>>>>>> f611b274

    /// \brief Function that receives new image frames.
    /// \param[in] _image Image data.
    /// \param[in] _width Width of the image frame.
    /// \param[in] _height Height of the image frame.
    /// \param[in] _depth Depth of the image frame.
    /// \param[in] _format Pixel format.
    private: void OnNewFrame(const unsigned char *_image,
                             unsigned int _width, unsigned int _height,
                             unsigned int _depth,
                             const std::string &/*_format*/);

    /// \brief Get an image frame from a camera.
    /// \param[in] _cameraName Name of the camera to get a frame from.
    /// \param[out] _imgData Array that receives the image data.
    /// \param[in] _width Width of the image frame.
    /// \param[in] _height Height of the image frame.
    protected: void GetFrame(const std::string &_cameraName,
                   unsigned char **_imgData, unsigned int &_width,
                   unsigned int &_height);

    /// \brief Spawn a camera.
    /// \param[in] _modelName Name of the model.
    /// \param[in] _cameraName Name of the camera.
    /// \param[in] _pos Camera position.
    /// \param[in] _rpy Camera roll, pitch, yaw.
    /// \param[in] _width Output image width.
    /// \param[in] _height Output image height.
    /// \param[in] _rate Output Hz.
    /// \param[in] _noiseType Type of noise to apply.
    /// \param[in] _noiseMean Mean noise value.
    /// \param[in] _noiseStdDev Standard deviation of the noise.
<<<<<<< HEAD
=======
    /// \param[in] _distortionK1 Distortion coefficient k1.
    /// \param[in] _distortionK2 Distortion coefficient k2.
    /// \param[in] _distortionK3 Distortion coefficient k3.
    /// \param[in] _distortionP1 Distortion coefficient P1.
    /// \param[in] _distortionP2 Distortion coefficient p2.
    /// \param[in] _cx Normalized optical center x, used for distortion.
    /// \param[in] _cy Normalized optical center y, used for distortion.
>>>>>>> f611b274
    protected: void SpawnCamera(const std::string &_modelName,
                   const std::string &_cameraName,
                   const math::Vector3 &_pos, const math::Vector3 &_rpy,
                   unsigned int _width = 320, unsigned int _height = 240,
                   double _rate = 25,
                   const std::string &_noiseType = "",
<<<<<<< HEAD
                   double _noiseMean = 0.0,
                   double _noiseStdDev = 0.0);
=======
                   double _noiseMean = 0.0, double _noiseStdDev = 0.0,
                   bool _distortion = false, double _distortionK1 = 0.0,
                   double _distortionK2 = 0.0, double _distortionK3 = 0.0,
                   double _distortionP1 = 0.0, double _distortionP2 = 0.0,
                   double _cx = 0.5, double _cy = 0.5);
>>>>>>> f611b274

    /// \brief Spawn a laser.
    /// \param[in] _modelName Name of the model.
    /// \param[in] _raySensorName Name of the laser.
    /// \param[in] _pos Camera position.
    /// \param[in] _rpy Camera roll, pitch, yaw.
    /// \param[in] _hMinAngle Horizontal min angle
    /// \param[in] _hMaxAngle Horizontal max angle
    /// \param[in] _minRange Min range
    /// \param[in] _maxRange Max range
    /// \param[in] _rangeResolution Resolution of the scan
    /// \param[in] _samples Number of samples.
    /// \param[in] _rate Output Hz.
    /// \param[in] _noiseType Type of noise to apply.
    /// \param[in] _noiseMean Mean noise value.
    /// \param[in] _noiseStdDev Standard deviation of the noise.
    protected: void SpawnRaySensor(const std::string &_modelName,
                   const std::string &_raySensorName,
                   const math::Vector3 &_pos, const math::Vector3 &_rpy,
                   double _hMinAngle = -2.0, double _hMaxAngle = 2.0,
                   double _vMinAngle = -1.0, double _vMaxAngle = 1.0,
                   double _minRange = 0.08, double _maxRange = 10,
                   double _rangeResolution = 0.01, unsigned int _samples = 640,
                   unsigned int _vSamples = 1, double _hResolution = 1.0,
                   double _vResolution = 1.0,
                   const std::string &_noiseType = "", double _noiseMean = 0.0,
                   double _noiseStdDev = 0.0);

    /// \brief Spawn a gpu laser.
    /// \param[in] _modelName Name of the model.
    /// \param[in] _raySensorName Name of the laser.
    /// \param[in] _pos Camera position.
    /// \param[in] _rpy Camera roll, pitch, yaw.
    /// \param[in] _hMinAngle Horizontal min angle
    /// \param[in] _hMaxAngle Horizontal max angle
    /// \param[in] _minRange Min range
    /// \param[in] _maxRange Max range
    /// \param[in] _rangeResolution Resolution of the scan
    /// \param[in] _samples Number of samples.
    /// \param[in] _rate Output Hz.
    /// \param[in] _noiseType Type of noise to apply.
    /// \param[in] _noiseMean Mean noise value.
    /// \param[in] _noiseStdDev Standard deviation of the noise.
    protected: void SpawnGpuRaySensor(const std::string &_modelName,
                   const std::string &_raySensorName,
                   const math::Vector3 &_pos, const math::Vector3 &_rpy,
                   double _hMinAngle = -2.0, double _hMaxAngle = 2.0,
                   double _minRange = 0.08, double _maxRange = 10,
                   double _rangeResolution = 0.01, unsigned int _samples = 640,
                   const std::string &_noiseType = "", double _noiseMean = 0.0,
                   double _noiseStdDev = 0.0);

    /// \brief Spawn an imu sensor laser.
    /// \param[in] _modelName Name of the model.
    /// \param[in] _imuSensorName Name of the imu sensor.
    /// \param[in] _pos Camera position.
    /// \param[in] _rpy Camera roll, pitch, yaw.
    /// \param[in] _noiseType Type of noise to apply.
    /// \param[in] _noiseMean Mean noise value.
    /// \param[in] _noiseStdDev Standard deviation of the noise.
    /// \param[in] _accelNoiseMean Acceleration based noise mean.
    /// \param[in] _accelNoiseStdDev Acceleration based noise standard
    /// deviation.
    /// \param[in] _accelBiasMean Acceleration mean bias
    /// \param[in] _accelBiasStdDev Acceleration standard deviation bias
    protected: void SpawnImuSensor(const std::string &_modelName,
                   const std::string &_imuSensorName,
                   const math::Vector3 &_pos, const math::Vector3 &_rpy,
                   const std::string &_noiseType = "",
                   double _rateNoiseMean = 0.0, double _rateNoiseStdDev = 0.0,
                   double _rateBiasMean = 0.0, double _rateBiasStdDev = 0.0,
                   double _accelNoiseMean = 0.0, double _accelNoiseStdDev = 0.0,
                   double _accelBiasMean = 0.0, double _accelBiasStdDev = 0.0);

    /// \brief Spawn a contact sensor with the specified collision geometry
    /// \param[in] _name Model name
    /// \param[in] _sensorName Sensor name
    /// \param[in] _collisionType Type of collision, box or cylinder
    /// \param[in] _pos World position
    /// \param[in] _rpy World rotation in Euler angles
    /// \param[in] _static True to make the model static
    protected: void SpawnUnitContactSensor(const std::string &_name,
                   const std::string &_sensorName,
                   const std::string &_collisionType, const math::Vector3 &_pos,
                   const math::Vector3 &_rpy, bool _static = false);

    /// \brief Spawn an IMU sensor on a link
    /// \param[in] _name Model name
    /// \param[in] _sensorName Sensor name
    /// \param[in] _collisionType Type of collision, box or cylinder
    /// \param[in] _topic Topic to publish IMU data to
    /// \param[in] _pos World position
    /// \param[in] _rpy World rotation in Euler angles
    /// \param[in] _static True to make the model static
    protected: void SpawnUnitImuSensor(const std::string &_name,
                   const std::string &_sensorName,
                   const std::string &_collisionType,
                   const std::string &_topic, const math::Vector3 &_pos,
                   const math::Vector3 &_rpy, bool _static = false);

    /// \brief generate a gtest failure from a timeout error and display a
    /// log message about the problem.
    /// \param[in] log_msg: error msg related to the timeout
    /// \param[in] timeoutCS: failing period (in centiseconds)
    private: void launchTimeoutFailure(const char *_logMsg,
                                       const int _timeoutCS);

    /// \brief Spawn an Wireless transmitter sensor on a link
    /// \param[in] _name Model name
    /// \param[in] _sensorName Sensor name
    /// \param[in] _pos World position
    /// \param[in] _rpy World rotation in Euler angles
    /// \param[in] _essid Service set identifier (network name)
    /// \param[in] _freq Frequency of transmission (MHz)
    /// \param[in] _power Transmission power (dBm)
    /// \param[in] _gain Antenna gain (dBi)
    /// \param[in] _visualize Enable sensor visualization
    protected: void SpawnWirelessTransmitterSensor(const std::string &_name,
                   const std::string &_sensorName,
                   const math::Vector3 &_pos,
                   const math::Vector3 &_rpy,
                   const std::string &_essid,
                   double _freq,
                   double _power,
                   double _gain,
                   bool _visualize = true);

    /// \brief Spawn an Wireless receiver sensor on a link
    /// \param[in] _name Model name
    /// \param[in] _sensorName Sensor name
    /// \param[in] _pos World position
    /// \param[in] _rpy World rotation in Euler angles
    /// \param[in] _minFreq Minimum frequency to be filtered (MHz)
    /// \param[in] _maxFreq Maximum frequency to be filtered (MHz)
    /// \param[in] _power Transmission power (dBm)
    /// \param[in] _gain Antenna gain (dBi)
    /// \param[in] _sensitivity Receiver sensitibity (dBm)
    /// \param[in] _visualize Enable sensor visualization
    protected: void SpawnWirelessReceiverSensor(const std::string &_name,
                   const std::string &_sensorName,
                   const math::Vector3 &_pos,
                   const math::Vector3 &_rpy,
                   double _minFreq,
                   double _maxFreq,
                   double _power,
                   double _gain,
                   double _sensitivity,
                   bool _visualize = true);

    /// \brief Wait for a number of ms. and attempts until the entity is spawned
    /// \param[in] _name Model name
    /// \param[in] _sleepEach Number of milliseconds to sleep in each iteration
    /// \param[in] _retries Number of iterations until give up
    protected: void WaitUntilEntitySpawn(const std::string &_name,
                                       unsigned int _sleepEach,
                                       int _retries);

    /// \brief Wait for a number of ms. and attempts until the sensor is spawned
    /// \param[in] _name Sensor name
    /// \param[in] _sleepEach Number of milliseconds to sleep in each iteration
    /// \param[in] _retries Number of iterations until give up
    protected: void WaitUntilSensorSpawn(const std::string &_name,
                                       unsigned int _sleepEach,
                                       int _retries);

    /// \brief Spawn a light.
    /// \param[in] _name Name for the light.
    /// \param[in] _size Type of light - "spot", "directional", or "point".
    /// \param[in] _pos Position for the light.
    /// \param[in] _rpy Roll, pitch, yaw for the light.
    /// \param[in] _diffuse Diffuse color of the light.
    /// \param[in] _specular Specular color of the light.
    /// \param[in] _direction Direction of the light ("spot" and "directional").
    /// \param[in] _attenuationRange Range of attenuation.
    /// \param[in] _attenuationConstant Constant component of attenuation
    /// \param[in] _attenuationLinear Linear component of attenuation
    /// \param[in] _attenuationQuadratic Quadratic component of attenuation
    /// \param[in] _spotInnerAngle Inner angle ("spot" only).
    /// \param[in] _spotOuterAngle Outer angle ("spot" only).
    /// \param[in] _spotFallOff Fall off ("spot" only).
    /// \param[in] _castShadows True to cast shadows.
    protected: void SpawnLight(const std::string &_name,
                   const std::string &_type,
                   const math::Vector3 &_pos, const math::Vector3 &_rpy,
                   const common::Color &_diffuse = common::Color::White,
                   const common::Color &_specular = common::Color::White,
                   const math::Vector3 &_direction = -math::Vector3::UnitZ,
                   double _attenuationRange = 20,
                   double _attenuationConstant = 0.5,
                   double _attenuationLinear = 0.01,
                   double _attenuationQuadratic = 0.001,
                   double _spotInnerAngle = 0,
                   double _spotOuterAngle = 0,
                   double _spotFallOff = 0,
                   bool _castShadows = true);

    /// \brief Spawn a cylinder
    /// \param[in] _name Name for the model.
    /// \param[in] _pos Position for the model.
    /// \param[in] _rpy Roll, pitch, yaw for the model.
    /// \param[in] _static True to make the model static.
    protected: void SpawnCylinder(const std::string &_name,
                   const math::Vector3 &_pos, const math::Vector3 &_rpy,
                   bool _static = false);

    /// \brief Spawn a sphere
    /// \param[in] _name Name for the model.
    /// \param[in] _pos Position for the model.
    /// \param[in] _rpy Roll, pitch, yaw for the model.
    /// \param[in] _static True to make the model static.
    /// \param[in] _wait True to wait for the sphere to spawn before
    /// returning.
    protected: void SpawnSphere(const std::string &_name,
                   const math::Vector3 &_pos, const math::Vector3 &_rpy,
                   bool _wait = true, bool _static = false);

    /// \brief Spawn a sphere
    /// \param[in] _name Name for the model.
    /// \param[in] _pos Position for the model.
    /// \param[in] _rpy Roll, pitch, yaw for the model.
    /// \param[in] _cog Center of gravity.
    /// \param[in] _radius Sphere radius.
    /// \param[in] _static True to make the model static.
    /// \param[in] _wait True to wait for the sphere to spawn before
    /// returning.
    protected: void SpawnSphere(const std::string &_name,
                   const math::Vector3 &_pos, const math::Vector3 &_rpy,
                   const math::Vector3 &_cog, double _radius,
                   bool _wait = true, bool _static = false);

    /// \brief Spawn a box.
    /// \param[in] _name Name for the model.
    /// \param[in] _size Size of the box.
    /// \param[in] _pos Position for the model.
    /// \param[in] _rpy Roll, pitch, yaw for the model.
    /// \param[in] _static True to make the model static.
    protected: void SpawnBox(const std::string &_name,
                   const math::Vector3 &_size, const math::Vector3 &_pos,
                   const math::Vector3 &_rpy, bool _static = false);

    /// \brief Spawn a triangle mesh.
    /// \param[in] _name Name for the model.
    /// \param[in] _modelPath Path to the mesh file.
    /// \param[in] _scale Scaling factor.
    /// \param[in] _pos Position for the model.
    /// \param[in] _rpy Roll, pitch, yaw for the model.
    /// \param[in] _static True to make the model static.
    protected: void SpawnTrimesh(const std::string &_name,
                   const std::string &_modelPath, const math::Vector3 &_scale,
                   const math::Vector3 &_pos, const math::Vector3 &_rpy,
                   bool _static = false);

    /// \brief Spawn an empty link.
    /// \param[in] _name Name for the model.
    /// \param[in] _pos Position for the model.
    /// \param[in] _rpy Roll, pitch, yaw for the model.
    /// \param[in] _static True to make the model static.
    protected: void SpawnEmptyLink(const std::string &_name,
                   const math::Vector3 &_pos, const math::Vector3 &_rpy,
                   bool _static = false);

    /// \brief Spawn a model from file.
    /// \param[in] _filename File to load a model from.
    protected: void SpawnModel(const std::string &_filename);

    /// \brief Send a factory message based on an SDF string.
    /// \param[in] _sdf SDF string to publish.
    protected: void SpawnSDF(const std::string &_sdf);

    /// \brief Load a plugin.
    /// \param[in] _filename Plugin filename to load.
    /// \param[in] _name Name to associate with with the plugin.
    protected: void LoadPlugin(const std::string &_filename,
                               const std::string &_name);

    /// \brief Get a pointer to a model.
    /// \param[in] _name Name of the model to get.
    /// \return Pointer to the model, or NULL if the model was not found.
    protected: physics::ModelPtr GetModel(const std::string &_name);

    /// \brief Remove a model by name.
    /// \param[in] _name Name of the model to remove.
    protected: void RemoveModel(const std::string &_name);

    /// \brief Remove a plugin.
    /// \param[in] _name Name of the plugin to remove.
    protected: void RemovePlugin(const std::string &_name);

    /// \brief Get the current memory information.
    /// \param[out] _resident Resident memory.
    /// \param[out] _share Shared memory.
    protected: void GetMemInfo(double &_resident, double &_share);

    /// \brief Pointer the Gazebo server.
    protected: Server *server;

    /// \brief Pointer the thread the runs the server.
    protected: boost::thread *serverThread;

    /// \brief Pointer to a node for communication.
    protected: transport::NodePtr node;

    /// \brief Pose subscription.
    protected: transport::SubscriberPtr poseSub;

    /// \brief World statistics subscription.
    protected: transport::SubscriberPtr statsSub;

    /// \brief Factory publisher.
    protected: transport::PublisherPtr factoryPub;

    /// \brief Request publisher.
    protected: transport::PublisherPtr requestPub;

    /// \brief Map of received poses.
    protected: std::map<std::string, math::Pose> poses;

    /// \brief Mutex to protect data structures that store messages.
    protected: boost::mutex receiveMutex;

    /// \brief Image data
    private: unsigned char **imgData;

    /// \brief Increments when images are received.
    private: int gotImage;

    /// \brief Current simulation time, real time, and pause time.
    protected: common::Time simTime, realTime, pauseTime;

    /// \brief Current percent realtime.
    private: double percentRealTime;

    /// \brief True if paused.
    private: bool paused;

    /// \brief True if server is running.
    private: bool serverRunning;
  };
<<<<<<< HEAD
}
=======
}       // namespace gazebo
>>>>>>> f611b274
#endif  // define _GAZEBO_SERVER_FIXTURE_HH_<|MERGE_RESOLUTION|>--- conflicted
+++ resolved
@@ -30,11 +30,6 @@
 #include "gazebo/transport/TransportTypes.hh"
 #include "gazebo/Server.hh"
 
-<<<<<<< HEAD
-=======
-#include "test_config.h"
-
->>>>>>> f611b274
 namespace gazebo
 {
   std::string custom_exec(std::string _cmd);
@@ -119,12 +114,8 @@
     /// \param[in] _height Height of the image.
     /// \param[in] _depth Pixel depth.
     protected: void PrintImage(const std::string &_name, unsigned char **_image,
-<<<<<<< HEAD
-               unsigned int _width, unsigned int _height, unsigned int _depth);
-=======
                   unsigned int _width, unsigned int _height,
                   unsigned int _depth);
->>>>>>> f611b274
 
     /// \brief Print laser scan to screen. This is used to generate test data.
     /// \param[in] _name Name to associate with the printed data.
@@ -167,18 +158,11 @@
     /// \param[out] _diffSum Sum of the differences between the two arrays.
     /// \param[out] _diffAvg Average difference between the two arrays.
     protected: void ImageCompare(unsigned char *_imageA,
-<<<<<<< HEAD
-                 unsigned char *_imageB,
-                 unsigned int _width, unsigned int _height, unsigned int _depth,
-                 unsigned int &_diffMax, unsigned int &_diffSum,
-                 double &_diffAvg);
-=======
                    unsigned char *_imageB,
                    unsigned int _width, unsigned int _height,
                    unsigned int _depth,
                    unsigned int &_diffMax, unsigned int &_diffSum,
                    double &_diffAvg);
->>>>>>> f611b274
 
     /// \brief Function that receives new image frames.
     /// \param[in] _image Image data.
@@ -211,8 +195,6 @@
     /// \param[in] _noiseType Type of noise to apply.
     /// \param[in] _noiseMean Mean noise value.
     /// \param[in] _noiseStdDev Standard deviation of the noise.
-<<<<<<< HEAD
-=======
     /// \param[in] _distortionK1 Distortion coefficient k1.
     /// \param[in] _distortionK2 Distortion coefficient k2.
     /// \param[in] _distortionK3 Distortion coefficient k3.
@@ -220,23 +202,17 @@
     /// \param[in] _distortionP2 Distortion coefficient p2.
     /// \param[in] _cx Normalized optical center x, used for distortion.
     /// \param[in] _cy Normalized optical center y, used for distortion.
->>>>>>> f611b274
     protected: void SpawnCamera(const std::string &_modelName,
                    const std::string &_cameraName,
                    const math::Vector3 &_pos, const math::Vector3 &_rpy,
                    unsigned int _width = 320, unsigned int _height = 240,
                    double _rate = 25,
                    const std::string &_noiseType = "",
-<<<<<<< HEAD
-                   double _noiseMean = 0.0,
-                   double _noiseStdDev = 0.0);
-=======
                    double _noiseMean = 0.0, double _noiseStdDev = 0.0,
                    bool _distortion = false, double _distortionK1 = 0.0,
                    double _distortionK2 = 0.0, double _distortionK3 = 0.0,
                    double _distortionP1 = 0.0, double _distortionP2 = 0.0,
                    double _cx = 0.5, double _cy = 0.5);
->>>>>>> f611b274
 
     /// \brief Spawn a laser.
     /// \param[in] _modelName Name of the model.
@@ -575,9 +551,5 @@
     /// \brief True if server is running.
     private: bool serverRunning;
   };
-<<<<<<< HEAD
-}
-=======
 }       // namespace gazebo
->>>>>>> f611b274
 #endif  // define _GAZEBO_SERVER_FIXTURE_HH_