/*
 * Copyright 2011 Nate Koenig & Andrew Howard
 *
 * Licensed under the Apache License, Version 2.0 (the "License");
 * you may not use this file except in compliance with the License.
 * You may obtain a copy of the License at
 *
 *     http://www.apache.org/licenses/LICENSE-2.0
 *
 * Unless required by applicable law or agreed to in writing, software
 * distributed under the License is distributed on an "AS IS" BASIS,
 * WITHOUT WARRANTIES OR CONDITIONS OF ANY KIND, either express or implied.
 * See the License for the specific language governing permissions and
 * limitations under the License.
 *
*/
#include <string.h>
#include "msgs/msgs.hh"
#include "ServerFixture.hh"

using namespace gazebo;
class MsgsTest : public ServerFixture
{
};

TEST_F(MsgsTest, Misc)
{
  // Test msgs::Init, and msgs::GetHeader
  {
    common::Time t = common::Time::GetWallTime();

    msgs::Test msg, msg2;
    msgs::Init(msg, "_test_");
    msgs::Init(msg2);

    EXPECT_TRUE(msg.header().has_stamp());
    EXPECT_TRUE(msg2.header().has_stamp());

    EXPECT_EQ(t.sec, msg.header().stamp().sec());
    EXPECT_TRUE(t.nsec <= msg.header().stamp().nsec());
    EXPECT_STREQ("_test_", msg.header().str_id().c_str());

    EXPECT_FALSE(msg2.header().has_str_id());

    msgs::Header *header = msgs::GetHeader(msg);
    EXPECT_STREQ("_test_", header->str_id().c_str());

    msgs::Header testHeader;
    testHeader.set_str_id("_hello_");
    header = msgs::GetHeader(testHeader);
    EXPECT_STREQ("_hello_", header->str_id().c_str());
  }

  {
    msgs::Request *request = msgs::CreateRequest("help", "me");
    EXPECT_STREQ("help", request->request().c_str());
    EXPECT_STREQ("me", request->data().c_str());
    EXPECT_GT(request->id(), 0);
  }

  {
    common::Time t = common::Time::GetWallTime();
    msgs::Time msg;
    msgs::Stamp(&msg);
    EXPECT_EQ(t.sec, msg.sec());
    EXPECT_TRUE(t.nsec <= msg.nsec());
  }

  {
    common::Time t = common::Time::GetWallTime();
    msgs::Header msg;
    msgs::Stamp(&msg);
    EXPECT_EQ(t.sec, msg.stamp().sec());
    EXPECT_TRUE(t.nsec <= msg.stamp().nsec());
  }

  {
    msgs::GzString msg;
    msg.set_data("test_string");
    std::string data = msgs::Package("test_type", msg);

    msgs::Packet packet;
    packet.ParseFromString(data);
    msg.ParseFromString(packet.serialized_data());

    EXPECT_STREQ("test_type", packet.type().c_str());
    EXPECT_STREQ("test_string", msg.data().c_str());
  }

  // Throw, msgs::Package, bad message
  {
    msgs::GzString msg;
    EXPECT_THROW(msgs::Package("test_type", msg), common::Exception);
  }
}

TEST_F(MsgsTest, Convert)
{
  {
    msgs::Vector3d msg = msgs::Convert(math::Vector3(1, 2, 3));
    EXPECT_EQ(1, msg.x());
    EXPECT_EQ(2, msg.y());
    EXPECT_EQ(3, msg.z());

    math::Vector3 v = msgs::Convert(msg);
    EXPECT_EQ(1, v.x);
    EXPECT_EQ(2, v.y);
    EXPECT_EQ(3, v.z);
  }

  {
    msgs::Quaternion msg =
      msgs::Convert(math::Quaternion(M_PI * 0.25, M_PI * 0.5, M_PI));
    EXPECT_TRUE(math::equal(msg.x(), -0.65328148243818818));
    EXPECT_TRUE(math::equal(msg.y(), 0.27059805007309856));
    EXPECT_TRUE(math::equal(msg.z(), 0.65328148243818829));
    EXPECT_TRUE(math::equal(msg.w(), 0.27059805007309851));

    math::Quaternion v = msgs::Convert(msg);
    EXPECT_TRUE(math::equal(v.x, -0.65328148243818818));
    EXPECT_TRUE(math::equal(v.y, 0.27059805007309856));
    EXPECT_TRUE(math::equal(v.z, 0.65328148243818829));
    EXPECT_TRUE(math::equal(v.w, 0.27059805007309851));
  }

  {
    msgs::Pose msg = msgs::Convert(math::Pose(math::Vector3(1, 2, 3),
          math::Quaternion(M_PI * 0.25, M_PI * 0.5, M_PI)));

    EXPECT_EQ(1, msg.position().x());
    EXPECT_EQ(2, msg.position().y());
    EXPECT_EQ(3, msg.position().z());

    EXPECT_TRUE(math::equal(msg.orientation().x(), -0.65328148243818818));
    EXPECT_TRUE(math::equal(msg.orientation().y(), 0.27059805007309856));
    EXPECT_TRUE(math::equal(msg.orientation().z(), 0.65328148243818829));
    EXPECT_TRUE(math::equal(msg.orientation().w(), 0.27059805007309851));

    math::Pose v = msgs::Convert(msg);
    EXPECT_EQ(1, v.pos.x);
    EXPECT_EQ(2, v.pos.y);
    EXPECT_EQ(3, v.pos.z);

    EXPECT_TRUE(math::equal(v.rot.x, -0.65328148243818818));
    EXPECT_TRUE(math::equal(v.rot.y, 0.27059805007309856));
    EXPECT_TRUE(math::equal(v.rot.z, 0.65328148243818829));
    EXPECT_TRUE(math::equal(v.rot.w, 0.27059805007309851));
  }

  {
    msgs::Color msg = msgs::Convert(common::Color(.1, .2, .3, 1.0));
    EXPECT_TRUE(math::equal(0.1f, msg.r()));
    EXPECT_TRUE(math::equal(0.2f, msg.g()));
    EXPECT_TRUE(math::equal(0.3f, msg.b()));
    EXPECT_TRUE(math::equal(1.0f, msg.a()));

    common::Color v = msgs::Convert(msg);
    EXPECT_TRUE(math::equal(0.1f, v.r));
    EXPECT_TRUE(math::equal(0.2f, v.g));
    EXPECT_TRUE(math::equal(0.3f, v.b));
    EXPECT_TRUE(math::equal(1.0f, v.a));
  }

  {
    msgs::Time msg = msgs::Convert(common::Time(2, 123));
    EXPECT_EQ(2, msg.sec());
    EXPECT_EQ(123, msg.nsec());

    common::Time v = msgs::Convert(msg);
    EXPECT_EQ(2, v.sec);
    EXPECT_EQ(123, v.nsec);
  }

  {
    msgs::PlaneGeom msg = msgs::Convert(math::Plane(math::Vector3(0, 0, 1),
          math::Vector2d(123, 456), 1.0));

    EXPECT_EQ(0, msg.normal().x());
    EXPECT_EQ(0, msg.normal().y());
    EXPECT_EQ(1, msg.normal().z());

    EXPECT_EQ(123, msg.size().x());
    EXPECT_EQ(456, msg.size().y());

    EXPECT_TRUE(math::equal(1.0, msg.d()));

    math::Plane v = msgs::Convert(msg);
    EXPECT_EQ(0, v.normal.x);
    EXPECT_EQ(0, v.normal.y);
    EXPECT_EQ(1, v.normal.z);

    EXPECT_EQ(123, v.size.x);
    EXPECT_EQ(456, v.size.y);

    EXPECT_TRUE(math::equal(1.0, v.d));
  }
}

TEST_F(MsgsTest, Set)
{
  {
    msgs::Vector3d msg;
    msgs::Set(&msg, math::Vector3(1, 2, 3));
    EXPECT_EQ(1, msg.x());
    EXPECT_EQ(2, msg.y());
    EXPECT_EQ(3, msg.z());
  }

  {
    msgs::Vector2d msg;
    msgs::Set(&msg, math::Vector2d(1, 2));
    EXPECT_EQ(1, msg.x());
    EXPECT_EQ(2, msg.y());
  }

  {
    msgs::Quaternion msg;
    msgs::Set(&msg, math::Quaternion(M_PI * 0.25, M_PI * 0.5, M_PI));
    EXPECT_TRUE(math::equal(msg.x(), -0.65328148243818818));
    EXPECT_TRUE(math::equal(msg.y(), 0.27059805007309856));
    EXPECT_TRUE(math::equal(msg.z(), 0.65328148243818829));
    EXPECT_TRUE(math::equal(msg.w(), 0.27059805007309851));
  }

  {
    msgs::Pose msg;
    msgs::Set(&msg, math::Pose(math::Vector3(1, 2, 3),
          math::Quaternion(M_PI * 0.25, M_PI * 0.5, M_PI)));

    EXPECT_EQ(1, msg.position().x());
    EXPECT_EQ(2, msg.position().y());
    EXPECT_EQ(3, msg.position().z());

    EXPECT_TRUE(math::equal(msg.orientation().x(), -0.65328148243818818));
    EXPECT_TRUE(math::equal(msg.orientation().y(), 0.27059805007309856));
    EXPECT_TRUE(math::equal(msg.orientation().z(), 0.65328148243818829));
    EXPECT_TRUE(math::equal(msg.orientation().w(), 0.27059805007309851));
  }

  {
    msgs::Color msg;
    msgs::Set(&msg, common::Color(.1, .2, .3, 1.0));
    EXPECT_TRUE(math::equal(0.1f, msg.r()));
    EXPECT_TRUE(math::equal(0.2f, msg.g()));
    EXPECT_TRUE(math::equal(0.3f, msg.b()));
    EXPECT_TRUE(math::equal(1.0f, msg.a()));
  }

  {
    msgs::Time msg;
    msgs::Set(&msg, common::Time(2, 123));
    EXPECT_EQ(2, msg.sec());
    EXPECT_EQ(123, msg.nsec());
  }

  {
    msgs::PlaneGeom msg;
    msgs::Set(&msg, math::Plane(math::Vector3(0, 0, 1),
                                math::Vector2d(123, 456), 1.0));

    EXPECT_EQ(0, msg.normal().x());
    EXPECT_EQ(0, msg.normal().y());
    EXPECT_EQ(1, msg.normal().z());

    EXPECT_EQ(123, msg.size().x());
    EXPECT_EQ(456, msg.size().y());

    EXPECT_TRUE(math::equal(1.0, msg.d()));
  }
}

TEST_F(MsgsTest, SDF)
{
  // GUI With camera
  {
    sdf::ElementPtr sdf(new sdf::Element());
    sdf::initFile("gui.sdf", sdf);
    sdf::readString(
        "<sdf version='" SDF_VERSION "'>\
           <gui fullscreen='true'>\
           <camera name='camera'>\
             <view_controller>fps</view_controller>\
             <pose>1 2 3 0 0 0</pose>\
             <track_visual>\
               <name>track</name>\
               <min_dist>0.2</min_dist>\
               <max_dist>1.0</max_dist>\
             </track_visual>\
           </camera>\
           </gui>\
         </gazebo>", sdf);
    msgs::GUI msg = msgs::GUIFromSDF(sdf);
  }

  // Empty track visual
  {
    sdf::ElementPtr sdf(new sdf::Element());
    sdf::initFile("gui.sdf", sdf);
    sdf::readString(
        "<sdf version='" SDF_VERSION "'>\
           <gui fullscreen='true'>\
           <camera name='camera'>\
             <view_controller>fps</view_controller>\
             <pose>1 2 3 0 0 0</pose>\
             <track_visual>\
               <name>visual_name</name>\
               <min_dist>0.1</min_dist>\
               <max_dist>1.0</max_dist>\
             </track_visual>\
           </camera>\
           </gui>\
         </gazebo>", sdf);
    msgs::GUI msg = msgs::GUIFromSDF(sdf);
  }


  // GUI With empty camera
  {
    sdf::ElementPtr sdf(new sdf::Element());
    sdf::initFile("gui.sdf", sdf);
    sdf::readString(
        "<sdf version='" SDF_VERSION "'>\
           <gui fullscreen='true'>\
           <camera name='camera'>\
           </camera>\
           </gui>\
         </gazebo>", sdf);
    msgs::GUI msg = msgs::GUIFromSDF(sdf);
  }
  // GUI without camera
  {
    sdf::ElementPtr sdf(new sdf::Element());
    sdf::initFile("gui.sdf", sdf);
    sdf::readString(
        "<sdf version='" SDF_VERSION "'>\
           <gui fullscreen='true'>\
           </gui>\
         </gazebo>", sdf);
    msgs::GUI msg = msgs::GUIFromSDF(sdf);
  }

  // List Directional
  {
    sdf::ElementPtr sdf(new sdf::Element());
    sdf::initFile("light.sdf", sdf);
    sdf::readString(
        "<sdf version='" SDF_VERSION "'>\
           <light type='directional' name='sun'>\
             <cast_shadows>true</cast_shadows>\
             <pose>0 0 10 0 0 0</pose>\
             <diffuse>0.8 0.8 0.8 1</diffuse>\
             <specular>0 0 0 1</specular>\
             <attenuation>\
               <range>20</range>\
               <constant>0.8</constant>\
               <linear>0.01</liner>\
               <quadratic>0.0</quadratic>\
             </attenuation>\
             <direction>1.0 1.0 -1.0</direction>\
           </light>\
         </gazebo>", sdf);
    msgs::Light msg = msgs::LightFromSDF(sdf);
  }

  // Light Spot
  {
    sdf::ElementPtr sdf(new sdf::Element());
    sdf::initFile("light.sdf", sdf);
    sdf::readString(
        "<sdf version='" SDF_VERSION "'>\
           <light type='spot' name='lamp'>\
             <pose>0 0 10 0 0 0</pose>\
             <diffuse>0.8 0.8 0.8 1</diffuse>\
             <specular>0 0 0 1</specular>\
             <spot>\
               <inner_angle>0</inner_angle>\
               <outer_angle>1</outer_angle>\
               <falloff>0.1</falloff>\
             </spot>\
             <attenuation>\
               <range>20</range>\
               <constant>0.8</constant>\
               <linear>0.01</linear>\
               <quadratic>0.0</quadratic>\
             </attenuation>\
             <direction>1.0 1.0 -1.0</direction>\
           </light>\
         </gazebo>", sdf);
    msgs::Light msg = msgs::LightFromSDF(sdf);
  }

  // Light Point
  {
    sdf::ElementPtr sdf(new sdf::Element());
    sdf::initFile("light.sdf", sdf);
    sdf::readString(
        "<sdf version='" SDF_VERSION "'>\
           <light type='point' name='lamp'>\
             <pose>0 0 10 0 0 0</pose>\
             <diffuse>0.8 0.8 0.8 1</diffuse>\
             <specular>0 0 0 1</specular>\
             <attenuation>\
               <range>20</range>\
               <constant>0.8</constant>\
               <linear>0.01</linear>\
               <quadratic>0.0</quadratic>\
             </attenuation>\
           </light>\
         </gazebo>", sdf);
    msgs::Light msg = msgs::LightFromSDF(sdf);
  }

  // Light bad type
  {
    sdf::ElementPtr sdf(new sdf::Element());
    sdf::initFile("light.sdf", sdf);
    sdf::readString(
        "<sdf version='" SDF_VERSION "'>\
           <light type='_bad_' name='lamp'>\
           </light>\
         </gazebo>", sdf);
    msgs::Light msg = msgs::LightFromSDF(sdf);
  }


  // Plane visual
  {
    sdf::ElementPtr sdf(new sdf::Element());
    sdf::initFile("visual.sdf", sdf);
    sdf::readString(
        "<sdf version='" SDF_VERSION "'>\
           <visual name='visual'>\
             <cast_shadows>false</cast_shadows>\
             <geometry>\
               <plane><normal>0 0 1</normal></plane>\
             </geometry>\
             <material><script>Gazebo/Grey</script></material>\
           </visual>\
        </gazebo>", sdf);
    msgs::Visual msg = msgs::VisualFromSDF(sdf);
  }

  // Box visual
  {
    sdf::ElementPtr sdf(new sdf::Element());
    sdf::initFile("visual.sdf", sdf);
    sdf::readString(
        "<sdf version='" SDF_VERSION "'>\
           <visual name='visual'>\
             <cast_shadows>false</cast_shadows>\
             <geometry>\
               <box><size>1 1 1</size></box>\
             </geometry>\
             <material><script>Gazebo/Grey'</script></material>\
           </visual>\
        </gazebo>", sdf);
    msgs::Visual msg = msgs::VisualFromSDF(sdf);
  }

  // Sphere visual
  {
    sdf::ElementPtr sdf(new sdf::Element());
    sdf::initFile("visual.sdf", sdf);
    sdf::readString(
        "<sdf version='" SDF_VERSION "'>\
           <visual name='visual'>\
             <cast_shadows>false</cast_shadows>\
             <geometry>\
               <sphere><radius>1</radius></sphere>\
             </geometry>\
             <material><script>Gazebo/Grey</script>\
             <shader type='normal_map_tangent_space'>\
               <normal_map>test.map</normal_map>\
             </shader>\
             </material>\
           </visual>\
        </gazebo>", sdf);
    msgs::Visual msg = msgs::VisualFromSDF(sdf);
  }

  // Cylinder visual
  {
    sdf::ElementPtr sdf(new sdf::Element());
    sdf::initFile("visual.sdf", sdf);
    sdf::readString(
        "<sdf version='" SDF_VERSION "'>\
           <visual name='visual'>\
             <cast_shadows>false</cast_shadows>\
             <geometry>\
               <cylinder><radius>1</radius><length>1.0</length></cylinder\
             </geometry>\
             <material><script>Gazebo/Grey</script>\
             <shader type='normal_map_object_space'/>\
             </material>\
           </visual>\
        </gazebo>", sdf);
    msgs::Visual msg = msgs::VisualFromSDF(sdf);
  }

  // Mesh visual
  {
    sdf::ElementPtr sdf(new sdf::Element());
    sdf::initFile("visual.sdf", sdf);
    sdf::readString(
        "<sdf version='" SDF_VERSION "'>\
           <visual name='visual'>\
             <cast_shadows>false</cast_shadows>\
             <geometry>\
               <mesh><scale>1 1 1</scale><uri>test1.mesh</uri></mesh>\
             </geometry>\
             <material><script>Gazebo/Grey</script>\
             <shader type='vertex'/>\
             </material>\
           </visual>\
        </gazebo>", sdf);
    msgs::Visual msg = msgs::VisualFromSDF(sdf);
  }

  // Image visual
  {
    sdf::ElementPtr sdf(new sdf::Element());
    sdf::initFile("visual.sdf", sdf);
    sdf::readString(
        "<sdf version='" SDF_VERSION "'>\
           <visual name='visual'>\
             <cast_shadows>false</cast_shadows>\
             <pose>1 1 1 1 2 3</pose>\
             <geometry>\
               <image>\
                 <scale>1</scale>\
                 <height>1</height>\
                 <threshold>255</threshold>\
                 <granularity>10</granularit>\
                 <uri>test2.mesh</uri>\
               <image>\
             </geometry>\
             <material>\
               <script>Gazebo/Grey</script>\
               <shader type='pixel'/>\
               <ambient>.1 .2 .3 1</ambient>\
               <diffuse>.1 .2 .3 1</diffuse>\
               <specular>.1 .2 .3 1</specular>\
               <emissive>.1 .2 .3 1</emissive>\
             </material>\
           </visual>\
        </gazebo>", sdf);
    msgs::Visual msg = msgs::VisualFromSDF(sdf);
  }

  // Heightmap visual
  {
    sdf::ElementPtr sdf(new sdf::Element());
    sdf::initFile("visual.sdf", sdf);
    sdf::readString(
        "<sdf version='" SDF_VERSION "'>\
           <visual name='visual'>\
             <cast_shadows>false</cast_shadows>\
             <pose>1 1 1 1 2 3</pose>\
             <geometry>\
               <heightmap>\
                 <size>1 2 3</size>\
                 <uri>test3.mesh</uri>\
                 <pos>0 0 1</pos>\
               </heightmap>\
             </geometry>\
             <material><script>Gazebo/Grey</script>\
             <shader type='pixel'/>\
             </material>\
           </visual>\
        </gazebo>", sdf);
    msgs::Visual msg = msgs::VisualFromSDF(sdf);
  }

  // Visual no geometry
  {
    sdf::ElementPtr sdf(new sdf::Element());
    sdf::initFile("visual.sdf", sdf);
    sdf::readString(
<<<<<<< HEAD
        "<sdf version='" SDF_VERSION "'>\
           <visual name='visual'>\
           </visual>\
=======
        "<gazebo version='1.2'>\
        <visual name='visual'>\
        </visual>\
>>>>>>> 82ece578
        </gazebo>", sdf);
    EXPECT_THROW(msgs::Visual msg = msgs::VisualFromSDF(sdf),
        common::Exception);
  }

  // Shader type throw
  {
    sdf::ElementPtr sdf(new sdf::Element());
    sdf::initFile("visual.sdf", sdf);
    sdf::readString(
        "<sdf version='" SDF_VERSION "'>\
           <visual name='visual'>\
             <pose>1 1 1 1 2 3</pose>\
             <geometry>\
               <heightmap>\
                 <size>1 2 3</size>\
                 <uri>test4.mesh</uri>\
                 <pos>0 0 0</pos>\
               </heightmap>\
             </geometry>\
             <shader type='throw'/>\
             </material>\
           </visual>\
        </gazebo>", sdf);
    msgs::Visual msg = msgs::VisualFromSDF(sdf);
  }

  // THROW bad geometry visual
  {
    sdf::ElementPtr sdf(new sdf::Element());
    sdf::initFile("visual.sdf", sdf);
    sdf::readString(
        "<sdf version='" SDF_VERSION "'>\
           <visual name='visual'>\
             <pose>1 1 1 1 2 3</pose>\
             <geometry>\
             </geometry>\
             <material><script>Gazebo/Grey</script>\
             <shader type='pixel'/>\
             </material>\
           </visual>\
        </gazebo>", sdf);
    EXPECT_THROW(msgs::Visual msg = msgs::VisualFromSDF(sdf),
                 common::Exception);
  }

  // Error bad geometry type
  {
    sdf::ElementPtr sdf(new sdf::Element());
    sdf::initFile("visual.sdf", sdf);
    EXPECT_FALSE(sdf::readString(
        "<sdf version='" SDF_VERSION "'>\
           <visual name='visual'>\
             <pose>1 1 1 1 2 3</pose>\
             <geometry>\
               <bad_type/>\
             </geometry>\
             <material><script>Gazebo/Grey</script>\
             <shader type='pixel'/>\
             </material>\
           </visual>\
        </gazebo>", sdf));

    sdf::readString(
        "<sdf version='" SDF_VERSION "'>\
           <visual name='visual'>\
           </visual>\
        </gazebo>", sdf);

    sdf::ElementPtr badElement(new sdf::Element());
    badElement->SetName("bad_type");
    sdf->GetElement("geometry")->InsertElement(badElement);
    EXPECT_THROW(msgs::Visual msg = msgs::VisualFromSDF(sdf),
        common::Exception);
  }

  // Throw bad fog type
  {
    sdf::ElementPtr sdf(new sdf::Element());
    sdf::initFile("scene.sdf", sdf);
    sdf::readString(
        "<sdf version='" SDF_VERSION "'>\
           <scene>\
             <ambient>0.1 0.1 0.1 1</ambient>\
             <background>0 0 0 1</background>\
             <shadows>true</shadows>\
             <fog><color>1 1 1 1</color> <type>throw</type>\
             <start>0</start> <end>10</end> <density>1</density> </fog>\
             <grid>false</grid>\
           </scene>\
        </gazebo>", sdf);
    EXPECT_THROW(msgs::Scene msg = msgs::SceneFromSDF(sdf), common::Exception);
  }

  // Scene A
  {
    sdf::ElementPtr sdf(new sdf::Element());
    sdf::initFile("scene.sdf", sdf);
    sdf::readString(
        "<sdf version='" SDF_VERSION "'>\
           <scene>\
             <ambient>0.1 0.1 0.1 1</ambient>\
             <background>0 0 0 1</background>\
             <shadows>true</shadows>\
             <fog>1 1 1 1' type='linear' start='0' end='10' density='1'/>\
             <grid>false</grid>\
           </scene>\
        </gazebo>", sdf);
    msgs::Scene msg = msgs::SceneFromSDF(sdf);
  }

  // Scene B
  {
    sdf::ElementPtr sdf(new sdf::Element());
    sdf::initFile("scene.sdf", sdf);
    sdf::readString(
        "<sdf version='" SDF_VERSION "'>\
           <scene>\
             <ambient>0.1 0.1 0.1 1</ambient>\
             <background>0 0 0 1</background>\
             <shadows>false</shadows>\
             <fog><color>1 1 1 1</color><type>exp</type><start>0</start>\
             <end>10</end><density>1<density/>\
           </scene>\
        </gazebo>", sdf);
    msgs::Scene msg = msgs::SceneFromSDF(sdf);
  }

  // Scene C
  {
    sdf::ElementPtr sdf(new sdf::Element());
    sdf::initFile("scene.sdf", sdf);
    sdf::readString(
        "<sdf version='" SDF_VERSION "'>\
           <scene>\
             <ambient>0.1 0.1 0.1 1</ambient>\
             <background>0 0 0 1</background>\
             <shadows>false</shadows>\
             <fog><color>1 1 1 1</color>\
             <type>exp2</type><start>0</start><end>10</end>\
             <density>1</density>\
             <grid>true</grid>\
           </scene>\
        </gazebo>", sdf);
    msgs::Scene msg = msgs::SceneFromSDF(sdf);
  }

  // Scene C empty
  {
    sdf::ElementPtr sdf(new sdf::Element());
    sdf::initFile("scene.sdf", sdf);
    sdf::readString(
        "<sdf version='" SDF_VERSION "'>\
           <scene>\
           </scene>\
        </gazebo>", sdf);
    msgs::Scene msg = msgs::SceneFromSDF(sdf);
  }

  // Scene C no sky
  {
    sdf::ElementPtr sdf(new sdf::Element());
    sdf::initFile("scene.sdf", sdf);
    sdf::readString(
        "<sdf version='" SDF_VERSION "'>\
           <scene>\
             <background>0 0 0 1</background>\
           </scene>\
        </gazebo>", sdf);
    msgs::Scene msg = msgs::SceneFromSDF(sdf);
  }
}

int main(int argc, char **argv)
{
  ::testing::InitGoogleTest(&argc, argv);
  return RUN_ALL_TESTS();
}<|MERGE_RESOLUTION|>--- conflicted
+++ resolved
@@ -576,15 +576,9 @@
     sdf::ElementPtr sdf(new sdf::Element());
     sdf::initFile("visual.sdf", sdf);
     sdf::readString(
-<<<<<<< HEAD
-        "<sdf version='" SDF_VERSION "'>\
-           <visual name='visual'>\
-           </visual>\
-=======
-        "<gazebo version='1.2'>\
-        <visual name='visual'>\
-        </visual>\
->>>>>>> 82ece578
+        "<sdf version='" SDF_VERSION "'>\
+           <visual name='visual'>\
+           </visual>\
         </gazebo>", sdf);
     EXPECT_THROW(msgs::Visual msg = msgs::VisualFromSDF(sdf),
         common::Exception);
