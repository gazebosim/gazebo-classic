--- conflicted
+++ resolved
@@ -51,12 +51,8 @@
   model->SetWorldPose(ignition::math::Pose3d(10, 15, 20, 0, 0, 0));
 
   EXPECT_EQ(coll->CollisionBoundingBox(),
-<<<<<<< HEAD
-      ignition::math::AxisAlignedBox(ignition::math::Vector3d(9.5, 14.5, 19.5),
-=======
       ignition::math::AxisAlignedBox(
                 ignition::math::Vector3d(9.5, 14.5, 19.5),
->>>>>>> e45b4271
                 ignition::math::Vector3d(10.5, 15.5, 20.5)));
 }
 
