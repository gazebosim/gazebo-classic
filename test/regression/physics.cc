/*
 * Copyright 2012 Open Source Robotics Foundation
 *
 * Licensed under the Apache License, Version 2.0 (the "License");
 * you may not use this file except in compliance with the License.
 * You may obtain a copy of the License at
 *
 *     http://www.apache.org/licenses/LICENSE-2.0
 *
 * Unless required by applicable law or agreed to in writing, software
 * distributed under the License is distributed on an "AS IS" BASIS,
 * WITHOUT WARRANTIES OR CONDITIONS OF ANY KIND, either express or implied.
 * See the License for the specific language governing permissions and
 * limitations under the License.
 *
*/

#include "ServerFixture.hh"
#include "gazebo/physics/physics.hh"
#include "SimplePendulumIntegrator.hh"
#include "gazebo/msgs/msgs.hh"
#include "helper_physics_generator.hh"

#define PHYSICS_TOL 1e-2
#define NUMERICAL_TOL 1e-8
using namespace gazebo;

class PhysicsTest : public ServerFixture
{
  public: void InelasticCollision(const std::string &_physicsEngine);
  public: void EmptyWorld(const std::string &_physicsEngine);
  public: void JointDamping(const std::string &_physicsEngine);
  public: void SpawnDrop(const std::string &_physicsEngine);
  public: void SpawnDropCoGOffset(const std::string &_physicsEngine);
  public: void RevoluteJoint(const std::string &_physicsEngine);
  public: void SimplePendulum(const std::string &_physicsEngine);
  public: void CollisionFiltering(const std::string &_physicsEngine);
  public: void JointDampingTest(const std::string &_physicsEngine);
  public: void DropStuff(const std::string &_physicsEngine);
  public: void CollisionTest(const std::string &_physicsEngine);
};

void PhysicsTest::InelasticCollision(const std::string &_physicsEngine)
{
  // check conservation of mementum for linear inelastic collision
  Load("worlds/collision_test.world", true, _physicsEngine);
  physics::WorldPtr world = physics::get_world("default");
  EXPECT_TRUE(world != NULL);

  int i = 0;
  while (!this->HasEntity("sphere") && i < 20)
  {
    common::Time::MSleep(100);
    ++i;
  }

  if (i > 20)
    gzthrow("Unable to get sphere");

  {
    // todo: get parameters from drop_test.world
    double test_duration = 1.1;
    double dt = world->GetPhysicsEngine()->GetMaxStepSize();

    physics::ModelPtr box_model = world->GetModel("box");
    physics::LinkPtr box_link = box_model->GetLink("link");
    double f = 1000.0;
    double v = 0;
    double x = 0;
    double m = box_link->GetInertial()->GetMass();

    int steps = test_duration/dt;

    for (int i = 0; i < steps; ++i)
    {
      double t = world->GetSimTime().Double();

      world->StepWorld(1);  // theoretical contact, but
      {
        if (box_model)
        {
          math::Vector3 vel = box_model->GetWorldLinearVel();
          math::Pose pose = box_model->GetWorldPose();

          gzdbg << "box time [" << t
               << "] sim x [" << pose.pos.x
               << "] ideal x [" << x
               << "] sim vx [" << vel.x
               << "] ideal vx [" << v
               << "]\n";

          if (i == 0)
            box_model->GetLink("link")->SetForce(math::Vector3(f, 0, 0));

          if (t > 1.000 && t < 1.01)
          {
            // collision transition, do nothing
          }
          else
          {
            // collision happened
            EXPECT_NEAR(pose.pos.x, x, PHYSICS_TOL);
            EXPECT_NEAR(vel.x, v, PHYSICS_TOL);
          }

        }

        physics::ModelPtr sphere_model = world->GetModel("sphere");
        if (sphere_model)
        {
          math::Vector3 vel = sphere_model->GetWorldLinearVel();
          math::Pose pose = sphere_model->GetWorldPose();
          gzdbg << "sphere time [" << world->GetSimTime().Double()
               << "] sim x [" << pose.pos.x
               << "] ideal x [" << x
               << "] sim vx [" << vel.x
               << "] ideal vx [" << v
               << "]\n";
          if (t > 1.000 && t < 1.01)
          {
            // collision transition, do nothing
          }
          else if (t <= 1.00)
          {
            // no collision
            EXPECT_EQ(pose.pos.x, 2);
            EXPECT_EQ(vel.x, 0);
          }
          else
          {
            // collision happened
            EXPECT_NEAR(pose.pos.x, x + 1.0, PHYSICS_TOL);
            EXPECT_NEAR(vel.x, v, PHYSICS_TOL);
          }
        }
      }

/*
      // integrate here to see when the collision should happen
      double impulse = dt*f;
      if (i == 0) v = v + impulse;
      else if (t >= 1.0) v = dt*f/ 2.0;  // inelastic col. w/ eqal mass.
      x = x + dt * v;
*/

      // integrate here to see when the collision should happen
      double vold = v;
      if (i == 0) v = vold + dt* (f / m);
      else if (t >= 1.0) v = dt*f/ 2.0;  // inelastic col. w/ eqal mass.
      x = x + dt * (v + vold) / 2.0;
    }
  }
}
TEST_F(PhysicsTest, InelasticCollisionODE)
{
  InelasticCollision("ode");
}

#ifdef HAVE_BULLET
/// \TODO: bullet collision parameters needs tweaking
// TEST_F(PhysicsTest, InelasticCollisionBullet)
// {
//   InelasticCollision("bullet");
// }
#endif  // HAVE_BULLET

#ifdef HAVE_SIMBODY
TEST_F(PhysicsTest, InelasticCollisionSimbody)
{
  InelasticCollision("simbody");
}
#endif  // HAVE_SIMBODY

////////////////////////////////////////////////////////////////////////
// EmptyWorld:
// Load a world, take a few steps, and verify that time is increasing.
// This is the most basic physics engine test.
////////////////////////////////////////////////////////////////////////
void PhysicsTest::EmptyWorld(const std::string &_physicsEngine)
{
  // Load an empty world
  Load("worlds/empty.world", true, _physicsEngine);
  physics::WorldPtr world = physics::get_world("default");
  ASSERT_TRUE(world != NULL);

  // Verify physics engine type
  physics::PhysicsEnginePtr physics = world->GetPhysicsEngine();
  ASSERT_TRUE(physics != NULL);
  EXPECT_EQ(physics->GetType(), _physicsEngine);

  // simulate 1 step
  world->StepWorld(1);
  double t = world->GetSimTime().Double();
  // verify that time moves forward
  EXPECT_GT(t, 0);

  // simulate a few steps
  int steps = 20;
  world->StepWorld(steps);
  double dt = world->GetPhysicsEngine()->GetMaxStepSize();
  EXPECT_GT(dt, 0);
  t = world->GetSimTime().Double();
  EXPECT_GT(t, 0.99*dt*static_cast<double>(steps+1));
}

TEST_P(PhysicsTest, EmptyWorld)
{
  EmptyWorld(GetParam());
}

<<<<<<< HEAD
#ifdef HAVE_BULLET
TEST_F(PhysicsTest, EmptyWorldBullet)
{
  EmptyWorld("bullet");
}
#endif  // HAVE_BULLET

#ifdef HAVE_SIMBODY
TEST_F(PhysicsTest, EmptyWorldSimbody)
{
  EmptyWorld("simbody");
}
#endif  // HAVE_SIMBODY

=======
>>>>>>> 6bdeb327
////////////////////////////////////////////////////////////////////////
// SpawnDrop:
// Load a world, check that gravity points along z axis, spawn simple
// shapes (box, sphere, cylinder), verify that they fall and hit the
// ground plane. The test currently assumes inelastic collisions.
////////////////////////////////////////////////////////////////////////
void PhysicsTest::SpawnDrop(const std::string &_physicsEngine)
{
  // load an empty world
  Load("worlds/empty.world", true, _physicsEngine);
  physics::WorldPtr world = physics::get_world("default");
  ASSERT_TRUE(world != NULL);

  // check the gravity vector
  physics::PhysicsEnginePtr physics = world->GetPhysicsEngine();
  ASSERT_TRUE(physics != NULL);
  EXPECT_EQ(physics->GetType(), _physicsEngine);
  math::Vector3 g = physics->GetGravity();
  // Assume gravity vector points down z axis only.
  EXPECT_EQ(g.x, 0);
  EXPECT_EQ(g.y, 0);
  EXPECT_LE(g.z, -9.8);

  // get physics time step
  double dt = physics->GetMaxStepSize();
  EXPECT_GT(dt, 0);

  // spawn some simple shapes and check to see that they start falling
  double z0 = 3;
  std::map<std::string, math::Vector3> modelPos;
  modelPos["test_box"] = math::Vector3(0, 0, z0);
  modelPos["test_sphere"] = math::Vector3(4, 0, z0);
  modelPos["test_cylinder"] = math::Vector3(8, 0, z0);
  modelPos["test_empty"] = math::Vector3(12, 0, z0);
  modelPos["link_offset_box"] = math::Vector3(0, 0, z0);

  // FIXME Trimesh drop test passes in bullet but fails in ode because
  // the mesh bounces to the side when it hits the ground.
  // See issue #513. Uncomment test when issue is resolved.
  // modelPos["test_trimesh"] = math::Vector3(16, 0, z0);

  SpawnBox("test_box", math::Vector3(1, 1, 1), modelPos["test_box"],
      math::Vector3::Zero);
  SpawnSphere("test_sphere", modelPos["test_sphere"], math::Vector3::Zero);
  SpawnCylinder("test_cylinder", modelPos["test_cylinder"],
      math::Vector3::Zero);
  SpawnEmptyLink("test_empty", modelPos["test_empty"], math::Vector3::Zero);

  std::ostringstream linkOffsetStream;
  math::Pose linkOffsetPose1(0, 0, z0, 0, 0, 0);
  math::Pose linkOffsetPose2(1000, 1000, 0, 0, 0, 0);
  math::Vector3 linkOffsetSize(1, 1, 1);
  linkOffsetStream << "<sdf version='" << SDF_VERSION << "'>"
    << "<model name ='link_offset_box'>"
    << "<pose>" << linkOffsetPose1 << "</pose>"
    << "<allow_auto_disable>false</allow_auto_disable>"
    << "<link name ='body'>"
    << "  <pose>" << linkOffsetPose2 << "</pose>"
    << "  <inertial>"
    << "    <mass>4.0</mass>"
    << "    <inertia>"
    << "      <ixx>0.1667</ixx> <ixy>0.0</ixy> <ixz>0.0</ixz>"
    << "      <iyy>0.1667</iyy> <iyz>0.0</iyz>"
    << "      <izz>0.1667</izz>"
    << "    </inertia>"
    << "  </inertial>"
    << "  <collision name ='geom'>"
    << "    <geometry>"
    << "      <box><size>" << linkOffsetSize << "</size></box>"
    << "    </geometry>"
    << "  </collision>"
    << "  <visual name ='visual'>"
    << "    <geometry>"
    << "      <box><size>" << linkOffsetSize << "</size></box>"
    << "    </geometry>"
    << "  </visual>"
    << "</link>"
    << "</model>"
    << "</sdf>";
  SpawnSDF(linkOffsetStream.str());

  // std::string trimeshPath =
  //    "file://media/models/cube_20k/meshes/cube_20k.stl";
  // SpawnTrimesh("test_trimesh", trimeshPath, math::Vector3(0.5, 0.5, 0.5),
  //    modelPos["test_trimesh"], math::Vector3::Zero);

  int steps = 2;
  physics::ModelPtr model;
  math::Pose pose1, pose2;
  math::Vector3 vel1, vel2;

  double t, x0 = 0;
  // This loop steps the world forward and makes sure that each model falls,
  // expecting downward z velocity and decreasing z position.
  for (std::map<std::string, math::Vector3>::iterator iter = modelPos.begin();
    iter != modelPos.end(); ++iter)
  {
    std::string name = iter->first;
    // Make sure the model is loaded
    model = world->GetModel(name);
    if (model != NULL)
    {
      gzdbg << "Check freefall of model " << name << '\n';
      // Step once and check downward z velocity
      world->StepWorld(1);
      vel1 = model->GetWorldLinearVel();
      t = world->GetSimTime().Double();
      EXPECT_NEAR(vel1.x, 0, NUMERICAL_TOL);
      EXPECT_NEAR(vel1.y, 0, NUMERICAL_TOL);
      EXPECT_NEAR(vel1.z, g.z*t, -g.z*t*PHYSICS_TOL);
      // Need to step at least twice to check decreasing z position
      world->StepWorld(steps - 1);
      pose1 = model->GetWorldPose();
      x0 = modelPos[name].x;
      EXPECT_EQ(pose1.pos.x, x0);
      EXPECT_EQ(pose1.pos.y, 0);
      EXPECT_NEAR(pose1.pos.z, z0 + g.z/2*t*t, (z0+g.z/2*t*t)*PHYSICS_TOL);
      // Check once more and just make sure they keep falling
      world->StepWorld(steps);
      vel2 = model->GetWorldLinearVel();
      pose2 = model->GetWorldPose();
      EXPECT_LT(vel2.z, vel1.z);
      EXPECT_LT(pose2.pos.z, pose1.pos.z);
    }
    else
    {
      gzerr << "Error loading model " << name << '\n';
      EXPECT_TRUE(model != NULL);
    }
  }

  // Predict time of contact with ground plane.
  double tHit = sqrt(2*(z0-0.5) / (-g.z));
  // Time to advance, allow 0.5 s settling time.
  // This assumes inelastic collisions with the ground.
  double dtHit = tHit+0.5 - world->GetSimTime().Double();
  steps = ceil(dtHit / dt);
  EXPECT_GT(steps, 0);
  world->StepWorld(steps);

  // This loop checks the velocity and pose of each model 0.5 seconds
  // after the time of predicted ground contact. The velocity is expected
  // to be small, and the pose is expected to be underneath the initial pose.
  for (std::map<std::string, math::Vector3>::iterator iter = modelPos.begin();
    iter != modelPos.end(); ++iter)
  {
    std::string name = iter->first;
    // Make sure the model is loaded
    model = world->GetModel(name);
    if (model != NULL)
    {
      gzdbg << "Check ground contact of model " << name << '\n';
      // Check that velocity is small
      vel1 = model->GetWorldLinearVel();
      t = world->GetSimTime().Double();
      EXPECT_NEAR(vel1.x, 0, PHYSICS_TOL);
      EXPECT_NEAR(vel1.y, 0, PHYSICS_TOL);
      if (name == "test_empty")
        EXPECT_NEAR(vel1.z, g.z*t, -g.z*t*PHYSICS_TOL);
      else
        EXPECT_NEAR(vel1.z, 0, PHYSICS_TOL);

      // Check that model is resting on ground
      pose1 = model->GetWorldPose();
      x0 = modelPos[name].x;
      EXPECT_NEAR(pose1.pos.x, x0, PHYSICS_TOL);
      EXPECT_NEAR(pose1.pos.y, 0, PHYSICS_TOL);
      if (name == "test_empty")
      {
        EXPECT_NEAR(pose1.pos.z, z0+g.z/2*t*t,
            fabs((z0+g.z/2*t*t)*PHYSICS_TOL));
      }
      else
        EXPECT_NEAR(pose1.pos.z, 0.5, PHYSICS_TOL);
    }
    else
    {
      gzerr << "Error loading model " << name << '\n';
      EXPECT_TRUE(model != NULL);
    }
  }

  // Compute and check link pose of link_offset_box
  gzdbg << "Check link pose of link_offset_box\n";
  model = world->GetModel("link_offset_box");
  ASSERT_TRUE(model);
  physics::LinkPtr link = model->GetLink();
  ASSERT_TRUE(link);
  // relative pose of link in linkOffsetPose2
  for (int i = 0; i < 20; ++i)
  {
    pose1 = model->GetWorldPose();
    pose2 = linkOffsetPose2 + pose1;
    EXPECT_NEAR(pose2.pos.x, linkOffsetPose2.pos.x, PHYSICS_TOL);
    EXPECT_NEAR(pose2.pos.y, linkOffsetPose2.pos.y, PHYSICS_TOL);
    EXPECT_NEAR(pose2.pos.z, 0.5, PHYSICS_TOL);
    world->StepWorld(1);
  }
}

TEST_P(PhysicsTest, SpawnDrop)
{
  SpawnDrop(GetParam());
}

#ifdef HAVE_SIMBODY
TEST_F(PhysicsTest, SpawnDropSimbody)
{
  SpawnDrop("simbody");
}
#endif  // HAVE_SIMBODY

////////////////////////////////////////////////////////////////////////
// SpawnDropCoGOffset:
// Load a world, check that gravity points along z axis, spawn several
// spheres of varying radii and center of gravity (cg) location.
//  sphere1: smaller radius, centered cg
//  sphere2: larger radius, centered cg
//  sphere3: larger radius, lowered cg
//  sphere4: larger radius, raised cg
//  sphere5: larger radius, y offset cg
//  sphere6: larger radius, x offset cg
//  sphere7: larger radius, 45 deg offset cg
//  sphere8: larger radius, -30 deg offset cg
// The bottom of each sphere is at the same height, and it is verified
// that they hit the ground at the same time. Also, sphere5 should start
// rolling to the side when it hits the ground.
////////////////////////////////////////////////////////////////////////
void PhysicsTest::SpawnDropCoGOffset(const std::string &_physicsEngine)
{
  // load an empty world
  Load("worlds/empty.world", true, _physicsEngine);
  physics::WorldPtr world = physics::get_world("default");
  ASSERT_TRUE(world != NULL);

  // check the gravity vector
  physics::PhysicsEnginePtr physics = world->GetPhysicsEngine();
  ASSERT_TRUE(physics != NULL);
  EXPECT_EQ(physics->GetType(), _physicsEngine);
  math::Vector3 g = physics->GetGravity();
  // Assume gravity vector points down z axis only.
  EXPECT_EQ(g.x, 0);
  EXPECT_EQ(g.y, 0);
  EXPECT_LT(g.z, 0);

  // get physics time step
  double dt = physics->GetMaxStepSize();
  EXPECT_GT(dt, 0);

  // spawn some spheres and check to see that they start falling
  double z0 = 3;
  double r1 = 0.5, r2 = 1.5;
  math::Vector3 v30 = math::Vector3::Zero;
  math::Vector3 cog;
  math::Angle angle;

  std::vector<std::string> modelNames;
  std::vector<double> x0s;
  std::vector<double> y0s;
  std::vector<double> radii;
  std::vector<math::Vector3> cogs;

  // sphere1 and sphere2 have c.g. at center of sphere, different sizes
  modelNames.push_back("small_centered_sphere");
  x0s.push_back(0);
  y0s.push_back(0);
  radii.push_back(r1);
  cogs.push_back(v30);

  modelNames.push_back("large_centered_sphere");
  x0s.push_back(4);
  y0s.push_back(0);
  radii.push_back(r2);
  cogs.push_back(v30);

  // sphere3 has c.g. below the center
  modelNames.push_back("lowered_cog_sphere");
  x0s.push_back(8);
  y0s.push_back(0);
  radii.push_back(r2);
  cogs.push_back(math::Vector3(0, 0, -r1));

  // sphere4 has c.g. above the center
  modelNames.push_back("raised_cog_sphere");
  x0s.push_back(-4);
  y0s.push_back(0);
  radii.push_back(r2);
  cogs.push_back(math::Vector3(0, 0, r1));

  // sphere5 has c.g. to the side along y axis; it will roll
  modelNames.push_back("cog_y_offset_sphere");
  x0s.push_back(-8);
  y0s.push_back(0);
  radii.push_back(r2);
  cogs.push_back(math::Vector3(0, r1, 0));

  // sphere6 has c.g. to the side along x axis; it will roll
  modelNames.push_back("cog_x_offset_sphere");
  x0s.push_back(15);
  y0s.push_back(0);
  radii.push_back(r2);
  cogs.push_back(math::Vector3(r1, 0, 0));

  // sphere7 has c.g. to the side diagonally; it will roll
  modelNames.push_back("cog_xy_45deg_offset_sphere");
  x0s.push_back(0);
  y0s.push_back(8);
  radii.push_back(r2);
  angle.SetFromDegree(45);
  cogs.push_back(math::Vector3(r1*cos(angle.Radian()),
                               r1*sin(angle.Radian()), 0));

  // sphere8 has c.g. to the side diagonally; it will roll
  modelNames.push_back("cog_xy_-30deg_offset_sphere");
  x0s.push_back(0);
  y0s.push_back(-8);
  radii.push_back(r2);
  angle.SetFromDegree(-30);
  cogs.push_back(math::Vector3(r1*cos(angle.Radian()),
                               r1*sin(angle.Radian()), 0));

  unsigned int i;
  for (i = 0; i < modelNames.size(); ++i)
  {
    SpawnSphere(modelNames[i], math::Vector3(x0s[i], y0s[i], z0+radii[i]),
                v30, cogs[i], radii[i]);
  }

  int steps = 2;
  physics::ModelPtr model;
  math::Pose pose1, pose2;
  math::Vector3 vel1, vel2;

  double t, x0 = 0, y0 = 0, radius;
  // This loop steps the world forward and makes sure that each model falls,
  // expecting downward z velocity and decreasing z position.
  for (i = 0; i < modelNames.size(); ++i)
  {
    // Make sure the model is loaded
    model = world->GetModel(modelNames[i]);
    x0 = x0s[i];
    y0 = y0s[i];
    radius = radii[i];
    if (model != NULL)
    {
      gzdbg << "Check freefall of model " << modelNames[i] << '\n';
      // Step once and check downward z velocity
      world->StepWorld(1);
      vel1 = model->GetWorldLinearVel();
      t = world->GetSimTime().Double();
      EXPECT_EQ(vel1.x, 0);
      EXPECT_EQ(vel1.y, 0);
      EXPECT_NEAR(vel1.z, g.z*t, -g.z*t*PHYSICS_TOL);
      // Need to step at least twice to check decreasing z position
      world->StepWorld(steps - 1);
      pose1 = model->GetWorldPose();
      EXPECT_NEAR(pose1.pos.x, x0, PHYSICS_TOL*PHYSICS_TOL);
      EXPECT_NEAR(pose1.pos.y, y0, PHYSICS_TOL*PHYSICS_TOL);
      EXPECT_NEAR(pose1.pos.z, z0+radius + g.z/2*t*t,
                  (z0+radius+g.z/2*t*t)*PHYSICS_TOL);

      // Check once more and just make sure they keep falling
      world->StepWorld(steps);
      vel2 = model->GetWorldLinearVel();
      pose2 = model->GetWorldPose();
      EXPECT_LT(vel2.z, vel1.z);
      EXPECT_LT(pose2.pos.z, pose1.pos.z);
    }
    else
    {
      gzerr << "Error loading model " << modelNames[i] << '\n';
      EXPECT_TRUE(model != NULL);
    }
  }

  // Predict time of contact with ground plane.
  double tHit = sqrt(2*(z0-0.5) / (-g.z));
  // Time to advance, allow 0.5 s settling time.
  // This assumes inelastic collisions with the ground.
  double dtHit = tHit+0.5 - world->GetSimTime().Double();
  steps = ceil(dtHit / dt);
  EXPECT_GT(steps, 0);
  world->StepWorld(steps);

  // This loop checks the velocity and pose of each model 0.5 seconds
  // after the time of predicted ground contact. Except for sphere5,
  // the velocity is expected to be small, and the pose is expected
  // to be underneath the initial pose. sphere5 is expected to be rolling.
  for (i = 0; i < modelNames.size(); ++i)
  {
    // Make sure the model is loaded
    model = world->GetModel(modelNames[i]);
    x0 = x0s[i];
    y0 = y0s[i];
    radius = radii[i];
    cog = cogs[i];
    if (model != NULL)
    {
      gzdbg << "Check ground contact and roll without slip of model "
            << modelNames[i] << '\n';

      // Check that velocity is small
      vel1 = model->GetWorldLinearVel();
      vel2 = model->GetWorldAngularVel();

      // vertical component of linear and angular velocity should be small
      EXPECT_NEAR(vel1.z, 0, PHYSICS_TOL);
      EXPECT_NEAR(vel2.z, 0, PHYSICS_TOL);

      // expect small values for directions with no offset
      if (cog.x == 0)
      {
        EXPECT_NEAR(vel1.x, 0, PHYSICS_TOL);
        EXPECT_NEAR(vel2.y, 0, PHYSICS_TOL);
      }
      // expect rolling in direction of cog offset
      else
      {
        EXPECT_GT(vel1.x*cog.x, 0.2*cog.x*cog.x);
        EXPECT_GT(vel2.y*cog.x, 0.2*cog.x*cog.x);
      }

      if (cog.y == 0)
      {
        EXPECT_NEAR(vel1.y, 0, PHYSICS_TOL);
        EXPECT_NEAR(vel2.x, 0, PHYSICS_TOL);
      }
      else
      {
        EXPECT_GT(vel1.y*cog.y,  0.2*cog.y*cog.y);
        EXPECT_LT(vel2.x*cog.y, -0.2*cog.y*cog.y);
      }

      // Expect roll without slip
      EXPECT_NEAR(vel1.x,  vel2.y*radius, PHYSICS_TOL);
      EXPECT_NEAR(vel1.y, -vel2.x*radius, PHYSICS_TOL);

      // Use GetWorldLinearVel with global offset to check roll without slip
      // Expect small linear velocity at contact point
      math::Vector3 vel3 = model->GetLink()->GetWorldLinearVel(
          math::Vector3(0, 0, -radius), math::Quaternion(0, 0, 0));
      EXPECT_NEAR(vel3.x, 0, PHYSICS_TOL);
      EXPECT_NEAR(vel3.y, 0, PHYSICS_TOL);
      EXPECT_NEAR(vel3.z, 0, PHYSICS_TOL);
      // Expect speed at top of sphere to be double the speed at center
      math::Vector3 vel4 = model->GetLink()->GetWorldLinearVel(
          math::Vector3(0, 0, radius), math::Quaternion(0, 0, 0));
      EXPECT_NEAR(vel4.y, 2*vel1.y, PHYSICS_TOL);
      EXPECT_NEAR(vel4.x, 2*vel1.x, PHYSICS_TOL);
      EXPECT_NEAR(vel4.z, 0, PHYSICS_TOL);

      // Check that model is resting on ground
      pose1 = model->GetWorldPose();
      EXPECT_NEAR(pose1.pos.z, radius, PHYSICS_TOL);

      // expect no pose change for directions with no offset
      if (cog.x == 0)
      {
        EXPECT_NEAR(pose1.pos.x, x0, PHYSICS_TOL);
      }
      // expect rolling in direction of cog offset
      else
      {
        EXPECT_GT((pose1.pos.x-x0) * cog.x, cog.x * cog.x);
      }

      // expect no pose change for directions with no offset
      if (cog.y == 0)
      {
        EXPECT_NEAR(pose1.pos.y, y0, PHYSICS_TOL);
      }
      // expect rolling in direction of cog offset
      else
      {
        EXPECT_GT((pose1.pos.y-y0) * cog.y, cog.y * cog.y);
      }
    }
    else
    {
      gzerr << "Error loading model " << modelNames[i] << '\n';
      EXPECT_TRUE(model != NULL);
    }
  }
}

TEST_P(PhysicsTest, SpawnDropCoGOffset)
{
  SpawnDropCoGOffset(GetParam());
}

<<<<<<< HEAD
#ifdef HAVE_BULLET
TEST_F(PhysicsTest, SpawnDropCoGOffsetBullet)
{
  SpawnDropCoGOffset("bullet");
}
#endif  // HAVE_BULLET

#ifdef HAVE_SIMBODY
TEST_F(PhysicsTest, SpawnDropCoGOffsetSimbody)
{
  SpawnDropCoGOffset("simbody");
}
#endif  // HAVE_SIMBODY

=======
>>>>>>> 6bdeb327
////////////////////////////////////////////////////////////////////////
// RevoluteJoint:
// Load 8 double pendulums arranged in a circle.
// Measure angular velocity of links, and verify proper axis orientation.
// Then set joint limits and verify that links remain within limits.
////////////////////////////////////////////////////////////////////////
void PhysicsTest::RevoluteJoint(const std::string &_physicsEngine)
{
  math::Rand::SetSeed(0);
  // Load world
  Load("worlds/revolute_joint_test.world", true, _physicsEngine);
  physics::WorldPtr world = physics::get_world("default");
  ASSERT_TRUE(world != NULL);

  // Verify physics engine type
  physics::PhysicsEnginePtr physics = world->GetPhysicsEngine();
  ASSERT_TRUE(physics != NULL);
  EXPECT_EQ(physics->GetType(), _physicsEngine);

  // Model names
  std::vector<std::string> modelNames;
  modelNames.push_back("pendulum_0deg");
  modelNames.push_back("pendulum_45deg");
  modelNames.push_back("pendulum_90deg");
  modelNames.push_back("pendulum_135deg");
  modelNames.push_back("pendulum_180deg");
  modelNames.push_back("pendulum_225deg");
  modelNames.push_back("pendulum_270deg");
  modelNames.push_back("pendulum_315deg");

  // Global axis
  double sqrt1_2 = sqrt(2.0) / 2.0;
  std::vector<math::Vector3> globalAxes;
  globalAxes.push_back(math::Vector3(1, 0, 0));
  globalAxes.push_back(math::Vector3(sqrt1_2, sqrt1_2, 0));
  globalAxes.push_back(math::Vector3(0, 1, 0));
  globalAxes.push_back(math::Vector3(-sqrt1_2, sqrt1_2, 0));
  globalAxes.push_back(math::Vector3(-1, 0, 0));
  globalAxes.push_back(math::Vector3(-sqrt1_2, -sqrt1_2, 0));
  globalAxes.push_back(math::Vector3(0, -1, 0));
  globalAxes.push_back(math::Vector3(sqrt1_2, -sqrt1_2, 0));

  // Link names
  std::vector<std::string> linkNames;
  linkNames.push_back("lower_link");
  linkNames.push_back("upper_link");

  // Link names
  std::vector<std::string> jointNames;
  jointNames.push_back("lower_joint");
  jointNames.push_back("upper_joint");

  physics::ModelPtr model;
  physics::LinkPtr link;
  std::vector<std::string>::iterator modelIter;
  physics::JointPtr joint;

  // Check global axes before simulation starts
  std::vector<math::Vector3>::iterator axisIter;
  axisIter = globalAxes.begin();
  for (modelIter  = modelNames.begin();
       modelIter != modelNames.end(); ++modelIter)
  {
    model = world->GetModel(*modelIter);
    if (model)
    {
      gzdbg << "Check global axes of model " << *modelIter << '\n';
      std::vector<std::string>::iterator jointIter;
      for (jointIter  = jointNames.begin();
           jointIter != jointNames.end(); ++jointIter)
      {
        joint = model->GetJoint(*jointIter);
        if (joint)
        {
          math::Vector3 axis = joint->GetGlobalAxis(0);
          EXPECT_NEAR(axis.x, (*axisIter).x, PHYSICS_TOL);
          EXPECT_NEAR(axis.y, (*axisIter).y, PHYSICS_TOL);
          EXPECT_NEAR(axis.z, (*axisIter).z, PHYSICS_TOL);
        }
        else
        {
          gzerr << "Error loading joint " << *jointIter
                << " of model " << *modelIter << '\n';
          EXPECT_TRUE(joint != NULL);
        }
      }
    }
    else
    {
      gzerr << "Error loading model " << *modelIter << '\n';
      EXPECT_TRUE(model != NULL);
    }
    ++axisIter;
  }

  // Step forward 0.75 seconds
  double dt = physics->GetMaxStepSize();
  EXPECT_GT(dt, 0);
  int steps = ceil(0.75 / dt);
  world->StepWorld(steps);

  // Get global angular velocity of each link
  math::Vector3 angVel;
  for (modelIter  = modelNames.begin();
       modelIter != modelNames.end(); ++modelIter)
  {
    model = world->GetModel(*modelIter);
    if (model)
    {
      gzdbg << "Check angular velocity of model " << *modelIter << '\n';
      link = model->GetLink("base");
      if (link)
      {
        // Expect stationary base
        angVel = link->GetWorldAngularVel();
        EXPECT_NEAR(angVel.x, 0, PHYSICS_TOL*10);
        EXPECT_NEAR(angVel.y, 0, PHYSICS_TOL*10);
        EXPECT_NEAR(angVel.z, 0, PHYSICS_TOL*10);
      }
      else
      {
        gzerr << "Error loading base link of model " << *modelIter << '\n';
        EXPECT_TRUE(link != NULL);
      }

      std::vector<std::string>::iterator linkIter;
      for (linkIter  = linkNames.begin();
           linkIter != linkNames.end(); ++linkIter)
      {
        link = model->GetLink(*linkIter);
        if (link)
        {
          // Expect relative angular velocity of pendulum links to be negative
          // and along x axis.
          angVel = link->GetRelativeAngularVel().Normalize();
          EXPECT_NEAR(angVel.x, -1, PHYSICS_TOL);
          EXPECT_NEAR(angVel.y,  0, 2*PHYSICS_TOL);
          EXPECT_NEAR(angVel.z,  0, 2*PHYSICS_TOL);
        }
        else
        {
          gzerr << "Error loading link " << *linkIter
                << " of model " << *modelIter << '\n';
          EXPECT_TRUE(link != NULL);
        }
      }
    }
    else
    {
      gzerr << "Error loading model " << *modelIter << '\n';
      EXPECT_TRUE(model != NULL);
    }
  }

  // Keep stepping forward, verifying that joint angles move in the direction
  // implied by the joint velocity
  for (modelIter  = modelNames.begin();
       modelIter != modelNames.end(); ++modelIter)
  {
    model = world->GetModel(*modelIter);
    if (model)
    {
      double jointVel1, jointVel2;
      double angle1, angle2, angle3;

      gzdbg << "Check angle measurement for " << *modelIter << '\n';
      std::vector<std::string>::iterator jointIter;
      for (jointIter  = jointNames.begin();
           jointIter != jointNames.end(); ++jointIter)
      {
        joint = model->GetJoint(*jointIter);
        if (joint)
        {
          // Get first joint angle
          angle1 = joint->GetAngle(0).Radian();

          // Get joint velocity and assume it is not too small
          jointVel1 = joint->GetVelocity(0);
          EXPECT_GT(fabs(jointVel1), 1e-1);

          // Take 1 step and measure again
          world->StepWorld(1);

          // Expect angle change in direction of joint velocity
          angle2 = joint->GetAngle(0).Radian();
          EXPECT_GT((angle2 - angle1) * math::clamp(jointVel1*1e4, -1.0, 1.0)
                    , 0);

          jointVel2 = joint->GetVelocity(0);
          EXPECT_GT(fabs(jointVel2), 1e-1);

          // Take 1 step and measure the last angle, expect decrease
          world->StepWorld(1);
          angle3 = joint->GetAngle(0).Radian();
          EXPECT_GT((angle3 - angle2) * math::clamp(jointVel2*1e4, -1.0, 1.0)
                    , 0);
        }
        else
        {
          gzerr << "Error loading joint " << *jointIter
                << " of model " << *modelIter << '\n';
          EXPECT_TRUE(joint != NULL);
        }
      }
    }
    else
    {
      gzerr << "Error loading model " << *modelIter << '\n';
      EXPECT_TRUE(model != NULL);
    }
  }


  // Reset the world, and impose joint limits
  world->Reset();

  for (modelIter  = modelNames.begin();
       modelIter != modelNames.end(); ++modelIter)
  {
    model = world->GetModel(*modelIter);
    if (model)
    {
      std::vector<std::string>::iterator jointIter;
      for (jointIter  = jointNames.begin();
           jointIter != jointNames.end(); ++jointIter)
      {
        joint = model->GetJoint(*jointIter);
        if (joint)
        {
          joint->SetLowStop(0, math::Angle(-0.1));
          joint->SetHighStop(0, math::Angle(0.1));
        }
        else
        {
          gzerr << "Error loading joint " << *jointIter
                << " of model " << *modelIter << '\n';
          EXPECT_TRUE(joint != NULL);
        }
      }
    }
    else
    {
      gzerr << "Error loading model " << *modelIter << '\n';
      EXPECT_TRUE(model != NULL);
    }
  }

  // Step forward again for 0.75 seconds and check that joint angles
  // are within limits
  world->StepWorld(steps);
  for (modelIter  = modelNames.begin();
       modelIter != modelNames.end(); ++modelIter)
  {
    model = world->GetModel(*modelIter);
    if (model)
    {
      gzdbg << "Check angle limits and velocity of joints of model "
            << *modelIter << '\n';
      std::vector<std::string>::iterator jointIter;
      for (jointIter  = jointNames.begin();
           jointIter != jointNames.end(); ++jointIter)
      {
        joint = model->GetJoint(*jointIter);
        if (joint)
        {
          EXPECT_NEAR(joint->GetAngle(0).Radian(), 0, 0.11);
        }
        else
        {
          gzerr << "Error loading joint " << *jointIter
                << " of model " << *modelIter << '\n';
          EXPECT_TRUE(joint != NULL);
        }
      }
    }
    else
    {
      gzerr << "Error loading model " << *modelIter << '\n';
      EXPECT_TRUE(model != NULL);
    }
  }

  // Reset world again, disable gravity, detach upper_joint
  // Then apply torque at lower_joint and verify motion
  world->Reset();
  for (modelIter  = modelNames.begin();
       modelIter != modelNames.end(); ++modelIter)
  {
    model = world->GetModel(*modelIter);
    if (model)
    {
      gzdbg << "Check SetForce for model " << *modelIter << '\n';
      std::vector<std::string>::iterator linkIter;
      for (linkIter  = linkNames.begin();
           linkIter != linkNames.end(); ++linkIter)
      {
        link = model->GetLink(*linkIter);
        if (link)
        {
          // Disable gravity for links.
          gzerr << "physics SetGravityMode\n";
          link->SetGravityMode(false);
        }
        else
        {
          gzerr << "Error loading link " << *linkIter
                << " of model " << *modelIter << '\n';
          EXPECT_TRUE(link != NULL);
        }
      }

      joint = model->GetJoint("upper_joint");
      if (joint)
      {
        // Detach upper_joint.
        // joint->Detach();
        // freeze joint limit instead
        math::Angle curAngle = joint->GetAngle(0u);
        joint->SetLowStop(0, curAngle);
        joint->SetHighStop(0, curAngle);
      }
      else
      {
        gzerr << "Error loading upper_joint "
              << " of model " << *modelIter << '\n';
        EXPECT_TRUE(joint != NULL);
      }

      // Step forward and let things settle a bit.
      world->StepWorld(100);

      joint = model->GetJoint("lower_joint");
      if (joint)
      {
        double oldVel, newVel, force;
        oldVel = joint->GetVelocity(0);
        // Apply positive torque to the lower_joint and step forward.
        force = 10;

        for (int i = 0; i < 10; ++i)
        {
          joint->SetForce(0, force);
          world->StepWorld(1);
          joint->SetForce(0, force);
          world->StepWorld(1);
          joint->SetForce(0, force);
          world->StepWorld(1);
          newVel = joint->GetVelocity(0);

          gzdbg << "model " << *modelIter
                << "  i " << i
                << "  oldVel " << oldVel
                << "  newVel " << newVel
                << "  upper joint v "
                << model->GetJoint("upper_joint")->GetVelocity(0)
                << " joint " << joint->GetName() <<  "\n";

          // Expect increasing velocities
          EXPECT_GT(newVel, oldVel);
          oldVel = newVel;

          // Check that GetForce returns what we set
          EXPECT_NEAR(joint->GetForce(0u), force, PHYSICS_TOL);

          // Expect joint velocity to be near angular velocity difference
          // of child and parent, along global axis
          // jointVel == DOT(angVelChild - angVelParent, axis)
          double jointVel = joint->GetVelocity(0);
          math::Vector3 axis = joint->GetGlobalAxis(0);
          angVel  = joint->GetChild()->GetWorldAngularVel();
          angVel -= joint->GetParent()->GetWorldAngularVel();
          EXPECT_NEAR(jointVel, axis.Dot(angVel), PHYSICS_TOL);
        }
        // Apply negative torque to lower_joint
        force = -30;
        for (int i = 0; i < 10; ++i)
        {
          joint->SetForce(0, force);
          world->StepWorld(1);
          joint->SetForce(0, force);
          world->StepWorld(1);
          joint->SetForce(0, force);
          world->StepWorld(1);
          newVel = joint->GetVelocity(0);

          gzdbg << "model " << *modelIter
                << "  i " << i
                << "  oldVel " << oldVel
                << "  newVel " << newVel
                << "  upper joint v "
                << model->GetJoint("upper_joint")->GetVelocity(0)
                << " joint " << joint->GetName() <<  "\n";

          // Expect decreasing velocities
          EXPECT_LT(newVel, oldVel);

          // Check that GetForce returns what we set
          EXPECT_NEAR(joint->GetForce(0u), force, PHYSICS_TOL);

          // Expect joint velocity to be near angular velocity difference
          // of child and parent, along global axis
          // jointVel == DOT(angVelChild - angVelParent, axis)
          double jointVel = joint->GetVelocity(0);
          math::Vector3 axis = joint->GetGlobalAxis(0);
          angVel  = joint->GetChild()->GetWorldAngularVel();
          angVel -= joint->GetParent()->GetWorldAngularVel();
          EXPECT_NEAR(jointVel, axis.Dot(angVel), PHYSICS_TOL);
        }
      }
      else
      {
        gzerr << "Error loading lower_joint "
              << " of model " << *modelIter << '\n';
        EXPECT_TRUE(joint != NULL);
      }
    }
    else
    {
      gzerr << "Error loading model " << *modelIter << '\n';
      EXPECT_TRUE(model != NULL);
    }
  }
}

TEST_P(PhysicsTest, RevoluteJoint)
{
  RevoluteJoint(GetParam());
}

<<<<<<< HEAD
#ifdef HAVE_BULLET
TEST_F(PhysicsTest, RevoluteJointBullet)
{
  RevoluteJoint("bullet");
}
#endif  // HAVE_BULLET

#ifdef HAVE_SIMBODY
TEST_F(PhysicsTest, RevoluteJointSimbody)
{
  RevoluteJoint("simbody");
}
#endif  // HAVE_SIMBODY

TEST_F(PhysicsTest, State)
{
  /// \TODO: Redo state test
=======
/// \TODO: Redo state test
// TEST_F(PhysicsTest, State)
// {
>>>>>>> 6bdeb327
  /*
  Load("worlds/empty.world");
  physics::WorldPtr world = physics::get_world("default");
  EXPECT_TRUE(world != NULL);

  physics::WorldState worldState = world->GetState();
  physics::ModelState modelState = worldState.GetModelState(0);
  physics::LinkState linkState = modelState.GetLinkState(0);
  physics::CollisionState collisionState = linkState.GetCollisionState(0);

  math::Pose pose;
  EXPECT_EQ(1u, worldState.GetModelStateCount());
  EXPECT_EQ(1u, modelState.GetLinkStateCount());
  EXPECT_EQ(1u, linkState.GetCollisionStateCount());
  EXPECT_EQ(pose, modelState.GetPose());
  EXPECT_EQ(pose, linkState.GetPose());
  EXPECT_EQ(pose, collisionState.GetPose());

  Unload();
  Load("worlds/shapes.world");
  world = physics::get_world("default");
  EXPECT_TRUE(world != NULL);
  worldState = world->GetState();

  for (unsigned int i = 0; i < worldState.GetModelStateCount(); ++i)
  {
    modelState = worldState.GetModelState(i);
    if (modelState.GetName() == "plane")
      pose.Set(math::Vector3(0, 0, 0), math::Quaternion(0, 0, 0));
    else if (modelState.GetName() == "box")
      pose.Set(math::Vector3(0, 0, 0.5), math::Quaternion(0, 0, 0));
    else if (modelState.GetName() == "sphere")
      pose.Set(math::Vector3(0, 1.5, 0.5), math::Quaternion(0, 0, 0));
    else if (modelState.GetName() == "cylinder")
      pose.Set(math::Vector3(0, -1.5, 0.5), math::Quaternion(0, 0, 0));

    EXPECT_TRUE(pose == modelState.GetPose());
  }

  // Move the box
  world->GetModel("box")->SetWorldPose(
      math::Pose(math::Vector3(1, 2, 0.5), math::Quaternion(0, 0, 0)));

  gazebo::common::Time::MSleep(10);

  // Make sure the box has been moved
  physics::ModelState modelState2 = world->GetState().GetModelState("box");
  pose.Set(math::Vector3(1, 2, 0.5), math::Quaternion(0, 0, 0));
  EXPECT_TRUE(pose == modelState2.GetPose());

  // Reset world state, and check for correctness
  world->SetState(worldState);
  modelState2 = world->GetState().GetModelState("box");
  pose.Set(math::Vector3(0, 0, 0.5), math::Quaternion(0, 0, 0));
  EXPECT_TRUE(pose == modelState2.GetPose());
  Unload();
  */
// }

<<<<<<< HEAD
void PhysicsTest::JointDamping(const std::string &_physicsEngine)
=======
void PhysicsTest::JointDampingTest(const std::string &_physicsEngine)
>>>>>>> 6bdeb327
{
  // Random seed is set to prevent brittle failures (gazebo issue #479)
  math::Rand::SetSeed(18420503);
  Load("worlds/damp_test.world", true, _physicsEngine);
  physics::WorldPtr world = physics::get_world("default");
  ASSERT_TRUE(world != NULL);

  int i = 0;
  while (!this->HasEntity("model_4_mass_1_ixx_1_damping_10") && i < 20)
  {
    common::Time::MSleep(100);
    ++i;
  }

  if (i > 20)
    gzthrow("Unable to get model_4_mass_1_ixx_1_damping_10");

  physics::ModelPtr model = world->GetModel("model_4_mass_1_ixx_1_damping_10");
  EXPECT_TRUE(model != NULL);

  {
    // compare against recorded data only
    double test_duration = 1.5;
    double dt = world->GetPhysicsEngine()->GetMaxStepSize();
    int steps = test_duration/dt;

    for (int i = 0; i < steps; ++i)
    {
      world->StepWorld(1);  // theoretical contact, but
      // gzdbg << "box time [" << world->GetSimTime().Double()
      //       << "] vel [" << model->GetWorldLinearVel()
      //       << "] pose [" << model->GetWorldPose()
      //       << "]\n";
    }

    EXPECT_EQ(world->GetSimTime().Double(), 1.5);

    // This test expects a linear velocity at the CoG
    math::Vector3 vel = model->GetLink()->GetWorldCoGLinearVel();
    math::Pose pose = model->GetWorldPose();

    EXPECT_EQ(vel.x, 0.0);

    EXPECT_NEAR(vel.y, -10.2007, PHYSICS_TOL);
    EXPECT_NEAR(vel.z, -6.51766, PHYSICS_TOL);

    EXPECT_NEAR(pose.pos.x, 3.0, PHYSICS_TOL);
    EXPECT_NEAR(pose.pos.y, 0.0, PHYSICS_TOL);
<<<<<<< HEAD
    EXPECT_NEAR(pose.pos.z, 10.101, PHYSICS_TOL);
    EXPECT_NEAR(pose.rot.GetAsEuler().x, 0.567336, PHYSICS_TOL);
    EXPECT_NEAR(pose.rot.GetAsEuler().y, 0.0, PHYSICS_TOL);
    EXPECT_NEAR(pose.rot.GetAsEuler().z, 0.0, PHYSICS_TOL);
  }
}

TEST_F(PhysicsTest, JointDampingODE)
{
  JointDamping("ode");
}

#ifdef HAVE_BULLET
/// \TODO: not yet implemeneted in Bullet
// TEST_F(PhysicsTest, JointDampingBullet)
// {
//   JointDamping("bullet");
// }
#endif  // HAVE_BULLET

#ifdef HAVE_SIMBODY
TEST_F(PhysicsTest, JointDampingSimbody)
{
  JointDamping("simbody");
}
#endif  // HAVE_SIMBODY
=======
    EXPECT_NEAR(pose.pos.z, 10.099, PHYSICS_TOL);
    EXPECT_NEAR(pose.rot.GetAsEuler().x, 0.567334, PHYSICS_TOL);
    EXPECT_EQ(pose.rot.GetAsEuler().y, 0.0);
    EXPECT_EQ(pose.rot.GetAsEuler().z, 0.0);
  }
}

// This test doesn't pass yet in Bullet
TEST_F(PhysicsTest, JointDampingTest)
{
  JointDampingTest("ode");
}

void PhysicsTest::DropStuff(const std::string &_physicsEngine)
{
  Load("worlds/drop_test.world", true, _physicsEngine);
  physics::WorldPtr world = physics::get_world("default");
  EXPECT_TRUE(world != NULL);

  int i = 0;
  while (!this->HasEntity("cylinder") && i < 20)
  {
    common::Time::MSleep(100);
    ++i;
  }

  if (i > 20)
    gzthrow("Unable to get cylinder");

  {
    // todo: get parameters from drop_test.world
    double test_duration = 1.5;
    double z = 10.5;
    double v = 0.0;
    double g = -10.0;
    double dt = world->GetPhysicsEngine()->GetMaxStepSize();

    // world->StepWorld(1428);  // theoretical contact, but
    // world->StepWorld(100);  // integration error requires few more steps

    int steps = test_duration/dt;
    bool post_contact_correction = false;

    for (int i = 0; i < steps; ++i)
    {
      // integrate here to see when the collision should happen
      v = v + dt * g;
      z = z + dt * v;

      world->StepWorld(1);  // theoretical contact, but
      {
        physics::ModelPtr box_model = world->GetModel("box");
        if (box_model)
        {
          math::Vector3 vel = box_model->GetWorldLinearVel();
          math::Pose pose = box_model->GetWorldPose();
          // gzdbg << "box time [" << world->GetSimTime().Double()
          //      << "] sim z [" << pose.pos.z
          //      << "] exact z [" << z
          //      << "] sim vz [" << vel.z
          //      << "] exact vz [" << v << "]\n";
          if (z > 0.5 || !post_contact_correction)
          {
            EXPECT_LT(fabs(vel.z - v) , 0.0001);
            EXPECT_LT(fabs(pose.pos.z - z) , 0.0001);
          }
          else
          {
            EXPECT_LT(fabs(vel.z), 0.0101);  // sometimes -0.01, why?
            EXPECT_LT(fabs(pose.pos.z - 0.5), 0.00001);
          }
        }

        physics::ModelPtr sphere_model = world->GetModel("sphere");
        if (sphere_model)
        {
          math::Vector3 vel = sphere_model->GetWorldLinearVel();
          math::Pose pose = sphere_model->GetWorldPose();
          // gzdbg << "sphere time [" << world->GetSimTime().Double()
          //       << "] sim z [" << pose.pos.z
          //       << "] exact z [" << z
          //       << "] sim vz [" << vel.z
          //       << "] exact vz [" << v << "]\n";
          if (z > 0.5 || !post_contact_correction)
          {
            EXPECT_LT(fabs(vel.z - v), 0.0001);
            EXPECT_LT(fabs(pose.pos.z - z), 0.0001);
          }
          else
          {
            EXPECT_LT(fabs(vel.z), 3e-5);
            EXPECT_LT(fabs(pose.pos.z - 0.5), 0.00001);
          }
        }

        physics::ModelPtr cylinder_model = world->GetModel("cylinder");
        if (cylinder_model)
        {
          math::Vector3 vel = cylinder_model->GetWorldLinearVel();
          math::Pose pose = cylinder_model->GetWorldPose();
          // gzdbg << "cylinder time [" << world->GetSimTime().Double()
          //       << "] sim z [" << pose.pos.z
          //       << "] exact z [" << z
          //       << "] sim vz [" << vel.z
          //       << "] exact vz [" << v << "]\n";
          if (z > 0.5 || !post_contact_correction)
          {
            EXPECT_LT(fabs(vel.z - v), 0.0001);
            EXPECT_LT(fabs(pose.pos.z - z), 0.0001);
          }
          else
          {
            EXPECT_LT(fabs(vel.z), 0.011);
            EXPECT_LT(fabs(pose.pos.z - 0.5), 0.0001);
          }
        }
      }
      if (z < 0.5) post_contact_correction = true;
    }
  }
}

// This test doesn't pass yet in Bullet
TEST_F(PhysicsTest, DropStuff)
{
  DropStuff("ode");
}

void PhysicsTest::CollisionTest(const std::string &_physicsEngine)
{
  // check conservation of mementum for linear inelastic collision
  Load("worlds/collision_test.world", true, _physicsEngine);
  physics::WorldPtr world = physics::get_world("default");
  EXPECT_TRUE(world != NULL);

  int i = 0;
  while (!this->HasEntity("sphere") && i < 20)
  {
    common::Time::MSleep(100);
    ++i;
  }

  if (i > 20)
    gzthrow("Unable to get sphere");

  {
    // todo: get parameters from drop_test.world
    double test_duration = 1.1;
    double dt = world->GetPhysicsEngine()->GetMaxStepSize();

    double f = 1000.0;
    double v = 0;
    double x = 0;

    int steps = test_duration/dt;

    for (int i = 0; i < steps; ++i)
    {
      double t = world->GetSimTime().Double();

      world->StepWorld(1);  // theoretical contact, but
      {
        physics::ModelPtr box_model = world->GetModel("box");
        if (box_model)
        {
          math::Vector3 vel = box_model->GetWorldLinearVel();
          math::Pose pose = box_model->GetWorldPose();
          // gzdbg << "box time [" << t
          //      << "] sim x [" << pose.pos.x
          //      << "] ideal x [" << x
          //      << "] sim vx [" << vel.x
          //      << "] ideal vx [" << v
          //      << "]\n";

          if (i == 0)
            box_model->GetLink("link")->SetForce(math::Vector3(1000, 0, 0));
          EXPECT_LT(fabs(pose.pos.x - x), 0.00001);
          EXPECT_LT(fabs(vel.x - v), 0.00001);
        }

        physics::ModelPtr sphere_model = world->GetModel("sphere");
        if (sphere_model)
        {
          math::Vector3 vel = sphere_model->GetWorldLinearVel();
          math::Pose pose = sphere_model->GetWorldPose();
          // gzdbg << "sphere time [" << world->GetSimTime().Double()
          //      << "] sim x [" << pose.pos.x
          //      << "] ideal x [" << x
          //      << "] sim vx [" << vel.x
          //      << "] ideal vx [" << v
          //      << "]\n";
          if (t < 1.001)
          {
            EXPECT_EQ(pose.pos.x, 2);
            EXPECT_EQ(vel.x, 0);
          }
          else
          {
            EXPECT_LT(fabs(pose.pos.x - x - 1.0), 0.00001);
            EXPECT_LT(fabs(vel.x - v), 0.00001);
          }
        }
      }

      // integrate here to see when the collision should happen
      double impulse = dt*f;
      if (i == 0) v = v + impulse;
      else if (t >= 1.0) v = dt*f/ 2.0;  // inelastic col. w/ eqal mass.
      x = x + dt * v;
    }
  }
}

// This test doesn't pass yet in Bullet
TEST_F(PhysicsTest, CollisionTest)
{
  CollisionTest("ode");
}
>>>>>>> 6bdeb327

void PhysicsTest::SimplePendulum(const std::string &_physicsEngine)
{
  Load("worlds/simple_pendulums.world", true, _physicsEngine);
  physics::WorldPtr world = physics::get_world("default");
  ASSERT_TRUE(world != NULL);

  physics::PhysicsEnginePtr physics = world->GetPhysicsEngine();
  ASSERT_TRUE(physics != NULL);
  EXPECT_EQ(physics->GetType(), _physicsEngine);

  int i = 0;
  while (!this->HasEntity("model_1") && i < 20)
  {
    common::Time::MSleep(100);
    ++i;
  }

  if (i > 20)
    gzthrow("Unable to get model_1");

  physics::PhysicsEnginePtr physicsEngine = world->GetPhysicsEngine();
  EXPECT_TRUE(physicsEngine);
  physics::ModelPtr model = world->GetModel("model_1");
  EXPECT_TRUE(model);
  physics::LinkPtr link = model->GetLink("link_2");  // sphere link at end
  EXPECT_TRUE(link);

  double g = 9.81;
  double l = 10.0;
  double m = 10.0;

  double e_start;

  {
    // check velocity / energy
    math::Vector3 vel = link->GetWorldLinearVel();
    math::Pose pos = link->GetWorldPose();
    double pe = 9.81 * m * pos.pos.z;
    double ke = 0.5 * m * (vel.x*vel.x + vel.y*vel.y + vel.z*vel.z);
    e_start = pe + ke;
    // gzdbg << "total energy [" << e_start
    //       << "] pe[" << pe
    //       << "] ke[" << ke
    //       << "] p[" << pos.pos.z
    //       << "] v[" << vel
    //       << "]\n";
  }
  physicsEngine->SetMaxStepSize(0.0001);
  physicsEngine->SetSORPGSIters(1000);

  {
    // test with global contact_max_correcting_vel at 0 as set by world file
    //   here we expect significant energy loss as the velocity correction
    //   is set to 0
    int steps = 10;  // @todo: make this more general
    for (int i = 0; i < steps; i ++)
    {
      world->StepWorld(2000);
      {
        // check velocity / energy
        math::Vector3 vel = link->GetWorldLinearVel();
        math::Pose pos = link->GetWorldPose();
        double pe = 9.81 * m * pos.pos.z;
        double ke = 0.5 * m * (vel.x*vel.x + vel.y*vel.y + vel.z*vel.z);
        double e = pe + ke;
        double e_tol = 3.0*static_cast<double>(i+1)
          / static_cast<double>(steps);
        // gzdbg << "total energy [" << e
        //       << "] pe[" << pe
        //       << "] ke[" << ke
        //       << "] p[" << pos.pos.z
        //       << "] v[" << vel
        //       << "] error[" << e - e_start
        //       << "] tol[" << e_tol
        //       << "]\n";

        EXPECT_LT(fabs(e - e_start), e_tol);
      }

      physics::JointPtr joint = model->GetJoint("joint_0");
      if (joint)
      {
        double integ_theta = (
          PendulumAngle(g, l, 1.57079633, 0.0, world->GetSimTime().Double(),
          0.000001) - 1.5707963);
        double actual_theta = joint->GetAngle(0).Radian();
        // gzdbg << "time [" << world->GetSimTime().Double()
        //       << "] exact [" << integ_theta
        //       << "] actual [" << actual_theta
        //       << "] pose [" << model->GetWorldPose()
        //       << "]\n";
         EXPECT_LT(fabs(integ_theta - actual_theta) , 0.01);
      }
    }
  }



  {
    // test with global contact_max_correcting_vel at 100
    // here we expect much lower energy loss
    world->Reset();
    physicsEngine->SetContactMaxCorrectingVel(100);

    int steps = 10;  // @todo: make this more general
    for (int i = 0; i < steps; i ++)
    {
      world->StepWorld(2000);
      {
        // check velocity / energy
        math::Vector3 vel = link->GetWorldLinearVel();
        math::Pose pos = link->GetWorldPose();
        double pe = 9.81 * m * pos.pos.z;
        double ke = 0.5 * m * (vel.x*vel.x + vel.y*vel.y + vel.z*vel.z);
        double e = pe + ke;
        double e_tol = 3.0*static_cast<double>(i+1)
          / static_cast<double>(steps);
        // gzdbg << "total energy [" << e
        //       << "] pe[" << pe
        //       << "] ke[" << ke
        //       << "] p[" << pos.pos.z
        //       << "] v[" << vel
        //       << "] error[" << e - e_start
        //       << "] tol[" << e_tol
        //       << "]\n";

        EXPECT_LT(fabs(e - e_start), e_tol);
      }

      physics::JointPtr joint = model->GetJoint("joint_0");
      if (joint)
      {
        double integ_theta = (
          PendulumAngle(g, l, 1.57079633, 0.0, world->GetSimTime().Double(),
          0.000001) - 1.5707963);
        double actual_theta = joint->GetAngle(0).Radian();
        // gzdbg << "time [" << world->GetSimTime().Double()
        //       << "] exact [" << integ_theta
        //       << "] actual [" << actual_theta
        //       << "] pose [" << model->GetWorldPose()
        //       << "]\n";
         EXPECT_LT(fabs(integ_theta - actual_theta) , 0.01);
      }
    }
  }
}

<<<<<<< HEAD
TEST_F(PhysicsTest, SimplePendulumODE)
{
  SimplePendulum("ode");
}

#ifdef HAVE_BULLET
TEST_F(PhysicsTest, SimplePendulumBullet)
{
  SimplePendulum("bullet");
}
#endif  // HAVE_BULLET

#ifdef HAVE_SIMBODY
TEST_F(PhysicsTest, SimplePendulumSimbody)
{
  SimplePendulum("simbody");
}
#endif  // HAVE_SIMBODY

=======
TEST_P(PhysicsTest, SimplePendulum)
{
  SimplePendulum(GetParam());
}

>>>>>>> 6bdeb327
////////////////////////////////////////////////////////////////////////
// CollisionFiltering:
// Load a world, spawn a model with two overlapping links. By default,
// the links should not collide with each other as they have the same
// parent model. Check the x and y velocities to see if they are 0
////////////////////////////////////////////////////////////////////////
void PhysicsTest::CollisionFiltering(const std::string &_physicsEngine)
{
  // load an empty world
  Load("worlds/empty.world", true, _physicsEngine);
  physics::WorldPtr world = physics::get_world("default");
  ASSERT_TRUE(world != NULL);

  std::stringstream newModelStr;

  std::string modelName = "multiLinkModel";
  math::Pose modelPose(0, 0, 2, 0, 0, 0);
  math::Pose link01Pose(0, 0.1, 0, 0, 0, 0);
  math::Pose link02Pose(0, -0.1, 0, 0, 0, 0);

  // A model composed of two overlapping links at fixed y offset from origin
  newModelStr << "<sdf version='" << SDF_VERSION << "'>"
              << "<model name ='" << modelName << "'>"
              << "<pose>" << modelPose.pos.x << " "
                         << modelPose.pos.y << " "
                         << modelPose.pos.z << " "
                         << modelPose.rot.GetAsEuler().x << " "
                         << modelPose.rot.GetAsEuler().y << " "
                         << modelPose.rot.GetAsEuler().z << "</pose>"
              << "<link name ='link01'>"
              << "  <pose>" << link01Pose.pos.x << " "
                         << link01Pose.pos.y << " "
                         << link01Pose.pos.z << " "
                         << link01Pose.rot.GetAsEuler().x << " "
                         << link01Pose.rot.GetAsEuler().y << " "
                         << link01Pose.rot.GetAsEuler().z << "</pose>"
              << "  <collision name ='geom'>"
              << "    <geometry>"
              << "      <box><size>1 1 1</size></box>"
              << "    </geometry>"
              << "  </collision>"
              << "  <visual name ='visual'>"
              << "    <geometry>"
              << "      <box><size>1 1 1</size></box>"
              << "    </geometry>"
              << "  </visual>"
              << "</link>"
              << "<link name ='link02'>"
              << "  <pose>" << link02Pose.pos.x << " "
                         << link02Pose.pos.y << " "
                         << link02Pose.pos.z << " "
                         << link02Pose.rot.GetAsEuler().x << " "
                         << link02Pose.rot.GetAsEuler().y << " "
                         << link02Pose.rot.GetAsEuler().z << "</pose>"
              << "  <collision name ='geom'>"
              << "    <geometry>"
              << "      <box><size>1 1 1</size></box>"
              << "    </geometry>"
              << "  </collision>"
              << "  <visual name ='visual'>"
              << "    <geometry>"
              << "      <box><size>1 1 1</size></box>"
              << "    </geometry>"
              << "  </visual>"
              << "</link>"
              << "</model>"
              << "</sdf>";

  SpawnSDF(newModelStr.str());

  // Wait for the entity to spawn
  int i = 0;
  while (!this->HasEntity(modelName) && i < 20)
  {
    common::Time::MSleep(100);
    ++i;
  }
  if (i > 20)
    gzthrow("Unable to spawn model");

  world->StepWorld(5);
  physics::ModelPtr model = world->GetModel(modelName);

  math::Vector3 vel;

  physics::Link_V links = model->GetLinks();
  unsigned int linkCount = 2;
  EXPECT_EQ(links.size(), linkCount);
  for (physics::Link_V::const_iterator iter = links.begin();
      iter != links.end(); ++iter)
  {
    // Links should not repel each other hence expecting zero x, y vel
    vel = (*iter)->GetWorldLinearVel();
    EXPECT_EQ(vel.x, 0);
    EXPECT_EQ(vel.y, 0);

    // Model should be falling
    EXPECT_LT(vel.z, 0);
  }
}

/////////////////////////////////////////////////
TEST_P(PhysicsTest, CollisionFiltering)
{
  CollisionFiltering(GetParam());
}

/////////////////////////////////////////////////
<<<<<<< HEAD
#ifdef HAVE_BULLET
TEST_F(PhysicsTest, CollisionFilteringBullet)
{
  CollisionFiltering("bullet");
}
#endif  // HAVE_BULLET

#ifdef HAVE_SIMBODY
TEST_F(PhysicsTest, CollisionFilteringSimbody)
{
  CollisionFiltering("simbody");
}
#endif  // HAVE_SIMBODY


/////////////////////////////////////////////////
=======
>>>>>>> 6bdeb327
// This test verifies that gazebo doesn't crash when collisions occur
// and the <world><physics><ode><max_contacts> value is zero.
// The crash was reported in issue #593 on bitbucket
TEST_F(PhysicsTest, ZeroMaxContactsODE)
{
  // Load an empty world
  Load("worlds/zero_max_contacts.world");
  physics::WorldPtr world = physics::get_world("default");
  ASSERT_TRUE(world != NULL);

  physics::ModelPtr model = world->GetModel("ground_plane");
  ASSERT_TRUE(model);
}

INSTANTIATE_PHYSICS_ENGINES_TEST(PhysicsTest);

int main(int argc, char **argv)
{
  ::testing::InitGoogleTest(&argc, argv);
  return RUN_ALL_TESTS();
}<|MERGE_RESOLUTION|>--- conflicted
+++ resolved
@@ -22,14 +22,12 @@
 #include "helper_physics_generator.hh"
 
 #define PHYSICS_TOL 1e-2
-#define NUMERICAL_TOL 1e-8
 using namespace gazebo;
 
 class PhysicsTest : public ServerFixture
 {
   public: void InelasticCollision(const std::string &_physicsEngine);
   public: void EmptyWorld(const std::string &_physicsEngine);
-  public: void JointDamping(const std::string &_physicsEngine);
   public: void SpawnDrop(const std::string &_physicsEngine);
   public: void SpawnDropCoGOffset(const std::string &_physicsEngine);
   public: void RevoluteJoint(const std::string &_physicsEngine);
@@ -37,139 +35,7 @@
   public: void CollisionFiltering(const std::string &_physicsEngine);
   public: void JointDampingTest(const std::string &_physicsEngine);
   public: void DropStuff(const std::string &_physicsEngine);
-  public: void CollisionTest(const std::string &_physicsEngine);
 };
-
-void PhysicsTest::InelasticCollision(const std::string &_physicsEngine)
-{
-  // check conservation of mementum for linear inelastic collision
-  Load("worlds/collision_test.world", true, _physicsEngine);
-  physics::WorldPtr world = physics::get_world("default");
-  EXPECT_TRUE(world != NULL);
-
-  int i = 0;
-  while (!this->HasEntity("sphere") && i < 20)
-  {
-    common::Time::MSleep(100);
-    ++i;
-  }
-
-  if (i > 20)
-    gzthrow("Unable to get sphere");
-
-  {
-    // todo: get parameters from drop_test.world
-    double test_duration = 1.1;
-    double dt = world->GetPhysicsEngine()->GetMaxStepSize();
-
-    physics::ModelPtr box_model = world->GetModel("box");
-    physics::LinkPtr box_link = box_model->GetLink("link");
-    double f = 1000.0;
-    double v = 0;
-    double x = 0;
-    double m = box_link->GetInertial()->GetMass();
-
-    int steps = test_duration/dt;
-
-    for (int i = 0; i < steps; ++i)
-    {
-      double t = world->GetSimTime().Double();
-
-      world->StepWorld(1);  // theoretical contact, but
-      {
-        if (box_model)
-        {
-          math::Vector3 vel = box_model->GetWorldLinearVel();
-          math::Pose pose = box_model->GetWorldPose();
-
-          gzdbg << "box time [" << t
-               << "] sim x [" << pose.pos.x
-               << "] ideal x [" << x
-               << "] sim vx [" << vel.x
-               << "] ideal vx [" << v
-               << "]\n";
-
-          if (i == 0)
-            box_model->GetLink("link")->SetForce(math::Vector3(f, 0, 0));
-
-          if (t > 1.000 && t < 1.01)
-          {
-            // collision transition, do nothing
-          }
-          else
-          {
-            // collision happened
-            EXPECT_NEAR(pose.pos.x, x, PHYSICS_TOL);
-            EXPECT_NEAR(vel.x, v, PHYSICS_TOL);
-          }
-
-        }
-
-        physics::ModelPtr sphere_model = world->GetModel("sphere");
-        if (sphere_model)
-        {
-          math::Vector3 vel = sphere_model->GetWorldLinearVel();
-          math::Pose pose = sphere_model->GetWorldPose();
-          gzdbg << "sphere time [" << world->GetSimTime().Double()
-               << "] sim x [" << pose.pos.x
-               << "] ideal x [" << x
-               << "] sim vx [" << vel.x
-               << "] ideal vx [" << v
-               << "]\n";
-          if (t > 1.000 && t < 1.01)
-          {
-            // collision transition, do nothing
-          }
-          else if (t <= 1.00)
-          {
-            // no collision
-            EXPECT_EQ(pose.pos.x, 2);
-            EXPECT_EQ(vel.x, 0);
-          }
-          else
-          {
-            // collision happened
-            EXPECT_NEAR(pose.pos.x, x + 1.0, PHYSICS_TOL);
-            EXPECT_NEAR(vel.x, v, PHYSICS_TOL);
-          }
-        }
-      }
-
-/*
-      // integrate here to see when the collision should happen
-      double impulse = dt*f;
-      if (i == 0) v = v + impulse;
-      else if (t >= 1.0) v = dt*f/ 2.0;  // inelastic col. w/ eqal mass.
-      x = x + dt * v;
-*/
-
-      // integrate here to see when the collision should happen
-      double vold = v;
-      if (i == 0) v = vold + dt* (f / m);
-      else if (t >= 1.0) v = dt*f/ 2.0;  // inelastic col. w/ eqal mass.
-      x = x + dt * (v + vold) / 2.0;
-    }
-  }
-}
-TEST_F(PhysicsTest, InelasticCollisionODE)
-{
-  InelasticCollision("ode");
-}
-
-#ifdef HAVE_BULLET
-/// \TODO: bullet collision parameters needs tweaking
-// TEST_F(PhysicsTest, InelasticCollisionBullet)
-// {
-//   InelasticCollision("bullet");
-// }
-#endif  // HAVE_BULLET
-
-#ifdef HAVE_SIMBODY
-TEST_F(PhysicsTest, InelasticCollisionSimbody)
-{
-  InelasticCollision("simbody");
-}
-#endif  // HAVE_SIMBODY
 
 ////////////////////////////////////////////////////////////////////////
 // EmptyWorld:
@@ -208,23 +74,6 @@
   EmptyWorld(GetParam());
 }
 
-<<<<<<< HEAD
-#ifdef HAVE_BULLET
-TEST_F(PhysicsTest, EmptyWorldBullet)
-{
-  EmptyWorld("bullet");
-}
-#endif  // HAVE_BULLET
-
-#ifdef HAVE_SIMBODY
-TEST_F(PhysicsTest, EmptyWorldSimbody)
-{
-  EmptyWorld("simbody");
-}
-#endif  // HAVE_SIMBODY
-
-=======
->>>>>>> 6bdeb327
 ////////////////////////////////////////////////////////////////////////
 // SpawnDrop:
 // Load a world, check that gravity points along z axis, spawn simple
@@ -332,8 +181,8 @@
       world->StepWorld(1);
       vel1 = model->GetWorldLinearVel();
       t = world->GetSimTime().Double();
-      EXPECT_NEAR(vel1.x, 0, NUMERICAL_TOL);
-      EXPECT_NEAR(vel1.y, 0, NUMERICAL_TOL);
+      EXPECT_EQ(vel1.x, 0);
+      EXPECT_EQ(vel1.y, 0);
       EXPECT_NEAR(vel1.z, g.z*t, -g.z*t*PHYSICS_TOL);
       // Need to step at least twice to check decreasing z position
       world->StepWorld(steps - 1);
@@ -429,13 +278,6 @@
 {
   SpawnDrop(GetParam());
 }
-
-#ifdef HAVE_SIMBODY
-TEST_F(PhysicsTest, SpawnDropSimbody)
-{
-  SpawnDrop("simbody");
-}
-#endif  // HAVE_SIMBODY
 
 ////////////////////////////////////////////////////////////////////////
 // SpawnDropCoGOffset:
@@ -715,23 +557,6 @@
   SpawnDropCoGOffset(GetParam());
 }
 
-<<<<<<< HEAD
-#ifdef HAVE_BULLET
-TEST_F(PhysicsTest, SpawnDropCoGOffsetBullet)
-{
-  SpawnDropCoGOffset("bullet");
-}
-#endif  // HAVE_BULLET
-
-#ifdef HAVE_SIMBODY
-TEST_F(PhysicsTest, SpawnDropCoGOffsetSimbody)
-{
-  SpawnDropCoGOffset("simbody");
-}
-#endif  // HAVE_SIMBODY
-
-=======
->>>>>>> 6bdeb327
 ////////////////////////////////////////////////////////////////////////
 // RevoluteJoint:
 // Load 8 double pendulums arranged in a circle.
@@ -1032,7 +857,6 @@
         if (link)
         {
           // Disable gravity for links.
-          gzerr << "physics SetGravityMode\n";
           link->SetGravityMode(false);
         }
         else
@@ -1048,7 +872,7 @@
       {
         // Detach upper_joint.
         // joint->Detach();
-        // freeze joint limit instead
+        // Simbody and DART will not easily detach joints, freeze joint limit instead
         math::Angle curAngle = joint->GetAngle(0u);
         joint->SetLowStop(0, curAngle);
         joint->SetHighStop(0, curAngle);
@@ -1161,29 +985,9 @@
   RevoluteJoint(GetParam());
 }
 
-<<<<<<< HEAD
-#ifdef HAVE_BULLET
-TEST_F(PhysicsTest, RevoluteJointBullet)
-{
-  RevoluteJoint("bullet");
-}
-#endif  // HAVE_BULLET
-
-#ifdef HAVE_SIMBODY
-TEST_F(PhysicsTest, RevoluteJointSimbody)
-{
-  RevoluteJoint("simbody");
-}
-#endif  // HAVE_SIMBODY
-
-TEST_F(PhysicsTest, State)
-{
-  /// \TODO: Redo state test
-=======
 /// \TODO: Redo state test
 // TEST_F(PhysicsTest, State)
 // {
->>>>>>> 6bdeb327
   /*
   Load("worlds/empty.world");
   physics::WorldPtr world = physics::get_world("default");
@@ -1243,11 +1047,7 @@
   */
 // }
 
-<<<<<<< HEAD
-void PhysicsTest::JointDamping(const std::string &_physicsEngine)
-=======
 void PhysicsTest::JointDampingTest(const std::string &_physicsEngine)
->>>>>>> 6bdeb327
 {
   // Random seed is set to prevent brittle failures (gazebo issue #479)
   math::Rand::SetSeed(18420503);
@@ -1291,50 +1091,21 @@
 
     EXPECT_EQ(vel.x, 0.0);
 
-    EXPECT_NEAR(vel.y, -10.2007, PHYSICS_TOL);
-    EXPECT_NEAR(vel.z, -6.51766, PHYSICS_TOL);
+    EXPECT_NEAR(vel.y, -10.2009, PHYSICS_TOL);
+    EXPECT_NEAR(vel.z, -6.51755, PHYSICS_TOL);
 
     EXPECT_NEAR(pose.pos.x, 3.0, PHYSICS_TOL);
     EXPECT_NEAR(pose.pos.y, 0.0, PHYSICS_TOL);
-<<<<<<< HEAD
-    EXPECT_NEAR(pose.pos.z, 10.101, PHYSICS_TOL);
-    EXPECT_NEAR(pose.rot.GetAsEuler().x, 0.567336, PHYSICS_TOL);
+    EXPECT_NEAR(pose.pos.z, 10.099, PHYSICS_TOL);
+    EXPECT_NEAR(pose.rot.GetAsEuler().x, 0.567334, PHYSICS_TOL);
     EXPECT_NEAR(pose.rot.GetAsEuler().y, 0.0, PHYSICS_TOL);
     EXPECT_NEAR(pose.rot.GetAsEuler().z, 0.0, PHYSICS_TOL);
   }
 }
 
-TEST_F(PhysicsTest, JointDampingODE)
-{
-  JointDamping("ode");
-}
-
-#ifdef HAVE_BULLET
-/// \TODO: not yet implemeneted in Bullet
-// TEST_F(PhysicsTest, JointDampingBullet)
-// {
-//   JointDamping("bullet");
-// }
-#endif  // HAVE_BULLET
-
-#ifdef HAVE_SIMBODY
-TEST_F(PhysicsTest, JointDampingSimbody)
-{
-  JointDamping("simbody");
-}
-#endif  // HAVE_SIMBODY
-=======
-    EXPECT_NEAR(pose.pos.z, 10.099, PHYSICS_TOL);
-    EXPECT_NEAR(pose.rot.GetAsEuler().x, 0.567334, PHYSICS_TOL);
-    EXPECT_EQ(pose.rot.GetAsEuler().y, 0.0);
-    EXPECT_EQ(pose.rot.GetAsEuler().z, 0.0);
-  }
-}
-
-// This test doesn't pass yet in Bullet
-TEST_F(PhysicsTest, JointDampingTest)
-{
-  JointDampingTest("ode");
+TEST_P(PhysicsTest, JointDampingTest)
+{
+  JointDampingTest(GetParam());
 }
 
 void PhysicsTest::DropStuff(const std::string &_physicsEngine)
@@ -1452,7 +1223,7 @@
   DropStuff("ode");
 }
 
-void PhysicsTest::CollisionTest(const std::string &_physicsEngine)
+void PhysicsTest::InelasticCollision(const std::string &_physicsEngine)
 {
   // check conservation of mementum for linear inelastic collision
   Load("worlds/collision_test.world", true, _physicsEngine);
@@ -1474,9 +1245,12 @@
     double test_duration = 1.1;
     double dt = world->GetPhysicsEngine()->GetMaxStepSize();
 
+    physics::ModelPtr box_model = world->GetModel("box");
+    physics::LinkPtr box_link = box_model->GetLink("link");
     double f = 1000.0;
     double v = 0;
     double x = 0;
+    double m = box_link->GetInertial()->GetMass();
 
     int steps = test_duration/dt;
 
@@ -1486,22 +1260,32 @@
 
       world->StepWorld(1);  // theoretical contact, but
       {
-        physics::ModelPtr box_model = world->GetModel("box");
         if (box_model)
         {
           math::Vector3 vel = box_model->GetWorldLinearVel();
           math::Pose pose = box_model->GetWorldPose();
-          // gzdbg << "box time [" << t
-          //      << "] sim x [" << pose.pos.x
-          //      << "] ideal x [" << x
-          //      << "] sim vx [" << vel.x
-          //      << "] ideal vx [" << v
-          //      << "]\n";
+
+          gzdbg << "box time [" << t
+               << "] sim x [" << pose.pos.x
+               << "] ideal x [" << x
+               << "] sim vx [" << vel.x
+               << "] ideal vx [" << v
+               << "]\n";
 
           if (i == 0)
-            box_model->GetLink("link")->SetForce(math::Vector3(1000, 0, 0));
-          EXPECT_LT(fabs(pose.pos.x - x), 0.00001);
-          EXPECT_LT(fabs(vel.x - v), 0.00001);
+            box_model->GetLink("link")->SetForce(math::Vector3(f, 0, 0));
+
+          if (t > 1.000 && t < 1.01)
+          {
+            // collision transition, do nothing
+          }
+          else
+          {
+            // collision happened
+            EXPECT_NEAR(pose.pos.x, x, PHYSICS_TOL);
+            EXPECT_NEAR(vel.x, v, PHYSICS_TOL);
+          }
+
         }
 
         physics::ModelPtr sphere_model = world->GetModel("sphere");
@@ -1509,40 +1293,67 @@
         {
           math::Vector3 vel = sphere_model->GetWorldLinearVel();
           math::Pose pose = sphere_model->GetWorldPose();
-          // gzdbg << "sphere time [" << world->GetSimTime().Double()
-          //      << "] sim x [" << pose.pos.x
-          //      << "] ideal x [" << x
-          //      << "] sim vx [" << vel.x
-          //      << "] ideal vx [" << v
-          //      << "]\n";
-          if (t < 1.001)
+          gzdbg << "sphere time [" << world->GetSimTime().Double()
+               << "] sim x [" << pose.pos.x
+               << "] ideal x [" << x
+               << "] sim vx [" << vel.x
+               << "] ideal vx [" << v
+               << "]\n";
+          if (t > 1.000 && t < 1.01)
           {
+            // collision transition, do nothing
+          }
+          else if (t <= 1.00)
+          {
+            // no collision
             EXPECT_EQ(pose.pos.x, 2);
             EXPECT_EQ(vel.x, 0);
           }
           else
           {
-            EXPECT_LT(fabs(pose.pos.x - x - 1.0), 0.00001);
-            EXPECT_LT(fabs(vel.x - v), 0.00001);
+            // collision happened
+            EXPECT_NEAR(pose.pos.x, x + 1.0, PHYSICS_TOL);
+            EXPECT_NEAR(vel.x, v, PHYSICS_TOL);
           }
         }
       }
 
+/*
       // integrate here to see when the collision should happen
       double impulse = dt*f;
       if (i == 0) v = v + impulse;
       else if (t >= 1.0) v = dt*f/ 2.0;  // inelastic col. w/ eqal mass.
       x = x + dt * v;
-    }
-  }
-}
-
-// This test doesn't pass yet in Bullet
-TEST_F(PhysicsTest, CollisionTest)
-{
-  CollisionTest("ode");
-}
->>>>>>> 6bdeb327
+*/
+
+      // integrate here to see when the collision should happen
+      double vold = v;
+      if (i == 0) v = vold + dt* (f / m);
+      else if (t >= 1.0) v = dt*f/ 2.0;  // inelastic col. w/ eqal mass.
+      x = x + dt * (v + vold) / 2.0;
+    }
+  }
+}
+
+TEST_F(PhysicsTest, InelasticCollisionTestODE)
+{
+  InelasticCollisionTest("ode");
+}
+
+#ifdef HAVE_BULLET
+/// \TODO: bullet collision parameters needs tweaking
+// TEST_F(PhysicsTest, InelasticCollisionBullet)
+// {
+//   InelasticCollision("bullet");
+// }
+#endif  // HAVE_BULLET
+
+#ifdef HAVE_SIMBODY
+TEST_F(PhysicsTest, InelasticCollisionSimbody)
+{
+  InelasticCollision("simbody");
+}
+#endif  // HAVE_SIMBODY
 
 void PhysicsTest::SimplePendulum(const std::string &_physicsEngine)
 {
@@ -1691,33 +1502,11 @@
   }
 }
 
-<<<<<<< HEAD
-TEST_F(PhysicsTest, SimplePendulumODE)
-{
-  SimplePendulum("ode");
-}
-
-#ifdef HAVE_BULLET
-TEST_F(PhysicsTest, SimplePendulumBullet)
-{
-  SimplePendulum("bullet");
-}
-#endif  // HAVE_BULLET
-
-#ifdef HAVE_SIMBODY
-TEST_F(PhysicsTest, SimplePendulumSimbody)
-{
-  SimplePendulum("simbody");
-}
-#endif  // HAVE_SIMBODY
-
-=======
 TEST_P(PhysicsTest, SimplePendulum)
 {
   SimplePendulum(GetParam());
 }
 
->>>>>>> 6bdeb327
 ////////////////////////////////////////////////////////////////////////
 // CollisionFiltering:
 // Load a world, spawn a model with two overlapping links. By default,
@@ -1826,25 +1615,6 @@
 }
 
 /////////////////////////////////////////////////
-<<<<<<< HEAD
-#ifdef HAVE_BULLET
-TEST_F(PhysicsTest, CollisionFilteringBullet)
-{
-  CollisionFiltering("bullet");
-}
-#endif  // HAVE_BULLET
-
-#ifdef HAVE_SIMBODY
-TEST_F(PhysicsTest, CollisionFilteringSimbody)
-{
-  CollisionFiltering("simbody");
-}
-#endif  // HAVE_SIMBODY
-
-
-/////////////////////////////////////////////////
-=======
->>>>>>> 6bdeb327
 // This test verifies that gazebo doesn't crash when collisions occur
 // and the <world><physics><ode><max_contacts> value is zero.
 // The crash was reported in issue #593 on bitbucket
