/*
 * Copyright 2012 Open Source Robotics Foundation
 *
 * Licensed under the Apache License, Version 2.0 (the "License");
 * you may not use this file except in compliance with the License.
 * You may obtain a copy of the License at
 *
 *     http://www.apache.org/licenses/LICENSE-2.0
 *
 * Unless required by applicable law or agreed to in writing, software
 * distributed under the License is distributed on an "AS IS" BASIS,
 * WITHOUT WARRANTIES OR CONDITIONS OF ANY KIND, either express or implied.
 * See the License for the specific language governing permissions and
 * limitations under the License.
 *
*/

#include "ServerFixture.hh"
#include "gazebo/physics/physics.hh"
#include "SimplePendulumIntegrator.hh"
#include "gazebo/msgs/msgs.hh"
#include "helper_physics_generator.hh"

#define PHYSICS_TOL 1e-2
using namespace gazebo;

class PhysicsTest : public ServerFixture
{
  public: void EmptyWorld(const std::string &_physicsEngine);
  public: void JointDamping(const std::string &_physicsEngine);
  public: void SpawnDrop(const std::string &_physicsEngine);
  public: void SpawnDropCoGOffset(const std::string &_physicsEngine);
  public: void RevoluteJoint(const std::string &_physicsEngine);
  public: void SimplePendulum(const std::string &_physicsEngine);
  public: void CollisionFiltering(const std::string &_physicsEngine);
};

////////////////////////////////////////////////////////////////////////
// EmptyWorld:
// Load a world, take a few steps, and verify that time is increasing.
// This is the most basic physics engine test.
////////////////////////////////////////////////////////////////////////
void PhysicsTest::EmptyWorld(const std::string &_physicsEngine)
{
  // Load an empty world
  Load("worlds/empty.world", true, _physicsEngine);
  physics::WorldPtr world = physics::get_world("default");
  ASSERT_TRUE(world != NULL);

  // Verify physics engine type
  physics::PhysicsEnginePtr physics = world->GetPhysicsEngine();
  ASSERT_TRUE(physics != NULL);
  EXPECT_EQ(physics->GetType(), _physicsEngine);

  // simulate 1 step
  world->StepWorld(1);
  double t = world->GetSimTime().Double();
  // verify that time moves forward
  EXPECT_GT(t, 0);

  // simulate a few steps
  int steps = 20;
  world->StepWorld(steps);
  double dt = world->GetPhysicsEngine()->GetMaxStepSize();
  EXPECT_GT(dt, 0);
  t = world->GetSimTime().Double();
  EXPECT_GT(t, 0.99*dt*static_cast<double>(steps+1));
}

TEST_P(PhysicsTest, EmptyWorld)
{
  EmptyWorld(GetParam());
}

<<<<<<< HEAD
#ifdef HAVE_BULLET
TEST_F(PhysicsTest, EmptyWorldBullet)
{
  EmptyWorld("bullet");
}
#endif  // HAVE_BULLET

#ifdef HAVE_DART
TEST_F(PhysicsTest, EmptyWorldDART)
{
  EmptyWorld("dart");
}
#endif // HAVE_DART

=======
>>>>>>> 9ed92eae
////////////////////////////////////////////////////////////////////////
// SpawnDrop:
// Load a world, check that gravity points along z axis, spawn simple
// shapes (box, sphere, cylinder), verify that they fall and hit the
// ground plane. The test currently assumes inelastic collisions.
////////////////////////////////////////////////////////////////////////
void PhysicsTest::SpawnDrop(const std::string &_physicsEngine)
{
  // load an empty world
  Load("worlds/empty.world", true, _physicsEngine);
  physics::WorldPtr world = physics::get_world("default");
  ASSERT_TRUE(world != NULL);

  // check the gravity vector
  physics::PhysicsEnginePtr physics = world->GetPhysicsEngine();
  ASSERT_TRUE(physics != NULL);
  EXPECT_EQ(physics->GetType(), _physicsEngine);
  math::Vector3 g = physics->GetGravity();
  // Assume gravity vector points down z axis only.
  EXPECT_EQ(g.x, 0);
  EXPECT_EQ(g.y, 0);
  EXPECT_LE(g.z, -9.8);

  // get physics time step
  double dt = physics->GetMaxStepSize();
  EXPECT_GT(dt, 0);

  // spawn some simple shapes and check to see that they start falling
  double z0 = 3;
  std::map<std::string, math::Vector3> modelPos;
  modelPos["test_box"] = math::Vector3(0, 0, z0);
  modelPos["test_sphere"] = math::Vector3(4, 0, z0);
  modelPos["test_cylinder"] = math::Vector3(8, 0, z0);
  modelPos["test_empty"] = math::Vector3(12, 0, z0);
  modelPos["link_offset_box"] = math::Vector3(0, 0, z0);

  // FIXME Trimesh drop test passes in bullet but fails in ode because
  // the mesh bounces to the side when it hits the ground.
  // See issue #513. Uncomment test when issue is resolved.
  // modelPos["test_trimesh"] = math::Vector3(16, 0, z0);

  SpawnBox("test_box", math::Vector3(1, 1, 1), modelPos["test_box"],
      math::Vector3::Zero);
  SpawnSphere("test_sphere", modelPos["test_sphere"], math::Vector3::Zero);
  SpawnCylinder("test_cylinder", modelPos["test_cylinder"],
      math::Vector3::Zero);
  SpawnEmptyLink("test_empty", modelPos["test_empty"], math::Vector3::Zero);

  std::ostringstream linkOffsetStream;
  math::Pose linkOffsetPose1(0, 0, z0, 0, 0, 0);
  math::Pose linkOffsetPose2(1000, 1000, 0, 0, 0, 0);
  math::Vector3 linkOffsetSize(1, 1, 1);
  linkOffsetStream << "<sdf version='" << SDF_VERSION << "'>"
    << "<model name ='link_offset_box'>"
    << "<pose>" << linkOffsetPose1 << "</pose>"
    << "<allow_auto_disable>false</allow_auto_disable>"
    << "<link name ='body'>"
    << "  <pose>" << linkOffsetPose2 << "</pose>"
    << "  <inertial>"
    << "    <mass>4.0</mass>"
    << "    <inertia>"
    << "      <ixx>0.1667</ixx> <ixy>0.0</ixy> <ixz>0.0</ixz>"
    << "      <iyy>0.1667</iyy> <iyz>0.0</iyz>"
    << "      <izz>0.1667</izz>"
    << "    </inertia>"
    << "  </inertial>"
    << "  <collision name ='geom'>"
    << "    <geometry>"
    << "      <box><size>" << linkOffsetSize << "</size></box>"
    << "    </geometry>"
    << "  </collision>"
    << "  <visual name ='visual'>"
    << "    <geometry>"
    << "      <box><size>" << linkOffsetSize << "</size></box>"
    << "    </geometry>"
    << "  </visual>"
    << "</link>"
    << "</model>"
    << "</sdf>";
  SpawnSDF(linkOffsetStream.str());

  // std::string trimeshPath =
  //    "file://media/models/cube_20k/meshes/cube_20k.stl";
  // SpawnTrimesh("test_trimesh", trimeshPath, math::Vector3(0.5, 0.5, 0.5),
  //    modelPos["test_trimesh"], math::Vector3::Zero);

  int steps = 2;
  physics::ModelPtr model;
  math::Pose pose1, pose2;
  math::Vector3 vel1, vel2;

  double t, x0 = 0;
  // This loop steps the world forward and makes sure that each model falls,
  // expecting downward z velocity and decreasing z position.
  for (std::map<std::string, math::Vector3>::iterator iter = modelPos.begin();
    iter != modelPos.end(); ++iter)
  {
    std::string name = iter->first;
    // Make sure the model is loaded
    model = world->GetModel(name);
    if (model != NULL)
    {
      gzdbg << "Check freefall of model " << name << '\n';
      // Step once and check downward z velocity
      world->StepWorld(1);
      vel1 = model->GetWorldLinearVel();
      t = world->GetSimTime().Double();
      EXPECT_EQ(vel1.x, 0);
      EXPECT_EQ(vel1.y, 0);
      EXPECT_NEAR(vel1.z, g.z*t, -g.z*t*PHYSICS_TOL);
      // Need to step at least twice to check decreasing z position
      world->StepWorld(steps - 1);
      pose1 = model->GetWorldPose();
      x0 = modelPos[name].x;
      EXPECT_EQ(pose1.pos.x, x0);
      EXPECT_EQ(pose1.pos.y, 0);
      EXPECT_NEAR(pose1.pos.z, z0 + g.z/2*t*t, (z0+g.z/2*t*t)*PHYSICS_TOL);
      // Check once more and just make sure they keep falling
      world->StepWorld(steps);
      vel2 = model->GetWorldLinearVel();
      pose2 = model->GetWorldPose();
      EXPECT_LT(vel2.z, vel1.z);
      EXPECT_LT(pose2.pos.z, pose1.pos.z);
    }
    else
    {
      gzerr << "Error loading model " << name << '\n';
      EXPECT_TRUE(model != NULL);
    }
  }

  // Predict time of contact with ground plane.
  double tHit = sqrt(2*(z0-0.5) / (-g.z));
  // Time to advance, allow 0.5 s settling time.
  // This assumes inelastic collisions with the ground.
  double dtHit = tHit+0.5 - world->GetSimTime().Double();
  steps = ceil(dtHit / dt);
  EXPECT_GT(steps, 0);
  world->StepWorld(steps);

  // This loop checks the velocity and pose of each model 0.5 seconds
  // after the time of predicted ground contact. The velocity is expected
  // to be small, and the pose is expected to be underneath the initial pose.
  for (std::map<std::string, math::Vector3>::iterator iter = modelPos.begin();
    iter != modelPos.end(); ++iter)
  {
    std::string name = iter->first;
    // Make sure the model is loaded
    model = world->GetModel(name);
    if (model != NULL)
    {
      gzdbg << "Check ground contact of model " << name << '\n';
      // Check that velocity is small
      vel1 = model->GetWorldLinearVel();
      t = world->GetSimTime().Double();
      EXPECT_NEAR(vel1.x, 0, PHYSICS_TOL);
      EXPECT_NEAR(vel1.y, 0, PHYSICS_TOL);
      if (name == "test_empty")
        EXPECT_NEAR(vel1.z, g.z*t, -g.z*t*PHYSICS_TOL);
      else
        EXPECT_NEAR(vel1.z, 0, PHYSICS_TOL);

      // Check that model is resting on ground
      pose1 = model->GetWorldPose();
      x0 = modelPos[name].x;
      EXPECT_NEAR(pose1.pos.x, x0, PHYSICS_TOL);
      EXPECT_NEAR(pose1.pos.y, 0, PHYSICS_TOL);
      if (name == "test_empty")
      {
        EXPECT_NEAR(pose1.pos.z, z0+g.z/2*t*t,
            fabs((z0+g.z/2*t*t)*PHYSICS_TOL));
      }
      else
        EXPECT_NEAR(pose1.pos.z, 0.5, PHYSICS_TOL);
    }
    else
    {
      gzerr << "Error loading model " << name << '\n';
      EXPECT_TRUE(model != NULL);
    }
  }

  // Compute and check link pose of link_offset_box
  gzdbg << "Check link pose of link_offset_box\n";
  model = world->GetModel("link_offset_box");
  ASSERT_TRUE(model);
  physics::LinkPtr link = model->GetLink();
  ASSERT_TRUE(link);
  // relative pose of link in linkOffsetPose2
  for (int i = 0; i < 20; ++i)
  {
    pose1 = model->GetWorldPose();
    pose2 = linkOffsetPose2 + pose1;
    EXPECT_NEAR(pose2.pos.x, linkOffsetPose2.pos.x, PHYSICS_TOL);
    EXPECT_NEAR(pose2.pos.y, linkOffsetPose2.pos.y, PHYSICS_TOL);
    EXPECT_NEAR(pose2.pos.z, 0.5, PHYSICS_TOL);
    world->StepWorld(1);
  }
}

TEST_P(PhysicsTest, SpawnDrop)
{
  SpawnDrop(GetParam());
}

#ifdef HAVE_DART
TEST_F(PhysicsTest, SpawnDropDART)
{
  SpawnDrop("dart");
}
#endif // HAVE_DART

////////////////////////////////////////////////////////////////////////
// SpawnDropCoGOffset:
// Load a world, check that gravity points along z axis, spawn several
// spheres of varying radii and center of gravity (cg) location.
//  sphere1: smaller radius, centered cg
//  sphere2: larger radius, centered cg
//  sphere3: larger radius, lowered cg
//  sphere4: larger radius, raised cg
//  sphere5: larger radius, y offset cg
//  sphere6: larger radius, x offset cg
//  sphere7: larger radius, 45 deg offset cg
//  sphere8: larger radius, -30 deg offset cg
// The bottom of each sphere is at the same height, and it is verified
// that they hit the ground at the same time. Also, sphere5 should start
// rolling to the side when it hits the ground.
////////////////////////////////////////////////////////////////////////
void PhysicsTest::SpawnDropCoGOffset(const std::string &_physicsEngine)
{
  // load an empty world
  Load("worlds/empty.world", true, _physicsEngine);
  physics::WorldPtr world = physics::get_world("default");
  ASSERT_TRUE(world != NULL);

  // check the gravity vector
  physics::PhysicsEnginePtr physics = world->GetPhysicsEngine();
  ASSERT_TRUE(physics != NULL);
  EXPECT_EQ(physics->GetType(), _physicsEngine);
  math::Vector3 g = physics->GetGravity();
  // Assume gravity vector points down z axis only.
  EXPECT_EQ(g.x, 0);
  EXPECT_EQ(g.y, 0);
  EXPECT_LT(g.z, 0);

  // get physics time step
  double dt = physics->GetMaxStepSize();
  EXPECT_GT(dt, 0);

  // spawn some spheres and check to see that they start falling
  double z0 = 3;
  double r1 = 0.5, r2 = 1.5;
  math::Vector3 v30 = math::Vector3::Zero;
  math::Vector3 cog;
  math::Angle angle;

  std::vector<std::string> modelNames;
  std::vector<double> x0s;
  std::vector<double> y0s;
  std::vector<double> radii;
  std::vector<math::Vector3> cogs;

  // sphere1 and sphere2 have c.g. at center of sphere, different sizes
  modelNames.push_back("small_centered_sphere");
  x0s.push_back(0);
  y0s.push_back(0);
  radii.push_back(r1);
  cogs.push_back(v30);

  modelNames.push_back("large_centered_sphere");
  x0s.push_back(4);
  y0s.push_back(0);
  radii.push_back(r2);
  cogs.push_back(v30);

  // sphere3 has c.g. below the center
  modelNames.push_back("lowered_cog_sphere");
  x0s.push_back(8);
  y0s.push_back(0);
  radii.push_back(r2);
  cogs.push_back(math::Vector3(0, 0, -r1));

  // sphere4 has c.g. above the center
  modelNames.push_back("raised_cog_sphere");
  x0s.push_back(-4);
  y0s.push_back(0);
  radii.push_back(r2);
  cogs.push_back(math::Vector3(0, 0, r1));

  // sphere5 has c.g. to the side along y axis; it will roll
  modelNames.push_back("cog_y_offset_sphere");
  x0s.push_back(-8);
  y0s.push_back(0);
  radii.push_back(r2);
  cogs.push_back(math::Vector3(0, r1, 0));

  // sphere6 has c.g. to the side along x axis; it will roll
  modelNames.push_back("cog_x_offset_sphere");
  x0s.push_back(15);
  y0s.push_back(0);
  radii.push_back(r2);
  cogs.push_back(math::Vector3(r1, 0, 0));

  // sphere7 has c.g. to the side diagonally; it will roll
  modelNames.push_back("cog_xy_45deg_offset_sphere");
  x0s.push_back(0);
  y0s.push_back(8);
  radii.push_back(r2);
  angle.SetFromDegree(45);
  cogs.push_back(math::Vector3(r1*cos(angle.Radian()),
                               r1*sin(angle.Radian()), 0));

  // sphere8 has c.g. to the side diagonally; it will roll
  modelNames.push_back("cog_xy_-30deg_offset_sphere");
  x0s.push_back(0);
  y0s.push_back(-8);
  radii.push_back(r2);
  angle.SetFromDegree(-30);
  cogs.push_back(math::Vector3(r1*cos(angle.Radian()),
                               r1*sin(angle.Radian()), 0));

  unsigned int i;
  for (i = 0; i < modelNames.size(); ++i)
  {
    SpawnSphere(modelNames[i], math::Vector3(x0s[i], y0s[i], z0+radii[i]),
                v30, cogs[i], radii[i]);
  }

  int steps = 2;
  physics::ModelPtr model;
  math::Pose pose1, pose2;
  math::Vector3 vel1, vel2;

  double t, x0 = 0, y0 = 0, radius;
  // This loop steps the world forward and makes sure that each model falls,
  // expecting downward z velocity and decreasing z position.
  for (i = 0; i < modelNames.size(); ++i)
  {
    // Make sure the model is loaded
    model = world->GetModel(modelNames[i]);
    x0 = x0s[i];
    y0 = y0s[i];
    radius = radii[i];
    if (model != NULL)
    {
      gzdbg << "Check freefall of model " << modelNames[i] << '\n';
      // Step once and check downward z velocity
      world->StepWorld(1);
      vel1 = model->GetWorldLinearVel();
      t = world->GetSimTime().Double();
      EXPECT_EQ(vel1.x, 0);
      EXPECT_EQ(vel1.y, 0);
      EXPECT_NEAR(vel1.z, g.z*t, -g.z*t*PHYSICS_TOL);
      // Need to step at least twice to check decreasing z position
      world->StepWorld(steps - 1);
      pose1 = model->GetWorldPose();
      EXPECT_NEAR(pose1.pos.x, x0, PHYSICS_TOL*PHYSICS_TOL);
      EXPECT_NEAR(pose1.pos.y, y0, PHYSICS_TOL*PHYSICS_TOL);
      EXPECT_NEAR(pose1.pos.z, z0+radius + g.z/2*t*t,
                  (z0+radius+g.z/2*t*t)*PHYSICS_TOL);

      // Check once more and just make sure they keep falling
      world->StepWorld(steps);
      vel2 = model->GetWorldLinearVel();
      pose2 = model->GetWorldPose();
      EXPECT_LT(vel2.z, vel1.z);
      EXPECT_LT(pose2.pos.z, pose1.pos.z);
    }
    else
    {
      gzerr << "Error loading model " << modelNames[i] << '\n';
      EXPECT_TRUE(model != NULL);
    }
  }

  // Predict time of contact with ground plane.
  double tHit = sqrt(2*(z0-0.5) / (-g.z));
  // Time to advance, allow 0.5 s settling time.
  // This assumes inelastic collisions with the ground.
  double dtHit = tHit+0.5 - world->GetSimTime().Double();
  steps = ceil(dtHit / dt);
  EXPECT_GT(steps, 0);
  world->StepWorld(steps);

  // This loop checks the velocity and pose of each model 0.5 seconds
  // after the time of predicted ground contact. Except for sphere5,
  // the velocity is expected to be small, and the pose is expected
  // to be underneath the initial pose. sphere5 is expected to be rolling.
  for (i = 0; i < modelNames.size(); ++i)
  {
    // Make sure the model is loaded
    model = world->GetModel(modelNames[i]);
    x0 = x0s[i];
    y0 = y0s[i];
    radius = radii[i];
    cog = cogs[i];
    if (model != NULL)
    {
      gzdbg << "Check ground contact and roll without slip of model "
            << modelNames[i] << '\n';

      // Check that velocity is small
      vel1 = model->GetWorldLinearVel();
      vel2 = model->GetWorldAngularVel();

      // vertical component of linear and angular velocity should be small
      EXPECT_NEAR(vel1.z, 0, PHYSICS_TOL);
      EXPECT_NEAR(vel2.z, 0, PHYSICS_TOL);

      // expect small values for directions with no offset
      if (cog.x == 0)
      {
        EXPECT_NEAR(vel1.x, 0, PHYSICS_TOL);
        EXPECT_NEAR(vel2.y, 0, PHYSICS_TOL);
      }
      // expect rolling in direction of cog offset
      else
      {
        EXPECT_GT(vel1.x*cog.x, 0.2*cog.x*cog.x);
        EXPECT_GT(vel2.y*cog.x, 0.2*cog.x*cog.x);
      }

      if (cog.y == 0)
      {
        EXPECT_NEAR(vel1.y, 0, PHYSICS_TOL);
        EXPECT_NEAR(vel2.x, 0, PHYSICS_TOL);
      }
      else
      {
        EXPECT_GT(vel1.y*cog.y,  0.2*cog.y*cog.y);
        EXPECT_LT(vel2.x*cog.y, -0.2*cog.y*cog.y);
      }

      // Expect roll without slip
      EXPECT_NEAR(vel1.x,  vel2.y*radius, PHYSICS_TOL);
      EXPECT_NEAR(vel1.y, -vel2.x*radius, PHYSICS_TOL);

      // Use GetWorldLinearVel with global offset to check roll without slip
      // Expect small linear velocity at contact point
      math::Vector3 vel3 = model->GetLink()->GetWorldLinearVel(
          math::Vector3(0, 0, -radius), math::Quaternion(0, 0, 0));
      EXPECT_NEAR(vel3.x, 0, PHYSICS_TOL);
      EXPECT_NEAR(vel3.y, 0, PHYSICS_TOL);
      EXPECT_NEAR(vel3.z, 0, PHYSICS_TOL);
      // Expect speed at top of sphere to be double the speed at center
      math::Vector3 vel4 = model->GetLink()->GetWorldLinearVel(
          math::Vector3(0, 0, radius), math::Quaternion(0, 0, 0));
      EXPECT_NEAR(vel4.y, 2*vel1.y, PHYSICS_TOL);
      EXPECT_NEAR(vel4.x, 2*vel1.x, PHYSICS_TOL);
      EXPECT_NEAR(vel4.z, 0, PHYSICS_TOL);

      // Check that model is resting on ground
      pose1 = model->GetWorldPose();
      EXPECT_NEAR(pose1.pos.z, radius, PHYSICS_TOL);

      // expect no pose change for directions with no offset
      if (cog.x == 0)
      {
        EXPECT_NEAR(pose1.pos.x, x0, PHYSICS_TOL);
      }
      // expect rolling in direction of cog offset
      else
      {
        EXPECT_GT((pose1.pos.x-x0) * cog.x, cog.x * cog.x);
      }

      // expect no pose change for directions with no offset
      if (cog.y == 0)
      {
        EXPECT_NEAR(pose1.pos.y, y0, PHYSICS_TOL);
      }
      // expect rolling in direction of cog offset
      else
      {
        EXPECT_GT((pose1.pos.y-y0) * cog.y, cog.y * cog.y);
      }
    }
    else
    {
      gzerr << "Error loading model " << modelNames[i] << '\n';
      EXPECT_TRUE(model != NULL);
    }
  }
}

TEST_P(PhysicsTest, SpawnDropCoGOffset)
{
  SpawnDropCoGOffset(GetParam());
}

<<<<<<< HEAD
#ifdef HAVE_BULLET
TEST_F(PhysicsTest, SpawnDropCoGOffsetBullet)
{
  SpawnDropCoGOffset("bullet");
}
#endif  // HAVE_BULLET

#ifdef HAVE_DART
TEST_F(PhysicsTest, SpawnDropCoGOffsetDART)
{
  SpawnDropCoGOffset("dart");
}
#endif // HAVE_DART

=======
>>>>>>> 9ed92eae
////////////////////////////////////////////////////////////////////////
// RevoluteJoint:
// Load 8 double pendulums arranged in a circle.
// Measure angular velocity of links, and verify proper axis orientation.
// Then set joint limits and verify that links remain within limits.
////////////////////////////////////////////////////////////////////////
void PhysicsTest::RevoluteJoint(const std::string &_physicsEngine)
{
  math::Rand::SetSeed(0);
  // Load world
  Load("worlds/revolute_joint_test.world", true, _physicsEngine);
  physics::WorldPtr world = physics::get_world("default");
  ASSERT_TRUE(world != NULL);

  // Verify physics engine type
  physics::PhysicsEnginePtr physics = world->GetPhysicsEngine();
  ASSERT_TRUE(physics != NULL);
  EXPECT_EQ(physics->GetType(), _physicsEngine);

  // Model names
  std::vector<std::string> modelNames;
  modelNames.push_back("pendulum_0deg");
  modelNames.push_back("pendulum_45deg");
  modelNames.push_back("pendulum_90deg");
  modelNames.push_back("pendulum_135deg");
  modelNames.push_back("pendulum_180deg");
  modelNames.push_back("pendulum_225deg");
  modelNames.push_back("pendulum_270deg");
  modelNames.push_back("pendulum_315deg");

  // Global axis
  double sqrt1_2 = sqrt(2.0) / 2.0;
  std::vector<math::Vector3> globalAxes;
  globalAxes.push_back(math::Vector3(1, 0, 0));
  globalAxes.push_back(math::Vector3(sqrt1_2, sqrt1_2, 0));
  globalAxes.push_back(math::Vector3(0, 1, 0));
  globalAxes.push_back(math::Vector3(-sqrt1_2, sqrt1_2, 0));
  globalAxes.push_back(math::Vector3(-1, 0, 0));
  globalAxes.push_back(math::Vector3(-sqrt1_2, -sqrt1_2, 0));
  globalAxes.push_back(math::Vector3(0, -1, 0));
  globalAxes.push_back(math::Vector3(sqrt1_2, -sqrt1_2, 0));

  // Link names
  std::vector<std::string> linkNames;
  linkNames.push_back("lower_link");
  linkNames.push_back("upper_link");

  // Link names
  std::vector<std::string> jointNames;
  jointNames.push_back("lower_joint");
  jointNames.push_back("upper_joint");

  physics::ModelPtr model;
  physics::LinkPtr link;
  std::vector<std::string>::iterator modelIter;
  physics::JointPtr joint;

  // Check global axes before simulation starts
  std::vector<math::Vector3>::iterator axisIter;
  axisIter = globalAxes.begin();
  for (modelIter  = modelNames.begin();
       modelIter != modelNames.end(); ++modelIter)
  {
    model = world->GetModel(*modelIter);
    if (model)
    {
      gzdbg << "Check global axes of model " << *modelIter << '\n';
      std::vector<std::string>::iterator jointIter;
      for (jointIter  = jointNames.begin();
           jointIter != jointNames.end(); ++jointIter)
      {
        joint = model->GetJoint(*jointIter);
        if (joint)
        {
          math::Vector3 axis = joint->GetGlobalAxis(0);
          EXPECT_NEAR(axis.x, (*axisIter).x, PHYSICS_TOL);
          EXPECT_NEAR(axis.y, (*axisIter).y, PHYSICS_TOL);
          EXPECT_NEAR(axis.z, (*axisIter).z, PHYSICS_TOL);
        }
        else
        {
          gzerr << "Error loading joint " << *jointIter
                << " of model " << *modelIter << '\n';
          EXPECT_TRUE(joint != NULL);
        }
      }
    }
    else
    {
      gzerr << "Error loading model " << *modelIter << '\n';
      EXPECT_TRUE(model != NULL);
    }
    ++axisIter;
  }

  // Step forward 0.75 seconds
  double dt = physics->GetMaxStepSize();
  EXPECT_GT(dt, 0);
  int steps = ceil(0.75 / dt);
  world->StepWorld(steps);

  // Get global angular velocity of each link
  math::Vector3 angVel;
  for (modelIter  = modelNames.begin();
       modelIter != modelNames.end(); ++modelIter)
  {
    model = world->GetModel(*modelIter);
    if (model)
    {
      gzdbg << "Check angular velocity of model " << *modelIter << '\n';
      link = model->GetLink("base");
      if (link)
      {
        // Expect stationary base
        angVel = link->GetWorldAngularVel();
        EXPECT_NEAR(angVel.x, 0, PHYSICS_TOL*10);
        EXPECT_NEAR(angVel.y, 0, PHYSICS_TOL*10);
        EXPECT_NEAR(angVel.z, 0, PHYSICS_TOL*10);
      }
      else
      {
        gzerr << "Error loading base link of model " << *modelIter << '\n';
        EXPECT_TRUE(link != NULL);
      }

      std::vector<std::string>::iterator linkIter;
      for (linkIter  = linkNames.begin();
           linkIter != linkNames.end(); ++linkIter)
      {
        link = model->GetLink(*linkIter);
        if (link)
        {
          // Expect relative angular velocity of pendulum links to be negative
          // and along x axis.
          angVel = link->GetRelativeAngularVel().Normalize();
          EXPECT_NEAR(angVel.x, -1, PHYSICS_TOL);
          EXPECT_NEAR(angVel.y,  0, 2*PHYSICS_TOL);
          EXPECT_NEAR(angVel.z,  0, 2*PHYSICS_TOL);
        }
        else
        {
          gzerr << "Error loading link " << *linkIter
                << " of model " << *modelIter << '\n';
          EXPECT_TRUE(link != NULL);
        }
      }
    }
    else
    {
      gzerr << "Error loading model " << *modelIter << '\n';
      EXPECT_TRUE(model != NULL);
    }
  }

  // Keep stepping forward, verifying that joint angles move in the direction
  // implied by the joint velocity
  for (modelIter  = modelNames.begin();
       modelIter != modelNames.end(); ++modelIter)
  {
    model = world->GetModel(*modelIter);
    if (model)
    {
      double jointVel1, jointVel2;
      double angle1, angle2, angle3;

      gzdbg << "Check angle measurement for " << *modelIter << '\n';
      std::vector<std::string>::iterator jointIter;
      for (jointIter  = jointNames.begin();
           jointIter != jointNames.end(); ++jointIter)
      {
        joint = model->GetJoint(*jointIter);
        if (joint)
        {
          // Get first joint angle
          angle1 = joint->GetAngle(0).Radian();

          // Get joint velocity and assume it is not too small
          jointVel1 = joint->GetVelocity(0);
          EXPECT_GT(fabs(jointVel1), 1e-1);

          // Take 1 step and measure again
          world->StepWorld(1);

          // Expect angle change in direction of joint velocity
          angle2 = joint->GetAngle(0).Radian();
          EXPECT_GT((angle2 - angle1) * math::clamp(jointVel1*1e4, -1.0, 1.0)
                    , 0);

          jointVel2 = joint->GetVelocity(0);
          EXPECT_GT(fabs(jointVel2), 1e-1);

          // Take 1 step and measure the last angle, expect decrease
          world->StepWorld(1);
          angle3 = joint->GetAngle(0).Radian();
          EXPECT_GT((angle3 - angle2) * math::clamp(jointVel2*1e4, -1.0, 1.0)
                    , 0);
        }
        else
        {
          gzerr << "Error loading joint " << *jointIter
                << " of model " << *modelIter << '\n';
          EXPECT_TRUE(joint != NULL);
        }
      }
    }
    else
    {
      gzerr << "Error loading model " << *modelIter << '\n';
      EXPECT_TRUE(model != NULL);
    }
  }


  // Reset the world, and impose joint limits
  world->Reset();
  for (modelIter  = modelNames.begin();
       modelIter != modelNames.end(); ++modelIter)
  {
    model = world->GetModel(*modelIter);
    if (model)
    {
      std::vector<std::string>::iterator jointIter;
      for (jointIter  = jointNames.begin();
           jointIter != jointNames.end(); ++jointIter)
      {
        joint = model->GetJoint(*jointIter);
        if (joint)
        {
          joint->SetLowStop(0, math::Angle(-0.1));
          joint->SetHighStop(0, math::Angle(0.1));
        }
        else
        {
          gzerr << "Error loading joint " << *jointIter
                << " of model " << *modelIter << '\n';
          EXPECT_TRUE(joint != NULL);
        }
      }
    }
    else
    {
      gzerr << "Error loading model " << *modelIter << '\n';
      EXPECT_TRUE(model != NULL);
    }
  }

  // Step forward again for 0.75 seconds and check that joint angles
  // are within limits
  world->StepWorld(steps);
  for (modelIter  = modelNames.begin();
       modelIter != modelNames.end(); ++modelIter)
  {
    model = world->GetModel(*modelIter);
    if (model)
    {
      gzdbg << "Check angle limits and velocity of joints of model "
            << *modelIter << '\n';
      std::vector<std::string>::iterator jointIter;
      for (jointIter  = jointNames.begin();
           jointIter != jointNames.end(); ++jointIter)
      {
        joint = model->GetJoint(*jointIter);
        if (joint)
        {
          EXPECT_NEAR(joint->GetAngle(0).Radian(), 0, 0.11);
        }
        else
        {
          gzerr << "Error loading joint " << *jointIter
                << " of model " << *modelIter << '\n';
          EXPECT_TRUE(joint != NULL);
        }
      }
    }
    else
    {
      gzerr << "Error loading model " << *modelIter << '\n';
      EXPECT_TRUE(model != NULL);
    }
  }

  // Reset world again, disable gravity, detach upper_joint
  // Then apply torque at lower_joint and verify motion
  world->Reset();
  for (modelIter  = modelNames.begin();
       modelIter != modelNames.end(); ++modelIter)
  {
    model = world->GetModel(*modelIter);
    if (model)
    {
      gzdbg << "Check SetForce for model " << *modelIter << '\n';
      std::vector<std::string>::iterator linkIter;
      for (linkIter  = linkNames.begin();
           linkIter != linkNames.end(); ++linkIter)
      {
        link = model->GetLink(*linkIter);
        if (link)
        {
          // Disable gravity for links.
          link->SetGravityMode(false);
        }
        else
        {
          gzerr << "Error loading link " << *linkIter
                << " of model " << *modelIter << '\n';
          EXPECT_TRUE(link != NULL);
        }
      }

      joint = model->GetJoint("upper_joint");
      if (joint)
      {
        // Detach upper_joint.
        //joint->Detach();
        math::Angle curAngle = joint->GetAngle(0u);
        joint->SetLowStop(0, curAngle - 0.01);
        joint->SetHighStop(0, curAngle + 0.1);
      }
      else
      {
        gzerr << "Error loading upper_joint "
              << " of model " << *modelIter << '\n';
        EXPECT_TRUE(joint != NULL);
      }

      // Step forward and let things settle a bit.
      world->StepWorld(100);

      joint = model->GetJoint("lower_joint");
      if (joint)
      {
        double oldVel, newVel, force;
        oldVel = joint->GetVelocity(0);
        // Apply positive torque to the lower_joint and step forward.
        force = 1;
        for (int i = 0; i < 10; ++i)
        {
          joint->SetForce(0, force);
          world->StepWorld(1);
          joint->SetForce(0, force);
          world->StepWorld(1);
          joint->SetForce(0, force);
          world->StepWorld(1);
          newVel = joint->GetVelocity(0);
          // Expect increasing velocities
          EXPECT_GT(newVel, oldVel);
          oldVel = newVel;

          // Check that GetForce returns what we set
          EXPECT_NEAR(joint->GetForce(0u), force, PHYSICS_TOL);

          // Expect joint velocity to be near angular velocity difference
          // of child and parent, along global axis
          // jointVel == DOT(angVelChild - angVelParent, axis)
          double jointVel = joint->GetVelocity(0);
          math::Vector3 axis = joint->GetGlobalAxis(0);
          angVel  = joint->GetChild()->GetWorldAngularVel();
          angVel -= joint->GetParent()->GetWorldAngularVel();
          EXPECT_NEAR(jointVel, axis.Dot(angVel), PHYSICS_TOL);
        }
        // Apply negative torque to lower_joint
        force = -3;
        for (int i = 0; i < 10; ++i)
        {
          joint->SetForce(0, force);
          world->StepWorld(1);
          joint->SetForce(0, force);
          world->StepWorld(1);
          joint->SetForce(0, force);
          world->StepWorld(1);
          newVel = joint->GetVelocity(0);
          // Expect decreasing velocities
          EXPECT_LT(newVel, oldVel);

          // Check that GetForce returns what we set
          EXPECT_NEAR(joint->GetForce(0u), force, PHYSICS_TOL);

          // Expect joint velocity to be near angular velocity difference
          // of child and parent, along global axis
          // jointVel == DOT(angVelChild - angVelParent, axis)
          double jointVel = joint->GetVelocity(0);
          math::Vector3 axis = joint->GetGlobalAxis(0);
          angVel  = joint->GetChild()->GetWorldAngularVel();
          angVel -= joint->GetParent()->GetWorldAngularVel();
          EXPECT_NEAR(jointVel, axis.Dot(angVel), PHYSICS_TOL);
        }
      }
      else
      {
        gzerr << "Error loading lower_joint "
              << " of model " << *modelIter << '\n';
        EXPECT_TRUE(joint != NULL);
      }
    }
    else
    {
      gzerr << "Error loading model " << *modelIter << '\n';
      EXPECT_TRUE(model != NULL);
    }
  }
}

TEST_P(PhysicsTest, RevoluteJoint)
{
  RevoluteJoint(GetParam());
}

#ifdef HAVE_DART
TEST_F(PhysicsTest, RevoluteJointDART)
{
  RevoluteJoint("dart");
}
#endif // HAVE_DART

TEST_F(PhysicsTest, State)
{
  /// \TODO: Redo state test
  /*
  Load("worlds/empty.world");
  physics::WorldPtr world = physics::get_world("default");
  EXPECT_TRUE(world != NULL);

  physics::WorldState worldState = world->GetState();
  physics::ModelState modelState = worldState.GetModelState(0);
  physics::LinkState linkState = modelState.GetLinkState(0);
  physics::CollisionState collisionState = linkState.GetCollisionState(0);

  math::Pose pose;
  EXPECT_EQ(1u, worldState.GetModelStateCount());
  EXPECT_EQ(1u, modelState.GetLinkStateCount());
  EXPECT_EQ(1u, linkState.GetCollisionStateCount());
  EXPECT_EQ(pose, modelState.GetPose());
  EXPECT_EQ(pose, linkState.GetPose());
  EXPECT_EQ(pose, collisionState.GetPose());

  Unload();
  Load("worlds/shapes.world");
  world = physics::get_world("default");
  EXPECT_TRUE(world != NULL);
  worldState = world->GetState();

  for (unsigned int i = 0; i < worldState.GetModelStateCount(); ++i)
  {
    modelState = worldState.GetModelState(i);
    if (modelState.GetName() == "plane")
      pose.Set(math::Vector3(0, 0, 0), math::Quaternion(0, 0, 0));
    else if (modelState.GetName() == "box")
      pose.Set(math::Vector3(0, 0, 0.5), math::Quaternion(0, 0, 0));
    else if (modelState.GetName() == "sphere")
      pose.Set(math::Vector3(0, 1.5, 0.5), math::Quaternion(0, 0, 0));
    else if (modelState.GetName() == "cylinder")
      pose.Set(math::Vector3(0, -1.5, 0.5), math::Quaternion(0, 0, 0));

    EXPECT_TRUE(pose == modelState.GetPose());
  }

  // Move the box
  world->GetModel("box")->SetWorldPose(
      math::Pose(math::Vector3(1, 2, 0.5), math::Quaternion(0, 0, 0)));

  gazebo::common::Time::MSleep(10);

  // Make sure the box has been moved
  physics::ModelState modelState2 = world->GetState().GetModelState("box");
  pose.Set(math::Vector3(1, 2, 0.5), math::Quaternion(0, 0, 0));
  EXPECT_TRUE(pose == modelState2.GetPose());

  // Reset world state, and check for correctness
  world->SetState(worldState);
  modelState2 = world->GetState().GetModelState("box");
  pose.Set(math::Vector3(0, 0, 0.5), math::Quaternion(0, 0, 0));
  EXPECT_TRUE(pose == modelState2.GetPose());
  Unload();
  */
}

void PhysicsTest::JointDamping(const std::string &_physicsEngine)
{
  // Random seed is set to prevent brittle failures (gazebo issue #479)
  math::Rand::SetSeed(18420503);
  Load("worlds/damp_test.world", true, _physicsEngine);
  physics::WorldPtr world = physics::get_world("default");
  ASSERT_TRUE(world != NULL);

  int i = 0;
  while (!this->HasEntity("model_4_mass_1_ixx_1_damping_10") && i < 20)
  {
    common::Time::MSleep(100);
    ++i;
  }

  if (i > 20)
    gzthrow("Unable to get model_4_mass_1_ixx_1_damping_10");

  physics::ModelPtr model = world->GetModel("model_4_mass_1_ixx_1_damping_10");
  EXPECT_TRUE(model != NULL);

  {
    // compare against recorded data only
    double test_duration = 1.5;
    double dt = world->GetPhysicsEngine()->GetMaxStepSize();
    int steps = test_duration/dt;

    for (int i = 0; i < steps; ++i)
    {
      world->StepWorld(1);  // theoretical contact, but
      // gzdbg << "box time [" << world->GetSimTime().Double()
      //       << "] vel [" << model->GetWorldLinearVel()
      //       << "] pose [" << model->GetWorldPose()
      //       << "]\n";
    }

    EXPECT_EQ(world->GetSimTime().Double(), 1.5);

    // This test expects a linear velocity at the CoG
    math::Vector3 vel = model->GetLink()->GetWorldCoGLinearVel();
    math::Pose pose = model->GetWorldPose();

    EXPECT_EQ(vel.x, 0.0);

    EXPECT_NEAR(vel.y, -10.2009, PHYSICS_TOL);
    EXPECT_NEAR(vel.z, -6.51755, PHYSICS_TOL);

    EXPECT_EQ(pose.pos.x, 3.0);
    EXPECT_NEAR(pose.pos.y, 0.0, PHYSICS_TOL);
    EXPECT_NEAR(pose.pos.z, 10.099, PHYSICS_TOL);
    EXPECT_NEAR(pose.rot.GetAsEuler().x, 0.567334, PHYSICS_TOL);
    EXPECT_EQ(pose.rot.GetAsEuler().y, 0.0);
    EXPECT_EQ(pose.rot.GetAsEuler().z, 0.0);
  }
}

TEST_F(PhysicsTest, JointDampingODE)
{
  JointDamping("ode");
}

#ifdef HAVE_BULLET
/// \TODO: not yet implemeneted in Bullet
// TEST_F(PhysicsTest, JointDampingBullet)
// {
//   JointDamping("bullet");
// }
#endif  // HAVE_BULLET

#ifdef HAVE_DART
TEST_F(PhysicsTest, JointDampingDART)
{
  JointDamping("dart");
}
#endif // HAVE_DART

TEST_F(PhysicsTest, DropStuff)
{
  Load("worlds/drop_test.world", true);
  physics::WorldPtr world = physics::get_world("default");
  EXPECT_TRUE(world != NULL);

  int i = 0;
  while (!this->HasEntity("cylinder") && i < 20)
  {
    common::Time::MSleep(100);
    ++i;
  }

  if (i > 20)
    gzthrow("Unable to get cylinder");

  {
    // todo: get parameters from drop_test.world
    double test_duration = 1.5;
    double z = 10.5;
    double v = 0.0;
    double g = -10.0;
    double dt = world->GetPhysicsEngine()->GetMaxStepSize();

    // world->StepWorld(1428);  // theoretical contact, but
    // world->StepWorld(100);  // integration error requires few more steps

    int steps = test_duration/dt;
    bool post_contact_correction = false;

    for (int i = 0; i < steps; ++i)
    {
      // integrate here to see when the collision should happen
      v = v + dt * g;
      z = z + dt * v;

      world->StepWorld(1);  // theoretical contact, but
      {
        physics::ModelPtr box_model = world->GetModel("box");
        if (box_model)
        {
          math::Vector3 vel = box_model->GetWorldLinearVel();
          math::Pose pose = box_model->GetWorldPose();
          // gzdbg << "box time [" << world->GetSimTime().Double()
          //      << "] sim z [" << pose.pos.z
          //      << "] exact z [" << z
          //      << "] sim vz [" << vel.z
          //      << "] exact vz [" << v << "]\n";
          if (z > 0.5 || !post_contact_correction)
          {
            EXPECT_LT(fabs(vel.z - v) , 0.0001);
            EXPECT_LT(fabs(pose.pos.z - z) , 0.0001);
          }
          else
          {
            EXPECT_LT(fabs(vel.z), 0.0101);  // sometimes -0.01, why?
            EXPECT_LT(fabs(pose.pos.z - 0.5), 0.00001);
          }
        }

        physics::ModelPtr sphere_model = world->GetModel("sphere");
        if (sphere_model)
        {
          math::Vector3 vel = sphere_model->GetWorldLinearVel();
          math::Pose pose = sphere_model->GetWorldPose();
          // gzdbg << "sphere time [" << world->GetSimTime().Double()
          //       << "] sim z [" << pose.pos.z
          //       << "] exact z [" << z
          //       << "] sim vz [" << vel.z
          //       << "] exact vz [" << v << "]\n";
          if (z > 0.5 || !post_contact_correction)
          {
            EXPECT_LT(fabs(vel.z - v), 0.0001);
            EXPECT_LT(fabs(pose.pos.z - z), 0.0001);
          }
          else
          {
            EXPECT_LT(fabs(vel.z), 3e-5);
            EXPECT_LT(fabs(pose.pos.z - 0.5), 0.00001);
          }
        }

        physics::ModelPtr cylinder_model = world->GetModel("cylinder");
        if (cylinder_model)
        {
          math::Vector3 vel = cylinder_model->GetWorldLinearVel();
          math::Pose pose = cylinder_model->GetWorldPose();
          // gzdbg << "cylinder time [" << world->GetSimTime().Double()
          //       << "] sim z [" << pose.pos.z
          //       << "] exact z [" << z
          //       << "] sim vz [" << vel.z
          //       << "] exact vz [" << v << "]\n";
          if (z > 0.5 || !post_contact_correction)
          {
            EXPECT_LT(fabs(vel.z - v), 0.0001);
            EXPECT_LT(fabs(pose.pos.z - z), 0.0001);
          }
          else
          {
            EXPECT_LT(fabs(vel.z), 0.011);
            EXPECT_LT(fabs(pose.pos.z - 0.5), 0.0001);
          }
        }
      }
      if (z < 0.5) post_contact_correction = true;
    }
  }
}


TEST_F(PhysicsTest, CollisionTest)
{
  // check conservation of mementum for linear inelastic collision
  Load("worlds/collision_test.world", true);
  physics::WorldPtr world = physics::get_world("default");
  EXPECT_TRUE(world != NULL);

  int i = 0;
  while (!this->HasEntity("sphere") && i < 20)
  {
    common::Time::MSleep(100);
    ++i;
  }

  if (i > 20)
    gzthrow("Unable to get sphere");

  {
    // todo: get parameters from drop_test.world
    double test_duration = 1.1;
    double dt = world->GetPhysicsEngine()->GetMaxStepSize();

    double f = 1000.0;
    double v = 0;
    double x = 0;

    int steps = test_duration/dt;

    for (int i = 0; i < steps; ++i)
    {
      double t = world->GetSimTime().Double();

      world->StepWorld(1);  // theoretical contact, but
      {
        physics::ModelPtr box_model = world->GetModel("box");
        if (box_model)
        {
          math::Vector3 vel = box_model->GetWorldLinearVel();
          math::Pose pose = box_model->GetWorldPose();
          // gzdbg << "box time [" << t
          //      << "] sim x [" << pose.pos.x
          //      << "] ideal x [" << x
          //      << "] sim vx [" << vel.x
          //      << "] ideal vx [" << v
          //      << "]\n";

          if (i == 0)
            box_model->GetLink("link")->SetForce(math::Vector3(1000, 0, 0));
          EXPECT_LT(fabs(pose.pos.x - x), 0.00001);
          EXPECT_LT(fabs(vel.x - v), 0.00001);
        }

        physics::ModelPtr sphere_model = world->GetModel("sphere");
        if (sphere_model)
        {
          math::Vector3 vel = sphere_model->GetWorldLinearVel();
          math::Pose pose = sphere_model->GetWorldPose();
          // gzdbg << "sphere time [" << world->GetSimTime().Double()
          //      << "] sim x [" << pose.pos.x
          //      << "] ideal x [" << x
          //      << "] sim vx [" << vel.x
          //      << "] ideal vx [" << v
          //      << "]\n";
          if (t < 1.001)
          {
            EXPECT_EQ(pose.pos.x, 2);
            EXPECT_EQ(vel.x, 0);
          }
          else
          {
            EXPECT_LT(fabs(pose.pos.x - x - 1.0), 0.00001);
            EXPECT_LT(fabs(vel.x - v), 0.00001);
          }
        }
      }

      // integrate here to see when the collision should happen
      double impulse = dt*f;
      if (i == 0) v = v + impulse;
      else if (t >= 1.0) v = dt*f/ 2.0;  // inelastic col. w/ eqal mass.
      x = x + dt * v;
    }
  }
}


TEST_P(PhysicsTest, SimplePendulum)
{
  SimplePendulum(GetParam());
}

#ifdef HAVE_DART
TEST_F(PhysicsTest, SimplePendulumDART)
{
  SimplePendulum("dart");
}
#endif // HAVE_DART

void PhysicsTest::SimplePendulum(const std::string &_physicsEngine)
{
  Load("worlds/simple_pendulums.world", true, _physicsEngine);
  physics::WorldPtr world = physics::get_world("default");
  ASSERT_TRUE(world != NULL);

  physics::PhysicsEnginePtr physics = world->GetPhysicsEngine();
  ASSERT_TRUE(physics != NULL);
  EXPECT_EQ(physics->GetType(), _physicsEngine);

  int i = 0;
  while (!this->HasEntity("model_1") && i < 20)
  {
    common::Time::MSleep(100);
    ++i;
  }

  if (i > 20)
    gzthrow("Unable to get model_1");

  physics::PhysicsEnginePtr physicsEngine = world->GetPhysicsEngine();
  EXPECT_TRUE(physicsEngine);
  physics::ModelPtr model = world->GetModel("model_1");
  EXPECT_TRUE(model);
  physics::LinkPtr link = model->GetLink("link_2");  // sphere link at end
  EXPECT_TRUE(link);

  double g = 9.81;
  double l = 10.0;
  double m = 10.0;

  double e_start;

  {
    // check velocity / energy
    math::Vector3 vel = link->GetWorldLinearVel();
    math::Pose pos = link->GetWorldPose();
    double pe = 9.81 * m * pos.pos.z;
    double ke = 0.5 * m * (vel.x*vel.x + vel.y*vel.y + vel.z*vel.z);
    e_start = pe + ke;
    // gzdbg << "total energy [" << e_start
    //       << "] pe[" << pe
    //       << "] ke[" << ke
    //       << "] p[" << pos.pos.z
    //       << "] v[" << vel
    //       << "]\n";
  }
  physicsEngine->SetMaxStepSize(0.0001);
  physicsEngine->SetSORPGSIters(1000);

  {
    // test with global contact_max_correcting_vel at 0 as set by world file
    //   here we expect significant energy loss as the velocity correction
    //   is set to 0
    int steps = 10;  // @todo: make this more general
    for (int i = 0; i < steps; i ++)
    {
      world->StepWorld(2000);
      {
        // check velocity / energy
        math::Vector3 vel = link->GetWorldLinearVel();
        math::Pose pos = link->GetWorldPose();
        double pe = 9.81 * m * pos.pos.z;
        double ke = 0.5 * m * (vel.x*vel.x + vel.y*vel.y + vel.z*vel.z);
        double e = pe + ke;
        double e_tol = 3.0*static_cast<double>(i+1)
          / static_cast<double>(steps);
        // gzdbg << "total energy [" << e
        //       << "] pe[" << pe
        //       << "] ke[" << ke
        //       << "] p[" << pos.pos.z
        //       << "] v[" << vel
        //       << "] error[" << e - e_start
        //       << "] tol[" << e_tol
        //       << "]\n";

        EXPECT_LT(fabs(e - e_start), e_tol);
      }

      physics::JointPtr joint = model->GetJoint("joint_0");
      if (joint)
      {
        double integ_theta = (
          PendulumAngle(g, l, 1.57079633, 0.0, world->GetSimTime().Double(),
          0.000001) - 1.5707963);
        double actual_theta = joint->GetAngle(0).Radian();
        // gzdbg << "time [" << world->GetSimTime().Double()
        //       << "] exact [" << integ_theta
        //       << "] actual [" << actual_theta
        //       << "] pose [" << model->GetWorldPose()
        //       << "]\n";
         EXPECT_LT(fabs(integ_theta - actual_theta) , 0.01);
      }
    }
  }



  {
    // test with global contact_max_correcting_vel at 100
    // here we expect much lower energy loss
    world->Reset();
    physicsEngine->SetContactMaxCorrectingVel(100);

    int steps = 10;  // @todo: make this more general
    for (int i = 0; i < steps; i ++)
    {
      world->StepWorld(2000);
      {
        // check velocity / energy
        math::Vector3 vel = link->GetWorldLinearVel();
        math::Pose pos = link->GetWorldPose();
        double pe = 9.81 * m * pos.pos.z;
        double ke = 0.5 * m * (vel.x*vel.x + vel.y*vel.y + vel.z*vel.z);
        double e = pe + ke;
        double e_tol = 3.0*static_cast<double>(i+1)
          / static_cast<double>(steps);
        // gzdbg << "total energy [" << e
        //       << "] pe[" << pe
        //       << "] ke[" << ke
        //       << "] p[" << pos.pos.z
        //       << "] v[" << vel
        //       << "] error[" << e - e_start
        //       << "] tol[" << e_tol
        //       << "]\n";

        EXPECT_LT(fabs(e - e_start), e_tol);
      }

      physics::JointPtr joint = model->GetJoint("joint_0");
      if (joint)
      {
        double integ_theta = (
          PendulumAngle(g, l, 1.57079633, 0.0, world->GetSimTime().Double(),
          0.000001) - 1.5707963);
        double actual_theta = joint->GetAngle(0).Radian();
        // gzdbg << "time [" << world->GetSimTime().Double()
        //       << "] exact [" << integ_theta
        //       << "] actual [" << actual_theta
        //       << "] pose [" << model->GetWorldPose()
        //       << "]\n";
         EXPECT_LT(fabs(integ_theta - actual_theta) , 0.01);
      }
    }
  }
}

////////////////////////////////////////////////////////////////////////
// CollisionFiltering:
// Load a world, spawn a model with two overlapping links. By default,
// the links should not collide with each other as they have the same
// parent model. Check the x and y velocities to see if they are 0
////////////////////////////////////////////////////////////////////////
void PhysicsTest::CollisionFiltering(const std::string &_physicsEngine)
{
  // load an empty world
  Load("worlds/empty.world", true, _physicsEngine);
  physics::WorldPtr world = physics::get_world("default");
  ASSERT_TRUE(world != NULL);

  std::stringstream newModelStr;

  std::string modelName = "multiLinkModel";
  math::Pose modelPose(0, 0, 2, 0, 0, 0);
  math::Pose link01Pose(0, 0.1, 0, 0, 0, 0);
  math::Pose link02Pose(0, -0.1, 0, 0, 0, 0);

  // A model composed of two overlapping links at fixed y offset from origin
  newModelStr << "<sdf version='" << SDF_VERSION << "'>"
              << "<model name ='" << modelName << "'>"
              << "<pose>" << modelPose.pos.x << " "
                         << modelPose.pos.y << " "
                         << modelPose.pos.z << " "
                         << modelPose.rot.GetAsEuler().x << " "
                         << modelPose.rot.GetAsEuler().y << " "
                         << modelPose.rot.GetAsEuler().z << "</pose>"
              << "<link name ='link01'>"
              << "  <pose>" << link01Pose.pos.x << " "
                         << link01Pose.pos.y << " "
                         << link01Pose.pos.z << " "
                         << link01Pose.rot.GetAsEuler().x << " "
                         << link01Pose.rot.GetAsEuler().y << " "
                         << link01Pose.rot.GetAsEuler().z << "</pose>"
              << "  <collision name ='geom'>"
              << "    <geometry>"
              << "      <box><size>1 1 1</size></box>"
              << "    </geometry>"
              << "  </collision>"
              << "  <visual name ='visual'>"
              << "    <geometry>"
              << "      <box><size>1 1 1</size></box>"
              << "    </geometry>"
              << "  </visual>"
              << "</link>"
              << "<link name ='link02'>"
              << "  <pose>" << link02Pose.pos.x << " "
                         << link02Pose.pos.y << " "
                         << link02Pose.pos.z << " "
                         << link02Pose.rot.GetAsEuler().x << " "
                         << link02Pose.rot.GetAsEuler().y << " "
                         << link02Pose.rot.GetAsEuler().z << "</pose>"
              << "  <collision name ='geom'>"
              << "    <geometry>"
              << "      <box><size>1 1 1</size></box>"
              << "    </geometry>"
              << "  </collision>"
              << "  <visual name ='visual'>"
              << "    <geometry>"
              << "      <box><size>1 1 1</size></box>"
              << "    </geometry>"
              << "  </visual>"
              << "</link>"
              << "</model>"
              << "</sdf>";

  SpawnSDF(newModelStr.str());

  // Wait for the entity to spawn
  int i = 0;
  while (!this->HasEntity(modelName) && i < 20)
  {
    common::Time::MSleep(100);
    ++i;
  }
  if (i > 20)
    gzthrow("Unable to spawn model");

  world->StepWorld(5);
  physics::ModelPtr model = world->GetModel(modelName);

  math::Vector3 vel;

  physics::Link_V links = model->GetLinks();
  unsigned int linkCount = 2;
  EXPECT_EQ(links.size(), linkCount);
  for (physics::Link_V::const_iterator iter = links.begin();
      iter != links.end(); ++iter)
  {
    // Links should not repel each other hence expecting zero x, y vel
    vel = (*iter)->GetWorldLinearVel();
    EXPECT_EQ(vel.x, 0);
    EXPECT_EQ(vel.y, 0);

    // Model should be falling
    EXPECT_LT(vel.z, 0);
  }
}

/////////////////////////////////////////////////
TEST_P(PhysicsTest, CollisionFiltering)
{
  CollisionFiltering(GetParam());
}

/////////////////////////////////////////////////
<<<<<<< HEAD
#ifdef HAVE_BULLET
TEST_F(PhysicsTest, CollisionFilteringBullet)
{
  CollisionFiltering("bullet");
}
#endif  // HAVE_BULLET

/////////////////////////////////////////////////
#ifdef HAVE_DART
TEST_F(PhysicsTest, CollisionFilteringDART)
{
  CollisionFiltering("dart");
}
#endif // HAVE_DART

/////////////////////////////////////////////////
=======
>>>>>>> 9ed92eae
// This test verifies that gazebo doesn't crash when collisions occur
// and the <world><physics><ode><max_contacts> value is zero.
// The crash was reported in issue #593 on bitbucket
TEST_F(PhysicsTest, ZeroMaxContactsODE)
{
  // Load an empty world
  Load("worlds/zero_max_contacts.world");
  physics::WorldPtr world = physics::get_world("default");
  ASSERT_TRUE(world != NULL);

  physics::ModelPtr model = world->GetModel("ground_plane");
  ASSERT_TRUE(model);
}

INSTANTIATE_PHYSICS_ENGINES_TEST(PhysicsTest);

int main(int argc, char **argv)
{
  ::testing::InitGoogleTest(&argc, argv);
  return RUN_ALL_TESTS();
}<|MERGE_RESOLUTION|>--- conflicted
+++ resolved
@@ -27,7 +27,6 @@
 class PhysicsTest : public ServerFixture
 {
   public: void EmptyWorld(const std::string &_physicsEngine);
-  public: void JointDamping(const std::string &_physicsEngine);
   public: void SpawnDrop(const std::string &_physicsEngine);
   public: void SpawnDropCoGOffset(const std::string &_physicsEngine);
   public: void RevoluteJoint(const std::string &_physicsEngine);
@@ -72,23 +71,6 @@
   EmptyWorld(GetParam());
 }
 
-<<<<<<< HEAD
-#ifdef HAVE_BULLET
-TEST_F(PhysicsTest, EmptyWorldBullet)
-{
-  EmptyWorld("bullet");
-}
-#endif  // HAVE_BULLET
-
-#ifdef HAVE_DART
-TEST_F(PhysicsTest, EmptyWorldDART)
-{
-  EmptyWorld("dart");
-}
-#endif // HAVE_DART
-
-=======
->>>>>>> 9ed92eae
 ////////////////////////////////////////////////////////////////////////
 // SpawnDrop:
 // Load a world, check that gravity points along z axis, spawn simple
@@ -294,13 +276,6 @@
   SpawnDrop(GetParam());
 }
 
-#ifdef HAVE_DART
-TEST_F(PhysicsTest, SpawnDropDART)
-{
-  SpawnDrop("dart");
-}
-#endif // HAVE_DART
-
 ////////////////////////////////////////////////////////////////////////
 // SpawnDropCoGOffset:
 // Load a world, check that gravity points along z axis, spawn several
@@ -579,23 +554,6 @@
   SpawnDropCoGOffset(GetParam());
 }
 
-<<<<<<< HEAD
-#ifdef HAVE_BULLET
-TEST_F(PhysicsTest, SpawnDropCoGOffsetBullet)
-{
-  SpawnDropCoGOffset("bullet");
-}
-#endif  // HAVE_BULLET
-
-#ifdef HAVE_DART
-TEST_F(PhysicsTest, SpawnDropCoGOffsetDART)
-{
-  SpawnDropCoGOffset("dart");
-}
-#endif // HAVE_DART
-
-=======
->>>>>>> 9ed92eae
 ////////////////////////////////////////////////////////////////////////
 // RevoluteJoint:
 // Load 8 double pendulums arranged in a circle.
@@ -909,10 +867,7 @@
       if (joint)
       {
         // Detach upper_joint.
-        //joint->Detach();
-        math::Angle curAngle = joint->GetAngle(0u);
-        joint->SetLowStop(0, curAngle - 0.01);
-        joint->SetHighStop(0, curAngle + 0.1);
+        joint->Detach();
       }
       else
       {
@@ -1003,13 +958,6 @@
   RevoluteJoint(GetParam());
 }
 
-#ifdef HAVE_DART
-TEST_F(PhysicsTest, RevoluteJointDART)
-{
-  RevoluteJoint("dart");
-}
-#endif // HAVE_DART
-
 TEST_F(PhysicsTest, State)
 {
   /// \TODO: Redo state test
@@ -1072,11 +1020,11 @@
   */
 }
 
-void PhysicsTest::JointDamping(const std::string &_physicsEngine)
+TEST_F(PhysicsTest, JointDampingTest)
 {
   // Random seed is set to prevent brittle failures (gazebo issue #479)
   math::Rand::SetSeed(18420503);
-  Load("worlds/damp_test.world", true, _physicsEngine);
+  Load("worlds/damp_test.world", true);
   physics::WorldPtr world = physics::get_world("default");
   ASSERT_TRUE(world != NULL);
 
@@ -1127,26 +1075,6 @@
     EXPECT_EQ(pose.rot.GetAsEuler().z, 0.0);
   }
 }
-
-TEST_F(PhysicsTest, JointDampingODE)
-{
-  JointDamping("ode");
-}
-
-#ifdef HAVE_BULLET
-/// \TODO: not yet implemeneted in Bullet
-// TEST_F(PhysicsTest, JointDampingBullet)
-// {
-//   JointDamping("bullet");
-// }
-#endif  // HAVE_BULLET
-
-#ifdef HAVE_DART
-TEST_F(PhysicsTest, JointDampingDART)
-{
-  JointDamping("dart");
-}
-#endif // HAVE_DART
 
 TEST_F(PhysicsTest, DropStuff)
 {
@@ -1348,13 +1276,6 @@
 {
   SimplePendulum(GetParam());
 }
-
-#ifdef HAVE_DART
-TEST_F(PhysicsTest, SimplePendulumDART)
-{
-  SimplePendulum("dart");
-}
-#endif // HAVE_DART
 
 void PhysicsTest::SimplePendulum(const std::string &_physicsEngine)
 {
@@ -1611,25 +1532,6 @@
 }
 
 /////////////////////////////////////////////////
-<<<<<<< HEAD
-#ifdef HAVE_BULLET
-TEST_F(PhysicsTest, CollisionFilteringBullet)
-{
-  CollisionFiltering("bullet");
-}
-#endif  // HAVE_BULLET
-
-/////////////////////////////////////////////////
-#ifdef HAVE_DART
-TEST_F(PhysicsTest, CollisionFilteringDART)
-{
-  CollisionFiltering("dart");
-}
-#endif // HAVE_DART
-
-/////////////////////////////////////////////////
-=======
->>>>>>> 9ed92eae
 // This test verifies that gazebo doesn't crash when collisions occur
 // and the <world><physics><ode><max_contacts> value is zero.
 // The crash was reported in issue #593 on bitbucket
