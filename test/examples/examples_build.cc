/*
 * Copyright (C) 2014-2016 Open Source Robotics Foundation
 *
 * Licensed under the Apache License, Version 2.0 (the "License");
 * you may not use this file except in compliance with the License.
 * You may obtain a copy of the License at
 *
 *     http://www.apache.org/licenses/LICENSE-2.0
 *
 * Unless required by applicable law or agreed to in writing, software
 * distributed under the License is distributed on an "AS IS" BASIS,
 * WITHOUT WARRANTIES OR CONDITIONS OF ANY KIND, either express or implied.
 * See the License for the specific language governing permissions and
 * limitations under the License.
 *
 */
#include <gtest/gtest.h>
#include <iostream>
#include <stdio.h>
#include <string>
#include <boost/filesystem.hpp>

#include "test_config.h"
#include "gazebo/gazebo_config.h"

///////////////////////////////////////////////////////////////////
// Create a temporary build folder
boost::filesystem::path createTempBuildFolder(const std::string &_prefix)
{
  boost::filesystem::path path = boost::filesystem::temp_directory_path();
  path /= boost::filesystem::unique_path(_prefix + "-%%%%-%%%%-%%%%-%%%%");
  boost::filesystem::create_directories(path);
  std::cout << "mkdir " << path.string() << std::endl;
  return path;
}

///////////////////////////////////////////////////////////////////
// Get path to source folder with specified suffix
boost::filesystem::path getSourcePath(const std::string &_folder,
                                      const std::string &_suffix)
{
  boost::filesystem::path path = PROJECT_SOURCE_PATH;
  path /= std::string("examples");
  path /= _folder;
  path /= _suffix;
  std::cout << "source " << path.string() << std::endl;
  return path;
}

///////////////////////////////////////////////////////////////////
class ExamplesBuild : public ::testing::TestWithParam<const char*>
{
  /// \brief Build code in subfolder _type/_name in a temporary build folder
  /// \param[in] _type Type of example to build (plugins, stand_alone).
  /// \param[in] _name Subfolder to build.
  public: void Build(const std::string &_type, const std::string &_name);
};

// Fixture for building example plugins
class ExamplesBuild_Plugins: public ExamplesBuild {};

// Fixture for building example stand_alone applications
class ExamplesBuild_Standalone: public ExamplesBuild {};

///////////////////////////////////////////////////////////////////
// Build code in subfolder _type/_name in a temporary build folder
void ExamplesBuild::Build(const std::string &_type, const std::string &_name)
{
  // get a unique temporary build folder name
  boost::filesystem::path build = createTempBuildFolder(_name);

  // construct path of source folder
  boost::filesystem::path source = getSourcePath(_type, _name);

  char cmd[1024];

  // cd build && cmake source
  snprintf(cmd, sizeof(cmd), "cd %s && cmake %s && make",
    build.c_str(), source.c_str());
  ASSERT_EQ(system(cmd), 0);

  // remove temporary folder
  std::cout << "removing " << build.string() << std::endl;
  boost::filesystem::remove_all(build);
}

///////////////////////////////////////////////////////////////////
TEST_P(ExamplesBuild_Plugins, Plugins)
{
  Build("plugins", GetParam());
}

///////////////////////////////////////////////////////////////////
INSTANTIATE_TEST_CASE_P(Plugins, ExamplesBuild_Plugins, ::testing::Values(
  "animate_joints"
  , "animate_pose"
  , "factory"
  , "gui_overlay_plugin_spawn"
  , "gui_overlay_plugin_time"
  , "hello_world"
  , "mainwindow_example"
  , "model_push"
  , "model_move"
  , "parameters"
  , "projector"
  , "system_gui_plugin"
  , "world_edit"
));

///////////////////////////////////////////////////////////////////
TEST_P(ExamplesBuild_Standalone, Standalone)
{
  Build("stand_alone", GetParam());
}

///////////////////////////////////////////////////////////////////
auto standaloneValues = ::testing::Values(
  "actuator"
  , "animated_box"
  , "arrange"
  , "clone_simulation"
  , "custom_main"
  , "custom_main_pkgconfig"
<<<<<<< HEAD
  , "introspection_client"
=======
  , "harness"
>>>>>>> cccd4b93
  , "listener"
  , "publisher"
#ifndef BUILD_TYPE_COVERAGE
  , "test_fixture"
#endif
  , "transporter"
);
INSTANTIATE_TEST_CASE_P(Standalone, ExamplesBuild_Standalone, standaloneValues);

int main(int argc, char **argv)
{
  ::testing::InitGoogleTest(&argc, argv);
  return RUN_ALL_TESTS();
}<|MERGE_RESOLUTION|>--- conflicted
+++ resolved
@@ -121,11 +121,8 @@
   , "clone_simulation"
   , "custom_main"
   , "custom_main_pkgconfig"
-<<<<<<< HEAD
+  , "harness"
   , "introspection_client"
-=======
-  , "harness"
->>>>>>> cccd4b93
   , "listener"
   , "publisher"
 #ifndef BUILD_TYPE_COVERAGE
