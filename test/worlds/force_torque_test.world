--- conflicted
+++ resolved
@@ -136,12 +136,6 @@
         </sensor>
         <physics>
           <provide_feedback>true</provide_feedback>
-<<<<<<< HEAD
-          <ode>
-            <provide_feedback>true</provide_feedback>
-          </ode>
-=======
->>>>>>> de5321c4
         </physics>
       </joint>
 
@@ -172,12 +166,6 @@
         </sensor>
         <physics>
           <provide_feedback>true</provide_feedback>
-<<<<<<< HEAD
-          <ode>
-            <provide_feedback>true</provide_feedback>
-          </ode>
-=======
->>>>>>> de5321c4
         </physics>
       </joint>
     </model>
