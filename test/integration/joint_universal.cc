/*
 * Copyright (C) 2014 Open Source Robotics Foundation
 *
 * Licensed under the Apache License, Version 2.0 (the "License");
 * you may not use this file except in compliance with the License.
 * You may obtain a copy of the License at
 *
 *     http://www.apache.org/licenses/LICENSE-2.0
 *
 * Unless required by applicable law or agreed to in writing, software
 * distributed under the License is distributed on an "AS IS" BASIS,
 * WITHOUT WARRANTIES OR CONDITIONS OF ANY KIND, either express or implied.
 * See the License for the specific language governing permissions and
 * limitations under the License.
 *
*/
#include <string>

#include "gazebo/physics/physics.hh"
#include "test/ServerFixture.hh"
#include "test/integration/helper_physics_generator.hh"

using namespace gazebo;

const double g_tolerance = 1e-4;

class JointTestUniversal : public ServerFixture,
                           public testing::WithParamInterface<const char*>
{
  /// \brief Test setting and enforcing joint limits.
  /// \param[in] _physicsEngine Type of physics engine to use.
  public: void Limits(const std::string &_physicsEngine);

  /// \brief Test calling SetVelocity for multiple axes per timestep.
  /// \param[in] _physicsEngine Type of physics engine to use.
  public: void SetVelocity(const std::string &_physicsEngine);

  /// \brief Test universal joint implementation with SetWorldPose.
  /// Set links world poses then check joint angles.
  /// \param[in] _physicsEngine Type of physics engine to use.
  public: void UniversalJointSetWorldPose(const std::string &_physicsEngine);

  /// \brief Test universal joint implementation with forces.
  /// Apply force to universal joint links, check position and/velocity.
  /// \param[in] _physicsEngine Type of physics engine to use.
  public: void UniversalJointForce(const std::string &_physicsEngine);
};

/////////////////////////////////////////////////
void JointTestUniversal::Limits(const std::string &_physicsEngine)
{
  // Load our universal joint test world
  Load("worlds/universal_joint_test.world", true, _physicsEngine);

  // Get a pointer to the world, make sure world loads
  physics::WorldPtr world = physics::get_world("default");
  ASSERT_TRUE(world != NULL);

  // Verify physics engine type
  physics::PhysicsEnginePtr physics = world->GetPhysicsEngine();
  ASSERT_TRUE(physics != NULL);
  EXPECT_EQ(physics->GetType(), _physicsEngine);

  // get model and joints
  physics::ModelPtr model = world->GetModel("model_1");
  ASSERT_TRUE(model != NULL);
  physics::JointPtr jointUpper = model->GetJoint("joint_00");
  physics::JointPtr jointLower = model->GetJoint("joint_01");
  ASSERT_TRUE(jointUpper != NULL);
  ASSERT_TRUE(jointLower != NULL);
  physics::LinkPtr linkLower = jointLower->GetChild();
  ASSERT_TRUE(linkLower != NULL);

  // check joint limits from sdf
  EXPECT_NEAR(1.4, jointLower->GetHighStop(0).Radian(), g_tolerance);
  EXPECT_NEAR(1.27, jointLower->GetHighStop(1).Radian(), g_tolerance);
  EXPECT_NEAR(-1.4, jointLower->GetLowStop(0).Radian(), g_tolerance);
  EXPECT_NEAR(-1.27, jointLower->GetLowStop(1).Radian(), g_tolerance);

  // freeze upper joint
  jointUpper->SetHighStop(0, 1e-6);
  jointUpper->SetHighStop(1, 1e-6);
  jointUpper->SetLowStop(0, -1e-6);
  jointUpper->SetLowStop(1, -1e-6);

  // set asymmetric limits on lower joints
  double hi0 =  0.4;
  double hi1 =  0.2;
  double lo0 = -0.1;
  double lo1 = -0.3;
  jointLower->SetHighStop(0, hi0);
  jointLower->SetHighStop(1, hi1);
  jointLower->SetLowStop(0, lo0);
  jointLower->SetLowStop(1, lo1);
  EXPECT_NEAR(hi0, jointLower->GetHighStop(0).Radian(), g_tolerance);
  EXPECT_NEAR(hi1, jointLower->GetHighStop(1).Radian(), g_tolerance);
  EXPECT_NEAR(lo0, jointLower->GetLowStop(0).Radian(), g_tolerance);
  EXPECT_NEAR(lo1, jointLower->GetLowStop(1).Radian(), g_tolerance);

  for (int i = 0; i < 4; ++i)
  {
    // toggle signs for gx, gy
    //     gx gy
    // i=0: +  +
    // i=1: +  -
    // i=2: -  +
    // i=3: -  -
    double gravityMag = 5.0;
    double gx = pow(-1, i / 2) * gravityMag;
    double gy = pow(-1, i % 2) * gravityMag;

    // Set gravity to push horizontally
    physics->SetGravity(math::Vector3(gx, gy, 0));
    world->Step(1000);

    // jointLower: axis[0] = {1, 0, 0}
    // jointLower: axis[1] = {0, 1, 0}
    // offset from anchor to c.g. is r = {0, 0, -L}
    // gravity moment r x g

    // a negative gy causes negative rotation about axis[0]
    double des0 = (gy < 0) ? lo0 : hi0;

    // a positive gx causes negative rotation about axis[1]
    double des1 = (gx > 0) ? lo1 : hi1;

    gzdbg << "Setting gravity "
          << "gx " << gx << ' '
          << "gy " << gy << ' '
          << "pose " << jointLower->GetChild()->GetWorldPose()
          << std::endl;
    EXPECT_NEAR(des0, jointLower->GetAngle(0).Radian(), 1e-2);
    EXPECT_NEAR(des1, jointLower->GetAngle(1).Radian(), 1e-2);

    // Also test expected pose of body, math is approximate
    math::Vector3 eulerAngles = linkLower->GetWorldPose().rot.GetAsEuler();
    EXPECT_NEAR(des0, eulerAngles.x, 0.05);
    EXPECT_NEAR(des1, eulerAngles.y, 0.05);
  }
}

/////////////////////////////////////////////////
void JointTestUniversal::SetVelocity(const std::string &_physicsEngine)
{
  // Load our universal joint test world
  Load("worlds/universal_joint_test.world", true, _physicsEngine);

  // Get a pointer to the world, make sure world loads
  physics::WorldPtr world = physics::get_world("default");
  ASSERT_TRUE(world != NULL);

  // Verify physics engine type
  physics::PhysicsEnginePtr physics = world->GetPhysicsEngine();
  ASSERT_TRUE(physics != NULL);
  EXPECT_EQ(physics->GetType(), _physicsEngine);

  // get model and joints
  physics::ModelPtr model = world->GetModel("model_1");
<<<<<<< HEAD
  ASSERT_TRUE(model);
  physics::JointPtr jointLower = model->GetJoint("joint_01");
  ASSERT_TRUE(jointLower);
=======
  ASSERT_TRUE(model != NULL);
  physics::JointPtr jointLower = model->GetJoint("joint_01");
  ASSERT_TRUE(jointLower != NULL);
>>>>>>> 9fd9549d

  // Call SetVelocity on both axes of lower joint
  const double vel = 1.0;
  jointLower->SetVelocity(0, vel);
  jointLower->SetVelocity(1, vel);

  // Expect GetVelocity to match
  EXPECT_NEAR(jointLower->GetVelocity(0), vel, g_tolerance);
  EXPECT_NEAR(jointLower->GetVelocity(1), vel, g_tolerance);

  // Expect child link velocity to match parent at joint anchor
  {
    math::Vector3 childOffset = jointLower->GetWorldPose().pos -
      jointLower->GetChild()->GetWorldPose().pos;
    math::Vector3 parentOffset = jointLower->GetWorldPose().pos -
      jointLower->GetParent()->GetWorldPose().pos;
    math::Quaternion q;

    math::Vector3 childVel =
      jointLower->GetChild()->GetWorldLinearVel(childOffset, q);
    math::Vector3 parentVel =
      jointLower->GetParent()->GetWorldLinearVel(parentOffset, q);
    EXPECT_NEAR(childVel.x, parentVel.x, g_tolerance);
    EXPECT_NEAR(childVel.y, parentVel.y, g_tolerance);
    EXPECT_NEAR(childVel.z, parentVel.z, g_tolerance);
  }
}

/////////////////////////////////////////////////
void JointTestUniversal::UniversalJointSetWorldPose(
  const std::string &_physicsEngine)
{
  if (_physicsEngine == "dart")
  {
    gzerr << "DART Universal Joint is not yet working.  See issue #1011.\n";
    return;
  }

  // Load our universal joint test world
  Load("worlds/universal_joint_test.world", true, _physicsEngine);

  // Get a pointer to the world, make sure world loads
  physics::WorldPtr world = physics::get_world("default");
  ASSERT_TRUE(world != NULL);

  // Verify physics engine type
  physics::PhysicsEnginePtr physics = world->GetPhysicsEngine();
  ASSERT_TRUE(physics != NULL);
  EXPECT_EQ(physics->GetType(), _physicsEngine);

  physics->SetGravity(math::Vector3(0, 0, 0));

  // simulate 1 step
  world->Step(1);
  double t = world->GetSimTime().Double();

  // get time step size
  double dt = world->GetPhysicsEngine()->GetMaxStepSize();
  EXPECT_GT(dt, 0);
  gzlog << "dt : " << dt << "\n";

  // verify that time moves forward
  EXPECT_DOUBLE_EQ(t, dt);
  gzlog << "t after one step : " << t << "\n";

  // get model, joint and links
  physics::ModelPtr model_1 = world->GetModel("model_1");
  physics::LinkPtr link_00 = model_1->GetLink("link_00");
  physics::LinkPtr link_01 = model_1->GetLink("link_01");
  physics::JointPtr joint_00 = model_1->GetJoint("joint_00");
  physics::JointPtr joint_01 = model_1->GetJoint("joint_01");

  // both initial angles should be zero
  EXPECT_EQ(joint_00->GetAngle(0), 0);
  EXPECT_EQ(joint_00->GetAngle(1), 0);

  // move child link to it's initial location
  link_00->SetWorldPose(math::Pose(0, 0, 2, 0, 0, 0));
  EXPECT_EQ(joint_00->GetAngle(0), 0);
  EXPECT_EQ(joint_00->GetAngle(1), 0);
  EXPECT_EQ(joint_00->GetGlobalAxis(0), math::Vector3(1, 0, 0));
  EXPECT_EQ(joint_00->GetGlobalAxis(1), math::Vector3(0, 1, 0));
  gzdbg << "joint angles [" << joint_00->GetAngle(0)
        << ", " << joint_00->GetAngle(1)
        << "] axis1 [" << joint_00->GetGlobalAxis(0)
        << "] axis2 [" << joint_00->GetGlobalAxis(1)
        << "]\n";

  // move child link 45deg about x
  link_00->SetWorldPose(math::Pose(0, 0, 2, 0.25*M_PI, 0, 0));
  EXPECT_EQ(joint_00->GetAngle(0), 0.25*M_PI);
  EXPECT_EQ(joint_00->GetAngle(1), 0);
  EXPECT_EQ(joint_00->GetGlobalAxis(0), math::Vector3(1, 0, 0));
  EXPECT_EQ(joint_00->GetGlobalAxis(1),
    math::Vector3(0, cos(0.25*M_PI), sin(0.25*M_PI)));
  gzdbg << "joint angles [" << joint_00->GetAngle(0)
        << ", " << joint_00->GetAngle(1)
        << "] axis1 [" << joint_00->GetGlobalAxis(0)
        << "] axis2 [" << joint_00->GetGlobalAxis(1)
        << "]\n";

  // move child link 45deg about y
  link_00->SetWorldPose(math::Pose(0, 0, 2, 0, 0.25*M_PI, 0));
  EXPECT_EQ(joint_00->GetAngle(0), 0);
  EXPECT_EQ(joint_00->GetAngle(1), 0.25*M_PI);
  EXPECT_EQ(joint_00->GetGlobalAxis(0), math::Vector3(1, 0, 0));
  EXPECT_EQ(joint_00->GetGlobalAxis(1), math::Vector3(0, 1, 0));
  gzdbg << "joint angles [" << joint_00->GetAngle(0)
        << ", " << joint_00->GetAngle(1)
        << "] axis1 [" << joint_00->GetGlobalAxis(0)
        << "] axis2 [" << joint_00->GetGlobalAxis(1)
        << "]\n";

  // move child link 90deg about both x and "rotated y axis" (z)
  link_00->SetWorldPose(math::Pose(0, 0, 2, 0.5*M_PI, 0, 0.5*M_PI));
  EXPECT_EQ(joint_00->GetAngle(1), 0.5*M_PI);
  EXPECT_EQ(joint_00->GetGlobalAxis(0), math::Vector3(1, 0, 0));
  EXPECT_EQ(joint_00->GetGlobalAxis(1),
    math::Vector3(0, cos(0.5*M_PI), sin(0.5*M_PI)));

  gzdbg << "joint angles [" << joint_00->GetAngle(0)
        << ", " << joint_00->GetAngle(1)
        << "] axis1 [" << joint_00->GetGlobalAxis(0)
        << "] axis2 [" << joint_00->GetGlobalAxis(1)
        << "]\n";

  if (_physicsEngine == "bullet")
  {
    gzerr << "Bullet Universal Joint dynamics broken, see issue #1081.\n";
    return;
  }
  else
  {
    EXPECT_EQ(joint_00->GetAngle(0), 0.5*M_PI);
  }
}

//////////////////////////////////////////////////
void JointTestUniversal::UniversalJointForce(const std::string &_physicsEngine)
{
  if (_physicsEngine == "bullet")
  {
    gzerr << "Bullet Universal Joint dynamics broken, see issue #1081.\n";
    return;
  }
  if (_physicsEngine == "dart")
  {
    gzerr << "DART Universal Joint is not yet working.  See issue #1011.\n";
    return;
  }

  // Load our universal joint test world
  Load("worlds/universal_joint_test.world", true, _physicsEngine);

  // Get a pointer to the world, make sure world loads
  physics::WorldPtr world = physics::get_world("default");
  ASSERT_TRUE(world != NULL);

  // Verify physics engine type
  physics::PhysicsEnginePtr physics = world->GetPhysicsEngine();
  ASSERT_TRUE(physics != NULL);
  EXPECT_EQ(physics->GetType(), _physicsEngine);

  physics->SetGravity(math::Vector3(0, 0, 0));

  // simulate 1 step
  world->Step(1);
  double t = world->GetSimTime().Double();

  // get time step size
  double dt = world->GetPhysicsEngine()->GetMaxStepSize();
  EXPECT_GT(dt, 0);
  gzlog << "dt : " << dt << "\n";

  // verify that time moves forward
  EXPECT_DOUBLE_EQ(t, dt);
  gzlog << "t after one step : " << t << "\n";

  // get model, joints and get links
  physics::ModelPtr model_1 = world->GetModel("model_1");
  physics::LinkPtr link_00 = model_1->GetLink("link_00");
  physics::LinkPtr link_01 = model_1->GetLink("link_01");
  physics::JointPtr joint_00 = model_1->GetJoint("joint_00");
  physics::JointPtr joint_01 = model_1->GetJoint("joint_01");

  // both initial angles should be zero
  EXPECT_EQ(joint_00->GetAngle(0), 0);
  EXPECT_EQ(joint_00->GetAngle(1), 0);

  // set new upper limit for joint_00
  joint_00->SetHighStop(0, 0.3);
  // push joint_00 till it hits new upper limit
  int count = 0;
  while (joint_00->GetAngle(0) < 0.4 && count < 1220)
  {
    count++;

    joint_00->SetForce(0, 0.1);
    world->Step(1);
    // check link pose
    double angle_00_0 = joint_00->GetAngle(0).Radian();
    math::Pose pose_00 = link_00->GetWorldPose();
    EXPECT_NEAR(pose_00.rot.GetAsEuler().x, angle_00_0, 1e-8);
    EXPECT_LT(pose_00.rot.GetAsEuler().x, 0.35);
  }

  // push it back to 0 then lock
  joint_00->SetLowStop(0, 0.0);
  count = 0;
  while (joint_00->GetAngle(0) > 0.1 && count < 1220)
  {
    count++;

    joint_00->SetForce(0, -0.1);
    world->Step(1);
    // check link pose
    double angle_00_0 = joint_00->GetAngle(0).Radian();
    math::Pose pose_00 = link_00->GetWorldPose();
    EXPECT_NEAR(pose_00.rot.GetAsEuler().x, angle_00_0, 1e-8);
    EXPECT_GT(pose_00.rot.GetAsEuler().x, -0.05);
  }
  // lock joint at this location by setting lower limit here too
  joint_00->SetHighStop(0, 0.0);

  // set joint_01 upper limit to 1.0
  joint_01->SetHighStop(0, 0.0);
  joint_01->SetLowStop(0, 0.0);
  joint_01->SetHighStop(1, 2.0);
  // push joint_01 until limit is reached
  count = 0;
  while (joint_01->GetAngle(1) < 2.1 && count < 2700)
  {
    count++;

    joint_01->SetForce(0, 0.1);
    world->Step(1);

    // check link pose
    math::Pose pose_01 = link_01->GetWorldPose();
    double angle_00_1 = joint_00->GetAngle(1).Radian();
    double angle_01_1 = joint_01->GetAngle(1).Radian();

    EXPECT_NEAR(pose_01.rot.GetAsEuler().y, angle_00_1 + angle_01_1, 1e-8);
    EXPECT_LT(pose_01.rot.GetAsEuler().y, 2.05);
  }

  // push joint_01 the other way until -1 is reached
  joint_01->SetLowStop(1, -1.0);
  count = 0;
  while (joint_01->GetAngle(1) > -1.1 && count < 2100)
  {
    count++;

    joint_01->SetForce(1, -0.1);
    world->Step(1);

    // check link pose
    math::Pose pose_01 = link_01->GetWorldPose();
    double angle_00_0 = joint_00->GetAngle(0).Radian();
    double angle_00_1 = joint_00->GetAngle(1).Radian();
    double angle_01_0 = joint_01->GetAngle(0).Radian();
    double angle_01_1 = joint_01->GetAngle(1).Radian();

    EXPECT_NEAR(pose_01.rot.GetAsEuler().x, angle_00_0 + angle_01_0, 1e-6);
    EXPECT_NEAR(pose_01.rot.GetAsEuler().y, angle_00_1 + angle_01_1, 1e-6);
  }
}

/////////////////////////////////////////////////
TEST_P(JointTestUniversal, Limits)
{
  Limits(GetParam());
}

/////////////////////////////////////////////////
TEST_P(JointTestUniversal, SetVelocity)
{
  SetVelocity(GetParam());
}

/////////////////////////////////////////////////
TEST_P(JointTestUniversal, UniversalJointSetWorldPose)
{
  UniversalJointSetWorldPose(GetParam());
}

/////////////////////////////////////////////////
TEST_P(JointTestUniversal, UniversalJointForce)
{
  UniversalJointForce(GetParam());
}

INSTANTIATE_TEST_CASE_P(PhysicsEngines, JointTestUniversal,
                        PHYSICS_ENGINE_VALUES);

/////////////////////////////////////////////////
int main(int argc, char **argv)
{
  ::testing::InitGoogleTest(&argc, argv);
  return RUN_ALL_TESTS();
}<|MERGE_RESOLUTION|>--- conflicted
+++ resolved
@@ -156,15 +156,9 @@
 
   // get model and joints
   physics::ModelPtr model = world->GetModel("model_1");
-<<<<<<< HEAD
-  ASSERT_TRUE(model);
-  physics::JointPtr jointLower = model->GetJoint("joint_01");
-  ASSERT_TRUE(jointLower);
-=======
   ASSERT_TRUE(model != NULL);
   physics::JointPtr jointLower = model->GetJoint("joint_01");
   ASSERT_TRUE(jointLower != NULL);
->>>>>>> 9fd9549d
 
   // Call SetVelocity on both axes of lower joint
   const double vel = 1.0;
