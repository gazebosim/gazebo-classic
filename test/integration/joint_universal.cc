/*
 * Copyright (C) 2014 Open Source Robotics Foundation
 *
 * Licensed under the Apache License, Version 2.0 (the "License");
 * you may not use this file except in compliance with the License.
 * You may obtain a copy of the License at
 *
 *     http://www.apache.org/licenses/LICENSE-2.0
 *
 * Unless required by applicable law or agreed to in writing, software
 * distributed under the License is distributed on an "AS IS" BASIS,
 * WITHOUT WARRANTIES OR CONDITIONS OF ANY KIND, either express or implied.
 * See the License for the specific language governing permissions and
 * limitations under the License.
 *
*/
#include <string>

#include "gazebo/physics/physics.hh"
#include "ServerFixture.hh"
#include "helper_physics_generator.hh"

using namespace gazebo;

const double g_tolerance = 1e-4;

class JointTestUniversal : public ServerFixture,
                        public testing::WithParamInterface<const char*>
{
  /// \brief Test setting and enforcing joint limits.
  /// \param[in] _physicsEngine Type of physics engine to use.
  public: void Limits(const std::string &_physicsEngine);

  /// \brief Test universal joint implementation with SetWorldPose.
  /// Set links world poses then check joint angles.
  /// \param[in] _physicsEngine Type of physics engine to use.
  public: void UniversalJointSetWorldPose(const std::string &_physicsEngine);

  /// \brief Test universal joint implementation with forces.
  /// Apply force to universal joint links, check position and/velocity.
  /// \param[in] _physicsEngine Type of physics engine to use.
  public: void UniversalJointForce(const std::string &_physicsEngine);
};

/////////////////////////////////////////////////
void JointTestUniversal::Limits(const std::string &_physicsEngine)
{
  if (_physicsEngine == "dart")
  {
    gzerr << "DART Universal Joint is not yet working.  See issue #1011.\n";
    return;
  }
<<<<<<< HEAD
=======

  // Load our universal joint test world
  Load("worlds/universal_joint_test.world", true, _physicsEngine);

  // Get a pointer to the world, make sure world loads
  physics::WorldPtr world = physics::get_world("default");
  ASSERT_TRUE(world != NULL);

  // Verify physics engine type
  physics::PhysicsEnginePtr physics = world->GetPhysicsEngine();
  ASSERT_TRUE(physics != NULL);
  EXPECT_EQ(physics->GetType(), _physicsEngine);

  // get model and joints
  physics::ModelPtr model = world->GetModel("model_1");
  ASSERT_TRUE(model);
  physics::JointPtr jointUpper = model->GetJoint("joint_00");
  physics::JointPtr jointLower = model->GetJoint("joint_01");
  ASSERT_TRUE(jointUpper);
  ASSERT_TRUE(jointLower);
  physics::LinkPtr linkLower = jointLower->GetChild();
  ASSERT_TRUE(linkLower);

  // freeze upper joint
  jointUpper->SetHighStop(0, 1e-6);
  jointUpper->SetHighStop(1, 1e-6);
  jointUpper->SetLowStop(0, -1e-6);
  jointUpper->SetLowStop(1, -1e-6);

  // set asymmetric limits on lower joints
  double hi0 =  0.4;
  double hi1 =  0.2;
  double lo0 = -0.1;
  double lo1 = -0.3;
  jointLower->SetHighStop(0, hi0);
  jointLower->SetHighStop(1, hi1);
  jointLower->SetLowStop(0, lo0);
  jointLower->SetLowStop(1, lo1);
  EXPECT_NEAR(hi0, jointLower->GetHighStop(0).Radian(), g_tolerance);
  EXPECT_NEAR(hi1, jointLower->GetHighStop(1).Radian(), g_tolerance);
  EXPECT_NEAR(lo0, jointLower->GetLowStop(0).Radian(), g_tolerance);
  EXPECT_NEAR(lo1, jointLower->GetLowStop(1).Radian(), g_tolerance);

  for (int i = 0; i < 4; ++i)
  {
    // toggle signs for gx, gy
    //     gx gy
    // i=0: +  +
    // i=1: +  -
    // i=2: -  +
    // i=3: -  -
    double gravityMag = 5.0;
    double gx = pow(-1, i / 2) * gravityMag;
    double gy = pow(-1, i % 2) * gravityMag;

    // Set gravity to push horizontally
    physics->SetGravity(math::Vector3(gx, gy, 0));
    world->Step(1000);

    // jointLower: axis[0] = {1, 0, 0}
    // jointLower: axis[1] = {0, 1, 0}
    // offset from anchor to c.g. is r = {0, 0, -L}
    // gravity moment r x g

    // a negative gy causes negative rotation about axis[0]
    double des0 = (gy < 0) ? lo0 : hi0;

    // a positive gx causes negative rotation about axis[1]
    double des1 = (gx > 0) ? lo1 : hi1;

    gzdbg << "Setting gravity "
          << "gx " << gx << ' '
          << "gy " << gy << ' '
          << "pose " << jointLower->GetChild()->GetWorldPose()
          << std::endl;
    EXPECT_NEAR(des0, jointLower->GetAngle(0).Radian(), 1e-2);
    EXPECT_NEAR(des1, jointLower->GetAngle(1).Radian(), 1e-2);

    // Also test expected pose of body, math is approximate
    math::Vector3 eulerAngles = linkLower->GetWorldPose().rot.GetAsEuler();
    EXPECT_NEAR(des0, eulerAngles.x, 0.05);
    EXPECT_NEAR(des1, eulerAngles.y, 0.05);
  }
}

/////////////////////////////////////////////////
void JointTestUniversal::UniversalJointSetWorldPose(
  const std::string &_physicsEngine)
{
  if (_physicsEngine == "dart")
  {
    gzerr << "DART Universal Joint is not yet working.  See issue #1011.\n";
    return;
  }
>>>>>>> f5853c03

  // Load our universal joint test world
  Load("worlds/universal_joint_test.world", true, _physicsEngine);

  // Get a pointer to the world, make sure world loads
  physics::WorldPtr world = physics::get_world("default");
  ASSERT_TRUE(world != NULL);

  // Verify physics engine type
  physics::PhysicsEnginePtr physics = world->GetPhysicsEngine();
  ASSERT_TRUE(physics != NULL);
  EXPECT_EQ(physics->GetType(), _physicsEngine);

  physics->SetGravity(math::Vector3(0, 0, 0));

  // simulate 1 step
  world->Step(1);
  double t = world->GetSimTime().Double();

  // get time step size
  double dt = world->GetPhysicsEngine()->GetMaxStepSize();
  EXPECT_GT(dt, 0);
  gzlog << "dt : " << dt << "\n";

  // verify that time moves forward
  EXPECT_DOUBLE_EQ(t, dt);
  gzlog << "t after one step : " << t << "\n";

  // get model, joint and links
  physics::ModelPtr model_1 = world->GetModel("model_1");
  physics::LinkPtr link_00 = model_1->GetLink("link_00");
  physics::LinkPtr link_01 = model_1->GetLink("link_01");
  physics::JointPtr joint_00 = model_1->GetJoint("joint_00");
  physics::JointPtr joint_01 = model_1->GetJoint("joint_01");

  // both initial angles should be zero
  EXPECT_EQ(joint_00->GetAngle(0), 0);
  EXPECT_EQ(joint_00->GetAngle(1), 0);

  // move child link to it's initial location
  link_00->SetWorldPose(math::Pose(0, 0, 2, 0, 0, 0));
  EXPECT_EQ(joint_00->GetAngle(0), 0);
  EXPECT_EQ(joint_00->GetAngle(1), 0);
  EXPECT_EQ(joint_00->GetGlobalAxis(0), math::Vector3(1, 0, 0));
  EXPECT_EQ(joint_00->GetGlobalAxis(1), math::Vector3(0, 1, 0));
  gzdbg << "joint angles [" << joint_00->GetAngle(0)
        << ", " << joint_00->GetAngle(1)
        << "] axis1 [" << joint_00->GetGlobalAxis(0)
        << "] axis2 [" << joint_00->GetGlobalAxis(1)
        << "]\n";

  // move child link 45deg about x
  link_00->SetWorldPose(math::Pose(0, 0, 2, 0.25*M_PI, 0, 0));
  EXPECT_EQ(joint_00->GetAngle(0), 0.25*M_PI);
  EXPECT_EQ(joint_00->GetAngle(1), 0);
  EXPECT_EQ(joint_00->GetGlobalAxis(0), math::Vector3(1, 0, 0));
  EXPECT_EQ(joint_00->GetGlobalAxis(1),
    math::Vector3(0, cos(0.25*M_PI), sin(0.25*M_PI)));
  gzdbg << "joint angles [" << joint_00->GetAngle(0)
        << ", " << joint_00->GetAngle(1)
        << "] axis1 [" << joint_00->GetGlobalAxis(0)
        << "] axis2 [" << joint_00->GetGlobalAxis(1)
        << "]\n";

  // move child link 45deg about y
  link_00->SetWorldPose(math::Pose(0, 0, 2, 0, 0.25*M_PI, 0));
  EXPECT_EQ(joint_00->GetAngle(0), 0);
  EXPECT_EQ(joint_00->GetAngle(1), 0.25*M_PI);
  EXPECT_EQ(joint_00->GetGlobalAxis(0), math::Vector3(1, 0, 0));
  EXPECT_EQ(joint_00->GetGlobalAxis(1), math::Vector3(0, 1, 0));
  gzdbg << "joint angles [" << joint_00->GetAngle(0)
        << ", " << joint_00->GetAngle(1)
        << "] axis1 [" << joint_00->GetGlobalAxis(0)
        << "] axis2 [" << joint_00->GetGlobalAxis(1)
        << "]\n";

  // move child link 90deg about both x and "rotated y axis" (z)
  link_00->SetWorldPose(math::Pose(0, 0, 2, 0.5*M_PI, 0, 0.5*M_PI));
  EXPECT_EQ(joint_00->GetAngle(1), 0.5*M_PI);
  EXPECT_EQ(joint_00->GetGlobalAxis(0), math::Vector3(1, 0, 0));
  EXPECT_EQ(joint_00->GetGlobalAxis(1),
    math::Vector3(0, cos(0.5*M_PI), sin(0.5*M_PI)));

  gzdbg << "joint angles [" << joint_00->GetAngle(0)
        << ", " << joint_00->GetAngle(1)
        << "] axis1 [" << joint_00->GetGlobalAxis(0)
        << "] axis2 [" << joint_00->GetGlobalAxis(1)
        << "]\n";

  if (_physicsEngine == "bullet")
  {
    gzerr << "Bullet Universal Joint dynamics broken, see issue #1081.\n";
    return;
  }
  else
  {
    EXPECT_EQ(joint_00->GetAngle(0), 0.5*M_PI);
  }
}

//////////////////////////////////////////////////
void JointTestUniversal::UniversalJointForce(const std::string &_physicsEngine)
{
  if (_physicsEngine == "bullet")
  {
    gzerr << "Bullet Universal Joint dynamics broken, see issue #1081.\n";
    return;
  }
  if (_physicsEngine == "dart")
  {
    gzerr << "DART Universal Joint is not yet working.  See issue #1011.\n";
    return;
  }

  // Load our universal joint test world
  Load("worlds/universal_joint_test.world", true, _physicsEngine);

  // Get a pointer to the world, make sure world loads
  physics::WorldPtr world = physics::get_world("default");
  ASSERT_TRUE(world != NULL);

  // Verify physics engine type
  physics::PhysicsEnginePtr physics = world->GetPhysicsEngine();
  ASSERT_TRUE(physics != NULL);
  EXPECT_EQ(physics->GetType(), _physicsEngine);

  physics->SetGravity(math::Vector3(0, 0, 0));

  // simulate 1 step
  world->Step(1);
  double t = world->GetSimTime().Double();

  // get time step size
  double dt = world->GetPhysicsEngine()->GetMaxStepSize();
  EXPECT_GT(dt, 0);
  gzlog << "dt : " << dt << "\n";

  // verify that time moves forward
  EXPECT_DOUBLE_EQ(t, dt);
  gzlog << "t after one step : " << t << "\n";

  // get model, joints and get links
  physics::ModelPtr model_1 = world->GetModel("model_1");
  physics::LinkPtr link_00 = model_1->GetLink("link_00");
  physics::LinkPtr link_01 = model_1->GetLink("link_01");
  physics::JointPtr joint_00 = model_1->GetJoint("joint_00");
  physics::JointPtr joint_01 = model_1->GetJoint("joint_01");

  // both initial angles should be zero
  EXPECT_EQ(joint_00->GetAngle(0), 0);
  EXPECT_EQ(joint_00->GetAngle(1), 0);

  // set new upper limit for joint_00
  joint_00->SetHighStop(0, 0.3);
  // push joint_00 till it hits new upper limit
  int count = 0;
  while (joint_00->GetAngle(0) < 0.4 && count < 1220)
  {
    count++;

    joint_00->SetForce(0, 0.1);
    world->Step(1);
    // check link pose
    double angle_00_0 = joint_00->GetAngle(0).Radian();
    math::Pose pose_00 = link_00->GetWorldPose();
    EXPECT_NEAR(pose_00.rot.GetAsEuler().x, angle_00_0, 1e-8);
    EXPECT_LT(pose_00.rot.GetAsEuler().x, 0.35);
  }

  // push it back to 0 then lock
  joint_00->SetLowStop(0, 0.0);
  count = 0;
  while (joint_00->GetAngle(0) > 0.1 && count < 1220)
  {
    count++;

    joint_00->SetForce(0, -0.1);
    world->Step(1);
    // check link pose
    double angle_00_0 = joint_00->GetAngle(0).Radian();
    math::Pose pose_00 = link_00->GetWorldPose();
    EXPECT_NEAR(pose_00.rot.GetAsEuler().x, angle_00_0, 1e-8);
    EXPECT_GT(pose_00.rot.GetAsEuler().x, -0.05);
  }
  // lock joint at this location by setting lower limit here too
  joint_00->SetHighStop(0, 0.0);

  // set joint_01 upper limit to 1.0
  joint_01->SetHighStop(0, 0.0);
  joint_01->SetLowStop(0, 0.0);
  joint_01->SetHighStop(1, 2.0);
  // push joint_01 until limit is reached
  count = 0;
  while (joint_01->GetAngle(1) < 2.1 && count < 2700)
  {
    count++;

    joint_01->SetForce(0, 0.1);
    world->Step(1);

    // check link pose
    math::Pose pose_01 = link_01->GetWorldPose();
    double angle_00_1 = joint_00->GetAngle(1).Radian();
    double angle_01_1 = joint_01->GetAngle(1).Radian();

    EXPECT_NEAR(pose_01.rot.GetAsEuler().y, angle_00_1 + angle_01_1, 1e-8);
    EXPECT_LT(pose_01.rot.GetAsEuler().y, 2.05);
  }

  // push joint_01 the other way until -1 is reached
  joint_01->SetLowStop(1, -1.0);
  count = 0;
  while (joint_01->GetAngle(1) > -1.1 && count < 2100)
  {
    count++;

    joint_01->SetForce(1, -0.1);
    world->Step(1);

    // check link pose
    math::Pose pose_01 = link_01->GetWorldPose();
    double angle_00_0 = joint_00->GetAngle(0).Radian();
    double angle_00_1 = joint_00->GetAngle(1).Radian();
    double angle_01_0 = joint_01->GetAngle(0).Radian();
    double angle_01_1 = joint_01->GetAngle(1).Radian();

    EXPECT_NEAR(pose_01.rot.GetAsEuler().x, angle_00_0 + angle_01_0, 1e-6);
    EXPECT_NEAR(pose_01.rot.GetAsEuler().y, angle_00_1 + angle_01_1, 1e-6);
  }
}

/////////////////////////////////////////////////
TEST_P(JointTestUniversal, Limits)
{
  Limits(GetParam());
}

/////////////////////////////////////////////////
TEST_P(JointTestUniversal, UniversalJointSetWorldPose)
{
  UniversalJointSetWorldPose(GetParam());
}

/////////////////////////////////////////////////
TEST_P(JointTestUniversal, UniversalJointForce)
{
  UniversalJointForce(GetParam());
}

INSTANTIATE_TEST_CASE_P(PhysicsEngines, JointTestUniversal,
                        PHYSICS_ENGINE_VALUES);

/////////////////////////////////////////////////
int main(int argc, char **argv)
{
  ::testing::InitGoogleTest(&argc, argv);
  return RUN_ALL_TESTS();
}<|MERGE_RESOLUTION|>--- conflicted
+++ resolved
@@ -50,8 +50,6 @@
     gzerr << "DART Universal Joint is not yet working.  See issue #1011.\n";
     return;
   }
-<<<<<<< HEAD
-=======
 
   // Load our universal joint test world
   Load("worlds/universal_joint_test.world", true, _physicsEngine);
@@ -146,7 +144,6 @@
     gzerr << "DART Universal Joint is not yet working.  See issue #1011.\n";
     return;
   }
->>>>>>> f5853c03
 
   // Load our universal joint test world
   Load("worlds/universal_joint_test.world", true, _physicsEngine);
