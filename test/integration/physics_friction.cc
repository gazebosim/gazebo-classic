--- conflicted
+++ resolved
@@ -192,13 +192,8 @@
   // check the gravity vector
   physics::PhysicsEnginePtr physics = world->Physics();
   ASSERT_TRUE(physics != NULL);
-<<<<<<< HEAD
-  EXPECT_EQ(physics->GetType(), _physicsEngine);
-  auto g = world->Gravity();
-=======
   EXPECT_EQ(physics->Type(), _physicsEngine);
-  ignition::math::Vector3d g = physics->Gravity();
->>>>>>> 511b8693
+  ignition::math::Vector3d g = world->Gravity();
 
   // Custom gravity vector for this demo world.
   EXPECT_DOUBLE_EQ(g.X(), 0);
@@ -268,11 +263,7 @@
           vyTolerance *= 22;
         }
 #endif
-<<<<<<< HEAD
-        EXPECT_NEAR(vel.y, (g.Y() + box->friction) * t.Double(),
-=======
         EXPECT_NEAR(vel.Y(), (g.Y() + box->friction) * t.Double(),
->>>>>>> 511b8693
                     vyTolerance);
       }
     }
@@ -303,11 +294,7 @@
 
   // get the gravity vector
   // small positive y component
-<<<<<<< HEAD
-  auto g = world->Gravity();
-=======
   ignition::math::Vector3d g = physics->Gravity();
->>>>>>> 511b8693
 
   // Set friction model
   // "cone_model", "pyramid_model", "box_model"
@@ -416,11 +403,7 @@
 
   // set the gravity vector
   ignition::math::Vector3d g(0.0, 1.0, -9.81);
-<<<<<<< HEAD
   world->SetGravity(g);
-=======
-  physics->SetGravity(g);
->>>>>>> 511b8693
 
   // Spawn concentric semi-circles of boxes
   int boxes = 10;
@@ -476,15 +459,9 @@
     double cosAngle = cos(iter->second);
     double sinAngle = sin(iter->second);
     double velMag = g.Y() * sinAngle * t;
-<<<<<<< HEAD
-    math::Vector3 vel = iter->first->GetWorldLinearVel();
-    EXPECT_NEAR(velMag*cosAngle, vel.x, 5*g_friction_tolerance);
-    EXPECT_NEAR(velMag*sinAngle, vel.y, 5*g_friction_tolerance);
-=======
     ignition::math::Vector3d vel = iter->first->WorldLinearVel();
     EXPECT_NEAR(velMag*cosAngle, vel.X(), 5*g_friction_tolerance);
     EXPECT_NEAR(velMag*sinAngle, vel.Y(), 5*g_friction_tolerance);
->>>>>>> 511b8693
   }
 }
 
@@ -528,11 +505,7 @@
   // set the gravity vector
   // small positive y component
   ignition::math::Vector3d g(0.0, 1.5, -1.0);
-<<<<<<< HEAD
   world->SetGravity(g);
-=======
-  physics->SetGravity(g);
->>>>>>> 511b8693
 
   // Spawn a single box
   double dx = 0.5;
@@ -553,17 +526,10 @@
   double t = world->SimTime().Double();
 
   gzdbg << "Checking velocity after " << t << " seconds" << std::endl;
-<<<<<<< HEAD
-  double velMag = (g.Y()+g.Z()) * t;
-  math::Vector3 vel = model->GetWorldLinearVel();
-  EXPECT_NEAR(0.0, vel.x, g_friction_tolerance);
-  EXPECT_NEAR(velMag, vel.y, g_friction_tolerance);
-=======
   double velMag = (g.Y() + g.Z()) * t;
   ignition::math::Vector3d vel = model->WorldLinearVel();
   EXPECT_NEAR(0.0, vel.X(), g_friction_tolerance);
   EXPECT_NEAR(velMag, vel.Y(), g_friction_tolerance);
->>>>>>> 511b8693
 }
 
 /////////////////////////////////////////////////
