/*
 * Copyright (C) 2012-2015 Open Source Robotics Foundation
 *
 * Licensed under the Apache License, Version 2.0 (the "License");
 * you may not use this file except in compliance with the License.
 * You may obtain a copy of the License at
 *
 *     http://www.apache.org/licenses/LICENSE-2.0
 *
 * Unless required by applicable law or agreed to in writing, software
 * distributed under the License is distributed on an "AS IS" BASIS,
 * WITHOUT WARRANTIES OR CONDITIONS OF ANY KIND, either express or implied.
 * See the License for the specific language governing permissions and
 * limitations under the License.
 *
*/
#include <string.h>

#include "gazebo/msgs/msgs.hh"
#include "gazebo/physics/physics.hh"
<<<<<<< HEAD
=======
#include "gazebo/physics/ode/ODESurfaceParams.hh"
#include "gazebo/physics/ode/ODETypes.hh"

#ifdef HAVE_BULLET
#include "gazebo/physics/bullet/BulletSurfaceParams.hh"
#include "gazebo/physics/bullet/BulletTypes.hh"
#include "gazebo/physics/bullet/bullet_math_inc.h"
#endif

>>>>>>> 59190c24
#include "gazebo/transport/transport.hh"
#include "gazebo/test/ServerFixture.hh"
#include "gazebo/test/helper_physics_generator.hh"
#include "gazebo/gazebo_config.h"

using namespace gazebo;

const double g_friction_tolerance = 1e-3;

class PhysicsFrictionTest : public ServerFixture,
                        public testing::WithParamInterface<const char*>
{
  protected: PhysicsFrictionTest() : ServerFixture()
             {
             }

  /// \brief Data structure to hold model pointer and friction parameter
  ///        for each test model in friction demo world.
  class FrictionDemoBox
  {
    public: FrictionDemoBox(physics::WorldPtr _world, const std::string &_name)
            : modelName(_name), world(_world), friction(0.0)
            {
              // Get the model pointer
              model = world->GetModel(modelName);

              // Get the friction coefficient
              physics::LinkPtr link = model->GetLink();
              physics::Collision_V collisions = link->GetCollisions();
              physics::Collision_V::iterator iter = collisions.begin();
              if (iter != collisions.end())
              {
                physics::SurfaceParamsPtr surf = (*iter)->GetSurface();
                // Use the Secondary friction value,
                // since gravity has a non-zero component in the y direction
                this->friction = surf->GetFrictionPyramid()->GetMuSecondary();
              }
            }
    public: ~FrictionDemoBox() {}
    public: std::string modelName;
    public: physics::WorldPtr world;
    public: physics::ModelPtr model;
    public: double friction;
  };

  /// \brief Class to hold parameters for spawning joints.
  public: class SpawnFrictionBoxOptions
  {
    /// \brief Constructor.
    public: SpawnFrictionBoxOptions() : mass(1.0),
              friction1(1.0), friction2(1.0)
            {
            }

    /// \brief Destructor.
    public: ~SpawnFrictionBoxOptions()
            {
            }

    /// \brief Size of box to spawn.
    public: ignition::math::Vector3d size;

    /// \brief Mass of box to spawn (inertia computed automatically).
    public: double mass;

    /// \brief Model pose.
    public: ignition::math::Pose3d modelPose;

    /// \brief Link pose.
    public: ignition::math::Pose3d linkPose;

    /// \brief Inertial pose.
    public: ignition::math::Pose3d inertialPose;

    /// \brief Collision pose.
    public: ignition::math::Pose3d collisionPose;

    /// \brief Friction coefficient in primary direction.
    public: double friction1;

    /// \brief Friction coefficient in secondary direction.
    public: double friction2;

    /// \brief Primary friction direction.
    public: ignition::math::Vector3d direction1;
  };

  /// \brief Spawn a box with friction coefficients and direction.
  /// \param[in] _opt Options for friction box.
  public: physics::ModelPtr SpawnBox(const SpawnFrictionBoxOptions &_opt)
          {
            std::string modelName = this->GetUniqueString("box_model");

            msgs::Model model;
            model.set_name(modelName);
            msgs::Set(model.mutable_pose(), _opt.modelPose);

            msgs::AddBoxLink(model, _opt.mass, _opt.size);
            auto link = model.mutable_link(0);
            msgs::Set(link->mutable_pose(), _opt.linkPose);

            {
              auto inertial = link->mutable_inertial();
              msgs::Set(inertial->mutable_pose(), _opt.inertialPose);
            }

            auto collision = link->mutable_collision(0);
            msgs::Set(collision->mutable_pose(), _opt.collisionPose);

            auto friction = collision->mutable_surface()->mutable_friction();
            friction->set_mu(_opt.friction1);
            friction->set_mu2(_opt.friction2);
            msgs::Set(friction->mutable_fdir1(), _opt.direction1);

            return ServerFixture::SpawnModel(model);
          }

  /// \brief Use the friction_demo world.
  /// \param[in] _physicsEngine Physics engine to use.
  public: void FrictionDemo(const std::string &_physicsEngine,
                            const std::string &_solverType="quick",
                            const std::string &_worldSolverType="ODE_DANTZIG");

  /// \brief Friction test of maximum dissipation principle.
  /// Basically test that friction force vector is aligned with
  /// and opposes velocity vector.
  /// \param[in] _physicsEngine Physics engine to use.
  public: void MaximumDissipation(const std::string &_physicsEngine);

  /// \brief Test friction directions for friction pyramid with boxes.
  /// \param[in] _physicsEngine Physics engine to use.
  public: void BoxDirectionRing(const std::string &_physicsEngine);

  /// \brief Use frictionDirection parallel to normal to make sure
  /// no NaN's are generated.
  /// \param[in] _physicsEngine Physics engine to use.
  public: void DirectionNaN(const std::string &_physicsEngine);
};

class WorldStepFrictionTest : public PhysicsFrictionTest
{
};

/////////////////////////////////////////////////
// FrictionDemo test:
// Uses the test_friction world, which has a bunch of boxes on the ground
// with a gravity vector to simulate a 45-degree inclined plane. Each
// box has a different coefficient of friction. These friction coefficients
// are chosen to be close to the value that would prevent sliding according
// to the Coulomb model.
void PhysicsFrictionTest::FrictionDemo(const std::string &_physicsEngine,
                                       const std::string &_solverType,
                                       const std::string &_worldSolverType)
{
  if (_physicsEngine == "simbody")
  {
    gzerr << "Aborting test since there's an issue with simbody's friction"
          << " parameters (#989)"
          << std::endl;
    return;
  }

  Load("worlds/friction_demo.world", true, _physicsEngine);
  physics::WorldPtr world = physics::get_world("default");
  ASSERT_TRUE(world != NULL);

  // check the gravity vector
  physics::PhysicsEnginePtr physics = world->GetPhysicsEngine();
  ASSERT_TRUE(physics != NULL);
  EXPECT_EQ(physics->GetType(), _physicsEngine);
  math::Vector3 g = physics->GetGravity();

  // Custom gravity vector for this demo world.
  EXPECT_DOUBLE_EQ(g.x, 0);
  EXPECT_DOUBLE_EQ(g.y, -1.0);
  EXPECT_DOUBLE_EQ(g.z, -1.0);

  if (_physicsEngine == "ode")
  {
    // Set solver type
    physics->SetParam("solver_type", _solverType);

    // Set world step solver type
    physics->SetParam("world_step_solver", _worldSolverType);
  }

  std::vector<PhysicsFrictionTest::FrictionDemoBox> boxes;
  std::vector<PhysicsFrictionTest::FrictionDemoBox>::iterator box;
  boxes.push_back(PhysicsFrictionTest::FrictionDemoBox(world, "box_01_model"));
  boxes.push_back(PhysicsFrictionTest::FrictionDemoBox(world, "box_02_model"));
  boxes.push_back(PhysicsFrictionTest::FrictionDemoBox(world, "box_03_model"));
  boxes.push_back(PhysicsFrictionTest::FrictionDemoBox(world, "box_04_model"));
  boxes.push_back(PhysicsFrictionTest::FrictionDemoBox(world, "box_05_model"));
  boxes.push_back(PhysicsFrictionTest::FrictionDemoBox(world, "box_06_model"));

  // Verify box data structure
  for (box = boxes.begin(); box != boxes.end(); ++box)
  {
    ASSERT_TRUE(box->model != NULL);
    ASSERT_GT(box->friction, 0.0);
  }

  common::Time t = world->GetSimTime();
  while (t.sec < 10)
  {
    world->Step(500);
    t = world->GetSimTime();

    double yTolerance = g_friction_tolerance;
    if (_solverType == "world")
    {
      if (_worldSolverType == "DART_PGS")
        yTolerance *= 2;
      else if (_worldSolverType == "ODE_DANTZIG")
        yTolerance = 0.84;
    }

    for (box = boxes.begin(); box != boxes.end(); ++box)
    {
      math::Vector3 vel = box->model->GetWorldLinearVel();
      EXPECT_NEAR(vel.x, 0, g_friction_tolerance);
      EXPECT_NEAR(vel.z, 0, yTolerance);

      // Coulomb friction model
      if (box->friction >= 1.0)
      {
        // Friction is large enough to prevent motion
        EXPECT_NEAR(vel.y, 0, yTolerance);
      }
      else
      {
        // Friction is small enough to allow motion
        // Expect velocity = acceleration * time
        double vyTolerance = g_friction_tolerance;
#ifdef HAVE_BULLET
        if (_physicsEngine == "bullet" && sizeof(btScalar) == 4)
        {
          vyTolerance *= 22;
        }
#endif
        EXPECT_NEAR(vel.y, (g.y + box->friction) * t.Double(),
<<<<<<< HEAD
                    yTolerance);
=======
                    vyTolerance);
>>>>>>> 59190c24
      }
    }
  }
  for (box = boxes.begin(); box != boxes.end(); ++box)
  {
    ASSERT_TRUE(box->model != NULL);
  }
}

/////////////////////////////////////////////////
// MaximumDissipation test:
// Start with empty world,
// spawn a bunch of boxes,
// sets box velocities to different angles,
// expect velocity unit vectors to stay constant while in motion.
void PhysicsFrictionTest::MaximumDissipation(const std::string &_physicsEngine)
{
  // Load an empty world
  Load("worlds/empty.world", true, _physicsEngine);
  physics::WorldPtr world = physics::get_world("default");
  ASSERT_TRUE(world != NULL);

  // Verify physics engine type
  physics::PhysicsEnginePtr physics = world->GetPhysicsEngine();
  ASSERT_TRUE(physics != NULL);
  EXPECT_EQ(physics->GetType(), _physicsEngine);

  // get the gravity vector
  // small positive y component
  math::Vector3 g = physics->GetGravity();

  // Set friction model
  // "cone_model", "pyramid_model", "box_model"
  const std::string frictionModel = "cone_model";
  physics->SetParam("friction_model", frictionModel);

  // Spawn concentric semi-circles of boxes
  int boxes = 32;
  double dx = 0.5;
  double dy = 0.5;
  double dz = 0.2;
  std::map<physics::ModelPtr, double> modelAngles;

  for (int ring = 0; ring < 5; ++ring)
  {
    gzdbg << "Spawn ring " << ring+1 << " of boxes" << std::endl;
    for (int i = 0; i < boxes; ++i)
    {
      // Set box size and anisotropic friction
      SpawnFrictionBoxOptions opt;
      opt.size.Set(dx, dy, dz);
      opt.friction1 = 0.3;
      opt.friction2 = opt.friction1;

      // Compute angle for each box
      double radius = 9.0 + ring;
      double angle = 2*M_PI*static_cast<double>(i) / static_cast<double>(boxes);
      opt.modelPose.Pos().Set(radius*cos(angle), radius*sin(angle), dz/2);

      if (ring == 0)
        opt.direction1 = ignition::math::Vector3d(-sin(angle), cos(angle), 0);
      else if (ring < 4)
        opt.direction1 = ignition::math::Vector3d(0.0, 1.0, 0.0);

      if (ring == 1)
        opt.collisionPose.Rot().Euler(0.0, 0.0, angle);

      if (ring == 2)
        opt.linkPose.Rot().Euler(0.0, 0.0, angle);

      if (ring == 3)
        opt.modelPose.Rot().Euler(0.0, 0.0, angle);

      physics::ModelPtr model = SpawnBox(opt);
      ASSERT_TRUE(model != NULL);
      modelAngles[model] = angle;

      // Set velocity, larger for outer rings.
      model->SetLinearVel(
          radius * ignition::math::Vector3d(cos(angle), sin(angle), 0));
    }
  }

  world->Step(1500);

  gzdbg << "Checking position of boxes" << std::endl;
  std::map<physics::ModelPtr, double>::iterator iter;
  for (iter = modelAngles.begin(); iter != modelAngles.end(); ++iter)
  {
    double cosAngle = cos(iter->second);
    double sinAngle = sin(iter->second);
    math::Vector3 pos = iter->first->GetWorldPose().pos;
    double cosPosAngle = pos.x / pos.GetLength();
    double sinPosAngle = pos.y / pos.GetLength();
    EXPECT_NEAR(cosAngle, cosPosAngle, 1e-2);
    EXPECT_NEAR(sinAngle, sinPosAngle, 1e-2);
  }
}

/////////////////////////////////////////////////
// BoxDirectionRing:
// Spawn several boxes with different friction direction parameters.
void PhysicsFrictionTest::BoxDirectionRing(const std::string &_physicsEngine)
{
  if (_physicsEngine == "bullet")
  {
    gzerr << "Aborting test since there's an issue with bullet's friction"
          << " parameters (#1045)"
          << std::endl;
    return;
  }
  if (_physicsEngine == "simbody")
  {
    gzerr << "Aborting test since there's an issue with simbody's friction"
          << " parameters (#989)"
          << std::endl;
    return;
  }
  if (_physicsEngine == "dart")
  {
    gzerr << "Aborting test since there's an issue with dart's friction"
          << " parameters (#1000)"
          << std::endl;
    return;
  }

  // Load an empty world
  Load("worlds/empty.world", true, _physicsEngine);
  physics::WorldPtr world = physics::get_world("default");
  ASSERT_TRUE(world != NULL);

  // Verify physics engine type
  physics::PhysicsEnginePtr physics = world->GetPhysicsEngine();
  ASSERT_TRUE(physics != NULL);
  EXPECT_EQ(physics->GetType(), _physicsEngine);

  // set the gravity vector
  math::Vector3 g(0.0, 1.0, -9.81);
  physics->SetGravity(g);

  // Spawn concentric semi-circles of boxes
  int boxes = 10;
  double dx = 0.5;
  double dy = 0.5;
  double dz = 0.2;
  std::map<physics::ModelPtr, double> modelAngles;

  for (int ring = 0; ring < 4; ++ring)
  {
    gzdbg << "Spawn ring " << ring+1 << " of boxes" << std::endl;
    for (int i = 0; i <= boxes; ++i)
    {
      // Set box size and anisotropic friction
      SpawnFrictionBoxOptions opt;
      opt.size.Set(dx, dy, dz);
      opt.friction1 = 100.0;
      opt.friction2 = 0.0;

      // Compute angle for each box
      double radius = 5.0 + ring;
      double angle = M_PI*static_cast<double>(i) / static_cast<double>(boxes);
      opt.modelPose.Pos().Set(radius*cos(angle), radius*sin(angle), dz/2);

      if (ring == 0)
        opt.direction1 = ignition::math::Vector3d(-sin(angle), cos(angle), 0);
      else
        opt.direction1 = ignition::math::Vector3d(0.0, 1.0, 0.0);

      if (ring == 1)
        opt.collisionPose.Rot().Euler(0.0, 0.0, angle);

      if (ring == 2)
        opt.linkPose.Rot().Euler(0.0, 0.0, angle);

      if (ring == 3)
        opt.modelPose.Rot().Euler(0.0, 0.0, angle);

      physics::ModelPtr model = SpawnBox(opt);
      ASSERT_TRUE(model != NULL);
      modelAngles[model] = angle;
    }
  }

  // Step forward
  world->Step(1500);
  double t = world->GetSimTime().Double();

  gzdbg << "Checking velocity after " << t << " seconds" << std::endl;
  std::map<physics::ModelPtr, double>::iterator iter;
  for (iter = modelAngles.begin(); iter != modelAngles.end(); ++iter)
  {
    double cosAngle = cos(iter->second);
    double sinAngle = sin(iter->second);
    double velMag = g.y * sinAngle * t;
    math::Vector3 vel = iter->first->GetWorldLinearVel();
    EXPECT_NEAR(velMag*cosAngle, vel.x, 5*g_friction_tolerance);
    EXPECT_NEAR(velMag*sinAngle, vel.y, 5*g_friction_tolerance);
  }
}

/////////////////////////////////////////////////
// DirectionNaN:
// Spawn box with vertical friction direction and make sure there's no NaN's
void PhysicsFrictionTest::DirectionNaN(const std::string &_physicsEngine)
{
  if (_physicsEngine == "bullet")
  {
    gzerr << "Aborting test since there's an issue with bullet's friction"
          << " parameters (#1045)"
          << std::endl;
    return;
  }
  if (_physicsEngine == "simbody")
  {
    gzerr << "Aborting test since there's an issue with simbody's friction"
          << " parameters (#989)"
          << std::endl;
    return;
  }
  if (_physicsEngine == "dart")
  {
    gzerr << "Aborting test since there's an issue with dart's friction"
          << " parameters (#1000)"
          << std::endl;
    return;
  }

  // Load an empty world
  Load("worlds/empty.world", true, _physicsEngine);
  physics::WorldPtr world = physics::get_world("default");
  ASSERT_TRUE(world != NULL);

  // Verify physics engine type
  physics::PhysicsEnginePtr physics = world->GetPhysicsEngine();
  ASSERT_TRUE(physics != NULL);
  EXPECT_EQ(physics->GetType(), _physicsEngine);

  // set the gravity vector
  // small positive y component
  math::Vector3 g(0.0, 1.5, -1.0);
  physics->SetGravity(g);

  // Spawn a single box
  double dx = 0.5;
  double dy = 0.5;
  double dz = 0.2;

  // Set box size and anisotropic friction
  SpawnFrictionBoxOptions opt;
  opt.size.Set(dx, dy, dz);
  opt.direction1 = ignition::math::Vector3d(0.0, 0.0, 1.0);
  opt.modelPose.Pos().Z(dz/2);

  physics::ModelPtr model = SpawnBox(opt);
  ASSERT_TRUE(model != NULL);

  // Step forward
  world->Step(1500);
  double t = world->GetSimTime().Double();

  gzdbg << "Checking velocity after " << t << " seconds" << std::endl;
  double velMag = (g.y+g.z) * t;
  math::Vector3 vel = model->GetWorldLinearVel();
  EXPECT_NEAR(0.0, vel.x, g_friction_tolerance);
  EXPECT_NEAR(velMag, vel.y, g_friction_tolerance);
}

/////////////////////////////////////////////////
TEST_P(PhysicsFrictionTest, FrictionDemo)
{
  FrictionDemo(GetParam());
}

/////////////////////////////////////////////////
TEST_P(WorldStepFrictionTest, FrictionDemoWorldStep)
{
  std::string worldStepSolver = GetParam();
  if (worldStepSolver.compare("BULLET_PGS") == 0 ||
      worldStepSolver.compare("BULLET_LEMKE") == 0)
  {
    gzerr << "Solver ["
          << worldStepSolver
          << "] doesn't yet work with this test."
          << std::endl;
    return;
  }
  FrictionDemo("ode", "world", worldStepSolver);
}

/////////////////////////////////////////////////
TEST_P(PhysicsFrictionTest, MaximumDissipation)
{
  if (std::string("ode").compare(GetParam()) == 0)
  {
    MaximumDissipation(GetParam());
  }
  else
  {
    gzerr << "Skipping test for physics engine "
          << GetParam()
          << std::endl;
  }
}

/////////////////////////////////////////////////
TEST_P(PhysicsFrictionTest, BoxDirectionRing)
{
  BoxDirectionRing(GetParam());
}

/////////////////////////////////////////////////
TEST_P(PhysicsFrictionTest, DirectionNaN)
{
  DirectionNaN(GetParam());
}

INSTANTIATE_TEST_CASE_P(PhysicsEngines, PhysicsFrictionTest,
                        PHYSICS_ENGINE_VALUES);

INSTANTIATE_TEST_CASE_P(WorldStepSolvers, WorldStepFrictionTest,
                        WORLD_STEP_SOLVERS);

/////////////////////////////////////////////////
int main(int argc, char **argv)
{
  ::testing::InitGoogleTest(&argc, argv);
  return RUN_ALL_TESTS();
}<|MERGE_RESOLUTION|>--- conflicted
+++ resolved
@@ -18,18 +18,11 @@
 
 #include "gazebo/msgs/msgs.hh"
 #include "gazebo/physics/physics.hh"
-<<<<<<< HEAD
-=======
-#include "gazebo/physics/ode/ODESurfaceParams.hh"
-#include "gazebo/physics/ode/ODETypes.hh"
 
 #ifdef HAVE_BULLET
-#include "gazebo/physics/bullet/BulletSurfaceParams.hh"
-#include "gazebo/physics/bullet/BulletTypes.hh"
 #include "gazebo/physics/bullet/bullet_math_inc.h"
 #endif
 
->>>>>>> 59190c24
 #include "gazebo/transport/transport.hh"
 #include "gazebo/test/ServerFixture.hh"
 #include "gazebo/test/helper_physics_generator.hh"
@@ -263,7 +256,7 @@
       {
         // Friction is small enough to allow motion
         // Expect velocity = acceleration * time
-        double vyTolerance = g_friction_tolerance;
+        double vyTolerance = yTolerance;
 #ifdef HAVE_BULLET
         if (_physicsEngine == "bullet" && sizeof(btScalar) == 4)
         {
@@ -271,11 +264,7 @@
         }
 #endif
         EXPECT_NEAR(vel.y, (g.y + box->friction) * t.Double(),
-<<<<<<< HEAD
-                    yTolerance);
-=======
                     vyTolerance);
->>>>>>> 59190c24
       }
     }
   }
