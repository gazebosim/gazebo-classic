--- conflicted
+++ resolved
@@ -114,7 +114,6 @@
   // Allow the world time to process the messages
   world->Step(10);
 
-<<<<<<< HEAD
   {
     msgs::Scene sceneMsg = world->GetSceneMsg();
     EXPECT_EQ(sceneMsg.light_size(), 2);
@@ -136,14 +135,7 @@
     msgs::Scene sceneMsg = world->GetSceneMsg();
     EXPECT_EQ(sceneMsg.light_size(), 1);
     EXPECT_STREQ(sceneMsg.light(0).name().c_str(), "sun");
-=======
-  sceneMsg2 = world->GetSceneMsg();
-  EXPECT_EQ(sceneMsg2.light_size(), 2);
-  EXPECT_STREQ(sceneMsg2.light(1).name().c_str(), "test_light");
-  EXPECT_EQ(sceneMsg2.light(1).diffuse().r(), 1);
-  EXPECT_EQ(sceneMsg2.light(1).diffuse().g(), 0);
-  EXPECT_EQ(sceneMsg2.light(1).diffuse().b(), 1);
-  EXPECT_EQ(sceneMsg2.light(1).type(), msgs::Light::POINT);
+  }
 
   // Add a new spot light
   {
@@ -197,7 +189,6 @@
     EXPECT_EQ(sceneMsg.light(2).pose().orientation().z(), 0);
 
     EXPECT_EQ(sceneMsg.light(2).type(), msgs::Light::SPOT);
->>>>>>> e8089921
   }
 }
 
