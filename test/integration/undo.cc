/*
 * Copyright (C) 2015 Open Source Robotics Foundation
 *
 * Licensed under the Apache License, Version 2.0 (the "License");
 * you may not use this file except in compliance with the License.
 * You may obtain a copy of the License at
 *
 *     http://www.apache.org/licenses/LICENSE-2.0
 *
 * Unless required by applicable law or agreed to in writing, software
 * distributed under the License is distributed on an "AS IS" BASIS,
 * WITHOUT WARRANTIES OR CONDITIONS OF ANY KIND, either express or implied.
 * See the License for the specific language governing permissions and
 * limitations under the License.
 *
*/

#include "gazebo/msgs/msgs.hh"
#include "gazebo/transport/TransportIface.hh"
#include "gazebo/common/MouseEvent.hh"
#include "gazebo/gui/Actions.hh"
#include "gazebo/gui/GuiIface.hh"
#include "gazebo/gui/MainWindow.hh"
#include "gazebo/gui/ModelAlign.hh"
#include "gazebo/gui/ModelManipulator.hh"
#include "gazebo/gui/ModelSnap.hh"
#include "gazebo/gui/RenderWidget.hh"
#include "gazebo/gui/TimePanel.hh"
#include "gazebo/gui/UserCmdHistory.hh"
#include "undo.hh"

#include "test_config.h"

/////////////////////////////////////////////////
void UndoTest::OnUndoRedo(ConstUndoRedoPtr &_msg)
{
  if (_msg->undo())
    this->g_undoMsgReceived = true;
  else
    this->g_redoMsgReceived = true;
}

/////////////////////////////////////////////////
void UndoTest::OnUserCmdStats(ConstUserCmdStatsPtr &_msg)
{
  g_undoCmdCount = _msg->undo_cmd_count();
  g_redoCmdCount = _msg->redo_cmd_count();
}

/////////////////////////////////////////////////
void UndoTest::MsgPassing()
{
  this->resMaxPercentChange = 5.0;
  this->shareMaxPercentChange = 2.0;

  this->Load("worlds/empty.world", true, false, true);

  // Get world
  gazebo::physics::WorldPtr world = gazebo::physics::get_world("default");
  QVERIFY(world != NULL);

  // Create the main window.
  gazebo::gui::MainWindow *mainWindow = new gazebo::gui::MainWindow();
  QVERIFY(mainWindow != NULL);
  mainWindow->Load();
  mainWindow->Init();
  mainWindow->show();

  // Process some events and draw the screen
  for (size_t i = 0; i < 10; ++i)
  {
    gazebo::common::Time::MSleep(30);
    QCoreApplication::processEvents();
    mainWindow->repaint();
  }

  // Check actions
  QVERIFY(gazebo::gui::g_undoAct != NULL);
  QVERIFY(gazebo::gui::g_redoAct != NULL);
  QVERIFY(gazebo::gui::g_undoHistoryAct != NULL);
  QVERIFY(gazebo::gui::g_redoHistoryAct != NULL);

  QVERIFY(gazebo::gui::g_undoAct->isEnabled() == false);
  QVERIFY(gazebo::gui::g_redoAct->isEnabled() == false);
  QVERIFY(gazebo::gui::g_undoHistoryAct->isEnabled() == false);
  QVERIFY(gazebo::gui::g_redoHistoryAct->isEnabled() == false);

  // Transport
  gazebo::transport::NodePtr node;
  node = gazebo::transport::NodePtr(new gazebo::transport::Node());
  node->Init();

  gazebo::transport::PublisherPtr userCmdPub =
      node->Advertise<gazebo::msgs::UserCmd>("~/user_cmd");
  gazebo::transport::PublisherPtr undoRedoPub =
      node->Advertise<gazebo::msgs::UndoRedo>("~/undo_redo");
  gazebo::transport::SubscriberPtr undoRedoSub = node->Subscribe("~/undo_redo",
      &UndoTest::OnUndoRedo, this);
  gazebo::transport::SubscriberPtr userCmdStatsSub =
      node->Subscribe("~/user_cmd_stats",
      &UndoTest::OnUserCmdStats, this);

  // Check that no user cmd stats have been received
  QCOMPARE(g_undoCmdCount, -1);
  QCOMPARE(g_redoCmdCount, -1);

  // Publish a few command msgs as if the user was performing commands
  std::vector<gazebo::common::Time> cmdTimes;
  for (auto num : {1, 2, 3})
  {
    world->Step(100);

    gazebo::msgs::UserCmd msg;
    msg.set_description("description_" + std::to_string(num));
    msg.set_type(gazebo::msgs::UserCmd::MOVING);

    userCmdPub->Publish(msg);

    // Process some events and draw the screen
    for (size_t i = 0; i < 10; ++i)
    {
      gazebo::common::Time::MSleep(30);
      QCoreApplication::processEvents();
      mainWindow->repaint();
    }

    // Save sim times
    cmdTimes.push_back(world->GetSimTime());
    if (num == 0)
      QVERIFY(cmdTimes[num] > gazebo::common::Time::Zero);
    else
      QVERIFY(cmdTimes[num] > cmdTimes[num-1]);

    // Check that the server received the message and published proper stats
    QCOMPARE(g_undoCmdCount, num);
    QCOMPARE(g_redoCmdCount, 0);

    // Check that only undo was enabled
    QVERIFY(gazebo::gui::g_undoAct->isEnabled() == true);
    QVERIFY(gazebo::gui::g_redoAct->isEnabled() == false);
    QVERIFY(gazebo::gui::g_undoHistoryAct->isEnabled() == true);
    QVERIFY(gazebo::gui::g_redoHistoryAct->isEnabled() == false);
  }
  world->Step(100);

  // Get sim time
  gazebo::common::Time currentTime;
  gazebo::common::Time afterCmdsTime = world->GetSimTime();
  QVERIFY(afterCmdsTime > cmdTimes[2]);

  // Trigger undo
  QVERIFY(this->g_undoMsgReceived == false);
  gazebo::gui::g_undoAct->trigger();

  // Process some events and draw the screen
  for (size_t i = 0; i < 10; ++i)
  {
    gazebo::common::Time::MSleep(30);
    QCoreApplication::processEvents();
    mainWindow->repaint();
  }

  // Check undo msg was published
  QVERIFY(this->g_undoMsgReceived == true);

  // Trigger UserCmdManager::ProcessPendingStates
  gazebo::event::Events::worldUpdateBegin(gazebo::common::UpdateInfo());

  // Check we went back to the last cmd time
  currentTime = world->GetSimTime();
  QVERIFY(currentTime == cmdTimes[2]);

  // Check that the server received the message and published proper stats
  QCOMPARE(g_undoCmdCount, 2);
  QCOMPARE(g_redoCmdCount, 1);

  // Check that redo is also enabled now
  QVERIFY(gazebo::gui::g_undoAct->isEnabled() == true);
  QVERIFY(gazebo::gui::g_redoAct->isEnabled() == true);
  QVERIFY(gazebo::gui::g_undoHistoryAct->isEnabled() == true);
  QVERIFY(gazebo::gui::g_redoHistoryAct->isEnabled() == true);

  // Trigger redo
  QVERIFY(this->g_redoMsgReceived == false);
  gazebo::gui::g_redoAct->trigger();

  // Process some events and draw the screen
  for (size_t i = 0; i < 10; ++i)
  {
    gazebo::common::Time::MSleep(30);
    QCoreApplication::processEvents();
    mainWindow->repaint();
  }

  // Check undo msg was published
  QVERIFY(this->g_redoMsgReceived == true);

  // Trigger UserCmdManager::ProcessPendingStates
  gazebo::event::Events::worldUpdateBegin(gazebo::common::UpdateInfo());

  // Check we moved forward to the moment undo was triggered
  currentTime = world->GetSimTime();
  QVERIFY(currentTime == afterCmdsTime);

  // Check that the server received the message and published proper stats
  QCOMPARE(g_undoCmdCount, 3);
  QCOMPARE(g_redoCmdCount, 0);

  // Check that redo is not enabled anymore
  QVERIFY(gazebo::gui::g_undoAct->isEnabled() == true);
  QVERIFY(gazebo::gui::g_redoAct->isEnabled() == false);
  QVERIFY(gazebo::gui::g_undoHistoryAct->isEnabled() == true);
  QVERIFY(gazebo::gui::g_redoHistoryAct->isEnabled() == false);

  // Publish an undo request with skipped samples
  {
    gazebo::msgs::UndoRedo msg;
    msg.set_undo(true);
    msg.set_id(0);

    undoRedoPub->Publish(msg);
  }

  // Process some events and draw the screen
  for (size_t i = 0; i < 10; ++i)
  {
    gazebo::common::Time::MSleep(30);
    QCoreApplication::processEvents();
    mainWindow->repaint();
  }

  // Trigger UserCmdManager::ProcessPendingStates for all commands
  for (int i = 0; i < 5; ++i)
    gazebo::event::Events::worldUpdateBegin(gazebo::common::UpdateInfo());

  // Check we went back to the first cmd time
  currentTime = world->GetSimTime();
  QVERIFY(currentTime == cmdTimes[0]);

  // Check that the server received the message and published proper stats
  QCOMPARE(g_undoCmdCount, 0);
  QCOMPARE(g_redoCmdCount, 3);

  // Check that redo is enabled but undo isn't
  QVERIFY(gazebo::gui::g_undoAct->isEnabled() == false);
  QVERIFY(gazebo::gui::g_redoAct->isEnabled() == true);
  QVERIFY(gazebo::gui::g_undoHistoryAct->isEnabled() == false);
  QVERIFY(gazebo::gui::g_redoHistoryAct->isEnabled() == true);

  // Publish a redo request with skipped samples
  {
    gazebo::msgs::UndoRedo msg;
    msg.set_undo(false);
    msg.set_id(2);

    undoRedoPub->Publish(msg);
  }

  // Process some events and draw the screen
  for (size_t i = 0; i < 10; ++i)
  {
    gazebo::common::Time::MSleep(30);
    QCoreApplication::processEvents();
    mainWindow->repaint();
  }

  // Trigger UserCmdManager::ProcessPendingStates
  gazebo::event::Events::worldUpdateBegin(gazebo::common::UpdateInfo());

  // Check we moved forward to the moment undo was triggered
  currentTime = world->GetSimTime();
  QVERIFY(currentTime == afterCmdsTime);

  // Check that the server received the message and published proper stats
  QCOMPARE(g_undoCmdCount, 3);
  QCOMPARE(g_redoCmdCount, 0);

  // Check that undo is enabled but redo isn't
  QVERIFY(gazebo::gui::g_undoAct->isEnabled() == true);
  QVERIFY(gazebo::gui::g_redoAct->isEnabled() == false);
  QVERIFY(gazebo::gui::g_undoHistoryAct->isEnabled() == true);
  QVERIFY(gazebo::gui::g_redoHistoryAct->isEnabled() == false);

  // Clean up
  node.reset();
  delete mainWindow;
  mainWindow = NULL;
  world->Fini();
<<<<<<< HEAD
=======
}

/////////////////////////////////////////////////
void UndoTest::UndoTranslateModel()
{
  this->resMaxPercentChange = 5.0;
  this->shareMaxPercentChange = 2.0;

  this->Load("worlds/shapes.world", false, false, true);

  // Get world
  auto world = gazebo::physics::get_world("default");
  QVERIFY(world != NULL);

  // Create the main window.
  auto mainWindow = new gazebo::gui::MainWindow();
  QVERIFY(mainWindow != NULL);
  mainWindow->Load();
  mainWindow->Init();
  mainWindow->show();

  // Process some events and draw the screen
  for (size_t i = 0; i < 10; ++i)
  {
    gazebo::common::Time::MSleep(30);
    QCoreApplication::processEvents();
    mainWindow->repaint();
  }

  // Get scene
  auto scene = gazebo::gui::get_active_camera()->GetScene();
  QVERIFY(scene != NULL);

  // Get box model
  auto boxModel = world->GetModel("box");
  QVERIFY(boxModel != NULL);
  auto boxInitialPose = boxModel->GetWorldPose();

  // Get box visual
  auto boxVis = scene->GetVisual("box");
  QVERIFY(boxVis != NULL);
  QVERIFY(boxVis->GetWorldPose() == boxInitialPose);

  // Move visual
  auto boxFinalPose = gazebo::math::Pose(10, 20, 0.5, 0, 0, 0);
  boxVis->SetWorldPose(boxFinalPose);
  QVERIFY(boxVis->GetWorldPose() != boxInitialPose);
  QVERIFY(boxVis->GetWorldPose() == boxFinalPose);

  // Check that model has not moved yet
  QVERIFY(boxModel->GetWorldPose() == boxInitialPose);

  // Trigger user command
  gazebo::gui::ModelManipulator::Instance()->SetManipulationMode("translate");
  gazebo::gui::ModelManipulator::Instance()->SetAttachedVisual(boxVis);

  gazebo::common::MouseEvent mouseEvent;
  mouseEvent.SetDragging(true);
  gazebo::gui::ModelManipulator::Instance()->OnMouseReleaseEvent(mouseEvent);

  // Check that box model moved
  int sleep = 0;
  int maxSleep = 10;
  while (boxModel->GetWorldPose() != boxFinalPose && sleep < maxSleep)
  {
    gazebo::common::Time::MSleep(100);
    QCoreApplication::processEvents();
    mainWindow->repaint();
    sleep++;
  }
  gzmsg << "Box pose [" << boxModel->GetWorldPose() << "] final pose [" <<
      boxFinalPose << "]    sleep [" << sleep << "]" << std::endl;
  QVERIFY(boxModel->GetWorldPose() == boxFinalPose);

  // Undo
  QVERIFY(gazebo::gui::g_undoAct != NULL);
  QVERIFY(gazebo::gui::g_undoAct->isEnabled() == true);

  gazebo::gui::g_undoAct->trigger();

  // Check box is back to initial pose
  sleep = 0;
  maxSleep = 10;
  while (boxModel->GetWorldPose() != boxInitialPose && sleep < maxSleep)
  {
    gazebo::common::Time::MSleep(100);
    QCoreApplication::processEvents();
    mainWindow->repaint();
    sleep++;
  }
  gzmsg << "Box pose [" << boxModel->GetWorldPose() << "] initial pose [" <<
      boxInitialPose << "]    sleep [" << sleep << "]" << std::endl;
  QVERIFY(boxModel->GetWorldPose() == boxInitialPose);

  // Clean up
  delete mainWindow;
  mainWindow = NULL;
}

/////////////////////////////////////////////////
void UndoTest::UndoRotateLight()
{
  this->resMaxPercentChange = 5.0;
  this->shareMaxPercentChange = 2.0;

  this->Load("worlds/shapes.world", false, false, true);

  // Get world
  auto world = gazebo::physics::get_world("default");
  QVERIFY(world != NULL);

  // Create the main window.
  auto mainWindow = new gazebo::gui::MainWindow();
  QVERIFY(mainWindow != NULL);
  mainWindow->Load();
  mainWindow->Init();
  mainWindow->show();

  // Process some events and draw the screen
  for (size_t i = 0; i < 10; ++i)
  {
    gazebo::common::Time::MSleep(30);
    QCoreApplication::processEvents();
    mainWindow->repaint();
  }

  // Get scene
  auto scene = gazebo::gui::get_active_camera()->GetScene();
  QVERIFY(scene != NULL);

  // Get sun light
  auto sunLight = world->Light("sun");
  QVERIFY(sunLight != NULL);
  auto sunInitialRot = sunLight->GetWorldPose().rot.Ign();

  // Get sun visual
  auto sunVis = scene->GetVisual("sun");
  QVERIFY(sunVis != NULL);
  QVERIFY(sunVis->GetRotation() == sunInitialRot);

  // Move visual
  auto sunFinalRot = ignition::math::Quaterniond(1, 0, 0);
  sunVis->SetRotation(sunFinalRot);
  QVERIFY(sunVis->GetRotation() != sunInitialRot);
  QVERIFY(sunVis->GetRotation() == sunFinalRot);

  // Check that light has not moved yet
  QVERIFY(sunLight->GetWorldPose().rot == sunInitialRot);

  // Trigger user command
  gazebo::gui::ModelManipulator::Instance()->SetManipulationMode("rotate");
  gazebo::gui::ModelManipulator::Instance()->SetAttachedVisual(sunVis);

  gazebo::common::MouseEvent mouseEvent;
  mouseEvent.SetDragging(true);
  gazebo::gui::ModelManipulator::Instance()->OnMouseReleaseEvent(mouseEvent);

  // Check that sun light moved
  int sleep = 0;
  int maxSleep = 10;
  while (sunLight->GetWorldPose().rot != sunFinalRot && sleep < maxSleep)
  {
    gazebo::common::Time::MSleep(100);
    QCoreApplication::processEvents();
    mainWindow->repaint();
    sleep++;
  }
  gzmsg << "Sun rot [" << sunLight->GetWorldPose().rot << "] final pose [" <<
      sunFinalRot << "]    sleep [" << sleep << "]" << std::endl;
  QVERIFY(sunLight->GetWorldPose().rot == sunFinalRot);

  // Undo
  QVERIFY(gazebo::gui::g_undoAct != NULL);
  QVERIFY(gazebo::gui::g_undoAct->isEnabled() == true);

  gazebo::gui::g_undoAct->trigger();

  // Check sun is back to initial pose
  sleep = 0;
  maxSleep = 10;
  while (sunLight->GetWorldPose().rot != sunInitialRot && sleep < maxSleep)
  {
    gazebo::common::Time::MSleep(100);
    QCoreApplication::processEvents();
    mainWindow->repaint();
    sleep++;
  }
  gzmsg << "Sun pose [" << sunLight->GetWorldPose().rot << "] initial pose [" <<
      sunInitialRot << "]    sleep [" << sleep << "]" << std::endl;
  QVERIFY(sunLight->GetWorldPose().rot == sunInitialRot);

  // Clean up
  delete mainWindow;
  mainWindow = NULL;
}

/////////////////////////////////////////////////
void UndoTest::UndoSnap()
{
  this->resMaxPercentChange = 5.0;
  this->shareMaxPercentChange = 2.0;

  this->Load("worlds/shapes.world", false, false, true);

  // Get world
  auto world = gazebo::physics::get_world("default");
  QVERIFY(world != NULL);

  // Create the main window.
  auto mainWindow = new gazebo::gui::MainWindow();
  QVERIFY(mainWindow != NULL);
  mainWindow->Load();
  mainWindow->Init();
  mainWindow->show();

  // Process some events and draw the screen
  for (size_t i = 0; i < 10; ++i)
  {
    gazebo::common::Time::MSleep(30);
    QCoreApplication::processEvents();
    mainWindow->repaint();
  }

  // Get scene
  auto scene = gazebo::gui::get_active_camera()->GetScene();
  QVERIFY(scene != NULL);

  // Get box model
  auto boxModel = world->GetModel("box");
  QVERIFY(boxModel != NULL);
  auto boxInitialPose = boxModel->GetWorldPose();

  // Get box visual
  auto boxVis = scene->GetVisual("box");
  QVERIFY(boxVis != NULL);
  QVERIFY(boxVis->GetWorldPose() == boxInitialPose);

  // Trigger user command
  std::vector<gazebo::math::Vector3> verticesSrc;
  verticesSrc.push_back(gazebo::math::Vector3(0.5, 0.5, 0));
  verticesSrc.push_back(gazebo::math::Vector3(-0.5, 0.5, 0));
  verticesSrc.push_back(gazebo::math::Vector3(0.5, -0.5, 0));

  std::vector<gazebo::math::Vector3> verticesDest;
  verticesDest.push_back(gazebo::math::Vector3::Zero);
  verticesDest.push_back(gazebo::math::Vector3(0, 0, 10));
  verticesDest.push_back(gazebo::math::Vector3(10, 0, 0));

  gazebo::gui::ModelSnap::Instance()->Snap(verticesSrc, verticesDest,
      boxVis);

  // Check that visual moved but model didn't
  QVERIFY(boxVis->GetWorldPose() != boxInitialPose);
  QVERIFY(boxModel->GetWorldPose() == boxInitialPose);

  // Check that box model moved
  int sleep = 0;
  int maxSleep = 10;
  while (boxModel->GetWorldPose() == boxInitialPose && sleep < maxSleep)
  {
    gazebo::common::Time::MSleep(100);
    QCoreApplication::processEvents();
    mainWindow->repaint();
    sleep++;
  }
  gzmsg << "Box pose [" << boxModel->GetWorldPose() << "] initial pose [" <<
      boxInitialPose << "]    sleep [" << sleep << "]" << std::endl;
  QVERIFY(boxModel->GetWorldPose() != boxInitialPose);

  // Undo
  QVERIFY(gazebo::gui::g_undoAct != NULL);
  QVERIFY(gazebo::gui::g_undoAct->isEnabled() == true);

  gazebo::gui::g_undoAct->trigger();

  // Check box is back to initial pose
  sleep = 0;
  maxSleep = 10;
  while (boxModel->GetWorldPose() != boxInitialPose && sleep < maxSleep)
  {
    gazebo::common::Time::MSleep(100);
    QCoreApplication::processEvents();
    mainWindow->repaint();
    sleep++;
  }
  gzmsg << "Box pose [" << boxModel->GetWorldPose() << "] initial pose [" <<
      boxInitialPose << "]    sleep [" << sleep << "]" << std::endl;
  QVERIFY(boxModel->GetWorldPose() == boxInitialPose);

  // Clean up
  delete mainWindow;
  mainWindow = NULL;
}

/////////////////////////////////////////////////
void UndoTest::UndoAlign()
{
  this->resMaxPercentChange = 5.0;
  this->shareMaxPercentChange = 2.0;

  this->Load("worlds/shapes.world", false, false, true);

  // Get world
  auto world = gazebo::physics::get_world("default");
  QVERIFY(world != NULL);

  // Create the main window.
  auto mainWindow = new gazebo::gui::MainWindow();
  QVERIFY(mainWindow != NULL);
  mainWindow->Load();
  mainWindow->Init();
  mainWindow->show();

  // Process some events and draw the screen
  for (size_t i = 0; i < 10; ++i)
  {
    gazebo::common::Time::MSleep(30);
    QCoreApplication::processEvents();
    mainWindow->repaint();
  }

  // Get scene
  auto scene = gazebo::gui::get_active_camera()->GetScene();
  QVERIFY(scene != NULL);

  // Get models
  auto boxModel = world->GetModel("box");
  QVERIFY(boxModel != NULL);
  auto boxInitialPose = boxModel->GetWorldPose();

  auto cylinderModel = world->GetModel("cylinder");
  QVERIFY(cylinderModel != NULL);
  auto cylinderInitialPose = cylinderModel->GetWorldPose();

  auto sphereModel = world->GetModel("sphere");
  QVERIFY(sphereModel != NULL);
  auto sphereInitialPose = sphereModel->GetWorldPose();

  // Get visuals
  auto boxVis = scene->GetVisual("box");
  QVERIFY(boxVis != NULL);
  QVERIFY(boxVis->GetWorldPose() == boxInitialPose);

  auto cylinderVis = scene->GetVisual("cylinder");
  QVERIFY(cylinderVis != NULL);
  QVERIFY(cylinderVis->GetWorldPose() == cylinderInitialPose);

  auto sphereVis = scene->GetVisual("sphere");
  QVERIFY(sphereVis != NULL);
  QVERIFY(sphereVis->GetWorldPose() == sphereInitialPose);

  // Trigger user command
  std::vector<gazebo::rendering::VisualPtr> visuals;
  visuals.push_back(sphereVis);
  visuals.push_back(cylinderVis);
  visuals.push_back(boxVis);

  gazebo::gui::ModelAlign::Instance()->AlignVisuals(visuals, "y", "min",
      "first", true);

  // Check that models haven't moved yet
  QVERIFY(sphereModel->GetWorldPose() == sphereInitialPose);
  QVERIFY(boxModel->GetWorldPose() == boxInitialPose);
  QVERIFY(cylinderModel->GetWorldPose() == cylinderInitialPose);

  // Check that box and cylinder models moved
  int sleep = 0;
  int maxSleep = 10;
  while (boxModel->GetWorldPose() == boxInitialPose &&
      cylinderModel->GetWorldPose() == cylinderInitialPose && sleep < maxSleep)
  {
    gazebo::common::Time::MSleep(100);
    QCoreApplication::processEvents();
    mainWindow->repaint();
    sleep++;
  }
  gzmsg << "Box pose [" << boxModel->GetWorldPose()
        << "] box initial pose [" << boxInitialPose
        << "] cylinder pose [" << cylinderModel->GetWorldPose()
        << "] cylinder initial pose [" << cylinderInitialPose
        << "]    sleep [" << sleep << "]" << std::endl;
  QVERIFY(boxModel->GetWorldPose() != boxInitialPose);
  QVERIFY(cylinderModel->GetWorldPose() != cylinderInitialPose);

  // Undo
  QVERIFY(gazebo::gui::g_undoAct != NULL);
  QVERIFY(gazebo::gui::g_undoAct->isEnabled() == true);

  gazebo::gui::g_undoAct->trigger();

  // Check that box and cylinder are back to initial pose
  sleep = 0;
  maxSleep = 10;
  while (boxModel->GetWorldPose() != boxInitialPose &&
      cylinderModel->GetWorldPose() != cylinderInitialPose && sleep < maxSleep)
  {
    gazebo::common::Time::MSleep(100);
    QCoreApplication::processEvents();
    mainWindow->repaint();
    sleep++;
  }
  gzmsg << "Box pose [" << boxModel->GetWorldPose()
        << "] box initial pose [" << boxInitialPose
        << "] cylinder pose [" << cylinderModel->GetWorldPose()
        << "] cylinder initial pose [" << cylinderInitialPose
        << "]    sleep [" << sleep << "]" << std::endl;
  QVERIFY(boxModel->GetWorldPose() == boxInitialPose);
  QVERIFY(cylinderModel->GetWorldPose() == cylinderInitialPose);
  QVERIFY(sphereModel->GetWorldPose() == sphereInitialPose);

  // Clean up
  delete mainWindow;
  mainWindow = NULL;
>>>>>>> cdc74414
}

/////////////////////////////////////////////////
void UndoTest::UndoResetTime()
{
  this->resMaxPercentChange = 5.0;
  this->shareMaxPercentChange = 2.0;

  this->Load("worlds/shapes.world", false, false, true);

  // Get world
  gazebo::physics::WorldPtr world = gazebo::physics::get_world("default");
  QVERIFY(world != NULL);

  // Create the main window.
  gazebo::gui::MainWindow *mainWindow = new gazebo::gui::MainWindow();
  QVERIFY(mainWindow != NULL);
  mainWindow->Load();
  mainWindow->Init();
  mainWindow->show();

  // Process some events and draw the screen
  for (size_t i = 0; i < 10; ++i)
  {
    gazebo::common::Time::MSleep(30);
    QCoreApplication::processEvents();
    mainWindow->repaint();
  }

  // Get box and move it
  auto box = world->GetModel("box");
  QVERIFY(box != NULL);
  auto boxInitialPose = box->GetWorldPose();

  auto boxFinalPose = gazebo::math::Pose(10, 20, 0.5, 0, 0, 0);
  box->SetWorldPose(boxFinalPose);
  QVERIFY(box->GetWorldPose() != boxInitialPose);
  QVERIFY(box->GetWorldPose() == boxFinalPose);

  // Get sim time
  world->SetPaused(true);
  auto initialTime = world->GetSimTime();
  QVERIFY(initialTime != gazebo::common::Time::Zero);

  // Reset time
  mainWindow->GetRenderWidget()->GetTimePanel()->OnTimeReset();

  // Check time
  int sleep = 0;
  int maxSleep = 100;
  auto newTime = world->GetSimTime();
  while (newTime != gazebo::common::Time::Zero && sleep < maxSleep)
  {
    newTime = world->GetSimTime();

    // Trigger UserCmdManager::ProcessPendingStates
    gazebo::event::Events::worldUpdateBegin(gazebo::common::UpdateInfo());

    gazebo::common::Time::MSleep(100);
    QCoreApplication::processEvents();
    mainWindow->repaint();
    sleep++;
  }

  gzmsg << "Initial time [" << initialTime << "] new time [" << newTime
      << "]    sleep [" << sleep << "]" << std::endl;
  QVERIFY(newTime == gazebo::common::Time::Zero);

  // Check that box pose wasn't reset
  QVERIFY(box->GetWorldPose() == boxFinalPose);
  QVERIFY(box->GetWorldPose() != boxInitialPose);

  // Undo
  QVERIFY(gazebo::gui::g_undoAct != NULL);
  QVERIFY(gazebo::gui::g_undoAct->isEnabled() == true);

  gazebo::gui::g_undoAct->trigger();

  // Check time is back to initial time
  sleep = 0;
  maxSleep = 10;
  newTime = world->GetSimTime();
  while (newTime != initialTime && sleep < maxSleep)
  {
    newTime = world->GetSimTime();

    // Trigger UserCmdManager::ProcessPendingStates
    gazebo::event::Events::worldUpdateBegin(gazebo::common::UpdateInfo());

    gazebo::common::Time::MSleep(100);
    QCoreApplication::processEvents();
    mainWindow->repaint();
    sleep++;
  }

  gzmsg << "Initial time [" << initialTime << "] new time [" << newTime
      << "]    sleep [" << sleep << "]" << std::endl;
  QVERIFY(newTime == initialTime);
}

/////////////////////////////////////////////////
void UndoTest::UndoResetWorld()
{
  this->resMaxPercentChange = 5.0;
  this->shareMaxPercentChange = 2.0;

  this->Load("worlds/shapes.world", false, false, true);

  // Get world
  gazebo::physics::WorldPtr world = gazebo::physics::get_world("default");
  QVERIFY(world != NULL);

  // Create the main window.
  gazebo::gui::MainWindow *mainWindow = new gazebo::gui::MainWindow();
  QVERIFY(mainWindow != NULL);
  mainWindow->Load();
  mainWindow->Init();
  mainWindow->show();

  // Process some events and draw the screen
  for (size_t i = 0; i < 10; ++i)
  {
    gazebo::common::Time::MSleep(30);
    QCoreApplication::processEvents();
    mainWindow->repaint();
  }

  // Get box and move it
  auto box = world->GetModel("box");
  QVERIFY(box != NULL);
  auto boxInitialPose = box->GetWorldPose();

  gazebo::math::Pose boxFinalPose = gazebo::math::Pose(10, 20, 0.5, 0, 0, 0);
  box->SetWorldPose(boxFinalPose);
  QVERIFY(box->GetWorldPose() != boxInitialPose);
  QVERIFY(box->GetWorldPose() == boxFinalPose);

  // Get sim time
  world->SetPaused(true);
  auto initialTime = world->GetSimTime();
  QVERIFY(initialTime != gazebo::common::Time::Zero);

  // Reset world
  gazebo::gui::g_resetWorldAct->trigger();

  // Check time and box pose
  int sleep = 0;
  int maxSleep = 100;
  auto newTime = world->GetSimTime();
  auto boxNewPose = box->GetWorldPose();
  while (newTime != gazebo::common::Time::Zero && boxNewPose != boxInitialPose
      && sleep < maxSleep)
  {
    newTime = world->GetSimTime();

    // Trigger UserCmdManager::ProcessPendingStates
    gazebo::event::Events::worldUpdateBegin(gazebo::common::UpdateInfo());

    boxNewPose = box->GetWorldPose();
    gazebo::common::Time::MSleep(100);
    QCoreApplication::processEvents();
    mainWindow->repaint();
    sleep++;
  }
  gzmsg << "Initial time [" << initialTime << "] new time [" << newTime
        << "] Initial pose [" << boxInitialPose << "] new pose [" << boxNewPose
        << "]    sleep [" << sleep << "]" << std::endl;
  QVERIFY(newTime == gazebo::common::Time::Zero);
  QVERIFY(boxNewPose == boxInitialPose);

  // Undo
  QVERIFY(gazebo::gui::g_undoAct != NULL);
  QVERIFY(gazebo::gui::g_undoAct->isEnabled() == true);

  gazebo::gui::g_undoAct->trigger();

  // Check time and box were reset
  sleep = 0;
  newTime = world->GetSimTime();
  boxNewPose = box->GetWorldPose();
  while (newTime != initialTime && boxNewPose == boxInitialPose &&
      sleep < maxSleep)
  {
    newTime = world->GetSimTime();

    // Trigger UserCmdManager::ProcessPendingStates
    gazebo::event::Events::worldUpdateBegin(gazebo::common::UpdateInfo());

    boxNewPose = box->GetWorldPose();
    gazebo::common::Time::MSleep(100);
    QCoreApplication::processEvents();
    mainWindow->repaint();
    sleep++;
  }
  gzmsg << "Initial time [" << initialTime << "] new time [" << newTime
        << "] Initial pose [" << boxInitialPose << "] new pose [" << boxNewPose
        << "]    sleep [" << sleep << "]" << std::endl;
  QVERIFY(newTime == initialTime);
  QVERIFY(boxNewPose == boxFinalPose);
}

/////////////////////////////////////////////////
void UndoTest::UndoResetModelPoses()
{
  this->resMaxPercentChange = 5.0;
  this->shareMaxPercentChange = 2.0;

  this->Load("worlds/shapes.world", false, false, true);

  // Get world
  gazebo::physics::WorldPtr world = gazebo::physics::get_world("default");
  QVERIFY(world != NULL);

  // Create the main window.
  gazebo::gui::MainWindow *mainWindow = new gazebo::gui::MainWindow();
  QVERIFY(mainWindow != NULL);
  mainWindow->Load();
  mainWindow->Init();
  mainWindow->show();

  // Process some events and draw the screen
  for (size_t i = 0; i < 10; ++i)
  {
    gazebo::common::Time::MSleep(30);
    QCoreApplication::processEvents();
    mainWindow->repaint();
  }

  // Get box and move it
  auto box = world->GetModel("box");
  QVERIFY(box != NULL);
  auto boxInitialPose = box->GetWorldPose();

  gazebo::math::Pose boxFinalPose = gazebo::math::Pose(10, 20, 0.5, 0, 0, 0);
  box->SetWorldPose(boxFinalPose);
  QVERIFY(box->GetWorldPose() != boxInitialPose);
  QVERIFY(box->GetWorldPose() == boxFinalPose);

  // Get sim time
  world->SetPaused(true);
  auto initialTime = world->GetSimTime();
  QVERIFY(initialTime != gazebo::common::Time::Zero);

  // Reset model poses
  gazebo::gui::g_resetModelsAct->trigger();

  // Check time and box pose
  int sleep = 0;
  int maxSleep = 100;
  auto boxNewPose = box->GetWorldPose();
  while (boxNewPose != boxInitialPose && sleep < maxSleep)
  {
    boxNewPose = box->GetWorldPose();

    // Trigger UserCmdManager::ProcessPendingStates
    gazebo::event::Events::worldUpdateBegin(gazebo::common::UpdateInfo());

    gazebo::common::Time::MSleep(100);
    QCoreApplication::processEvents();
    mainWindow->repaint();
    sleep++;
  }
  gzmsg << "Initial pose [" << boxInitialPose << "] new pose [" << boxNewPose
        << "]    sleep [" << sleep << "]" << std::endl;
  QVERIFY(boxNewPose == boxInitialPose);

  // Check that time wasn't reset
  QVERIFY(world->GetSimTime() != gazebo::common::Time::Zero);
  QVERIFY(world->GetSimTime() == initialTime + gazebo::common::Time(0.001));

  // Undo
  QVERIFY(gazebo::gui::g_undoAct != NULL);
  QVERIFY(gazebo::gui::g_undoAct->isEnabled() == true);

  gazebo::gui::g_undoAct->trigger();

  // Check time and box were reset
  sleep = 0;
  boxNewPose = box->GetWorldPose();
  while (boxNewPose == boxInitialPose && sleep < maxSleep)
  {
    boxNewPose = box->GetWorldPose();

    // Trigger UserCmdManager::ProcessPendingStates
    gazebo::event::Events::worldUpdateBegin(gazebo::common::UpdateInfo());

    gazebo::common::Time::MSleep(100);
    QCoreApplication::processEvents();
    mainWindow->repaint();
    sleep++;
  }
  gzmsg << "Initial pose [" << boxInitialPose << "] new pose [" << boxNewPose
        << "]    sleep [" << sleep << "]" << std::endl;
  QVERIFY(boxNewPose == boxFinalPose);
}

/////////////////////////////////////////////////
void UndoTest::UndoTranslateModel()
{
  this->resMaxPercentChange = 5.0;
  this->shareMaxPercentChange = 2.0;

  this->Load("worlds/shapes.world", false, false, true);

  // Get world
  auto world = gazebo::physics::get_world("default");
  QVERIFY(world != NULL);

  // Create the main window.
  auto mainWindow = new gazebo::gui::MainWindow();
  QVERIFY(mainWindow != NULL);
  mainWindow->Load();
  mainWindow->Init();
  mainWindow->show();

  // Process some events and draw the screen
  for (size_t i = 0; i < 10; ++i)
  {
    gazebo::common::Time::MSleep(30);
    QCoreApplication::processEvents();
    mainWindow->repaint();
  }

  // Get scene
  auto scene = gazebo::gui::get_active_camera()->GetScene();
  QVERIFY(scene != NULL);

  // Get box model
  auto boxModel = world->GetModel("box");
  QVERIFY(boxModel != NULL);
  auto boxInitialPose = boxModel->GetWorldPose();

  // Get box visual
  auto boxVis = scene->GetVisual("box");
  QVERIFY(boxVis != NULL);
  QVERIFY(boxVis->GetWorldPose() == boxInitialPose);

  // Move visual
  auto boxFinalPose = gazebo::math::Pose(10, 20, 0.5, 0, 0, 0);
  boxVis->SetWorldPose(boxFinalPose);
  QVERIFY(boxVis->GetWorldPose() != boxInitialPose);
  QVERIFY(boxVis->GetWorldPose() == boxFinalPose);

  // Check that model has not moved yet
  QVERIFY(boxModel->GetWorldPose() == boxInitialPose);

  // Trigger user command
  gazebo::gui::ModelManipulator::Instance()->SetManipulationMode("translate");
  gazebo::gui::ModelManipulator::Instance()->SetAttachedVisual(boxVis);

  gazebo::common::MouseEvent mouseEvent;
  mouseEvent.SetDragging(true);
  gazebo::gui::ModelManipulator::Instance()->OnMouseReleaseEvent(mouseEvent);

  // Check that box model moved
  int sleep = 0;
  int maxSleep = 10;
  while (boxModel->GetWorldPose() != boxFinalPose && sleep < maxSleep)
  {
    // Trigger UserCmdManager::ProcessPendingStates
    gazebo::event::Events::worldUpdateBegin(gazebo::common::UpdateInfo());

    gazebo::common::Time::MSleep(100);
    QCoreApplication::processEvents();
    mainWindow->repaint();
    sleep++;
  }
  gzmsg << "Box pose [" << boxModel->GetWorldPose() << "] final pose [" <<
      boxFinalPose << "]    sleep [" << sleep << "]" << std::endl;
  QVERIFY(boxModel->GetWorldPose() == boxFinalPose);

  // Undo
  QVERIFY(gazebo::gui::g_undoAct != NULL);
  QVERIFY(gazebo::gui::g_undoAct->isEnabled() == true);

  gazebo::gui::g_undoAct->trigger();

  // Check box is back to initial pose
  sleep = 0;
  maxSleep = 10;
  while (boxModel->GetWorldPose() != boxInitialPose && sleep < maxSleep)
  {
    // Trigger UserCmdManager::ProcessPendingStates
    gazebo::event::Events::worldUpdateBegin(gazebo::common::UpdateInfo());

    gazebo::common::Time::MSleep(100);
    QCoreApplication::processEvents();
    mainWindow->repaint();
    sleep++;
  }
  gzmsg << "Box pose [" << boxModel->GetWorldPose() << "] initial pose [" <<
      boxInitialPose << "]    sleep [" << sleep << "]" << std::endl;
  QVERIFY(boxModel->GetWorldPose() == boxInitialPose);

  // Clean up
  delete mainWindow;
  mainWindow = NULL;
}

/////////////////////////////////////////////////
void UndoTest::UndoRotateLight()
{
  this->resMaxPercentChange = 5.0;
  this->shareMaxPercentChange = 2.0;

  this->Load("worlds/shapes.world", false, false, true);

  // Get world
  auto world = gazebo::physics::get_world("default");
  QVERIFY(world != NULL);

  // Create the main window.
  auto mainWindow = new gazebo::gui::MainWindow();
  QVERIFY(mainWindow != NULL);
  mainWindow->Load();
  mainWindow->Init();
  mainWindow->show();

  // Process some events and draw the screen
  for (size_t i = 0; i < 10; ++i)
  {
    gazebo::common::Time::MSleep(30);
    QCoreApplication::processEvents();
    mainWindow->repaint();
  }

  // Get scene
  auto scene = gazebo::gui::get_active_camera()->GetScene();
  QVERIFY(scene != NULL);

  // Get sun light
  auto sunLight = world->Light("sun");
  QVERIFY(sunLight != NULL);
  auto sunInitialRot = sunLight->GetWorldPose().rot.Ign();

  // Get sun visual
  auto sunVis = scene->GetVisual("sun");
  QVERIFY(sunVis != NULL);
  QVERIFY(sunVis->GetRotation() == sunInitialRot);

  // Move visual
  auto sunFinalRot = ignition::math::Quaterniond(1, 0, 0);
  sunVis->SetRotation(sunFinalRot);
  QVERIFY(sunVis->GetRotation() != sunInitialRot);
  QVERIFY(sunVis->GetRotation() == sunFinalRot);

  // Check that light has not moved yet
  QVERIFY(sunLight->GetWorldPose().rot == sunInitialRot);

  // Trigger user command
  gazebo::gui::ModelManipulator::Instance()->SetManipulationMode("rotate");
  gazebo::gui::ModelManipulator::Instance()->SetAttachedVisual(sunVis);

  gazebo::common::MouseEvent mouseEvent;
  mouseEvent.SetDragging(true);
  gazebo::gui::ModelManipulator::Instance()->OnMouseReleaseEvent(mouseEvent);

  // Check that sun light moved
  int sleep = 0;
  int maxSleep = 10;
  while (sunLight->GetWorldPose().rot != sunFinalRot && sleep < maxSleep)
  {
    // Trigger UserCmdManager::ProcessPendingStates
    gazebo::event::Events::worldUpdateBegin(gazebo::common::UpdateInfo());

    gazebo::common::Time::MSleep(100);
    QCoreApplication::processEvents();
    mainWindow->repaint();
    sleep++;
  }
  gzmsg << "Sun rot [" << sunLight->GetWorldPose().rot << "] final pose [" <<
      sunFinalRot << "]    sleep [" << sleep << "]" << std::endl;
  QVERIFY(sunLight->GetWorldPose().rot == sunFinalRot);

  // Undo
  QVERIFY(gazebo::gui::g_undoAct != NULL);
  QVERIFY(gazebo::gui::g_undoAct->isEnabled() == true);

  gazebo::gui::g_undoAct->trigger();

  // Check sun is back to initial pose
  sleep = 0;
  maxSleep = 10;
  while (sunLight->GetWorldPose().rot != sunInitialRot && sleep < maxSleep)
  {
    // Trigger UserCmdManager::ProcessPendingStates
    gazebo::event::Events::worldUpdateBegin(gazebo::common::UpdateInfo());

    gazebo::common::Time::MSleep(100);
    QCoreApplication::processEvents();
    mainWindow->repaint();
    sleep++;
  }
  gzmsg << "Sun pose [" << sunLight->GetWorldPose().rot << "] initial pose [" <<
      sunInitialRot << "]    sleep [" << sleep << "]" << std::endl;
  QVERIFY(sunLight->GetWorldPose().rot == sunInitialRot);

  // Clean up
  delete mainWindow;
  mainWindow = NULL;
}

/////////////////////////////////////////////////
void UndoTest::UndoSnap()
{
  this->resMaxPercentChange = 5.0;
  this->shareMaxPercentChange = 2.0;

  this->Load("worlds/shapes.world", false, false, true);

  // Get world
  auto world = gazebo::physics::get_world("default");
  QVERIFY(world != NULL);

  // Create the main window.
  auto mainWindow = new gazebo::gui::MainWindow();
  QVERIFY(mainWindow != NULL);
  mainWindow->Load();
  mainWindow->Init();
  mainWindow->show();

  // Process some events and draw the screen
  for (size_t i = 0; i < 10; ++i)
  {
    gazebo::common::Time::MSleep(30);
    QCoreApplication::processEvents();
    mainWindow->repaint();
  }

  // Get scene
  auto scene = gazebo::gui::get_active_camera()->GetScene();
  QVERIFY(scene != NULL);

  // Get box model
  auto boxModel = world->GetModel("box");
  QVERIFY(boxModel != NULL);
  auto boxInitialPose = boxModel->GetWorldPose();

  // Get box visual
  auto boxVis = scene->GetVisual("box");
  QVERIFY(boxVis != NULL);
  QVERIFY(boxVis->GetWorldPose() == boxInitialPose);

  // Trigger user command
  std::vector<gazebo::math::Vector3> verticesSrc;
  verticesSrc.push_back(gazebo::math::Vector3(0.5, 0.5, 0));
  verticesSrc.push_back(gazebo::math::Vector3(-0.5, 0.5, 0));
  verticesSrc.push_back(gazebo::math::Vector3(0.5, -0.5, 0));

  std::vector<gazebo::math::Vector3> verticesDest;
  verticesDest.push_back(gazebo::math::Vector3::Zero);
  verticesDest.push_back(gazebo::math::Vector3(0, 0, 10));
  verticesDest.push_back(gazebo::math::Vector3(10, 0, 0));

  gazebo::gui::ModelSnap::Instance()->Snap(verticesSrc, verticesDest,
      boxVis);

  // Check that visual moved but model didn't
  QVERIFY(boxVis->GetWorldPose() != boxInitialPose);
  QVERIFY(boxModel->GetWorldPose() == boxInitialPose);

  // Check that box model moved
  int sleep = 0;
  int maxSleep = 10;
  while (boxModel->GetWorldPose() == boxInitialPose && sleep < maxSleep)
  {
    // Trigger UserCmdManager::ProcessPendingStates
    gazebo::event::Events::worldUpdateBegin(gazebo::common::UpdateInfo());

    gazebo::common::Time::MSleep(100);
    QCoreApplication::processEvents();
    mainWindow->repaint();
    sleep++;
  }
  gzmsg << "Box pose [" << boxModel->GetWorldPose() << "] initial pose [" <<
      boxInitialPose << "]    sleep [" << sleep << "]" << std::endl;
  QVERIFY(boxModel->GetWorldPose() != boxInitialPose);

  // Undo
  QVERIFY(gazebo::gui::g_undoAct != NULL);
  QVERIFY(gazebo::gui::g_undoAct->isEnabled() == true);

  gazebo::gui::g_undoAct->trigger();

  // Check box is back to initial pose
  sleep = 0;
  maxSleep = 10;
  while (boxModel->GetWorldPose() != boxInitialPose && sleep < maxSleep)
  {
    // Trigger UserCmdManager::ProcessPendingStates
    gazebo::event::Events::worldUpdateBegin(gazebo::common::UpdateInfo());

    gazebo::common::Time::MSleep(100);
    QCoreApplication::processEvents();
    mainWindow->repaint();
    sleep++;
  }
  gzmsg << "Box pose [" << boxModel->GetWorldPose() << "] initial pose [" <<
      boxInitialPose << "]    sleep [" << sleep << "]" << std::endl;
  QVERIFY(boxModel->GetWorldPose() == boxInitialPose);

  // Clean up
  delete mainWindow;
  mainWindow = NULL;
}

/////////////////////////////////////////////////
void UndoTest::UndoAlign()
{
  this->resMaxPercentChange = 5.0;
  this->shareMaxPercentChange = 2.0;

  this->Load("worlds/shapes.world", false, false, true);

  // Get world
  auto world = gazebo::physics::get_world("default");
  QVERIFY(world != NULL);

  // Create the main window.
  auto mainWindow = new gazebo::gui::MainWindow();
  QVERIFY(mainWindow != NULL);
  mainWindow->Load();
  mainWindow->Init();
  mainWindow->show();

  // Process some events and draw the screen
  for (size_t i = 0; i < 10; ++i)
  {
    gazebo::common::Time::MSleep(30);
    QCoreApplication::processEvents();
    mainWindow->repaint();
  }

  // Get scene
  auto scene = gazebo::gui::get_active_camera()->GetScene();
  QVERIFY(scene != NULL);

  // Get models
  auto boxModel = world->GetModel("box");
  QVERIFY(boxModel != NULL);
  auto boxInitialPose = boxModel->GetWorldPose();

  auto cylinderModel = world->GetModel("cylinder");
  QVERIFY(cylinderModel != NULL);
  auto cylinderInitialPose = cylinderModel->GetWorldPose();

  auto sphereModel = world->GetModel("sphere");
  QVERIFY(sphereModel != NULL);
  auto sphereInitialPose = sphereModel->GetWorldPose();

  // Get visuals
  auto boxVis = scene->GetVisual("box");
  QVERIFY(boxVis != NULL);
  QVERIFY(boxVis->GetWorldPose() == boxInitialPose);

  auto cylinderVis = scene->GetVisual("cylinder");
  QVERIFY(cylinderVis != NULL);
  QVERIFY(cylinderVis->GetWorldPose() == cylinderInitialPose);

  auto sphereVis = scene->GetVisual("sphere");
  QVERIFY(sphereVis != NULL);
  QVERIFY(sphereVis->GetWorldPose() == sphereInitialPose);

  // Trigger user command
  std::vector<gazebo::rendering::VisualPtr> visuals;
  visuals.push_back(sphereVis);
  visuals.push_back(cylinderVis);
  visuals.push_back(boxVis);

  gazebo::gui::ModelAlign::Instance()->AlignVisuals(visuals, "y", "min",
      "first", true);

  // Check that models haven't moved yet
  QVERIFY(sphereModel->GetWorldPose() == sphereInitialPose);
  QVERIFY(boxModel->GetWorldPose() == boxInitialPose);
  QVERIFY(cylinderModel->GetWorldPose() == cylinderInitialPose);

  // Check that box and cylinder models moved
  int sleep = 0;
  int maxSleep = 10;
  while (boxModel->GetWorldPose() == boxInitialPose &&
      cylinderModel->GetWorldPose() == cylinderInitialPose && sleep < maxSleep)
  {
    // Trigger UserCmdManager::ProcessPendingStates
    gazebo::event::Events::worldUpdateBegin(gazebo::common::UpdateInfo());

    gazebo::common::Time::MSleep(100);
    QCoreApplication::processEvents();
    mainWindow->repaint();
    sleep++;
  }
  gzmsg << "Box pose [" << boxModel->GetWorldPose()
        << "] box initial pose [" << boxInitialPose
        << "] cylinder pose [" << cylinderModel->GetWorldPose()
        << "] cylinder initial pose [" << cylinderInitialPose
        << "]    sleep [" << sleep << "]" << std::endl;
  QVERIFY(boxModel->GetWorldPose() != boxInitialPose);
  QVERIFY(cylinderModel->GetWorldPose() != cylinderInitialPose);

  // Undo
  QVERIFY(gazebo::gui::g_undoAct != NULL);
  QVERIFY(gazebo::gui::g_undoAct->isEnabled() == true);

  gazebo::gui::g_undoAct->trigger();

  // Check that box and cylinder are back to initial pose
  sleep = 0;
  maxSleep = 10;
  while (boxModel->GetWorldPose() != boxInitialPose &&
      cylinderModel->GetWorldPose() != cylinderInitialPose && sleep < maxSleep)
  {
    // Trigger UserCmdManager::ProcessPendingStates
    gazebo::event::Events::worldUpdateBegin(gazebo::common::UpdateInfo());

    gazebo::common::Time::MSleep(100);
    QCoreApplication::processEvents();
    mainWindow->repaint();
    sleep++;
  }
  gzmsg << "Box pose [" << boxModel->GetWorldPose()
        << "] box initial pose [" << boxInitialPose
        << "] cylinder pose [" << cylinderModel->GetWorldPose()
        << "] cylinder initial pose [" << cylinderInitialPose
        << "]    sleep [" << sleep << "]" << std::endl;
  QVERIFY(boxModel->GetWorldPose() == boxInitialPose);
  QVERIFY(cylinderModel->GetWorldPose() == cylinderInitialPose);
  QVERIFY(sphereModel->GetWorldPose() == sphereInitialPose);

  // Clean up
  delete mainWindow;
  mainWindow = NULL;
}

// Generate a main function for the test
QTEST_MAIN(UndoTest)<|MERGE_RESOLUTION|>--- conflicted
+++ resolved
@@ -286,8 +286,6 @@
   delete mainWindow;
   mainWindow = NULL;
   world->Fini();
-<<<<<<< HEAD
-=======
 }
 
 /////////////////////////////////////////////////
@@ -701,7 +699,6 @@
   // Clean up
   delete mainWindow;
   mainWindow = NULL;
->>>>>>> cdc74414
 }
 
 /////////////////////////////////////////////////
@@ -998,442 +995,5 @@
   QVERIFY(boxNewPose == boxFinalPose);
 }
 
-/////////////////////////////////////////////////
-void UndoTest::UndoTranslateModel()
-{
-  this->resMaxPercentChange = 5.0;
-  this->shareMaxPercentChange = 2.0;
-
-  this->Load("worlds/shapes.world", false, false, true);
-
-  // Get world
-  auto world = gazebo::physics::get_world("default");
-  QVERIFY(world != NULL);
-
-  // Create the main window.
-  auto mainWindow = new gazebo::gui::MainWindow();
-  QVERIFY(mainWindow != NULL);
-  mainWindow->Load();
-  mainWindow->Init();
-  mainWindow->show();
-
-  // Process some events and draw the screen
-  for (size_t i = 0; i < 10; ++i)
-  {
-    gazebo::common::Time::MSleep(30);
-    QCoreApplication::processEvents();
-    mainWindow->repaint();
-  }
-
-  // Get scene
-  auto scene = gazebo::gui::get_active_camera()->GetScene();
-  QVERIFY(scene != NULL);
-
-  // Get box model
-  auto boxModel = world->GetModel("box");
-  QVERIFY(boxModel != NULL);
-  auto boxInitialPose = boxModel->GetWorldPose();
-
-  // Get box visual
-  auto boxVis = scene->GetVisual("box");
-  QVERIFY(boxVis != NULL);
-  QVERIFY(boxVis->GetWorldPose() == boxInitialPose);
-
-  // Move visual
-  auto boxFinalPose = gazebo::math::Pose(10, 20, 0.5, 0, 0, 0);
-  boxVis->SetWorldPose(boxFinalPose);
-  QVERIFY(boxVis->GetWorldPose() != boxInitialPose);
-  QVERIFY(boxVis->GetWorldPose() == boxFinalPose);
-
-  // Check that model has not moved yet
-  QVERIFY(boxModel->GetWorldPose() == boxInitialPose);
-
-  // Trigger user command
-  gazebo::gui::ModelManipulator::Instance()->SetManipulationMode("translate");
-  gazebo::gui::ModelManipulator::Instance()->SetAttachedVisual(boxVis);
-
-  gazebo::common::MouseEvent mouseEvent;
-  mouseEvent.SetDragging(true);
-  gazebo::gui::ModelManipulator::Instance()->OnMouseReleaseEvent(mouseEvent);
-
-  // Check that box model moved
-  int sleep = 0;
-  int maxSleep = 10;
-  while (boxModel->GetWorldPose() != boxFinalPose && sleep < maxSleep)
-  {
-    // Trigger UserCmdManager::ProcessPendingStates
-    gazebo::event::Events::worldUpdateBegin(gazebo::common::UpdateInfo());
-
-    gazebo::common::Time::MSleep(100);
-    QCoreApplication::processEvents();
-    mainWindow->repaint();
-    sleep++;
-  }
-  gzmsg << "Box pose [" << boxModel->GetWorldPose() << "] final pose [" <<
-      boxFinalPose << "]    sleep [" << sleep << "]" << std::endl;
-  QVERIFY(boxModel->GetWorldPose() == boxFinalPose);
-
-  // Undo
-  QVERIFY(gazebo::gui::g_undoAct != NULL);
-  QVERIFY(gazebo::gui::g_undoAct->isEnabled() == true);
-
-  gazebo::gui::g_undoAct->trigger();
-
-  // Check box is back to initial pose
-  sleep = 0;
-  maxSleep = 10;
-  while (boxModel->GetWorldPose() != boxInitialPose && sleep < maxSleep)
-  {
-    // Trigger UserCmdManager::ProcessPendingStates
-    gazebo::event::Events::worldUpdateBegin(gazebo::common::UpdateInfo());
-
-    gazebo::common::Time::MSleep(100);
-    QCoreApplication::processEvents();
-    mainWindow->repaint();
-    sleep++;
-  }
-  gzmsg << "Box pose [" << boxModel->GetWorldPose() << "] initial pose [" <<
-      boxInitialPose << "]    sleep [" << sleep << "]" << std::endl;
-  QVERIFY(boxModel->GetWorldPose() == boxInitialPose);
-
-  // Clean up
-  delete mainWindow;
-  mainWindow = NULL;
-}
-
-/////////////////////////////////////////////////
-void UndoTest::UndoRotateLight()
-{
-  this->resMaxPercentChange = 5.0;
-  this->shareMaxPercentChange = 2.0;
-
-  this->Load("worlds/shapes.world", false, false, true);
-
-  // Get world
-  auto world = gazebo::physics::get_world("default");
-  QVERIFY(world != NULL);
-
-  // Create the main window.
-  auto mainWindow = new gazebo::gui::MainWindow();
-  QVERIFY(mainWindow != NULL);
-  mainWindow->Load();
-  mainWindow->Init();
-  mainWindow->show();
-
-  // Process some events and draw the screen
-  for (size_t i = 0; i < 10; ++i)
-  {
-    gazebo::common::Time::MSleep(30);
-    QCoreApplication::processEvents();
-    mainWindow->repaint();
-  }
-
-  // Get scene
-  auto scene = gazebo::gui::get_active_camera()->GetScene();
-  QVERIFY(scene != NULL);
-
-  // Get sun light
-  auto sunLight = world->Light("sun");
-  QVERIFY(sunLight != NULL);
-  auto sunInitialRot = sunLight->GetWorldPose().rot.Ign();
-
-  // Get sun visual
-  auto sunVis = scene->GetVisual("sun");
-  QVERIFY(sunVis != NULL);
-  QVERIFY(sunVis->GetRotation() == sunInitialRot);
-
-  // Move visual
-  auto sunFinalRot = ignition::math::Quaterniond(1, 0, 0);
-  sunVis->SetRotation(sunFinalRot);
-  QVERIFY(sunVis->GetRotation() != sunInitialRot);
-  QVERIFY(sunVis->GetRotation() == sunFinalRot);
-
-  // Check that light has not moved yet
-  QVERIFY(sunLight->GetWorldPose().rot == sunInitialRot);
-
-  // Trigger user command
-  gazebo::gui::ModelManipulator::Instance()->SetManipulationMode("rotate");
-  gazebo::gui::ModelManipulator::Instance()->SetAttachedVisual(sunVis);
-
-  gazebo::common::MouseEvent mouseEvent;
-  mouseEvent.SetDragging(true);
-  gazebo::gui::ModelManipulator::Instance()->OnMouseReleaseEvent(mouseEvent);
-
-  // Check that sun light moved
-  int sleep = 0;
-  int maxSleep = 10;
-  while (sunLight->GetWorldPose().rot != sunFinalRot && sleep < maxSleep)
-  {
-    // Trigger UserCmdManager::ProcessPendingStates
-    gazebo::event::Events::worldUpdateBegin(gazebo::common::UpdateInfo());
-
-    gazebo::common::Time::MSleep(100);
-    QCoreApplication::processEvents();
-    mainWindow->repaint();
-    sleep++;
-  }
-  gzmsg << "Sun rot [" << sunLight->GetWorldPose().rot << "] final pose [" <<
-      sunFinalRot << "]    sleep [" << sleep << "]" << std::endl;
-  QVERIFY(sunLight->GetWorldPose().rot == sunFinalRot);
-
-  // Undo
-  QVERIFY(gazebo::gui::g_undoAct != NULL);
-  QVERIFY(gazebo::gui::g_undoAct->isEnabled() == true);
-
-  gazebo::gui::g_undoAct->trigger();
-
-  // Check sun is back to initial pose
-  sleep = 0;
-  maxSleep = 10;
-  while (sunLight->GetWorldPose().rot != sunInitialRot && sleep < maxSleep)
-  {
-    // Trigger UserCmdManager::ProcessPendingStates
-    gazebo::event::Events::worldUpdateBegin(gazebo::common::UpdateInfo());
-
-    gazebo::common::Time::MSleep(100);
-    QCoreApplication::processEvents();
-    mainWindow->repaint();
-    sleep++;
-  }
-  gzmsg << "Sun pose [" << sunLight->GetWorldPose().rot << "] initial pose [" <<
-      sunInitialRot << "]    sleep [" << sleep << "]" << std::endl;
-  QVERIFY(sunLight->GetWorldPose().rot == sunInitialRot);
-
-  // Clean up
-  delete mainWindow;
-  mainWindow = NULL;
-}
-
-/////////////////////////////////////////////////
-void UndoTest::UndoSnap()
-{
-  this->resMaxPercentChange = 5.0;
-  this->shareMaxPercentChange = 2.0;
-
-  this->Load("worlds/shapes.world", false, false, true);
-
-  // Get world
-  auto world = gazebo::physics::get_world("default");
-  QVERIFY(world != NULL);
-
-  // Create the main window.
-  auto mainWindow = new gazebo::gui::MainWindow();
-  QVERIFY(mainWindow != NULL);
-  mainWindow->Load();
-  mainWindow->Init();
-  mainWindow->show();
-
-  // Process some events and draw the screen
-  for (size_t i = 0; i < 10; ++i)
-  {
-    gazebo::common::Time::MSleep(30);
-    QCoreApplication::processEvents();
-    mainWindow->repaint();
-  }
-
-  // Get scene
-  auto scene = gazebo::gui::get_active_camera()->GetScene();
-  QVERIFY(scene != NULL);
-
-  // Get box model
-  auto boxModel = world->GetModel("box");
-  QVERIFY(boxModel != NULL);
-  auto boxInitialPose = boxModel->GetWorldPose();
-
-  // Get box visual
-  auto boxVis = scene->GetVisual("box");
-  QVERIFY(boxVis != NULL);
-  QVERIFY(boxVis->GetWorldPose() == boxInitialPose);
-
-  // Trigger user command
-  std::vector<gazebo::math::Vector3> verticesSrc;
-  verticesSrc.push_back(gazebo::math::Vector3(0.5, 0.5, 0));
-  verticesSrc.push_back(gazebo::math::Vector3(-0.5, 0.5, 0));
-  verticesSrc.push_back(gazebo::math::Vector3(0.5, -0.5, 0));
-
-  std::vector<gazebo::math::Vector3> verticesDest;
-  verticesDest.push_back(gazebo::math::Vector3::Zero);
-  verticesDest.push_back(gazebo::math::Vector3(0, 0, 10));
-  verticesDest.push_back(gazebo::math::Vector3(10, 0, 0));
-
-  gazebo::gui::ModelSnap::Instance()->Snap(verticesSrc, verticesDest,
-      boxVis);
-
-  // Check that visual moved but model didn't
-  QVERIFY(boxVis->GetWorldPose() != boxInitialPose);
-  QVERIFY(boxModel->GetWorldPose() == boxInitialPose);
-
-  // Check that box model moved
-  int sleep = 0;
-  int maxSleep = 10;
-  while (boxModel->GetWorldPose() == boxInitialPose && sleep < maxSleep)
-  {
-    // Trigger UserCmdManager::ProcessPendingStates
-    gazebo::event::Events::worldUpdateBegin(gazebo::common::UpdateInfo());
-
-    gazebo::common::Time::MSleep(100);
-    QCoreApplication::processEvents();
-    mainWindow->repaint();
-    sleep++;
-  }
-  gzmsg << "Box pose [" << boxModel->GetWorldPose() << "] initial pose [" <<
-      boxInitialPose << "]    sleep [" << sleep << "]" << std::endl;
-  QVERIFY(boxModel->GetWorldPose() != boxInitialPose);
-
-  // Undo
-  QVERIFY(gazebo::gui::g_undoAct != NULL);
-  QVERIFY(gazebo::gui::g_undoAct->isEnabled() == true);
-
-  gazebo::gui::g_undoAct->trigger();
-
-  // Check box is back to initial pose
-  sleep = 0;
-  maxSleep = 10;
-  while (boxModel->GetWorldPose() != boxInitialPose && sleep < maxSleep)
-  {
-    // Trigger UserCmdManager::ProcessPendingStates
-    gazebo::event::Events::worldUpdateBegin(gazebo::common::UpdateInfo());
-
-    gazebo::common::Time::MSleep(100);
-    QCoreApplication::processEvents();
-    mainWindow->repaint();
-    sleep++;
-  }
-  gzmsg << "Box pose [" << boxModel->GetWorldPose() << "] initial pose [" <<
-      boxInitialPose << "]    sleep [" << sleep << "]" << std::endl;
-  QVERIFY(boxModel->GetWorldPose() == boxInitialPose);
-
-  // Clean up
-  delete mainWindow;
-  mainWindow = NULL;
-}
-
-/////////////////////////////////////////////////
-void UndoTest::UndoAlign()
-{
-  this->resMaxPercentChange = 5.0;
-  this->shareMaxPercentChange = 2.0;
-
-  this->Load("worlds/shapes.world", false, false, true);
-
-  // Get world
-  auto world = gazebo::physics::get_world("default");
-  QVERIFY(world != NULL);
-
-  // Create the main window.
-  auto mainWindow = new gazebo::gui::MainWindow();
-  QVERIFY(mainWindow != NULL);
-  mainWindow->Load();
-  mainWindow->Init();
-  mainWindow->show();
-
-  // Process some events and draw the screen
-  for (size_t i = 0; i < 10; ++i)
-  {
-    gazebo::common::Time::MSleep(30);
-    QCoreApplication::processEvents();
-    mainWindow->repaint();
-  }
-
-  // Get scene
-  auto scene = gazebo::gui::get_active_camera()->GetScene();
-  QVERIFY(scene != NULL);
-
-  // Get models
-  auto boxModel = world->GetModel("box");
-  QVERIFY(boxModel != NULL);
-  auto boxInitialPose = boxModel->GetWorldPose();
-
-  auto cylinderModel = world->GetModel("cylinder");
-  QVERIFY(cylinderModel != NULL);
-  auto cylinderInitialPose = cylinderModel->GetWorldPose();
-
-  auto sphereModel = world->GetModel("sphere");
-  QVERIFY(sphereModel != NULL);
-  auto sphereInitialPose = sphereModel->GetWorldPose();
-
-  // Get visuals
-  auto boxVis = scene->GetVisual("box");
-  QVERIFY(boxVis != NULL);
-  QVERIFY(boxVis->GetWorldPose() == boxInitialPose);
-
-  auto cylinderVis = scene->GetVisual("cylinder");
-  QVERIFY(cylinderVis != NULL);
-  QVERIFY(cylinderVis->GetWorldPose() == cylinderInitialPose);
-
-  auto sphereVis = scene->GetVisual("sphere");
-  QVERIFY(sphereVis != NULL);
-  QVERIFY(sphereVis->GetWorldPose() == sphereInitialPose);
-
-  // Trigger user command
-  std::vector<gazebo::rendering::VisualPtr> visuals;
-  visuals.push_back(sphereVis);
-  visuals.push_back(cylinderVis);
-  visuals.push_back(boxVis);
-
-  gazebo::gui::ModelAlign::Instance()->AlignVisuals(visuals, "y", "min",
-      "first", true);
-
-  // Check that models haven't moved yet
-  QVERIFY(sphereModel->GetWorldPose() == sphereInitialPose);
-  QVERIFY(boxModel->GetWorldPose() == boxInitialPose);
-  QVERIFY(cylinderModel->GetWorldPose() == cylinderInitialPose);
-
-  // Check that box and cylinder models moved
-  int sleep = 0;
-  int maxSleep = 10;
-  while (boxModel->GetWorldPose() == boxInitialPose &&
-      cylinderModel->GetWorldPose() == cylinderInitialPose && sleep < maxSleep)
-  {
-    // Trigger UserCmdManager::ProcessPendingStates
-    gazebo::event::Events::worldUpdateBegin(gazebo::common::UpdateInfo());
-
-    gazebo::common::Time::MSleep(100);
-    QCoreApplication::processEvents();
-    mainWindow->repaint();
-    sleep++;
-  }
-  gzmsg << "Box pose [" << boxModel->GetWorldPose()
-        << "] box initial pose [" << boxInitialPose
-        << "] cylinder pose [" << cylinderModel->GetWorldPose()
-        << "] cylinder initial pose [" << cylinderInitialPose
-        << "]    sleep [" << sleep << "]" << std::endl;
-  QVERIFY(boxModel->GetWorldPose() != boxInitialPose);
-  QVERIFY(cylinderModel->GetWorldPose() != cylinderInitialPose);
-
-  // Undo
-  QVERIFY(gazebo::gui::g_undoAct != NULL);
-  QVERIFY(gazebo::gui::g_undoAct->isEnabled() == true);
-
-  gazebo::gui::g_undoAct->trigger();
-
-  // Check that box and cylinder are back to initial pose
-  sleep = 0;
-  maxSleep = 10;
-  while (boxModel->GetWorldPose() != boxInitialPose &&
-      cylinderModel->GetWorldPose() != cylinderInitialPose && sleep < maxSleep)
-  {
-    // Trigger UserCmdManager::ProcessPendingStates
-    gazebo::event::Events::worldUpdateBegin(gazebo::common::UpdateInfo());
-
-    gazebo::common::Time::MSleep(100);
-    QCoreApplication::processEvents();
-    mainWindow->repaint();
-    sleep++;
-  }
-  gzmsg << "Box pose [" << boxModel->GetWorldPose()
-        << "] box initial pose [" << boxInitialPose
-        << "] cylinder pose [" << cylinderModel->GetWorldPose()
-        << "] cylinder initial pose [" << cylinderInitialPose
-        << "]    sleep [" << sleep << "]" << std::endl;
-  QVERIFY(boxModel->GetWorldPose() == boxInitialPose);
-  QVERIFY(cylinderModel->GetWorldPose() == cylinderInitialPose);
-  QVERIFY(sphereModel->GetWorldPose() == sphereInitialPose);
-
-  // Clean up
-  delete mainWindow;
-  mainWindow = NULL;
-}
-
 // Generate a main function for the test
 QTEST_MAIN(UndoTest)