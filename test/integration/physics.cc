/*
 * Copyright 2012 Open Source Robotics Foundation
 *
 * Licensed under the Apache License, Version 2.0 (the "License");
 * you may not use this file except in compliance with the License.
 * You may obtain a copy of the License at
 *
 *     http://www.apache.org/licenses/LICENSE-2.0
 *
 * Unless required by applicable law or agreed to in writing, software
 * distributed under the License is distributed on an "AS IS" BASIS,
 * WITHOUT WARRANTIES OR CONDITIONS OF ANY KIND, either express or implied.
 * See the License for the specific language governing permissions and
 * limitations under the License.
 *
*/

#include "ServerFixture.hh"
#include "gazebo/physics/physics.hh"
#include "SimplePendulumIntegrator.hh"
#include "gazebo/msgs/msgs.hh"
#include "helper_physics_generator.hh"

#define PHYSICS_TOL 1e-2
using namespace gazebo;

class PhysicsTest : public ServerFixture,
                    public testing::WithParamInterface<const char*>
{
  public: void EmptyWorld(const std::string &_physicsEngine);
  public: void SpawnDrop(const std::string &_physicsEngine);
  public: void SpawnDropCoGOffset(const std::string &_physicsEngine);
  public: void RevoluteJoint(const std::string &_physicsEngine);
  public: void SimplePendulum(const std::string &_physicsEngine);
  public: void CollisionFiltering(const std::string &_physicsEngine);
  public: void JointDampingTest(const std::string &_physicsEngine);
  public: void DropStuff(const std::string &_physicsEngine);
  public: void CollisionTest(const std::string &_physicsEngine);
};

////////////////////////////////////////////////////////////////////////
// EmptyWorld:
// Load a world, take a few steps, and verify that time is increasing.
// This is the most basic physics engine test.
////////////////////////////////////////////////////////////////////////
void PhysicsTest::EmptyWorld(const std::string &_physicsEngine)
{
  // Load an empty world
  Load("worlds/empty.world", true, _physicsEngine);
  physics::WorldPtr world = physics::get_world("default");
  ASSERT_TRUE(world != NULL);

  // Verify physics engine type
  physics::PhysicsEnginePtr physics = world->GetPhysicsEngine();
  ASSERT_TRUE(physics != NULL);
  EXPECT_EQ(physics->GetType(), _physicsEngine);

  // simulate 1 step
  world->Step(1);
  double t = world->GetSimTime().Double();
  // verify that time moves forward
  EXPECT_GT(t, 0);

  // simulate a few steps
  int steps = 20;
  world->Step(steps);
  double dt = world->GetPhysicsEngine()->GetMaxStepSize();
  EXPECT_GT(dt, 0);
  t = world->GetSimTime().Double();
  EXPECT_GT(t, 0.99*dt*static_cast<double>(steps+1));
}

TEST_P(PhysicsTest, EmptyWorld)
{
  EmptyWorld(GetParam());
}

////////////////////////////////////////////////////////////////////////
// SpawnDrop:
// Load a world, check that gravity points along z axis, spawn simple
// shapes (box, sphere, cylinder), verify that they fall and hit the
// ground plane. The test currently assumes inelastic collisions.
////////////////////////////////////////////////////////////////////////
void PhysicsTest::SpawnDrop(const std::string &_physicsEngine)
{
  // load an empty world
  Load("worlds/empty.world", true, _physicsEngine);
  physics::WorldPtr world = physics::get_world("default");
  ASSERT_TRUE(world != NULL);

  // check the gravity vector
  physics::PhysicsEnginePtr physics = world->GetPhysicsEngine();
  ASSERT_TRUE(physics != NULL);
  EXPECT_EQ(physics->GetType(), _physicsEngine);
  math::Vector3 g = physics->GetGravity();
  // Assume gravity vector points down z axis only.
  EXPECT_EQ(g.x, 0);
  EXPECT_EQ(g.y, 0);
  EXPECT_LE(g.z, -9.8);

  // get physics time step
  double dt = physics->GetMaxStepSize();
  EXPECT_GT(dt, 0);

  // spawn some simple shapes and check to see that they start falling
  double z0 = 3;
  std::map<std::string, math::Vector3> modelPos;
  modelPos["test_box"] = math::Vector3(0, 0, z0);
  modelPos["test_sphere"] = math::Vector3(4, 0, z0);
  modelPos["test_cylinder"] = math::Vector3(8, 0, z0);
  modelPos["test_empty"] = math::Vector3(12, 0, z0);
  modelPos["link_offset_box"] = math::Vector3(0, 0, z0);

  // FIXME Trimesh drop test passes in bullet but fails in ode because
  // the mesh bounces to the side when it hits the ground.
  // See issue #513. Uncomment test when issue is resolved.
  // modelPos["test_trimesh"] = math::Vector3(16, 0, z0);

  SpawnBox("test_box", math::Vector3(1, 1, 1), modelPos["test_box"],
      math::Vector3::Zero);
  SpawnSphere("test_sphere", modelPos["test_sphere"], math::Vector3::Zero);
  SpawnCylinder("test_cylinder", modelPos["test_cylinder"],
      math::Vector3::Zero);
  SpawnEmptyLink("test_empty", modelPos["test_empty"], math::Vector3::Zero);

  std::ostringstream linkOffsetStream;
  math::Pose linkOffsetPose1(0, 0, z0, 0, 0, 0);
  math::Pose linkOffsetPose2(1000, 1000, 0, 0, 0, 0);
  math::Vector3 linkOffsetSize(1, 1, 1);
  linkOffsetStream << "<sdf version='" << SDF_VERSION << "'>"
    << "<model name ='link_offset_box'>"
    << "<pose>" << linkOffsetPose1 << "</pose>"
    << "<allow_auto_disable>false</allow_auto_disable>"
    << "<link name ='body'>"
    << "  <pose>" << linkOffsetPose2 << "</pose>"
    << "  <inertial>"
    << "    <mass>4.0</mass>"
    << "    <inertia>"
    << "      <ixx>0.1667</ixx> <ixy>0.0</ixy> <ixz>0.0</ixz>"
    << "      <iyy>0.1667</iyy> <iyz>0.0</iyz>"
    << "      <izz>0.1667</izz>"
    << "    </inertia>"
    << "  </inertial>"
    << "  <collision name ='geom'>"
    << "    <geometry>"
    << "      <box><size>" << linkOffsetSize << "</size></box>"
    << "    </geometry>"
    << "  </collision>"
    << "  <visual name ='visual'>"
    << "    <geometry>"
    << "      <box><size>" << linkOffsetSize << "</size></box>"
    << "    </geometry>"
    << "  </visual>"
    << "</link>"
    << "</model>"
    << "</sdf>";
  SpawnSDF(linkOffsetStream.str());

<<<<<<< HEAD
=======
  /// \TODO: bullet needs this to pass
  if (physics->GetType()  == "bullet")
    physics->SetSORPGSIters(300);

  // std::string trimeshPath =
  //    "file://media/models/cube_20k/meshes/cube_20k.stl";
  // SpawnTrimesh("test_trimesh", trimeshPath, math::Vector3(0.5, 0.5, 0.5),
  //    modelPos["test_trimesh"], math::Vector3::Zero);

>>>>>>> 32ad3bca
  int steps = 2;
  physics::ModelPtr model;
  math::Pose pose1, pose2;
  math::Vector3 vel1, vel2;

  double t, x0 = 0;
  // This loop steps the world forward and makes sure that each model falls,
  // expecting downward z velocity and decreasing z position.
  for (std::map<std::string, math::Vector3>::iterator iter = modelPos.begin();
    iter != modelPos.end(); ++iter)
  {
    std::string name = iter->first;
    // Make sure the model is loaded
    model = world->GetModel(name);
    if (model != NULL)
    {
      gzdbg << "Check freefall of model " << name << '\n';
      // Step once and check downward z velocity
      world->Step(1);
      vel1 = model->GetWorldLinearVel();
      t = world->GetSimTime().Double();
      EXPECT_EQ(vel1.x, 0);
      EXPECT_EQ(vel1.y, 0);
      EXPECT_NEAR(vel1.z, g.z*t, -g.z*t*PHYSICS_TOL);
      // Need to step at least twice to check decreasing z position
      world->Step(steps - 1);
      pose1 = model->GetWorldPose();
      x0 = modelPos[name].x;
      EXPECT_EQ(pose1.pos.x, x0);
      EXPECT_EQ(pose1.pos.y, 0);
      EXPECT_NEAR(pose1.pos.z, z0 + g.z/2*t*t, (z0+g.z/2*t*t)*PHYSICS_TOL);
      // Check once more and just make sure they keep falling
      world->Step(steps);
      vel2 = model->GetWorldLinearVel();
      pose2 = model->GetWorldPose();
      EXPECT_LT(vel2.z, vel1.z);
      EXPECT_LT(pose2.pos.z, pose1.pos.z);

      // if (physics->GetType()  == "bullet")
      // {
      //   gzerr << "m[" << model->GetName()
      //         << "] p[" << model->GetWorldPose()
      //         << "] v[" << model->GetWorldLinearVel()
      //         << "]\n";

      //   gzerr << "wait: ";
      //   getchar();
      // }
    }
    else
    {
      gzerr << "Error loading model " << name << '\n';
      EXPECT_TRUE(model != NULL);
    }
  }

  // Predict time of contact with ground plane.
  double tHit = sqrt(2*(z0-0.5) / (-g.z));
  // Time to advance, allow 0.5 s settling time.
  // This assumes inelastic collisions with the ground.
  double dtHit = tHit+0.5 - world->GetSimTime().Double();
  steps = ceil(dtHit / dt);
  EXPECT_GT(steps, 0);
<<<<<<< HEAD
  world->Step(steps);
=======

  world->StepWorld(steps);
>>>>>>> 32ad3bca

  // debug
  // for (int i = 0; i < steps; ++i)
  // {
  //   world->StepWorld(1);
  //   if (physics->GetType()  == "bullet")
  //   {
  //     model = world->GetModel("link_offset_box");
  //     gzerr << "m[" << model->GetName()
  //           << "] i[" << i << "/" << steps
  //           << "] pm[" << model->GetWorldPose()
  //           << "] pb[" << model->GetLink("body")->GetWorldPose()
  //           << "] v[" << model->GetWorldLinearVel()
  //           << "]\n";

  //     if (model->GetWorldPose().pos.z < 0.6)
  //     {
  //       gzerr << "wait: ";
  //       getchar();
  //     }
  //   }
  // }

  // This loop checks the velocity and pose of each model 0.5 seconds
  // after the time of predicted ground contact. The velocity is expected
  // to be small, and the pose is expected to be underneath the initial pose.
  for (std::map<std::string, math::Vector3>::iterator iter = modelPos.begin();
    iter != modelPos.end(); ++iter)
  {
    std::string name = iter->first;
    // Make sure the model is loaded
    model = world->GetModel(name);
    if (model != NULL)
    {
      gzdbg << "Check ground contact of model " << name << '\n';
      // Check that velocity is small
      vel1 = model->GetWorldLinearVel();
      t = world->GetSimTime().Double();
      EXPECT_NEAR(vel1.x, 0, PHYSICS_TOL);
      EXPECT_NEAR(vel1.y, 0, PHYSICS_TOL);
      if (name == "test_empty")
        EXPECT_NEAR(vel1.z, g.z*t, -g.z*t*PHYSICS_TOL);
      else
        EXPECT_NEAR(vel1.z, 0, PHYSICS_TOL);

      // Check that model is resting on ground
      pose1 = model->GetWorldPose();
      x0 = modelPos[name].x;
      // issue \#848: failure with bullet 2.81
      // make this if statement unconditional when \#848 is resolved
      if (!(name == "link_offset_box" && _physicsEngine == "bullet"
          && LIBBULLET_VERSION < 2.82))
      {
        EXPECT_NEAR(pose1.pos.x, x0, PHYSICS_TOL);
        EXPECT_NEAR(pose1.pos.y, 0, PHYSICS_TOL);
      }

      // debug
      // if (physics->GetType()  == "bullet")
      // {
      //   gzerr << "m[" << model->GetName()
      //         << "] p[" << model->GetWorldPose()
      //         << "] v[" << model->GetWorldLinearVel()
      //         << "]\n";

      //   gzerr << "wait: ";
      //   getchar();
      // }

      if (name == "test_empty")
      {
        EXPECT_NEAR(pose1.pos.z, z0+g.z/2*t*t,
            fabs((z0+g.z/2*t*t)*PHYSICS_TOL));
      }
      else
        EXPECT_NEAR(pose1.pos.z, 0.5, PHYSICS_TOL);
    }
    else
    {
      gzerr << "Error loading model " << name << '\n';
      EXPECT_TRUE(model != NULL);
    }
  }

  // Compute and check link pose of link_offset_box
  gzdbg << "Check link pose of link_offset_box\n";
  model = world->GetModel("link_offset_box");
  ASSERT_TRUE(model);
  physics::LinkPtr link = model->GetLink();
  ASSERT_TRUE(link);
  // relative pose of link in linkOffsetPose2
  for (int i = 0; i < 20; ++i)
  {
    pose1 = model->GetWorldPose();
    pose2 = linkOffsetPose2 + pose1;
    EXPECT_NEAR(pose2.pos.x, linkOffsetPose2.pos.x, PHYSICS_TOL);
    EXPECT_NEAR(pose2.pos.y, linkOffsetPose2.pos.y, PHYSICS_TOL);
    EXPECT_NEAR(pose2.pos.z, 0.5, PHYSICS_TOL);
    world->Step(1);
  }
}

TEST_P(PhysicsTest, SpawnDrop)
{
  SpawnDrop(GetParam());
}

////////////////////////////////////////////////////////////////////////
// SpawnDropCoGOffset:
// Load a world, check that gravity points along z axis, spawn several
// spheres of varying radii and center of gravity (cg) location.
//  sphere1: smaller radius, centered cg
//  sphere2: larger radius, centered cg
//  sphere3: larger radius, lowered cg
//  sphere4: larger radius, raised cg
//  sphere5: larger radius, y offset cg
//  sphere6: larger radius, x offset cg
//  sphere7: larger radius, 45 deg offset cg
//  sphere8: larger radius, -30 deg offset cg
// The bottom of each sphere is at the same height, and it is verified
// that they hit the ground at the same time. Also, sphere5 should start
// rolling to the side when it hits the ground.
////////////////////////////////////////////////////////////////////////
void PhysicsTest::SpawnDropCoGOffset(const std::string &_physicsEngine)
{
  // load an empty world
  Load("worlds/empty.world", true, _physicsEngine);
  physics::WorldPtr world = physics::get_world("default");
  ASSERT_TRUE(world != NULL);

  // check the gravity vector
  physics::PhysicsEnginePtr physics = world->GetPhysicsEngine();
  ASSERT_TRUE(physics != NULL);
  EXPECT_EQ(physics->GetType(), _physicsEngine);
  math::Vector3 g = physics->GetGravity();
  // Assume gravity vector points down z axis only.
  EXPECT_EQ(g.x, 0);
  EXPECT_EQ(g.y, 0);
  EXPECT_LT(g.z, 0);

  // get physics time step
  double dt = physics->GetMaxStepSize();
  EXPECT_GT(dt, 0);

  // spawn some spheres and check to see that they start falling
  double z0 = 3;
  double r1 = 0.5, r2 = 1.5;
  math::Vector3 v30 = math::Vector3::Zero;
  math::Vector3 cog;
  math::Angle angle;

  std::vector<std::string> modelNames;
  std::vector<double> x0s;
  std::vector<double> y0s;
  std::vector<double> radii;
  std::vector<math::Vector3> cogs;

  // sphere1 and sphere2 have c.g. at center of sphere, different sizes
  modelNames.push_back("small_centered_sphere");
  x0s.push_back(0);
  y0s.push_back(0);
  radii.push_back(r1);
  cogs.push_back(v30);

  modelNames.push_back("large_centered_sphere");
  x0s.push_back(4);
  y0s.push_back(0);
  radii.push_back(r2);
  cogs.push_back(v30);

  // sphere3 has c.g. below the center
  modelNames.push_back("lowered_cog_sphere");
  x0s.push_back(8);
  y0s.push_back(0);
  radii.push_back(r2);
  cogs.push_back(math::Vector3(0, 0, -r1));

  // sphere4 has c.g. above the center
  modelNames.push_back("raised_cog_sphere");
  x0s.push_back(-4);
  y0s.push_back(0);
  radii.push_back(r2);
  cogs.push_back(math::Vector3(0, 0, r1));

  // sphere5 has c.g. to the side along y axis; it will roll
  modelNames.push_back("cog_y_offset_sphere");
  x0s.push_back(-8);
  y0s.push_back(0);
  radii.push_back(r2);
  cogs.push_back(math::Vector3(0, r1, 0));

  // sphere6 has c.g. to the side along x axis; it will roll
  modelNames.push_back("cog_x_offset_sphere");
  x0s.push_back(15);
  y0s.push_back(0);
  radii.push_back(r2);
  cogs.push_back(math::Vector3(r1, 0, 0));

  // sphere7 has c.g. to the side diagonally; it will roll
  modelNames.push_back("cog_xy_45deg_offset_sphere");
  x0s.push_back(0);
  y0s.push_back(8);
  radii.push_back(r2);
  angle.SetFromDegree(45);
  cogs.push_back(math::Vector3(r1*cos(angle.Radian()),
                               r1*sin(angle.Radian()), 0));

  // sphere8 has c.g. to the side diagonally; it will roll
  modelNames.push_back("cog_xy_-30deg_offset_sphere");
  x0s.push_back(0);
  y0s.push_back(-8);
  radii.push_back(r2);
  angle.SetFromDegree(-30);
  cogs.push_back(math::Vector3(r1*cos(angle.Radian()),
                               r1*sin(angle.Radian()), 0));

  unsigned int i;
  for (i = 0; i < modelNames.size(); ++i)
  {
    SpawnSphere(modelNames[i], math::Vector3(x0s[i], y0s[i], z0+radii[i]),
                v30, cogs[i], radii[i]);
  }

  int steps = 2;
  physics::ModelPtr model;
  math::Pose pose1, pose2;
  math::Vector3 vel1, vel2;

  double t, x0 = 0, y0 = 0, radius;
  // This loop steps the world forward and makes sure that each model falls,
  // expecting downward z velocity and decreasing z position.
  for (i = 0; i < modelNames.size(); ++i)
  {
    // Make sure the model is loaded
    model = world->GetModel(modelNames[i]);
    x0 = x0s[i];
    y0 = y0s[i];
    radius = radii[i];
    if (model != NULL)
    {
      gzdbg << "Check freefall of model " << modelNames[i] << '\n';
      // Step once and check downward z velocity
      world->Step(1);
      vel1 = model->GetWorldLinearVel();
      t = world->GetSimTime().Double();
      EXPECT_EQ(vel1.x, 0);
      EXPECT_EQ(vel1.y, 0);
      EXPECT_NEAR(vel1.z, g.z*t, -g.z*t*PHYSICS_TOL);
      // Need to step at least twice to check decreasing z position
      world->Step(steps - 1);
      pose1 = model->GetWorldPose();
      EXPECT_NEAR(pose1.pos.x, x0, PHYSICS_TOL*PHYSICS_TOL);
      EXPECT_NEAR(pose1.pos.y, y0, PHYSICS_TOL*PHYSICS_TOL);
      EXPECT_NEAR(pose1.pos.z, z0+radius + g.z/2*t*t,
                  (z0+radius+g.z/2*t*t)*PHYSICS_TOL);

      // Check once more and just make sure they keep falling
      world->Step(steps);
      vel2 = model->GetWorldLinearVel();
      pose2 = model->GetWorldPose();
      EXPECT_LT(vel2.z, vel1.z);
      EXPECT_LT(pose2.pos.z, pose1.pos.z);
    }
    else
    {
      gzerr << "Error loading model " << modelNames[i] << '\n';
      EXPECT_TRUE(model != NULL);
    }
  }

  // Predict time of contact with ground plane.
  double tHit = sqrt(2*(z0-0.5) / (-g.z));
  // Time to advance, allow 0.5 s settling time.
  // This assumes inelastic collisions with the ground.
  double dtHit = tHit+0.5 - world->GetSimTime().Double();
  steps = ceil(dtHit / dt);
  EXPECT_GT(steps, 0);
  world->Step(steps);

  // This loop checks the velocity and pose of each model 0.5 seconds
  // after the time of predicted ground contact. Except for sphere5,
  // the velocity is expected to be small, and the pose is expected
  // to be underneath the initial pose. sphere5 is expected to be rolling.
  for (i = 0; i < modelNames.size(); ++i)
  {
    // Make sure the model is loaded
    model = world->GetModel(modelNames[i]);
    x0 = x0s[i];
    y0 = y0s[i];
    radius = radii[i];
    cog = cogs[i];
    if (model != NULL)
    {
      gzdbg << "Check ground contact and roll without slip of model "
            << modelNames[i] << '\n';

      // Check that velocity is small
      vel1 = model->GetWorldLinearVel();
      vel2 = model->GetWorldAngularVel();

      // vertical component of linear and angular velocity should be small
      EXPECT_NEAR(vel1.z, 0, PHYSICS_TOL);
      EXPECT_NEAR(vel2.z, 0, PHYSICS_TOL);

      // expect small values for directions with no offset
      if (cog.x == 0)
      {
        EXPECT_NEAR(vel1.x, 0, PHYSICS_TOL);
        EXPECT_NEAR(vel2.y, 0, PHYSICS_TOL);
      }
      // expect rolling in direction of cog offset
      else
      {
        EXPECT_GT(vel1.x*cog.x, 0.2*cog.x*cog.x);
        EXPECT_GT(vel2.y*cog.x, 0.2*cog.x*cog.x);
      }

      if (cog.y == 0)
      {
        EXPECT_NEAR(vel1.y, 0, PHYSICS_TOL);
        EXPECT_NEAR(vel2.x, 0, PHYSICS_TOL);
      }
      else
      {
        EXPECT_GT(vel1.y*cog.y,  0.2*cog.y*cog.y);
        EXPECT_LT(vel2.x*cog.y, -0.2*cog.y*cog.y);
      }

      // Expect roll without slip
      EXPECT_NEAR(vel1.x,  vel2.y*radius, PHYSICS_TOL);
      EXPECT_NEAR(vel1.y, -vel2.x*radius, PHYSICS_TOL);

      // Use GetWorldLinearVel with global offset to check roll without slip
      // Expect small linear velocity at contact point
      math::Vector3 vel3 = model->GetLink()->GetWorldLinearVel(
          math::Vector3(0, 0, -radius), math::Quaternion(0, 0, 0));
      EXPECT_NEAR(vel3.x, 0, PHYSICS_TOL);
      EXPECT_NEAR(vel3.y, 0, PHYSICS_TOL);
      EXPECT_NEAR(vel3.z, 0, PHYSICS_TOL);
      // Expect speed at top of sphere to be double the speed at center
      math::Vector3 vel4 = model->GetLink()->GetWorldLinearVel(
          math::Vector3(0, 0, radius), math::Quaternion(0, 0, 0));
      EXPECT_NEAR(vel4.y, 2*vel1.y, PHYSICS_TOL);
      EXPECT_NEAR(vel4.x, 2*vel1.x, PHYSICS_TOL);
      EXPECT_NEAR(vel4.z, 0, PHYSICS_TOL);

      // Check that model is resting on ground
      pose1 = model->GetWorldPose();
      EXPECT_NEAR(pose1.pos.z, radius, PHYSICS_TOL);

      // expect no pose change for directions with no offset
      if (cog.x == 0)
      {
        EXPECT_NEAR(pose1.pos.x, x0, PHYSICS_TOL);
      }
      // expect rolling in direction of cog offset
      else
      {
        EXPECT_GT((pose1.pos.x-x0) * cog.x, cog.x * cog.x);
      }

      // expect no pose change for directions with no offset
      if (cog.y == 0)
      {
        EXPECT_NEAR(pose1.pos.y, y0, PHYSICS_TOL);
      }
      // expect rolling in direction of cog offset
      else
      {
        EXPECT_GT((pose1.pos.y-y0) * cog.y, cog.y * cog.y);
      }
    }
    else
    {
      gzerr << "Error loading model " << modelNames[i] << '\n';
      EXPECT_TRUE(model != NULL);
    }
  }
}

TEST_P(PhysicsTest, SpawnDropCoGOffset)
{
  SpawnDropCoGOffset(GetParam());
}

////////////////////////////////////////////////////////////////////////
// RevoluteJoint:
// Load 8 double pendulums arranged in a circle.
// Measure angular velocity of links, and verify proper axis orientation.
// Then set joint limits and verify that links remain within limits.
////////////////////////////////////////////////////////////////////////
void PhysicsTest::RevoluteJoint(const std::string &_physicsEngine)
{
  math::Rand::SetSeed(0);
  // Load world
  Load("worlds/revolute_joint_test.world", true, _physicsEngine);
  physics::WorldPtr world = physics::get_world("default");
  ASSERT_TRUE(world != NULL);

  // Verify physics engine type
  physics::PhysicsEnginePtr physics = world->GetPhysicsEngine();
  ASSERT_TRUE(physics != NULL);
  EXPECT_EQ(physics->GetType(), _physicsEngine);

  // Model names
  std::vector<std::string> modelNames;
  modelNames.push_back("pendulum_0deg");
  modelNames.push_back("pendulum_45deg");
  modelNames.push_back("pendulum_90deg");
  modelNames.push_back("pendulum_135deg");
  modelNames.push_back("pendulum_180deg");
  modelNames.push_back("pendulum_225deg");
  modelNames.push_back("pendulum_270deg");
  modelNames.push_back("pendulum_315deg");

  // Global axis
  double sqrt1_2 = sqrt(2.0) / 2.0;
  std::vector<math::Vector3> globalAxes;
  globalAxes.push_back(math::Vector3(1, 0, 0));
  globalAxes.push_back(math::Vector3(sqrt1_2, sqrt1_2, 0));
  globalAxes.push_back(math::Vector3(0, 1, 0));
  globalAxes.push_back(math::Vector3(-sqrt1_2, sqrt1_2, 0));
  globalAxes.push_back(math::Vector3(-1, 0, 0));
  globalAxes.push_back(math::Vector3(-sqrt1_2, -sqrt1_2, 0));
  globalAxes.push_back(math::Vector3(0, -1, 0));
  globalAxes.push_back(math::Vector3(sqrt1_2, -sqrt1_2, 0));

  // Link names
  std::vector<std::string> linkNames;
  linkNames.push_back("lower_link");
  linkNames.push_back("upper_link");

  // Link names
  std::vector<std::string> jointNames;
  jointNames.push_back("lower_joint");
  jointNames.push_back("upper_joint");

  physics::ModelPtr model;
  physics::LinkPtr link;
  std::vector<std::string>::iterator modelIter;
  physics::JointPtr joint;

  // Check global axes before simulation starts
  std::vector<math::Vector3>::iterator axisIter;
  axisIter = globalAxes.begin();
  for (modelIter  = modelNames.begin();
       modelIter != modelNames.end(); ++modelIter)
  {
    model = world->GetModel(*modelIter);
    if (model)
    {
      gzdbg << "Check global axes of model " << *modelIter << '\n';
      std::vector<std::string>::iterator jointIter;
      for (jointIter  = jointNames.begin();
           jointIter != jointNames.end(); ++jointIter)
      {
        joint = model->GetJoint(*jointIter);
        if (joint)
        {
          math::Vector3 axis = joint->GetGlobalAxis(0);
          EXPECT_NEAR(axis.x, (*axisIter).x, PHYSICS_TOL);
          EXPECT_NEAR(axis.y, (*axisIter).y, PHYSICS_TOL);
          EXPECT_NEAR(axis.z, (*axisIter).z, PHYSICS_TOL);
        }
        else
        {
          gzerr << "Error loading joint " << *jointIter
                << " of model " << *modelIter << '\n';
          EXPECT_TRUE(joint != NULL);
        }
      }
    }
    else
    {
      gzerr << "Error loading model " << *modelIter << '\n';
      EXPECT_TRUE(model != NULL);
    }
    ++axisIter;
  }

  // Step forward 0.75 seconds
  double dt = physics->GetMaxStepSize();
  EXPECT_GT(dt, 0);
  int steps = ceil(0.75 / dt);
  world->Step(steps);

  // Get global angular velocity of each link
  math::Vector3 angVel;
  for (modelIter  = modelNames.begin();
       modelIter != modelNames.end(); ++modelIter)
  {
    model = world->GetModel(*modelIter);
    if (model)
    {
      gzdbg << "Check angular velocity of model " << *modelIter << '\n';
      link = model->GetLink("base");
      if (link)
      {
        // Expect stationary base
        angVel = link->GetWorldAngularVel();
        EXPECT_NEAR(angVel.x, 0, PHYSICS_TOL*10);
        EXPECT_NEAR(angVel.y, 0, PHYSICS_TOL*10);
        EXPECT_NEAR(angVel.z, 0, PHYSICS_TOL*10);
      }
      else
      {
        gzerr << "Error loading base link of model " << *modelIter << '\n';
        EXPECT_TRUE(link != NULL);
      }

      std::vector<std::string>::iterator linkIter;
      for (linkIter  = linkNames.begin();
           linkIter != linkNames.end(); ++linkIter)
      {
        link = model->GetLink(*linkIter);
        if (link)
        {
          // Expect relative angular velocity of pendulum links to be negative
          // and along x axis.
          angVel = link->GetRelativeAngularVel().Normalize();
          EXPECT_NEAR(angVel.x, -1, PHYSICS_TOL);
          EXPECT_NEAR(angVel.y,  0, 2*PHYSICS_TOL);
          EXPECT_NEAR(angVel.z,  0, 2*PHYSICS_TOL);
        }
        else
        {
          gzerr << "Error loading link " << *linkIter
                << " of model " << *modelIter << '\n';
          EXPECT_TRUE(link != NULL);
        }
      }
    }
    else
    {
      gzerr << "Error loading model " << *modelIter << '\n';
      EXPECT_TRUE(model != NULL);
    }
  }

  // Keep stepping forward, verifying that joint angles move in the direction
  // implied by the joint velocity
  for (modelIter  = modelNames.begin();
       modelIter != modelNames.end(); ++modelIter)
  {
    model = world->GetModel(*modelIter);
    if (model)
    {
      double jointVel1, jointVel2;
      double angle1, angle2, angle3;

      gzdbg << "Check angle measurement for " << *modelIter << '\n';
      std::vector<std::string>::iterator jointIter;
      for (jointIter  = jointNames.begin();
           jointIter != jointNames.end(); ++jointIter)
      {
        joint = model->GetJoint(*jointIter);
        if (joint)
        {
          // Get first joint angle
          angle1 = joint->GetAngle(0).Radian();

          // Get joint velocity and assume it is not too small
          jointVel1 = joint->GetVelocity(0);
          EXPECT_GT(fabs(jointVel1), 1e-1);

          // Take 1 step and measure again
          world->Step(1);

          // Expect angle change in direction of joint velocity
          angle2 = joint->GetAngle(0).Radian();
          EXPECT_GT((angle2 - angle1) * math::clamp(jointVel1*1e4, -1.0, 1.0)
                    , 0);

          jointVel2 = joint->GetVelocity(0);
          EXPECT_GT(fabs(jointVel2), 1e-1);

          // Take 1 step and measure the last angle, expect decrease
          world->Step(1);
          angle3 = joint->GetAngle(0).Radian();
          EXPECT_GT((angle3 - angle2) * math::clamp(jointVel2*1e4, -1.0, 1.0)
                    , 0);
        }
        else
        {
          gzerr << "Error loading joint " << *jointIter
                << " of model " << *modelIter << '\n';
          EXPECT_TRUE(joint != NULL);
        }
      }
    }
    else
    {
      gzerr << "Error loading model " << *modelIter << '\n';
      EXPECT_TRUE(model != NULL);
    }
  }


  // Reset the world, and impose joint limits
  world->Reset();
  for (modelIter  = modelNames.begin();
       modelIter != modelNames.end(); ++modelIter)
  {
    model = world->GetModel(*modelIter);
    if (model)
    {
      std::vector<std::string>::iterator jointIter;
      for (jointIter  = jointNames.begin();
           jointIter != jointNames.end(); ++jointIter)
      {
        joint = model->GetJoint(*jointIter);
        if (joint)
        {
          joint->SetLowStop(0, math::Angle(-0.1));
          joint->SetHighStop(0, math::Angle(0.1));
        }
        else
        {
          gzerr << "Error loading joint " << *jointIter
                << " of model " << *modelIter << '\n';
          EXPECT_TRUE(joint != NULL);
        }
      }
    }
    else
    {
      gzerr << "Error loading model " << *modelIter << '\n';
      EXPECT_TRUE(model != NULL);
    }
  }

  // Step forward again for 0.75 seconds and check that joint angles
  // are within limits
  world->Step(steps);
  for (modelIter  = modelNames.begin();
       modelIter != modelNames.end(); ++modelIter)
  {
    model = world->GetModel(*modelIter);
    if (model)
    {
      gzdbg << "Check angle limits and velocity of joints of model "
            << *modelIter << '\n';
      std::vector<std::string>::iterator jointIter;
      for (jointIter  = jointNames.begin();
           jointIter != jointNames.end(); ++jointIter)
      {
        joint = model->GetJoint(*jointIter);
        if (joint)
        {
          EXPECT_NEAR(joint->GetAngle(0).Radian(), 0, 0.11);
        }
        else
        {
          gzerr << "Error loading joint " << *jointIter
                << " of model " << *modelIter << '\n';
          EXPECT_TRUE(joint != NULL);
        }
      }
    }
    else
    {
      gzerr << "Error loading model " << *modelIter << '\n';
      EXPECT_TRUE(model != NULL);
    }
  }

  // Reset world again, disable gravity, detach upper_joint
  // Then apply torque at lower_joint and verify motion
  world->Reset();
  for (modelIter  = modelNames.begin();
       modelIter != modelNames.end(); ++modelIter)
  {
    model = world->GetModel(*modelIter);
    if (model)
    {
      gzdbg << "Check SetForce for model " << *modelIter << '\n';
      std::vector<std::string>::iterator linkIter;
      for (linkIter  = linkNames.begin();
           linkIter != linkNames.end(); ++linkIter)
      {
        link = model->GetLink(*linkIter);
        if (link)
        {
          // Disable gravity for links.
          link->SetGravityMode(false);
        }
        else
        {
          gzerr << "Error loading link " << *linkIter
                << " of model " << *modelIter << '\n';
          EXPECT_TRUE(link != NULL);
        }
      }

      joint = model->GetJoint("upper_joint");
      if (joint)
      {
        // Detach upper_joint.
        joint->Detach();
      }
      else
      {
        gzerr << "Error loading upper_joint "
              << " of model " << *modelIter << '\n';
        EXPECT_TRUE(joint != NULL);
      }

      // Step forward and let things settle a bit.
      world->Step(100);

      joint = model->GetJoint("lower_joint");
      if (joint)
      {
        double oldVel, newVel, force;
        oldVel = joint->GetVelocity(0);
        // Apply positive torque to the lower_joint and step forward.
        force = 1;
        for (int i = 0; i < 10; ++i)
        {
          joint->SetForce(0, force);
          world->Step(1);
          joint->SetForce(0, force);
          world->Step(1);
          joint->SetForce(0, force);
          world->Step(1);
          newVel = joint->GetVelocity(0);
          // Expect increasing velocities
          EXPECT_GT(newVel, oldVel);
          oldVel = newVel;

          // Check that GetForce returns what we set
          EXPECT_NEAR(joint->GetForce(0u), force, PHYSICS_TOL);

          // Expect joint velocity to be near angular velocity difference
          // of child and parent, along global axis
          // jointVel == DOT(angVelChild - angVelParent, axis)
          double jointVel = joint->GetVelocity(0);
          math::Vector3 axis = joint->GetGlobalAxis(0);
          angVel  = joint->GetChild()->GetWorldAngularVel();
          angVel -= joint->GetParent()->GetWorldAngularVel();
          EXPECT_NEAR(jointVel, axis.Dot(angVel), PHYSICS_TOL);
        }
        // Apply negative torque to lower_joint
        force = -3;
        for (int i = 0; i < 10; ++i)
        {
          joint->SetForce(0, force);
          world->Step(1);
          joint->SetForce(0, force);
          world->Step(1);
          joint->SetForce(0, force);
          world->Step(1);
          newVel = joint->GetVelocity(0);
          // Expect decreasing velocities
          EXPECT_LT(newVel, oldVel);

          // Check that GetForce returns what we set
          EXPECT_NEAR(joint->GetForce(0u), force, PHYSICS_TOL);

          // Expect joint velocity to be near angular velocity difference
          // of child and parent, along global axis
          // jointVel == DOT(angVelChild - angVelParent, axis)
          double jointVel = joint->GetVelocity(0);
          math::Vector3 axis = joint->GetGlobalAxis(0);
          angVel  = joint->GetChild()->GetWorldAngularVel();
          angVel -= joint->GetParent()->GetWorldAngularVel();
          EXPECT_NEAR(jointVel, axis.Dot(angVel), PHYSICS_TOL);
        }
      }
      else
      {
        gzerr << "Error loading lower_joint "
              << " of model " << *modelIter << '\n';
        EXPECT_TRUE(joint != NULL);
      }
    }
    else
    {
      gzerr << "Error loading model " << *modelIter << '\n';
      EXPECT_TRUE(model != NULL);
    }
  }
}

TEST_P(PhysicsTest, RevoluteJoint)
{
  RevoluteJoint(GetParam());
}

/// \TODO: Redo state test
// TEST_F(PhysicsTest, State)
// {
  /*
  Load("worlds/empty.world");
  physics::WorldPtr world = physics::get_world("default");
  EXPECT_TRUE(world != NULL);

  physics::WorldState worldState = world->GetState();
  physics::ModelState modelState = worldState.GetModelState(0);
  physics::LinkState linkState = modelState.GetLinkState(0);
  physics::CollisionState collisionState = linkState.GetCollisionState(0);

  math::Pose pose;
  EXPECT_EQ(1u, worldState.GetModelStateCount());
  EXPECT_EQ(1u, modelState.GetLinkStateCount());
  EXPECT_EQ(1u, linkState.GetCollisionStateCount());
  EXPECT_EQ(pose, modelState.GetPose());
  EXPECT_EQ(pose, linkState.GetPose());
  EXPECT_EQ(pose, collisionState.GetPose());

  Unload();
  Load("worlds/shapes.world");
  world = physics::get_world("default");
  EXPECT_TRUE(world != NULL);
  worldState = world->GetState();

  for (unsigned int i = 0; i < worldState.GetModelStateCount(); ++i)
  {
    modelState = worldState.GetModelState(i);
    if (modelState.GetName() == "plane")
      pose.Set(math::Vector3(0, 0, 0), math::Quaternion(0, 0, 0));
    else if (modelState.GetName() == "box")
      pose.Set(math::Vector3(0, 0, 0.5), math::Quaternion(0, 0, 0));
    else if (modelState.GetName() == "sphere")
      pose.Set(math::Vector3(0, 1.5, 0.5), math::Quaternion(0, 0, 0));
    else if (modelState.GetName() == "cylinder")
      pose.Set(math::Vector3(0, -1.5, 0.5), math::Quaternion(0, 0, 0));

    EXPECT_TRUE(pose == modelState.GetPose());
  }

  // Move the box
  world->GetModel("box")->SetWorldPose(
      math::Pose(math::Vector3(1, 2, 0.5), math::Quaternion(0, 0, 0)));

  gazebo::common::Time::MSleep(10);

  // Make sure the box has been moved
  physics::ModelState modelState2 = world->GetState().GetModelState("box");
  pose.Set(math::Vector3(1, 2, 0.5), math::Quaternion(0, 0, 0));
  EXPECT_TRUE(pose == modelState2.GetPose());

  // Reset world state, and check for correctness
  world->SetState(worldState);
  modelState2 = world->GetState().GetModelState("box");
  pose.Set(math::Vector3(0, 0, 0.5), math::Quaternion(0, 0, 0));
  EXPECT_TRUE(pose == modelState2.GetPose());
  Unload();
  */
// }

void PhysicsTest::JointDampingTest(const std::string &_physicsEngine)
{
  // Random seed is set to prevent brittle failures (gazebo issue #479)
  math::Rand::SetSeed(18420503);
  Load("worlds/damp_test.world", true, _physicsEngine);
  physics::WorldPtr world = physics::get_world("default");
  ASSERT_TRUE(world != NULL);

  int i = 0;
  while (!this->HasEntity("model_4_mass_1_ixx_1_damping_10") && i < 20)
  {
    common::Time::MSleep(100);
    ++i;
  }

  if (i > 20)
    gzthrow("Unable to get model_4_mass_1_ixx_1_damping_10");

  physics::ModelPtr model = world->GetModel("model_4_mass_1_ixx_1_damping_10");
  EXPECT_TRUE(model != NULL);

  {
    // compare against recorded data only
    double test_duration = 1.5;
    double dt = world->GetPhysicsEngine()->GetMaxStepSize();
    int steps = test_duration/dt;

    for (int i = 0; i < steps; ++i)
    {
      world->Step(1);  // theoretical contact, but
      // gzdbg << "box time [" << world->GetSimTime().Double()
      //       << "] vel [" << model->GetWorldLinearVel()
      //       << "] pose [" << model->GetWorldPose()
      //       << "]\n";
    }

    EXPECT_EQ(world->GetSimTime().Double(), 1.5);

    // This test expects a linear velocity at the CoG
    math::Vector3 vel = model->GetLink()->GetWorldCoGLinearVel();
    math::Pose pose = model->GetWorldPose();

    EXPECT_EQ(vel.x, 0.0);

    EXPECT_NEAR(vel.y, -10.2009, PHYSICS_TOL);
    EXPECT_NEAR(vel.z, -6.51755, PHYSICS_TOL);

    EXPECT_EQ(pose.pos.x, 3.0);
    EXPECT_NEAR(pose.pos.y, 0.0, PHYSICS_TOL);
    EXPECT_NEAR(pose.pos.z, 10.099, PHYSICS_TOL);
    EXPECT_NEAR(pose.rot.GetAsEuler().x, 0.567334, PHYSICS_TOL);
    EXPECT_EQ(pose.rot.GetAsEuler().y, 0.0);
    EXPECT_EQ(pose.rot.GetAsEuler().z, 0.0);
  }
}

// This test doesn't pass yet in Bullet
TEST_F(PhysicsTest, JointDampingTest)
{
  JointDampingTest("ode");
}

void PhysicsTest::DropStuff(const std::string &_physicsEngine)
{
  Load("worlds/drop_test.world", true, _physicsEngine);
  physics::WorldPtr world = physics::get_world("default");
  EXPECT_TRUE(world != NULL);

  int i = 0;
  while (!this->HasEntity("cylinder") && i < 20)
  {
    common::Time::MSleep(100);
    ++i;
  }

  if (i > 20)
    gzthrow("Unable to get cylinder");

  {
    // todo: get parameters from drop_test.world
    double test_duration = 1.5;
    double z = 10.5;
    double v = 0.0;
    double g = -10.0;
    double dt = world->GetPhysicsEngine()->GetMaxStepSize();

    // world->Step(1428);  // theoretical contact, but
    // world->Step(100);  // integration error requires few more steps

    int steps = test_duration/dt;
    bool post_contact_correction = false;

    for (int i = 0; i < steps; ++i)
    {
      // integrate here to see when the collision should happen
      v = v + dt * g;
      z = z + dt * v;

      world->Step(1);  // theoretical contact, but
      {
        physics::ModelPtr box_model = world->GetModel("box");
        if (box_model)
        {
          math::Vector3 vel = box_model->GetWorldLinearVel();
          math::Pose pose = box_model->GetWorldPose();
          // gzdbg << "box time [" << world->GetSimTime().Double()
          //      << "] sim z [" << pose.pos.z
          //      << "] exact z [" << z
          //      << "] sim vz [" << vel.z
          //      << "] exact vz [" << v << "]\n";
          if (z > 0.5 || !post_contact_correction)
          {
            EXPECT_LT(fabs(vel.z - v) , 0.0001);
            EXPECT_LT(fabs(pose.pos.z - z) , 0.0001);
          }
          else
          {
            EXPECT_LT(fabs(vel.z), 0.0101);  // sometimes -0.01, why?
            EXPECT_LT(fabs(pose.pos.z - 0.5), 0.00001);
          }
        }

        physics::ModelPtr sphere_model = world->GetModel("sphere");
        if (sphere_model)
        {
          math::Vector3 vel = sphere_model->GetWorldLinearVel();
          math::Pose pose = sphere_model->GetWorldPose();
          // gzdbg << "sphere time [" << world->GetSimTime().Double()
          //       << "] sim z [" << pose.pos.z
          //       << "] exact z [" << z
          //       << "] sim vz [" << vel.z
          //       << "] exact vz [" << v << "]\n";
          if (z > 0.5 || !post_contact_correction)
          {
            EXPECT_LT(fabs(vel.z - v), 0.0001);
            EXPECT_LT(fabs(pose.pos.z - z), 0.0001);
          }
          else
          {
            EXPECT_LT(fabs(vel.z), 3e-5);
            EXPECT_LT(fabs(pose.pos.z - 0.5), 0.00001);
          }
        }

        physics::ModelPtr cylinder_model = world->GetModel("cylinder");
        if (cylinder_model)
        {
          math::Vector3 vel = cylinder_model->GetWorldLinearVel();
          math::Pose pose = cylinder_model->GetWorldPose();
          // gzdbg << "cylinder time [" << world->GetSimTime().Double()
          //       << "] sim z [" << pose.pos.z
          //       << "] exact z [" << z
          //       << "] sim vz [" << vel.z
          //       << "] exact vz [" << v << "]\n";
          if (z > 0.5 || !post_contact_correction)
          {
            EXPECT_LT(fabs(vel.z - v), 0.0001);
            EXPECT_LT(fabs(pose.pos.z - z), 0.0001);
          }
          else
          {
            EXPECT_LT(fabs(vel.z), 0.011);
            EXPECT_LT(fabs(pose.pos.z - 0.5), 0.0001);
          }
        }
      }
      if (z < 0.5) post_contact_correction = true;
    }
  }
}

// This test doesn't pass yet in Bullet
TEST_F(PhysicsTest, DropStuff)
{
  DropStuff("ode");
}

void PhysicsTest::CollisionTest(const std::string &_physicsEngine)
{
  // check conservation of mementum for linear inelastic collision
  Load("worlds/collision_test.world", true, _physicsEngine);
  physics::WorldPtr world = physics::get_world("default");
  EXPECT_TRUE(world != NULL);

  int i = 0;
  while (!this->HasEntity("sphere") && i < 20)
  {
    common::Time::MSleep(100);
    ++i;
  }

  if (i > 20)
    gzthrow("Unable to get sphere");

  {
    // todo: get parameters from drop_test.world
    double test_duration = 1.1;
    double dt = world->GetPhysicsEngine()->GetMaxStepSize();

    double f = 1000.0;
    double v = 0;
    double x = 0;

    int steps = test_duration/dt;

    for (int i = 0; i < steps; ++i)
    {
      double t = world->GetSimTime().Double();

      world->Step(1);  // theoretical contact, but
      {
        physics::ModelPtr box_model = world->GetModel("box");
        if (box_model)
        {
          math::Vector3 vel = box_model->GetWorldLinearVel();
          math::Pose pose = box_model->GetWorldPose();
          // gzdbg << "box time [" << t
          //      << "] sim x [" << pose.pos.x
          //      << "] ideal x [" << x
          //      << "] sim vx [" << vel.x
          //      << "] ideal vx [" << v
          //      << "]\n";

          if (i == 0)
            box_model->GetLink("link")->SetForce(math::Vector3(1000, 0, 0));
          EXPECT_LT(fabs(pose.pos.x - x), 0.00001);
          EXPECT_LT(fabs(vel.x - v), 0.00001);
        }

        physics::ModelPtr sphere_model = world->GetModel("sphere");
        if (sphere_model)
        {
          math::Vector3 vel = sphere_model->GetWorldLinearVel();
          math::Pose pose = sphere_model->GetWorldPose();
          // gzdbg << "sphere time [" << world->GetSimTime().Double()
          //      << "] sim x [" << pose.pos.x
          //      << "] ideal x [" << x
          //      << "] sim vx [" << vel.x
          //      << "] ideal vx [" << v
          //      << "]\n";
          if (t < 1.001)
          {
            EXPECT_EQ(pose.pos.x, 2);
            EXPECT_EQ(vel.x, 0);
          }
          else
          {
            EXPECT_LT(fabs(pose.pos.x - x - 1.0), 0.00001);
            EXPECT_LT(fabs(vel.x - v), 0.00001);
          }
        }
      }

      // integrate here to see when the collision should happen
      double impulse = dt*f;
      if (i == 0) v = v + impulse;
      else if (t >= 1.0) v = dt*f/ 2.0;  // inelastic col. w/ eqal mass.
      x = x + dt * v;
    }
  }
}

// This test doesn't pass yet in Bullet
TEST_F(PhysicsTest, CollisionTest)
{
  CollisionTest("ode");
}

void PhysicsTest::SimplePendulum(const std::string &_physicsEngine)
{
  Load("worlds/simple_pendulums_test.world", true, _physicsEngine);
  physics::WorldPtr world = physics::get_world("default");
  ASSERT_TRUE(world != NULL);

  physics::PhysicsEnginePtr physics = world->GetPhysicsEngine();
  ASSERT_TRUE(physics != NULL);
  EXPECT_EQ(physics->GetType(), _physicsEngine);

  int i = 0;
  while (!this->HasEntity("model_1") && i < 20)
  {
    common::Time::MSleep(100);
    ++i;
  }

  if (i > 20)
    gzthrow("Unable to get model_1");

  physics::PhysicsEnginePtr physicsEngine = world->GetPhysicsEngine();
  EXPECT_TRUE(physicsEngine);
  physics::ModelPtr model = world->GetModel("model_1");
  EXPECT_TRUE(model);
  physics::LinkPtr link = model->GetLink("link_2");  // sphere link at end
  EXPECT_TRUE(link);

  double g = 9.81;
  double l = 10.0;
  double m = 10.0;

  double e_start;

  {
    // check velocity / energy
    math::Vector3 vel = link->GetWorldLinearVel();
    math::Pose pos = link->GetWorldPose();
    double pe = 9.81 * m * pos.pos.z;
    double ke = 0.5 * m * (vel.x*vel.x + vel.y*vel.y + vel.z*vel.z);
    e_start = pe + ke;
    // gzdbg << "total energy [" << e_start
    //       << "] pe[" << pe
    //       << "] ke[" << ke
    //       << "] p[" << pos.pos.z
    //       << "] v[" << vel
    //       << "]\n";
  }
  physicsEngine->SetMaxStepSize(0.0001);
  physicsEngine->SetSORPGSIters(1000);

  {
    // test with global contact_max_correcting_vel at 0 as set by world file
    //   here we expect significant energy loss as the velocity correction
    //   is set to 0
    int steps = 10;  // @todo: make this more general
    for (int i = 0; i < steps; i ++)
    {
      world->Step(2000);
      {
        // check velocity / energy
        math::Vector3 vel = link->GetWorldLinearVel();
        math::Pose pos = link->GetWorldPose();
        double pe = 9.81 * m * pos.pos.z;
        double ke = 0.5 * m * (vel.x*vel.x + vel.y*vel.y + vel.z*vel.z);
        double e = pe + ke;
        double e_tol = 3.0*static_cast<double>(i+1)
          / static_cast<double>(steps);
        // gzdbg << "total energy [" << e
        //       << "] pe[" << pe
        //       << "] ke[" << ke
        //       << "] p[" << pos.pos.z
        //       << "] v[" << vel
        //       << "] error[" << e - e_start
        //       << "] tol[" << e_tol
        //       << "]\n";

        EXPECT_LT(fabs(e - e_start), e_tol);
      }

      physics::JointPtr joint = model->GetJoint("joint_0");
      if (joint)
      {
        double integ_theta = (
          PendulumAngle(g, l, 1.57079633, 0.0, world->GetSimTime().Double(),
          0.000001) - 1.5707963);
        double actual_theta = joint->GetAngle(0).Radian();
        // gzdbg << "time [" << world->GetSimTime().Double()
        //       << "] exact [" << integ_theta
        //       << "] actual [" << actual_theta
        //       << "] pose [" << model->GetWorldPose()
        //       << "]\n";
         EXPECT_LT(fabs(integ_theta - actual_theta) , 0.01);
      }
    }
  }



  {
    // test with global contact_max_correcting_vel at 100
    // here we expect much lower energy loss
    world->Reset();
    physicsEngine->SetContactMaxCorrectingVel(100);

    int steps = 10;  // @todo: make this more general
    for (int i = 0; i < steps; i ++)
    {
      world->Step(2000);
      {
        // check velocity / energy
        math::Vector3 vel = link->GetWorldLinearVel();
        math::Pose pos = link->GetWorldPose();
        double pe = 9.81 * m * pos.pos.z;
        double ke = 0.5 * m * (vel.x*vel.x + vel.y*vel.y + vel.z*vel.z);
        double e = pe + ke;
        double e_tol = 3.0*static_cast<double>(i+1)
          / static_cast<double>(steps);
        // gzdbg << "total energy [" << e
        //       << "] pe[" << pe
        //       << "] ke[" << ke
        //       << "] p[" << pos.pos.z
        //       << "] v[" << vel
        //       << "] error[" << e - e_start
        //       << "] tol[" << e_tol
        //       << "]\n";

        EXPECT_LT(fabs(e - e_start), e_tol);
      }

      physics::JointPtr joint = model->GetJoint("joint_0");
      if (joint)
      {
        double integ_theta = (
          PendulumAngle(g, l, 1.57079633, 0.0, world->GetSimTime().Double(),
          0.000001) - 1.5707963);
        double actual_theta = joint->GetAngle(0).Radian();
        // gzdbg << "time [" << world->GetSimTime().Double()
        //       << "] exact [" << integ_theta
        //       << "] actual [" << actual_theta
        //       << "] pose [" << model->GetWorldPose()
        //       << "]\n";
         EXPECT_LT(fabs(integ_theta - actual_theta) , 0.01);
      }
    }
  }
}

TEST_P(PhysicsTest, SimplePendulum)
{
  SimplePendulum(GetParam());
}

////////////////////////////////////////////////////////////////////////
// CollisionFiltering:
// Load a world, spawn a model with two overlapping links. By default,
// the links should not collide with each other as they have the same
// parent model. Check the x and y velocities to see if they are 0
////////////////////////////////////////////////////////////////////////
void PhysicsTest::CollisionFiltering(const std::string &_physicsEngine)
{
  // load an empty world
  Load("worlds/empty.world", true, _physicsEngine);
  physics::WorldPtr world = physics::get_world("default");
  ASSERT_TRUE(world != NULL);

  std::stringstream newModelStr;

  std::string modelName = "multiLinkModel";
  math::Pose modelPose(0, 0, 2, 0, 0, 0);
  math::Pose link01Pose(0, 0.1, 0, 0, 0, 0);
  math::Pose link02Pose(0, -0.1, 0, 0, 0, 0);

  // A model composed of two overlapping links at fixed y offset from origin
  newModelStr << "<sdf version='" << SDF_VERSION << "'>"
              << "<model name ='" << modelName << "'>"
              << "<pose>" << modelPose.pos.x << " "
                         << modelPose.pos.y << " "
                         << modelPose.pos.z << " "
                         << modelPose.rot.GetAsEuler().x << " "
                         << modelPose.rot.GetAsEuler().y << " "
                         << modelPose.rot.GetAsEuler().z << "</pose>"
              << "<link name ='link01'>"
              << "  <pose>" << link01Pose.pos.x << " "
                         << link01Pose.pos.y << " "
                         << link01Pose.pos.z << " "
                         << link01Pose.rot.GetAsEuler().x << " "
                         << link01Pose.rot.GetAsEuler().y << " "
                         << link01Pose.rot.GetAsEuler().z << "</pose>"
              << "  <collision name ='geom'>"
              << "    <geometry>"
              << "      <box><size>1 1 1</size></box>"
              << "    </geometry>"
              << "  </collision>"
              << "  <visual name ='visual'>"
              << "    <geometry>"
              << "      <box><size>1 1 1</size></box>"
              << "    </geometry>"
              << "  </visual>"
              << "</link>"
              << "<link name ='link02'>"
              << "  <pose>" << link02Pose.pos.x << " "
                         << link02Pose.pos.y << " "
                         << link02Pose.pos.z << " "
                         << link02Pose.rot.GetAsEuler().x << " "
                         << link02Pose.rot.GetAsEuler().y << " "
                         << link02Pose.rot.GetAsEuler().z << "</pose>"
              << "  <collision name ='geom'>"
              << "    <geometry>"
              << "      <box><size>1 1 1</size></box>"
              << "    </geometry>"
              << "  </collision>"
              << "  <visual name ='visual'>"
              << "    <geometry>"
              << "      <box><size>1 1 1</size></box>"
              << "    </geometry>"
              << "  </visual>"
              << "</link>"
              << "</model>"
              << "</sdf>";

  SpawnSDF(newModelStr.str());

  // Wait for the entity to spawn
  int i = 0;
  while (!this->HasEntity(modelName) && i < 20)
  {
    common::Time::MSleep(100);
    ++i;
  }
  if (i > 20)
    gzthrow("Unable to spawn model");

  world->Step(5);
  physics::ModelPtr model = world->GetModel(modelName);

  math::Vector3 vel;

  physics::Link_V links = model->GetLinks();
  EXPECT_EQ(links.size(), 2u);
  for (physics::Link_V::const_iterator iter = links.begin();
      iter != links.end(); ++iter)
  {
    std::cout << "LinkName[" << (*iter)->GetScopedName() << "]\n";
    // Links should not repel each other hence expecting zero x, y vel
    vel = (*iter)->GetWorldLinearVel();
    EXPECT_EQ(vel.x, 0);
    EXPECT_EQ(vel.y, 0);

    // Model should be falling
    EXPECT_LT(vel.z, 0);
  }
}

/////////////////////////////////////////////////
TEST_P(PhysicsTest, CollisionFiltering)
{
  CollisionFiltering(GetParam());
}

/////////////////////////////////////////////////
// This test verifies that gazebo doesn't crash when collisions occur
// and the <world><physics><ode><max_contacts> value is zero.
// The crash was reported in issue #593 on bitbucket
TEST_F(PhysicsTest, ZeroMaxContactsODE)
{
  // Load an empty world
  Load("worlds/zero_max_contacts.world");
  physics::WorldPtr world = physics::get_world("default");
  ASSERT_TRUE(world != NULL);

  physics::ModelPtr model = world->GetModel("ground_plane");
  ASSERT_TRUE(model);
}

INSTANTIATE_TEST_CASE_P(PhysicsEngines, PhysicsTest, PHYSICS_ENGINE_VALUES);

int main(int argc, char **argv)
{
  ::testing::InitGoogleTest(&argc, argv);
  return RUN_ALL_TESTS();
}<|MERGE_RESOLUTION|>--- conflicted
+++ resolved
@@ -156,8 +156,6 @@
     << "</sdf>";
   SpawnSDF(linkOffsetStream.str());
 
-<<<<<<< HEAD
-=======
   /// \TODO: bullet needs this to pass
   if (physics->GetType()  == "bullet")
     physics->SetSORPGSIters(300);
@@ -167,7 +165,6 @@
   // SpawnTrimesh("test_trimesh", trimeshPath, math::Vector3(0.5, 0.5, 0.5),
   //    modelPos["test_trimesh"], math::Vector3::Zero);
 
->>>>>>> 32ad3bca
   int steps = 2;
   physics::ModelPtr model;
   math::Pose pose1, pose2;
@@ -231,12 +228,8 @@
   double dtHit = tHit+0.5 - world->GetSimTime().Double();
   steps = ceil(dtHit / dt);
   EXPECT_GT(steps, 0);
-<<<<<<< HEAD
+
   world->Step(steps);
-=======
-
-  world->StepWorld(steps);
->>>>>>> 32ad3bca
 
   // debug
   // for (int i = 0; i < steps; ++i)
