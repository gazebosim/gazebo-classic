--- conflicted
+++ resolved
@@ -31,13 +31,11 @@
   /// \brief Verify models can be picked.
   private slots: void Transparency();
 
-<<<<<<< HEAD
   /// \brief Verify camera movement does not affect entity selection
   private slots: void ModelEditorSelection();
-=======
+
   /// \brief Testing picking a visual with invalid mesh.
   private slots: void InvalidMesh();
->>>>>>> 13118410
 };
 
 #endif