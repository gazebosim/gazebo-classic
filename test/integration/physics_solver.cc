--- conflicted
+++ resolved
@@ -50,11 +50,7 @@
   EXPECT_EQ(physics->Type(), _physicsEngine);
 
   // check the gravity vector
-<<<<<<< HEAD
-  auto gravity = world->Gravity();
-=======
-  ignition::math::Vector3d gravity = physics->Gravity();
->>>>>>> 511b8693
+  ignition::math::Vector3d gravity = world->Gravity();
   EXPECT_DOUBLE_EQ(gravity.X(), 0);
   EXPECT_DOUBLE_EQ(gravity.Y(), 0);
   EXPECT_DOUBLE_EQ(gravity.Z(), -10.0);
