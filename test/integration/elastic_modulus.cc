--- conflicted
+++ resolved
@@ -69,10 +69,6 @@
   Load("worlds/elastic_modulus_contact_test.world", true, _physicsEngine);
   physics::WorldPtr world = physics::get_world("default");
   EXPECT_TRUE(world != NULL);
-<<<<<<< HEAD
-=======
-  physics::PhysicsEnginePtr physics = world->Physics();
->>>>>>> 511b8693
 
   int i = 0;
   while (!this->HasEntity("sphere") && i < 20)
@@ -134,11 +130,7 @@
   double eStar = 1.0 / ((1.0 - nu1*nu1)/e1 + (1.0 - nu2*nu2)/e2);
   double rStar = 1.0 / (1.0/r1 + 1.0/r2);
   // contact force
-<<<<<<< HEAD
   double f1 = -world->Gravity().X() * m1;
-=======
-  double f1 = -physics->Gravity().X() * m1;
->>>>>>> 511b8693
 
   for (int n = 0; n < 10; ++n)
   {
