--- conflicted
+++ resolved
@@ -28,17 +28,21 @@
 
 class JointTests : public JointTest
 {
+  /// \brief Create joints dynamically and verify that they will be visualized.
+  /// \param[in] _physicsEngine Type of physics engine to use.
+  public: void DynamicJointVisualization(const std::string &_physicsEngine);
+
+  /// \brief Test Joint::GetInertiaRatio.
+  /// \param[in] _physicsEngine Type of physics engine to use.
+  public: void GetInertiaRatio(const std::string &_physicsEngine);
+
+  /// \brief Create and destroy joints repeatedly, monitors memory usage.
+  /// \param[in] _physicsEngine Type of physics engine to use.
+  public: void JointCreationDestructionTest(const std::string &_physicsEngine);
+
   /// \brief Test spring dampers
   /// \param[in] _physicsEngine Type of physics engine to use.
   public: void SpringDamperTest(const std::string &_physicsEngine);
-
-  /// \brief Create and destroy joints repeatedly, monitors memory usage.
-  /// \param[in] _physicsEngine Type of physics engine to use.
-  public: void JointCreationDestructionTest(const std::string &_physicsEngine);
-
-  /// \brief Create joints dynamically and verify that they will be visualized.
-  /// \param[in] _physicsEngine Type of physics engine to use.
-  public: void DynamicJointVisualization(const std::string &_physicsEngine);
 };
 
 //////////////////////////////////////////////////
@@ -164,9 +168,6 @@
 }
 
 //////////////////////////////////////////////////
-<<<<<<< HEAD
-void JointTests::SpringDamperTest(const std::string &_physicsEngine)
-=======
 void JointTest::GetInertiaRatio(const std::string &_physicsEngine)
 {
   // Load our inertia ratio world
@@ -194,8 +195,7 @@
   }
 }
 //////////////////////////////////////////////////
-void JointTest::SpringDamperTest(const std::string &_physicsEngine)
->>>>>>> 84b64467
+void JointTests::SpringDamperTest(const std::string &_physicsEngine)
 {
   /// SpringDamper implemented not yet released for dart
   if (_physicsEngine == "dart")
@@ -452,16 +452,12 @@
   JointCreationDestructionTest(this->physicsEngine);
 }
 
-<<<<<<< HEAD
+TEST_P(JointTest, GetInertiaRatio)
+{
+  GetInertiaRatio(this->physicsEngine);
+}
+
 TEST_P(JointTests, SpringDamperTest)
-=======
-TEST_P(JointTest, GetInertiaRatio)
-{
-  GetInertiaRatio(this->physicsEngine);
-}
-
-TEST_P(JointTest, SpringDamperTest)
->>>>>>> 84b64467
 {
   SpringDamperTest(this->physicsEngine);
 }
