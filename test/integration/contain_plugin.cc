--- conflicted
+++ resolved
@@ -86,17 +86,10 @@
 
   {
     req.set_data(false);
-<<<<<<< HEAD
-
-    auto executed = ignNode.Request(prefix + "enable", req, timeout, rep,
-        result);
-
-=======
-
-    auto executed = ignNode.Request(prefix + "enable", req, timeout, rep,
-        result);
-
->>>>>>> a183f34e
+
+    auto executed = ignNode.Request(prefix + "enable", req, timeout, rep,
+        result);
+
     EXPECT_TRUE(executed);
     EXPECT_TRUE(result);
     EXPECT_TRUE(rep.data());
@@ -150,8 +143,6 @@
     EXPECT_FALSE(result);
     EXPECT_FALSE(rep.data());
   }
-<<<<<<< HEAD
-=======
 }
 
 //////////////////////////////////////////////////
@@ -237,7 +228,6 @@
   // No box, so nothing contains the drill
   world->Step(10);
   EXPECT_FALSE(g_contain);
->>>>>>> a183f34e
 }
 
 //////////////////////////////////////////////////
