/*
 * Copyright (C) 2012-2015 Open Source Robotics Foundation
 *
 * Licensed under the Apache License, Version 2.0 (the "License");
 * you may not use this file except in compliance with the License.
 * You may obtain a copy of the License at
 *
 *     http://www.apache.org/licenses/LICENSE-2.0
 *
 * Unless required by applicable law or agreed to in writing, software
 * distributed under the License is distributed on an "AS IS" BASIS,
 * WITHOUT WARRANTIES OR CONDITIONS OF ANY KIND, either express or implied.
 * See the License for the specific language governing permissions and
 * limitations under the License.
 *
*/
#ifndef _LIGHT_HH_
#define _LIGHT_HH_

#include <string>
#include <iostream>
#include <sdf/sdf.hh>

#include "gazebo/msgs/msgs.hh"
#include "gazebo/rendering/RenderTypes.hh"
#include "gazebo/common/Event.hh"
#include "gazebo/common/Color.hh"
#include "gazebo/util/system.hh"

namespace Ogre
{
  class Light;
}

namespace gazebo
{
  namespace rendering
  {
    class Scene;
    class DynamicLines;

    /// \addtogroup gazebo_rendering
    /// \{

    /// \class Light Light.hh rendering/rendering.hh
    /// \brief A light source.
    ///
    /// There are three types of lights: Point, Spot, and Directional. This
    /// class encapsulates all three. Point lights are light light bulbs,
    /// spot lights project a cone of light, and directional lights are light
    /// sun light.
<<<<<<< HEAD
    class GZ_RENDERING_VISIBLE Light : public boost::enable_shared_from_this<Light>
=======
    class GZ_RENDERING_VISIBLE Light :
      public boost::enable_shared_from_this<Light>
>>>>>>> 95e69a7c
    {
      /// \brief Constructor.
      /// \param[in] _scene Pointer to the scene that contains the Light.
      public: Light(ScenePtr _scene);

      /// \brief Destructor
      public: virtual ~Light();

      /// \brief Load the light using a set of SDF parameters.
      /// \param[in] _sdf Pointer to the SDF containing the Light
      /// description.
      public: void Load(sdf::ElementPtr _sdf);

      /// \brief Load the light using default parameters.
      public: void Load();

      /// \brief Load from a light message.
      /// \param[in] _msg Containing the light information.
      public: void LoadFromMsg(ConstLightPtr &_msg);

      /// \brief Load from a light message.
      /// \param[in] _msg Message containing the light information.
      public: void LoadFromMsg(const msgs::Light &_msg);

      /// \brief Set the name of the visual.
      /// \param[in] _name Name of the light source.
      public: void SetName(const std::string &_name);

      /// \brief Get the name of the visual.
      /// \return The light's name.
      public: std::string GetName() const;

      /// \brief Get the type of the light.
      /// \return The light type: "point", "spot", "directional".
      public: std::string GetType() const;

      /// \brief Set the position of the light
      /// \param[in] _p New position for the light
      public: void SetPosition(const math::Vector3 &_p);

      /// \brief Get the position of the light
      /// \return The position of the light
      public: math::Vector3 GetPosition() const;

      /// \brief Set the rotation of the light
      /// \param[in] _q New rotation for the light
      public: void SetRotation(const math::Quaternion &_q);

      /// \brief Get the rotation of the light
      /// \return The rotation of the light
      public: math::Quaternion GetRotation() const;

      /// \brief Set whether this entity has been selected by the user through
      /// the gui.
      /// \param[in] _s Set to True when the light is selected by the user.
      public: virtual bool SetSelected(bool _s);

      // \brief Toggle light visual visibility
      public: void ToggleShowVisual();

      /// \brief Set whether to show the visual
      /// \param[in] _s Set to true to draw a representation of the light.
      public: void ShowVisual(bool _s);

      /// \brief Get whether the light is visible.
      /// \return True if the light is visible.
      public: bool GetVisible() const;

      /// \brief Set the light type.
      /// \param[in] _type The light type: "point", "spot", "directional"
      public: void SetLightType(const std::string &_type);

      /// \brief Set the diffuse color
      /// \param[in] _color Light diffuse color.
      public: void SetDiffuseColor(const common::Color &_color);

      /// \brief Get the diffuse color
      /// \return The light's diffuse color.
      public: common::Color GetDiffuseColor() const;

      /// \brief Set the specular color
      /// \param[in] _color The specular color
      public: void SetSpecularColor(const common::Color &_color);

      /// \brief Get the specular color
      /// \return  The specular color
      public: common::Color GetSpecularColor() const;

      /// \brief Set the direction
      /// \param[in] _dir Set the light's direction. Only applicable to spot and
      /// directional lights.
      public: void SetDirection(const math::Vector3 &_dir);

      /// \brief Get the direction
      /// \return The light's direction.
      public: math::Vector3 GetDirection() const;

      /// \brief Set the attenuation
      /// \param[in] _contant Constant attenuation
      /// \param[in] _linear Linear attenuation
      /// \param[in] _quadratic Quadratic attenuation
      public: void SetAttenuation(double _constant, double _linear,
                                  double _quadratic);

      /// \brief Set the spot light inner angle
      /// \param[in] _angle Inner angle in radians
      public: void SetSpotInnerAngle(const double &_angle);

      /// \brief Set the spot light outer angle
      /// \param[in] _angle Outer angle in radians
      public: void SetSpotOuterAngle(const double &_angle);

      /// \brief Set the spot light falloff
      /// \param[in] _value Falloff value
      public: void SetSpotFalloff(const double &_value);

      /// \brief Set the range
      /// \param[in] _range Rage of the light in meters.
      public: void SetRange(const double &_range);

      /// \brief Set cast shadows
      /// \param[in] _cast Set to true to cast shadows.
      public: void SetCastShadows(const bool &_cast);

      /// \brief Fill the contents of a light message.
      /// \param[out] _msg Message to fill.
      public: void FillMsg(msgs::Light &_msg) const;

      /// \brief Update a light source from a message.
      /// \param[in] _msg Light message to update from
      public: void UpdateFromMsg(ConstLightPtr &_msg);

      /// \brief Clone the light with a new name
      /// \param[in] _name Name of the cloned light.
      /// \param[in] _scene Scene to contain the light.
      /// \return a clone of the light
      public: LightPtr Clone(const std::string &_name, ScenePtr _scene);

      /// \brief On pose change callback
      protected: virtual void OnPoseChange() {}

      /// \private Helper node to create a visual representation of the light
      private: void CreateVisual();

      /// \brief Update the ogre light source based on SDF values
      private: void Update();

      /// \brief Update SDF value based on a message.
      /// \param[in] _msg The light message to update from.
      private: void UpdateSDFFromMsg(const msgs::Light &_msg);

      /// \brief The ogre light source
      private: Ogre::Light *light;

      /// \brief The visual used to visualize the light.
      private: VisualPtr visual;

      /// \brief The lines used to visualize the light.
      private: DynamicLines *line;

      /// \brief SDF element data for the light.
      private: sdf::ElementPtr sdf;

      /// \brief Event connection to toggle visualization on/off.
      private: event::ConnectionPtr showLightsConnection;

      /// \brief Counter used to generate unique light names.
      private: static unsigned int lightCounter;

      /// \brief Pointer to the scene.
      private: ScenePtr scene;
    };
    /// \}
  }
}
#endif<|MERGE_RESOLUTION|>--- conflicted
+++ resolved
@@ -49,12 +49,8 @@
     /// class encapsulates all three. Point lights are light light bulbs,
     /// spot lights project a cone of light, and directional lights are light
     /// sun light.
-<<<<<<< HEAD
-    class GZ_RENDERING_VISIBLE Light : public boost::enable_shared_from_this<Light>
-=======
     class GZ_RENDERING_VISIBLE Light :
       public boost::enable_shared_from_this<Light>
->>>>>>> 95e69a7c
     {
       /// \brief Constructor.
       /// \param[in] _scene Pointer to the scene that contains the Light.
