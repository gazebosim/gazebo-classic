--- conflicted
+++ resolved
@@ -44,15 +44,12 @@
 
       /// \brief Inertia pose in link frame.
       public: math::Pose inertiaPose;
-<<<<<<< HEAD
-=======
 
       /// \brief Parent link name.
       public: std::string linkName;
 
       /// \brief Link mass.
       public: double mass;
->>>>>>> dd56a460
     };
   }
 }
