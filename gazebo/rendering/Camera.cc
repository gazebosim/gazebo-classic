--- conflicted
+++ resolved
@@ -104,7 +104,6 @@
 
   // Set default render rate to unlimited
   this->SetRenderRate(0.0);
-  this->fpsPID.Init(.01);
 
   this->dataPtr->node = transport::NodePtr(new transport::Node());
   this->dataPtr->node->Init();
@@ -384,8 +383,8 @@
 void Camera::Render(bool _force)
 {
   if (this->initialized && (_force ||
-        common::Time::GetWallTime() - this->lastRenderWallTime >=
-        this->dataPtr->renderPeriod))
+      common::Time::GetWallTime() - this->lastRenderWallTime >=
+      this->dataPtr->renderPeriod))
   {
     this->newData = true;
     this->RenderImpl();
@@ -481,14 +480,11 @@
 {
   this->ReadPixelBuffer();
 
-<<<<<<< HEAD
-=======
   // Only record last render time if data was actually generated
   // (If a frame was rendered).
   if (this->newData)
     this->lastRenderWallTime = common::Time::GetWallTime();
 
->>>>>>> e191bb29
   if (this->newData && (this->captureData || this->captureDataOnce))
   {
     if (this->captureDataOnce)
@@ -526,9 +522,6 @@
     this->newImageFrame(buffer, width, height, this->GetImageDepth(),
                     this->GetImageFormat());
   }
-
-  if (this->newData)
-    this->lastRenderWallTime = common::Time::GetWallTime();
 
   this->newData = false;
 }
@@ -1309,7 +1302,7 @@
     this->viewport->setShadowsEnabled(true);
     this->viewport->setOverlaysEnabled(false);
 
-    //RTShaderSystem::AttachViewport(this->viewport, this->GetScene());
+    RTShaderSystem::AttachViewport(this->viewport, this->GetScene());
 
     this->viewport->setBackgroundColour(
         Conversions::Convert(this->scene->GetBackgroundColor()));
@@ -1685,15 +1678,9 @@
 void Camera::SetRenderRate(double _hz)
 {
   if (_hz > 0.0)
-  {
-    this->dataPtr->targetHz = _hz;
     this->dataPtr->renderPeriod = 1.0 / _hz;
-  }
   else
-  {
-    this->dataPtr->targetHz = GZ_DBL_MAX;
     this->dataPtr->renderPeriod = 0.0;
-  }
 }
 
 //////////////////////////////////////////////////
