--- conflicted
+++ resolved
@@ -1317,15 +1317,10 @@
     this->viewport->setShadowsEnabled(true);
     this->viewport->setOverlaysEnabled(false);
 
-<<<<<<< HEAD
-    if (this->camera->getProjectionType() != Ogre::PT_ORTHOGRAPHIC)
-      RTShaderSystem::AttachViewport(this->viewport, this->GetScene());
-=======
     if (this->camera->getProjectionType() == Ogre::PT_ORTHOGRAPHIC)
       this->scene->SetShadowsEnabled(false);
 
-    RTShaderSystem::AttachViewport(this->viewport, this->GetScene());
->>>>>>> 3967f6dd
+      RTShaderSystem::AttachViewport(this->viewport, this->GetScene());
 
     this->viewport->setBackgroundColour(
         Conversions::Convert(this->scene->GetBackgroundColor()));
@@ -1777,22 +1772,14 @@
   if (_type == "orthographic")
   {
     // Shadows do not work properly with orthographic projection
-<<<<<<< HEAD
-    RTShaderSystem::DetachViewport(this->viewport, this->GetScene());
-=======
     this->scene->SetShadowsEnabled(false);
->>>>>>> 3967f6dd
     this->camera->setProjectionType(Ogre::PT_ORTHOGRAPHIC);
   }
   else if (_type == "perspective")
   {
     this->camera->setProjectionType(Ogre::PT_PERSPECTIVE);
     this->camera->setCustomProjectionMatrix(false);
-<<<<<<< HEAD
-    RTShaderSystem::AttachViewport(this->viewport, this->GetScene());
-=======
     this->scene->SetShadowsEnabled(true);
->>>>>>> 3967f6dd
   }
   else
   {
