/*
 * Copyright (C) 2015 Open Source Robotics Foundation
 *
 * Licensed under the Apache License, Version 2.0 (the "License");
 * you may not use this file except in compliance with the License.
 * You may obtain a copy of the License at
 *
 *     http://www.apache.org/licenses/LICENSE-2.0
 *
 * Unless required by applicable law or agreed to in writing, software
 * distributed under the License is distributed on an "AS IS" BASIS,
 * WITHOUT WARRANTIES OR CONDITIONS OF ANY KIND, either express or implied.
 * See the License for the specific language governing permissions and
 * limitations under the License.
 *
*/
#ifndef GAZEBO_RENDERING_SCENE_PRIVATE_HH_
#define GAZEBO_RENDERING_SCENE_PRIVATE_HH_

#include <list>
#include <map>
#include <string>
#include <vector>
#include <mutex>
#include <condition_variable>

#include <boost/unordered/unordered_map.hpp>

#include <sdf/sdf.hh>

#include "gazebo/common/Events.hh"
#include "gazebo/gazebo_config.h"
#include "gazebo/msgs/msgs.hh"
#include "gazebo/rendering/MarkerManager.hh"
#include "gazebo/rendering/RenderTypes.hh"
#include "gazebo/transport/TransportTypes.hh"

namespace SkyX
{
  class SkyX;
  class BasicController;
}

namespace Ogre
{
  class SceneManager;
  class RaySceneQuery;
}

namespace gazebo
{
  namespace rendering
  {
    class Projector;
    class Visual;
    class Grid;
    class Heightmap;

    /// \def Visual_M
    /// \brief Map of visuals and their names.
    typedef std::map<uint32_t, VisualPtr> Visual_M;

    /// \def VisualMsgs_L
    /// \brief List of visual messages.
    typedef std::list<boost::shared_ptr<msgs::Visual const> > VisualMsgs_L;

    /// \def LightMsgs_L.
    /// \brief List of light messages.
    typedef std::list<boost::shared_ptr<msgs::Light const> > LightMsgs_L;

    /// \typedef PoseMsgs_M.
    /// \brief List of messages.
    typedef std::map<uint32_t, msgs::Pose> PoseMsgs_M;

    /// \typedef LightPoseMsgs_M.
    /// \brief List of messages.
    typedef std::map<std::string, msgs::Pose> LightPoseMsgs_M;

    /// \def SceneMsgs_L
    /// \brief List of scene messages.
    typedef std::list<boost::shared_ptr<msgs::Scene const> > SceneMsgs_L;

    /// \def JointMsgs_L
    /// \brief List of joint messages.
    typedef std::list<boost::shared_ptr<msgs::Joint const> > JointMsgs_L;

    /// \def LinkMsgs_L
    /// \brief List of link messages.
    typedef std::list<boost::shared_ptr<msgs::Link const> > LinkMsgs_L;

    /// \def ModelMsgs_L
    /// \brief List of model messages.
    typedef std::list<boost::shared_ptr<msgs::Model const> > ModelMsgs_L;

    /// \def SensorMsgs_L
    /// \brief List of sensor messages.
    typedef std::list<boost::shared_ptr<msgs::Sensor const> > SensorMsgs_L;

    /// \def RequestMsgs_L
    /// \brief List of request messages.
    typedef std::list<boost::shared_ptr<msgs::Request const> > RequestMsgs_L;

    /// \def Light_M
    /// \brief Map of lights
    typedef std::map<uint32_t, LightPtr> Light_M;

    /// \def SkeletonPoseMsgs_L
    /// \brief List of skeleton messages.
    typedef std::list<boost::shared_ptr<msgs::PoseAnimation const> >
                                                        SkeletonPoseMsgs_L;

    /// \def JointMsgs_M
    /// \brief Map of joint names to joint messages.
    typedef boost::unordered_map<std::string,
        boost::shared_ptr<msgs::Joint const> > JointMsgs_M;

    /// \def RoadMsgs_L
    /// \brief List of road messages
    typedef std::list<boost::shared_ptr<msgs::Road const> > RoadMsgs_L;

    /// \brief Private data for the Visual class
    class ScenePrivate
    {
/*      public: enum SkyXMode {
        GZ_SKYX_ALL = 0x0FFFFFFF,
        GZ_SKYX_CLOUDS = 0x0000001,
        GZ_SKYX_MOON = 0x0000002,
        GZ_SKYX_NONE = 0
      };*/

      /// \brief Name of the scene.
      public: std::string name;

      /// \brief Scene SDF element.
      public: sdf::ElementPtr sdf;

      /// \brief All the cameras.
      public: std::vector<CameraPtr> cameras;

      /// \brief All the user cameras.
      public: std::vector<UserCameraPtr> userCameras;

#ifdef HAVE_OCULUS
      /// \brief All the oculus cameras.
      public: std::vector<OculusCameraPtr> oculusCameras;
#endif

      /// \brief The ogre scene manager.
      public: Ogre::SceneManager *manager = nullptr;

      /// \brief A ray query used to locate distances to visuals.
      public: Ogre::RaySceneQuery *raySceneQuery = nullptr;

      /// \brief All the grids in the scene.
      public: std::vector<Grid *> grids;

      /// \brief Unique ID counter.
      public: static uint32_t idCounter;

      /// \brief The unique ID of this scene.
      public: uint32_t id;

      /// \brief String form of the id.
      public: std::string idString;

      /// \brief List of model visual messages to process.
      public: VisualMsgs_L modelVisualMsgs;

      /// \brief List of link visual messages to process.
      public: VisualMsgs_L linkVisualMsgs;

      /// \brief List of visual messages to process.
      public: VisualMsgs_L visualMsgs;

      /// \brief List of collision visual messages to process.
      public: VisualMsgs_L collisionVisualMsgs;

      /// \brief List of light factory message to process.
      public: LightMsgs_L lightFactoryMsgs;

      /// \brief List of light modify message to process.
      public: LightMsgs_L lightModifyMsgs;

      /// \brief List of pose message to process.
      public: PoseMsgs_M poseMsgs;

      /// \brief List of pose message to process.
      public: LightPoseMsgs_M lightPoseMsgs;

      /// \brief List of scene message to process.
      public: SceneMsgs_L sceneMsgs;

      /// \brief List of joint message to process.
      public: JointMsgs_L jointMsgs;

      /// \brief List of link message to process.
      public: LinkMsgs_L linkMsgs;

      /// \brief List of model message to process.
      public: ModelMsgs_L modelMsgs;

      /// \brief List of sensor message to process.
      public: SensorMsgs_L sensorMsgs;

      /// \brief List of request message to process.
      public: RequestMsgs_L requestMsgs;

      /// \brief Map of all the visuals in this scene.
      public: Visual_M visuals;

      /// \brief Map of all the lights in this scene.
      public: Light_M lights;

      /// \brief List of skeleton message to process.
      public: SkeletonPoseMsgs_L skeletonPoseMsgs;

      /// \brief List of road messages to process.
      public: RoadMsgs_L roadMsgs;

      /// \brief used to wake up upon new Pose available
      public: std::condition_variable newPoseCondition;

      /// \brief Flag indicating that a new pose msg is available
      public: bool newPoseAvailable = false;

      /// \brief Protects flag newPoseAvailable
      public: std::mutex newPoseMutex;

      /// \brief Mutex to lock the various message buffers.
      public: std::mutex *receiveMutex = nullptr;

      /// \brief Mutex to lock the pose message buffers.
      public: std::recursive_mutex poseMsgMutex;

      /// \brief Communication Node
      public: transport::NodePtr node;

      /// \brief Subscribe to sensor topic
      public: transport::SubscriberPtr sensorSub;

      /// \brief Subscribe to scene topic
      public: transport::SubscriberPtr sceneSub;

      /// \brief Subscribe to the request topic
      public: transport::SubscriberPtr requestSub;

      /// \brief Subscribe to visual topic
      public: transport::SubscriberPtr visSub;

      /// \brief Subscribe to light factory topic
      public: transport::SubscriberPtr lightFactorySub;

      /// \brief Subscribe to light modify topic
      public: transport::SubscriberPtr lightModifySub;

      /// \brief Subscribe to pose updates
      public: transport::SubscriberPtr poseSub;

      /// \brief Subscribe to joint updates.
      public: transport::SubscriberPtr jointSub;

      /// \brief Subscribe to reponses.
      public: transport::SubscriberPtr responseSub;

      /// \brief Subscribe to skeleton pose updates.
      public: transport::SubscriberPtr skeletonPoseSub;

      /// \brief Subscribe to sky updates.
      public: transport::SubscriberPtr skySub;

      /// \brief Subscribe to model info updates
      public: transport::SubscriberPtr modelInfoSub;

      /// \brief Respond to requests.
      public: transport::PublisherPtr responsePub;

      /// \brief Publish requests
      public: transport::PublisherPtr requestPub;

      /// \brief Subscribe to roads topic
      public: transport::SubscriberPtr roadSub;

      /// \brief Event connections
      public: std::vector<event::ConnectionPtr> connections;

      /// \brief The top level in our tree of visuals
      public: VisualPtr worldVisual;

      /// \brief Visual representing the world origin frame.
      public: OriginVisualPtr originVisual;

      /// \brief Pointer to a visual selected by a user via the GUI.
      public: VisualPtr selectedVis;

      /// \brief Selection mode (normal or move). Normal means the the
      /// object is just selection, and not being moved by the user. Move
      /// means the object is being actively moved by the user and the Scene
      /// should then ignore pose updates from the physics engine until
      /// after the move is complete.
      public: std::string selectionMode;

      /// \brief Keep around our request message.
      public: msgs::Request *requestMsg = nullptr;

      /// \brief True if visualizations should be rendered.
      public: bool enableVisualizations;

      /// \brief True if this scene is running on the server.
      public: bool isServer;

      /// \brief The heightmap, if any.
      public: Heightmap *terrain = nullptr;

      /// \brief The heightmap level of detail
      public: unsigned int heightmapLOD = 0u;

      /// \brief The heightmap skirt length
      public: double heightmapSkirtLength = 1.0;

      /// \brief All the projectors.
      public: std::map<std::string, Projector *> projectors;

      /// \brief Pointer to the sky.
      public: SkyX::SkyX *skyx = nullptr;

      /// \brief Controls the sky.
      public: SkyX::BasicController *skyxController = nullptr;

      /// \brief True when all COMs should be visualized.
      public: bool showCOMs;

      /// \brief True when all inertias should be visualized.
      public: bool showInertias;

      /// \brief True when all link frames should be visualized.
      public: bool showLinkFrames;

      /// \brief True when all skeletons should be visualized.
      public: bool showSkeleton;

      /// \brief True when all collisions should be visualized.
      public: bool showCollisions;

      /// \brief True when all joints should be visualized.
      public: bool showJoints;

      /// \brief True when all objects should be transparent.
      public: bool transparent;

      /// \brief True when all objects should be wireframe.
      public: bool wireframe;

      /// \brief Initialized.
      public: bool initialized;

      /// \brief SimTime of this Scene, as we receive PosesStamped from
      /// the world, we update this time accordingly.
      public: common::Time sceneSimTimePosesReceived;

      /// \brief SimTime of this Scene, after applying PosesStamped to
      /// scene, we update this time accordingly.
      public: common::Time sceneSimTimePosesApplied;

      /// \brief Keeps track of the visual ID for contact visualization.
      public: uint32_t contactVisId;

      /// \brief Keep track of data of joints.
      public: JointMsgs_M joints;

      /// \brief Size of shadow texture
      public: unsigned int shadowTextureSize = 1024u;

      /// \brief Manager of marker visuals
      public: MarkerManager markerManager;

      /// \brief State of each layer where key is the layer id, and value is
      /// the layer's visibility.
      public: std::map<int32_t, bool> layerState;

      /// \brief Shadow caster material name
<<<<<<< HEAD
      public: std::string shadowCasterMaterialName;
=======
      public: std::string shadowCasterMaterialName = "Gazebo/shadow_caster";
>>>>>>> b502f177
    };
  }
}
#endif<|MERGE_RESOLUTION|>--- conflicted
+++ resolved
@@ -378,11 +378,7 @@
       public: std::map<int32_t, bool> layerState;
 
       /// \brief Shadow caster material name
-<<<<<<< HEAD
-      public: std::string shadowCasterMaterialName;
-=======
       public: std::string shadowCasterMaterialName = "Gazebo/shadow_caster";
->>>>>>> b502f177
     };
   }
 }
