--- conflicted
+++ resolved
@@ -2,11 +2,7 @@
 
 include_directories(SYSTEM
   ${OGRE_INCLUDE_DIRS}
-<<<<<<< HEAD
-  ${CEGUI_INCLUDE_DIRS}
   ${TBB_INCLUDEDIR}
-=======
->>>>>>> bac5d6a7
   skyx
   skyx/include
 )
@@ -179,11 +175,7 @@
   gazebo_transport
   ${ogre_libraries}
   ${OPENGL_LIBRARIES}
-<<<<<<< HEAD
-  ${CEGUI_LIBRARIES}
   ${tinyxml_LIBRARIES}
-=======
->>>>>>> bac5d6a7
 )
 
 if (HAVE_OCULUS)
