include (${gazebo_cmake_dir}/GazeboUtils.cmake)

include_directories(SYSTEM
  ${OGRE_INCLUDE_DIRS}
  ${CEGUI_INCLUDE_DIRS}
  skyx
  skyx/include
)

if (${OGRE_VERSION} GREATER 1.7.4)
  add_subdirectory(deferred_shading)
endif()
add_subdirectory(skyx)
add_subdirectory(selection_buffer)

set (sources
  ArrowVisual.cc
  AxisVisual.cc
  Camera.cc
  CameraVisual.cc
  COMVisual.cc
  ContactVisual.cc
  Conversions.cc
  DepthCamera.cc
  DynamicLines.cc
  DynamicRenderable.cc
  FPSViewController.cc
  GpuLaser.cc
  Grid.cc
  GUIOverlay.cc
  Heightmap.cc
  JointVisual.cc
  LaserVisual.cc
  SonarVisual.cc
  Light.cc
  Material.cc
  MovableText.cc
  OrbitViewController.cc
  Projector.cc
  RenderEngine.cc
  RenderEvents.cc
  RenderingIface.cc
  Road2d.cc
  RFIDVisual.cc
  RFIDTagVisual.cc
  RTShaderSystem.cc
  Scene.cc
  SelectionObj.cc
  TransmitterVisual.cc
  UserCamera.cc
  VideoVisual.cc
  ViewController.cc
  Visual.cc
  WireBox.cc
  WindowManager.cc
  WrenchVisual.cc
)

set (headers
  ArrowVisual.hh
  AxisVisual.hh
  Camera.hh
  CameraVisual.hh
  COMVisual.hh
  ContactVisual.hh
  Conversions.hh
  DepthCamera.hh
  DynamicLines.hh
  DynamicRenderable.hh
  FPSViewController.hh
  GpuLaser.hh
  Grid.hh
  GUIOverlay.hh
  Heightmap.hh
  JointVisual.hh
  LaserVisual.hh
  SonarVisual.hh
  Light.hh
  Material.hh
  MovableText.hh
  OrbitViewController.hh
  Projector.hh
  RenderEngine.hh
  RenderEvents.hh
  RenderingIface.hh
  RenderTypes.hh
  Road2d.hh
  RFIDVisual.hh
  RFIDTagVisual.hh
  RTShaderSystem.hh
  Scene.hh
  SelectionObj.hh
  TransmitterVisual.hh
  UserCamera.hh
  VideoVisual.hh
  ViewController.hh
  Visual.hh
  WireBox.hh
  WindowManager.hh
  WrenchVisual.hh
  ogre_gazebo.h
  cegui.h
)

set (gtest_sources
)

gz_build_tests(${gtest_sources})

set (gtest_sources_dri
  GpuLaser_TEST.cc
  Heightmap_TEST.cc
)

gz_build_dri_tests(${gtest_sources_dri})

set (rendering_headers "" CACHE INTERNAL "rendering headers" FORCE)
foreach (hdr ${headers})
  APPEND_TO_CACHED_STRING(rendering_headers
    "Rendering Headers" "#include \"gazebo/rendering/${hdr}\"\n")
endforeach()
configure_file (${CMAKE_CURRENT_SOURCE_DIR}/rendering.hh.in
                ${CMAKE_CURRENT_BINARY_DIR}/rendering.hh)

link_directories(
  ${ogre_library_dirs}
)

gz_add_library(gazebo_rendering ${sources})

target_link_libraries( gazebo_rendering
  gazebo_common
  gazebo_skyx
  gazebo_selection_buffer
  ${ogre_libraries}
  ${OPENGL_LIBRARIES}
  ${CEGUI_LIBRARIES}
<<<<<<< HEAD
  X11 
  ovr
  udev
  Xinerama
=======
>>>>>>> 82f95ab4
)

if (NOT APPLE)
  target_link_libraries(gazebo_rendering X11)
endif()

if (${OGRE_VERSION} GREATER 1.7.4)
  target_link_libraries(gazebo_rendering gazebo_rendering_deferred)
endif()

gz_install_library(gazebo_rendering)
gz_install_includes("rendering" ${headers} ${CMAKE_CURRENT_BINARY_DIR}/rendering.hh)<|MERGE_RESOLUTION|>--- conflicted
+++ resolved
@@ -135,13 +135,9 @@
   ${ogre_libraries}
   ${OPENGL_LIBRARIES}
   ${CEGUI_LIBRARIES}
-<<<<<<< HEAD
-  X11 
   ovr
   udev
   Xinerama
-=======
->>>>>>> 82f95ab4
 )
 
 if (NOT APPLE)
