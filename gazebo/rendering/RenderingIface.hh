/*
 * Copyright (C) 2012-2015 Open Source Robotics Foundation
 *
 * Licensed under the Apache License, Version 2.0 (the "License");
 * you may not use this file except in compliance with the License.
 * You may obtain a copy of the License at
 *
 *     http://www.apache.org/licenses/LICENSE-2.0
 *
 * Unless required by applicable law or agreed to in writing, software
 * distributed under the License is distributed on an "AS IS" BASIS,
 * WITHOUT WARRANTIES OR CONDITIONS OF ANY KIND, either express or implied.
 * See the License for the specific language governing permissions and
 * limitations under the License.
 *
*/
#ifndef _RENDERINGIFACE_HH_
#define _RENDERINGIFACE_HH_

#include <string>
#include "gazebo/rendering/RenderTypes.hh"
#include "gazebo/util/system.hh"

namespace gazebo
{
  namespace rendering
  {
    /// \addtogroup gazebo_rendering
    /// \{

    /// \brief load rendering engine.
    GZ_RENDERING_VISIBLE
<<<<<<< HEAD
    bool load(bool _server = true);
=======
    bool load();
>>>>>>> 95e69a7c

    /// \brief init rendering engine.
    GZ_RENDERING_VISIBLE
    bool init();

    /// \brief teardown rendering engine.
    GZ_RENDERING_VISIBLE
    bool fini();

    /// \brief get pointer to rendering::Scene by name.
    /// \param[in] _name Name of the scene to retreive.
    GZ_RENDERING_VISIBLE
    rendering::ScenePtr get_scene(const std::string &_name = "");

    /// \brief create rendering::Scene by name.
    /// \param[in] _name Name of the scene to create.
    /// \param[in] _enableVisualizations True enables visualization
    /// elements such as laser lines.
    GZ_RENDERING_VISIBLE
    rendering::ScenePtr create_scene(const std::string &_name,
                                     bool _enableVisualizations,
                                     bool _isServer = false);

    /// \brief remove a rendering::Scene by name
    /// \param[in] _name The name of the scene to remove.
    GZ_RENDERING_VISIBLE
    void remove_scene(const std::string &_name);

    /// \}
  }
}
#endif<|MERGE_RESOLUTION|>--- conflicted
+++ resolved
@@ -30,11 +30,7 @@
 
     /// \brief load rendering engine.
     GZ_RENDERING_VISIBLE
-<<<<<<< HEAD
-    bool load(bool _server = true);
-=======
     bool load();
->>>>>>> 95e69a7c
 
     /// \brief init rendering engine.
     GZ_RENDERING_VISIBLE
