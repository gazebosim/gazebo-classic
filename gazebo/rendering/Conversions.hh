/*
 * Copyright (C) 2012-2016 Open Source Robotics Foundation
 *
 * Licensed under the Apache License, Version 2.0 (the "License");
 * you may not use this file except in compliance with the License.
 * You may obtain a copy of the License at
 *
 *     http://www.apache.org/licenses/LICENSE-2.0
 *
 * Unless required by applicable law or agreed to in writing, software
 * distributed under the License is distributed on an "AS IS" BASIS,
 * WITHOUT WARRANTIES OR CONDITIONS OF ANY KIND, either express or implied.
 * See the License for the specific language governing permissions and
 * limitations under the License.
 *
*/
#ifndef _GAZEBO_CONVERSIONS_HH_
#define _GAZEBO_CONVERSIONS_HH_

#include <ignition/math/Vector3.hh>

#include "gazebo/rendering/ogre_gazebo.h"

#include "gazebo/common/Color.hh"
#include "gazebo/math/Vector3.hh"
#include "gazebo/math/Quaternion.hh"
#include "gazebo/rendering/RenderTypes.hh"
#include "gazebo/util/system.hh"

namespace gazebo
{
  namespace rendering
  {
    /// \addtogroup gazebo_rendering
    /// \{

    /// \brief Conversions Conversions.hh rendering/Conversions.hh
    /// \brief A set of utility function to convert between Gazebo and Ogre
    /// data types
    class GZ_RENDERING_VISIBLE Conversions
    {
      /// \brief Return the equivalent ogre color
      /// \param[in] _clr Gazebo color to convert
      /// \return Ogre color value
      public: static Ogre::ColourValue Convert(const common::Color &_clr);

      /// \brief Return the equivalent gazebo color
      /// \param[in] _clr Ogre color to convert
      /// \return Gazebo color value
      public: static common::Color Convert(const Ogre::ColourValue &_clr);

      /// \brief return Ogre Vector from Gazebo Vector3
      /// \param[in] _v Gazebo vector
      /// \return Ogre vector
      public: static Ogre::Vector3 Convert(const math::Vector3 &_v);

      /// \brief return Ogre Vector from ignition::math::Vector3d
      /// \param[in] _v ignition::math::Vector3d
      /// \return Ogre vector
      public: static Ogre::Vector3 Convert(const ignition::math::Vector3d &_v);

      /// \brief return gazebo Vector from ogre Vector3
      /// \param[in] _v Ogre vector
      /// \return Gazebo vector
      public: static math::Vector3 Convert(const Ogre::Vector3 &_v);

      /// \brief return ignition::math::Vector3d from ogre Vector3
      /// \param[in] _v Ogre vector
      /// \return ignition::math::Vector3d
      public: static ignition::math::Vector3d ConvertIgn(
                  const Ogre::Vector3 &_v);

      /// \brief Gazebo quaternion to Ogre quaternion
      /// \param[in] _v Gazebo quaternion
      /// \return Ogre quaternion
      public: static Ogre::Quaternion Convert(const math::Quaternion &_v);

      /// \brief Ogre quaternion to Gazebo quaternion
      /// \param[in] _v Ogre quaternion
      /// \return Gazebo quaternion
      public: static math::Quaternion Convert(const Ogre::Quaternion &_v);

<<<<<<< HEAD
      /// \brief Ogre quaternion to ignition::math::Quaterniond
      /// \param[in] _v Ogre quaternion
      /// return Ignition math quaternion
      public: static ignition::math::Quaterniond ConvertIgn(
                  const Ogre::Quaternion &_v);

      /// \brief Return the equivalent ogre transform space
      /// \param[in] _rf gazebo reference frame to convert
      /// \return Ogre node transform space
      public: static Ogre::Node::TransformSpace Convert(
          const ReferenceFrame &_rf);

      /// \brief Return the equivalent gazebo reference frame
      /// \param[in] _ts Ogre node transform space to convert
      /// \return Gazebo reference frame
      public: static ReferenceFrame Convert(
          const Ogre::Node::TransformSpace &_ts);
=======
      /// \brief Ogre Matrix4 to ignition math Matrix4d
      /// \param[in] _m Ogre Matrix4
      /// \return ignition math Matrix4d
      public: static ignition::math::Matrix4d Convert(const Ogre::Matrix4 &_m);

      /// \brief Ignition math Matrix4d to Ogre Matrix4
      /// \param[in] _m ignition math Matrix4d
      /// \return Ogre Matrix4
      public: static Ogre::Matrix4 Convert(const ignition::math::Matrix4d &_m);
>>>>>>> fe4ee38a
    };
    /// \}
  }
}
#endif<|MERGE_RESOLUTION|>--- conflicted
+++ resolved
@@ -80,12 +80,21 @@
       /// \return Gazebo quaternion
       public: static math::Quaternion Convert(const Ogre::Quaternion &_v);
 
-<<<<<<< HEAD
       /// \brief Ogre quaternion to ignition::math::Quaterniond
       /// \param[in] _v Ogre quaternion
       /// return Ignition math quaternion
       public: static ignition::math::Quaterniond ConvertIgn(
                   const Ogre::Quaternion &_v);
+
+      /// \brief Ogre Matrix4 to ignition math Matrix4d
+      /// \param[in] _m Ogre Matrix4
+      /// \return ignition math Matrix4d
+      public: static ignition::math::Matrix4d Convert(const Ogre::Matrix4 &_m);
+
+      /// \brief Ignition math Matrix4d to Ogre Matrix4
+      /// \param[in] _m ignition math Matrix4d
+      /// \return Ogre Matrix4
+      public: static Ogre::Matrix4 Convert(const ignition::math::Matrix4d &_m);
 
       /// \brief Return the equivalent ogre transform space
       /// \param[in] _rf gazebo reference frame to convert
@@ -98,17 +107,6 @@
       /// \return Gazebo reference frame
       public: static ReferenceFrame Convert(
           const Ogre::Node::TransformSpace &_ts);
-=======
-      /// \brief Ogre Matrix4 to ignition math Matrix4d
-      /// \param[in] _m Ogre Matrix4
-      /// \return ignition math Matrix4d
-      public: static ignition::math::Matrix4d Convert(const Ogre::Matrix4 &_m);
-
-      /// \brief Ignition math Matrix4d to Ogre Matrix4
-      /// \param[in] _m ignition math Matrix4d
-      /// \return Ogre Matrix4
-      public: static Ogre::Matrix4 Convert(const ignition::math::Matrix4d &_m);
->>>>>>> fe4ee38a
     };
     /// \}
   }
