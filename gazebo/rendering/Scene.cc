--- conflicted
+++ resolved
@@ -327,7 +327,7 @@
   // message must be received (via a scene message or on the ~/sky topic).
   try
   {
-    // this->SetSky();
+    this->SetSky();
   }
   catch(...)
   {
@@ -361,12 +361,7 @@
   this->dataPtr->requestPub->Publish(*this->dataPtr->requestMsg);
 
   Road2d *road = new Road2d();
-<<<<<<< HEAD
-  road->Load(this->worldVisual);
-  std::cerr << "scene init " << std::endl;
-=======
   road->Load(this->dataPtr->worldVisual);
->>>>>>> bac5d6a7
 }
 
 //////////////////////////////////////////////////
@@ -1527,7 +1522,6 @@
 //////////////////////////////////////////////////
 bool Scene::ProcessModelMsg(const msgs::Model &_msg)
 {
-  std::cerr << "scene proc msg " << std::endl;
   std::string modelName, linkName;
 
   modelName = _msg.name() + "::";
@@ -1640,7 +1634,6 @@
 //////////////////////////////////////////////////
 void Scene::PreRender()
 {
-  std::cerr << "scene prerender " << std::endl;
   /* Deferred shading debug code. Delete me soon (July 17, 2012)
   static bool first = true;
 
@@ -1743,20 +1736,11 @@
   // Process the scene messages. DO THIS FIRST
   for (sIter = sceneMsgsCopy.begin(); sIter != sceneMsgsCopy.end();)
   {
-    std::cerr << " got scene msg " << std::endl;
     if (this->ProcessSceneMsg(*sIter))
     {
-<<<<<<< HEAD
-      std::cerr << " proc scene msg " << std::endl;
-      if (!this->initialized)
-        RTShaderSystem::Instance()->UpdateShaders();
-      this->initialized = true;
-      std::cerr << " scene init!!!" << std::endl;
-=======
       if (!this->dataPtr->initialized)
         RTShaderSystem::Instance()->UpdateShaders();
       this->dataPtr->initialized = true;
->>>>>>> bac5d6a7
       sceneMsgsCopy.erase(sIter++);
     }
     else
