/*
 * Copyright 2012 Open Source Robotics Foundation
 *
 * Licensed under the Apache License, Version 2.0 (the "License");
 * you may not use this file except in compliance with the License.
 * You may obtain a copy of the License at
 *
 *     http://www.apache.org/licenses/LICENSE-2.0
 *
 * Unless required by applicable law or agreed to in writing, software
 * distributed under the License is distributed on an "AS IS" BASIS,
 * WITHOUT WARRANTIES OR CONDITIONS OF ANY KIND, either express or implied.
 * See the License for the specific language governing permissions and
 * limitations under the License.
 *
*/
#include <boost/lexical_cast.hpp>

#include "gazebo/rendering/skyx/include/SkyX.h"
#include "gazebo/rendering/ogre_gazebo.h"

#include "gazebo/msgs/msgs.hh"

#include "gazebo/common/Exception.hh"
#include "gazebo/common/Assert.hh"
#include "gazebo/common/Console.hh"

#include "gazebo/rendering/Road2d.hh"
#include "gazebo/rendering/Projector.hh"
#include "gazebo/rendering/Heightmap.hh"
#include "gazebo/rendering/RenderEvents.hh"
#include "gazebo/rendering/LaserVisual.hh"
#include "gazebo/rendering/SonarVisual.hh"
#include "gazebo/rendering/WrenchVisual.hh"
#include "gazebo/rendering/CameraVisual.hh"
#include "gazebo/rendering/JointVisual.hh"
#include "gazebo/rendering/COMVisual.hh"
#include "gazebo/rendering/ContactVisual.hh"
#include "gazebo/rendering/Conversions.hh"
#include "gazebo/rendering/Light.hh"
#include "gazebo/rendering/Visual.hh"
#include "gazebo/rendering/RenderEngine.hh"
#include "gazebo/rendering/UserCamera.hh"
#include "gazebo/rendering/Camera.hh"
#include "gazebo/rendering/DepthCamera.hh"
#include "gazebo/rendering/GpuLaser.hh"
#include "gazebo/rendering/Grid.hh"
#include "gazebo/rendering/DynamicLines.hh"
#include "gazebo/rendering/RFIDVisual.hh"
#include "gazebo/rendering/RFIDTagVisual.hh"
#include "gazebo/rendering/VideoVisual.hh"
#include "gazebo/rendering/TransmitterVisual.hh"

#if OGRE_VERSION_MAJOR >= 1 && OGRE_VERSION_MINOR >= 8
#include "gazebo/rendering/deferred_shading/SSAOLogic.hh"
#include "gazebo/rendering/deferred_shading/GBufferSchemeHandler.hh"
#include "gazebo/rendering/deferred_shading/NullSchemeHandler.hh"
#include "gazebo/rendering/deferred_shading/MergeSchemeHandler.hh"
#include "gazebo/rendering/deferred_shading/DeferredLightCP.hh"
#endif

#include "gazebo/rendering/RTShaderSystem.hh"
#include "gazebo/transport/TransportIface.hh"
#include "gazebo/transport/Node.hh"

#include "gazebo/rendering/Scene.hh"

using namespace gazebo;
using namespace rendering;


uint32_t Scene::idCounter = 0;

struct VisualMessageLess {
    bool operator() (boost::shared_ptr<msgs::Visual const> _i,
                     boost::shared_ptr<msgs::Visual const> _j)
    {
      return _i->name().size() < _j->name().size();
    }
} VisualMessageLessOp;


//////////////////////////////////////////////////
Scene::Scene(const std::string &_name, bool _enableVisualizations,
    bool _isServer)
{
  this->initialized = false;
  this->showCOMs = false;
  this->showCollisions = false;
  this->showJoints = false;
  this->transparent = false;
  this->wireframe = false;

  this->requestMsg = NULL;
  this->enableVisualizations = _enableVisualizations;
  this->node = transport::NodePtr(new transport::Node());
  this->node->Init(_name);
  this->id = idCounter++;
  this->idString = boost::lexical_cast<std::string>(this->id);

  this->name = _name;
  this->manager = NULL;
  this->raySceneQuery = NULL;
  this->skyx = NULL;

  this->receiveMutex = new boost::mutex();

  this->connections.push_back(
      event::Events::ConnectPreRender(boost::bind(&Scene::PreRender, this)));

  this->sensorSub = this->node->Subscribe("~/sensor",
                                          &Scene::OnSensorMsg, this, true);
  this->visSub = this->node->Subscribe("~/visual", &Scene::OnVisualMsg, this);

  this->lightPub = this->node->Advertise<msgs::Light>("~/light");

  this->lightSub = this->node->Subscribe("~/light", &Scene::OnLightMsg, this);

  if (_isServer)
    this->poseSub = this->node->Subscribe("~/pose/local/info",
    &Scene::OnPoseMsg, this);
  else
  {
    this->poseSub = this->node->Subscribe("~/pose/info",
        &Scene::OnPoseMsg, this);
  }

  this->jointSub = this->node->Subscribe("~/joint", &Scene::OnJointMsg, this);
  this->skeletonPoseSub = this->node->Subscribe("~/skeleton_pose/info",
          &Scene::OnSkeletonPoseMsg, this);
  this->selectionSub = this->node->Subscribe("~/selection",
      &Scene::OnSelectionMsg, this);
  this->skySub = this->node->Subscribe("~/sky", &Scene::OnSkyMsg, this);
  this->modelInfoSub = this->node->Subscribe("~/model/info",
                                             &Scene::OnModelMsg, this);

  this->requestPub = this->node->Advertise<msgs::Request>("~/request");

  this->requestSub = this->node->Subscribe("~/request",
      &Scene::OnRequest, this);

  // \TODO: This causes the Scene to occasionally miss the response to
  // scene_info
  // this->responsePub = this->node->Advertise<msgs::Response>("~/response");
  this->responseSub = this->node->Subscribe("~/response",
      &Scene::OnResponse, this);
  this->sceneSub = this->node->Subscribe("~/scene", &Scene::OnScene, this);

  this->sdf.reset(new sdf::Element);
  sdf::initFile("scene.sdf", this->sdf);

  this->terrain = NULL;
  this->selectedVis.reset();

  this->sceneSimTimePosesApplied  = common::Time();
  this->sceneSimTimePosesReceived = common::Time();
}

//////////////////////////////////////////////////
void Scene::Clear()
{
  this->node->Fini();
  this->visualMsgs.clear();
  this->lightMsgs.clear();
  this->poseMsgs.clear();
  this->sceneMsgs.clear();
  this->jointMsgs.clear();
  this->joints.clear();
  this->linkMsgs.clear();
  this->cameras.clear();
  this->userCameras.clear();
  this->lights.clear();

  delete this->terrain;
  this->terrain = NULL;

  while (!this->visuals.empty())
    this->RemoveVisual(this->visuals.begin()->second);
  this->visuals.clear();

  for (uint32_t i = 0; i < this->grids.size(); i++)
    delete this->grids[i];
  this->grids.clear();

  this->sensorMsgs.clear();
  RTShaderSystem::Instance()->Clear();

  this->initialized = false;
}

//////////////////////////////////////////////////
Scene::~Scene()
{
  delete this->requestMsg;
  delete this->receiveMutex;
  delete this->raySceneQuery;

  this->node->Fini();
  this->node.reset();
  this->visSub.reset();
  this->lightSub.reset();
  this->poseSub.reset();
  this->jointSub.reset();
  this->skeletonPoseSub.reset();
  this->selectionSub.reset();

  Visual_M::iterator iter;
  this->visuals.clear();
  this->jointMsgs.clear();
  this->joints.clear();
  this->linkMsgs.clear();
  this->sceneMsgs.clear();
  this->poseMsgs.clear();
  this->lightMsgs.clear();
  this->visualMsgs.clear();

  this->worldVisual.reset();
  this->selectionMsg.reset();
  this->lights.clear();

  // Remove a scene
  RTShaderSystem::Instance()->RemoveScene(shared_from_this());

  for (uint32_t i = 0; i < this->grids.size(); i++)
    delete this->grids[i];
  this->grids.clear();

  this->cameras.clear();
  this->userCameras.clear();

  if (this->manager)
  {
    RenderEngine::Instance()->root->destroySceneManager(this->manager);
    this->manager = NULL;
  }
  this->connections.clear();

  this->sdf->Reset();
  this->sdf.reset();
}

//////////////////////////////////////////////////
void Scene::Load(sdf::ElementPtr _sdf)
{
  this->sdf->Copy(_sdf);
  this->Load();
}

//////////////////////////////////////////////////
void Scene::Load()
{
  this->initialized = false;
  Ogre::Root *root = RenderEngine::Instance()->root;

  if (this->manager)
    root->destroySceneManager(this->manager);

  this->manager = root->createSceneManager(Ogre::ST_GENERIC);
  this->manager->setAmbientLight(Ogre::ColourValue(0.1, 0.1, 0.1, 0.1));
}

//////////////////////////////////////////////////
VisualPtr Scene::GetWorldVisual() const
{
  return this->worldVisual;
}

//////////////////////////////////////////////////
void Scene::Init()
{
  this->worldVisual.reset(new Visual("__world_node__", shared_from_this()));

  // RTShader system self-enables if the render path type is FORWARD,
  RTShaderSystem::Instance()->AddScene(shared_from_this());
  RTShaderSystem::Instance()->ApplyShadows(shared_from_this());

  if (RenderEngine::Instance()->GetRenderPathType() == RenderEngine::DEFERRED)
    this->InitDeferredShading();

  for (uint32_t i = 0; i < this->grids.size(); i++)
    this->grids[i]->Init();

  this->SetSky();

  // Create Fog
  if (this->sdf->HasElement("fog"))
  {
    boost::shared_ptr<sdf::Element> fogElem = this->sdf->GetElement("fog");
    this->SetFog(fogElem->Get<std::string>("type"),
                 fogElem->Get<common::Color>("color"),
                 fogElem->Get<double>("density"),
                 fogElem->Get<double>("start"),
                 fogElem->Get<double>("end"));
  }

  // Create ray scene query
  this->raySceneQuery = this->manager->createRayQuery(Ogre::Ray());
  this->raySceneQuery->setSortByDistance(true);
  this->raySceneQuery->setQueryMask(Ogre::SceneManager::ENTITY_TYPE_MASK);

  // Force shadows on.
  this->SetShadowsEnabled(true);

  this->requestPub->WaitForConnection();
  this->requestMsg = msgs::CreateRequest("scene_info");
  this->requestPub->Publish(*this->requestMsg);

  Road2d *road = new Road2d();
  road->Load(this->worldVisual);

  this->initialized = true;
}

//////////////////////////////////////////////////
bool Scene::GetInitialized() const
{
  return this->initialized;
}

//////////////////////////////////////////////////
void Scene::InitDeferredShading()
{
#if OGRE_VERSION_MAJOR >= 1 && OGRE_VERSION_MINOR >= 8
  Ogre::CompositorManager &compMgr = Ogre::CompositorManager::getSingleton();

  // Deferred Shading scheme handler
  Ogre::MaterialManager::getSingleton().addListener(
      new GBufferSchemeHandler(GBufferMaterialGenerator::GBT_FAT),
      "DSGBuffer");

  // Deferred Lighting scheme handlers
  Ogre::MaterialManager::getSingleton().addListener(
      new GBufferSchemeHandler(GBufferMaterialGenerator::GBT_NORMAL_AND_DEPTH),
      "DLGBuffer");
  Ogre::MaterialManager::getSingleton().addListener(
      new MergeSchemeHandler(false), "DLMerge");

  Ogre::MaterialManager::getSingleton().addListener(
      new NullSchemeHandler, "NoGBuffer");

  compMgr.registerCustomCompositionPass("DeferredShadingLight",
      new DeferredLightCompositionPass<DeferredShading>);
  compMgr.registerCustomCompositionPass("DeferredLightingLight",
      new DeferredLightCompositionPass<DeferredLighting>);

  compMgr.registerCompositorLogic("SSAOLogic", new SSAOLogic);

  // Create and instance geometry for VPL
  Ogre::MeshPtr VPLMesh =
    Ogre::MeshManager::getSingleton().createManual("VPLMesh",
        Ogre::ResourceGroupManager::AUTODETECT_RESOURCE_GROUP_NAME);

  Ogre::SubMesh *submeshMesh = VPLMesh->createSubMesh();
  submeshMesh->operationType = Ogre::RenderOperation::OT_TRIANGLE_LIST;
  submeshMesh->indexData = new Ogre::IndexData();
  submeshMesh->vertexData = new Ogre::VertexData();
  submeshMesh->useSharedVertices = false;
  VPLMesh->_setBoundingSphereRadius(10.8f);
  VPLMesh->_setBounds(Ogre::AxisAlignedBox(
        Ogre::Vector3(-10.8, -10.8, -10.8), Ogre::Vector3(10.8, 10.8, 10.8)));

  GeomUtils::CreateSphere(submeshMesh->vertexData, submeshMesh->indexData,
      1.0, 6, 6, false, false);

  int numVPLs = 400;
  Ogre::InstanceManager *im =
    this->manager->createInstanceManager("VPL_InstanceMgr",
      "VPLMesh", Ogre::ResourceGroupManager::AUTODETECT_RESOURCE_GROUP_NAME,
          Ogre::InstanceManager::HWInstancingBasic, numVPLs, Ogre::IM_USEALL);

  for (int i = 0; i < numVPLs; ++i)
  {
    // Ogre::InstancedEntity *new_entity =
    im->createInstancedEntity("DeferredLighting/VPL");
  }

  im->setBatchesAsStaticAndUpdate(true);
#endif
}

//////////////////////////////////////////////////
Ogre::SceneManager *Scene::GetManager() const
{
  return this->manager;
}

//////////////////////////////////////////////////
std::string Scene::GetName() const
{
  return this->name;
}

//////////////////////////////////////////////////
void Scene::SetAmbientColor(const common::Color &_color)
{
  this->sdf->GetElement("ambient")->Set(_color);

  // Ambient lighting
  if (this->manager &&
      Conversions::Convert(this->manager->getAmbientLight()) != _color)
  {
    this->manager->setAmbientLight(Conversions::Convert(_color));
  }
}

//////////////////////////////////////////////////
common::Color Scene::GetAmbientColor() const
{
  return this->sdf->Get<common::Color>("ambient");
}

//////////////////////////////////////////////////
void Scene::SetBackgroundColor(const common::Color &_color)
{
  this->sdf->GetElement("background")->Set(_color);
  Ogre::ColourValue clr = Conversions::Convert(_color);

  std::vector<CameraPtr>::iterator iter;
  for (iter = this->cameras.begin(); iter != this->cameras.end(); ++iter)
  {
    if ((*iter)->GetViewport() &&
        (*iter)->GetViewport()->getBackgroundColour() != clr)
      (*iter)->GetViewport()->setBackgroundColour(clr);
  }

  std::vector<UserCameraPtr>::iterator iter2;
  for (iter2 = this->userCameras.begin();
       iter2 != this->userCameras.end(); ++iter2)
  {
    if ((*iter2)->GetViewport() &&
        (*iter2)->GetViewport()->getBackgroundColour() != clr)
    {
      (*iter2)->GetViewport()->setBackgroundColour(clr);
    }
  }
}

//////////////////////////////////////////////////
common::Color Scene::GetBackgroundColor() const
{
  return this->sdf->Get<common::Color>("background");
}

//////////////////////////////////////////////////
void Scene::CreateGrid(uint32_t cell_count, float cell_length,
                       float line_width, const common::Color &color)
{
  Grid *grid = new Grid(this, cell_count, cell_length, line_width, color);

  if (this->manager)
    grid->Init();

  this->grids.push_back(grid);
}

//////////////////////////////////////////////////
Grid *Scene::GetGrid(uint32_t index) const
{
  if (index >= this->grids.size())
  {
    gzerr << "Scene::GetGrid() Invalid index\n";
    return NULL;
  }

  return this->grids[index];
}

//////////////////////////////////////////////////
uint32_t Scene::GetGridCount() const
{
  return this->grids.size();
}

//////////////////////////////////////////////////
CameraPtr Scene::CreateCamera(const std::string &_name, bool _autoRender)
{
  CameraPtr camera(new Camera(this->name + "::" + _name,
        shared_from_this(), _autoRender));
  this->cameras.push_back(camera);

  return camera;
}

//////////////////////////////////////////////////
DepthCameraPtr Scene::CreateDepthCamera(const std::string &_name,
                                        bool _autoRender)
{
  DepthCameraPtr camera(new DepthCamera(this->name + "::" + _name,
        shared_from_this(), _autoRender));
  this->cameras.push_back(camera);

  return camera;
}

//////////////////////////////////////////////////
GpuLaserPtr Scene::CreateGpuLaser(const std::string &_name,
                                        bool _autoRender)
{
  GpuLaserPtr camera(new GpuLaser(this->name + "::" + _name,
        shared_from_this(), _autoRender));
  this->cameras.push_back(camera);

  return camera;
}

//////////////////////////////////////////////////
uint32_t Scene::GetCameraCount() const
{
  return this->cameras.size();
}

//////////////////////////////////////////////////
CameraPtr Scene::GetCamera(uint32_t index) const
{
  CameraPtr cam;

  if (index < this->cameras.size())
    cam = this->cameras[index];

  return cam;
}

//////////////////////////////////////////////////
CameraPtr Scene::GetCamera(const std::string &_name) const
{
  CameraPtr result;
  std::vector<CameraPtr>::const_iterator iter;
  for (iter = this->cameras.begin(); iter != this->cameras.end(); ++iter)
  {
    if ((*iter)->GetName() == _name)
      result = *iter;
  }

  return result;
}

//////////////////////////////////////////////////
UserCameraPtr Scene::CreateUserCamera(const std::string &name_)
{
  UserCameraPtr camera(new UserCamera(this->GetName() + "::" + name_,
                       shared_from_this()));
  camera->Load();
  camera->Init();
  this->userCameras.push_back(camera);

  return camera;
}

//////////////////////////////////////////////////
uint32_t Scene::GetUserCameraCount() const
{
  return this->userCameras.size();
}

//////////////////////////////////////////////////
UserCameraPtr Scene::GetUserCamera(uint32_t index) const
{
  UserCameraPtr cam;

  if (index < this->userCameras.size())
    cam = this->userCameras[index];

  return cam;
}

//////////////////////////////////////////////////
void Scene::RemoveCamera(const std::string &_name)
{
  std::vector<CameraPtr>::iterator iter;
  for (iter = this->cameras.begin(); iter != this->cameras.end(); ++iter)
  {
    if ((*iter)->GetName() == _name)
    {
      (*iter)->Fini();
      (*iter).reset();
      this->cameras.erase(iter);
      break;
    }
  }
}

//////////////////////////////////////////////////
LightPtr Scene::GetLight(const std::string &_name) const
{
  LightPtr result;
  std::string n = this->StripSceneName(_name);
  Light_M::const_iterator iter = this->lights.find(n);
  if (iter != this->lights.end())
    result = iter->second;
  return result;
}

//////////////////////////////////////////////////
uint32_t Scene::GetLightCount() const
{
  return this->lights.size();
}

//////////////////////////////////////////////////
LightPtr Scene::GetLight(uint32_t _index) const
{
  LightPtr result;
  if (_index < this->lights.size())
  {
    Light_M::const_iterator iter = this->lights.begin();
    std::advance(iter, _index);
    result = iter->second;
  }
  else
  {
    gzerr << "Error: light index(" << _index << ") larger than light count("
          << this->lights.size() << "\n";
  }

  return result;
}

//////////////////////////////////////////////////
VisualPtr Scene::GetVisual(const std::string &_name) const
{
  VisualPtr result;
  Visual_M::const_iterator iter = this->visuals.find(_name);
  if (iter != this->visuals.end())
    result = iter->second;
  else
  {
    iter = this->visuals.find(this->GetName() + "::" + _name);
    if (iter != this->visuals.end())
      result = iter->second;
  }

  return result;
}

//////////////////////////////////////////////////
void Scene::SelectVisual(const std::string &_name, const std::string &_mode)
{
  this->selectedVis = this->GetVisual(_name);
  this->selectionMode = _mode;
}

//////////////////////////////////////////////////
VisualPtr Scene::GetSelectedVisual() const
{
  return this->selectedVis;
}

//////////////////////////////////////////////////
VisualPtr Scene::GetVisualAt(CameraPtr _camera,
                             const math::Vector2i &_mousePos,
                             std::string &_mod)
{
  VisualPtr visual;
  Ogre::Entity *closestEntity = this->GetOgreEntityAt(_camera, _mousePos,
                                                       false);

  _mod = "";
  if (closestEntity)
  {
    // Make sure we set the _mod only if we have found a selection object
    if (closestEntity->getName().substr(0, 15) == "__SELECTION_OBJ" &&
        closestEntity->getUserAny().getType() == typeid(std::string))
    {
      try
      {
        _mod = Ogre::any_cast<std::string>(closestEntity->getUserAny());
      }
      catch(boost::bad_any_cast &e)
      {
        gzerr << "boost any_cast error:" << e.what() << "\n";
      }
    }

    try
    {
      visual = this->GetVisual(Ogre::any_cast<std::string>(
            closestEntity->getUserAny()));
    }
    catch(boost::bad_any_cast &e)
    {
      gzerr << "boost any_cast error:" << e.what() << "\n";
    }
  }

  return visual;
}

//////////////////////////////////////////////////
VisualPtr Scene::GetModelVisualAt(CameraPtr _camera,
                                  const math::Vector2i &_mousePos)
{
  VisualPtr vis = this->GetVisualAt(_camera, _mousePos);
  if (vis)
    vis = this->GetVisual(vis->GetName().substr(0, vis->GetName().find("::")));

  return vis;
}

//////////////////////////////////////////////////
void Scene::SnapVisualToNearestBelow(const std::string &_visualName)
{
  VisualPtr visBelow = this->GetVisualBelow(_visualName);
  VisualPtr vis = this->GetVisual(_visualName);

  if (vis && visBelow)
  {
    math::Vector3 pos = vis->GetWorldPose().pos;
    double dz = vis->GetBoundingBox().min.z - visBelow->GetBoundingBox().max.z;
    pos.z -= dz;
    vis->SetWorldPosition(pos);
  }
}

//////////////////////////////////////////////////
VisualPtr Scene::GetVisualBelow(const std::string &_visualName)
{
  VisualPtr result;
  VisualPtr vis = this->GetVisual(_visualName);

  if (vis)
  {
    std::vector<VisualPtr> below;
    this->GetVisualsBelowPoint(vis->GetWorldPose().pos, below);

    double maxZ = -10000;

    for (uint32_t i = 0; i < below.size(); ++i)
    {
      if (below[i]->GetName().find(vis->GetName()) != 0
          && below[i]->GetBoundingBox().max.z > maxZ)
      {
        maxZ = below[i]->GetBoundingBox().max.z;
        result = below[i];
      }
    }
  }

  return result;
}

//////////////////////////////////////////////////
double Scene::GetHeightBelowPoint(const math::Vector3 &_pt)
{
  double height = 0;
  Ogre::Ray ray(Conversions::Convert(_pt), Ogre::Vector3(0, 0, -1));

  if (!this->raySceneQuery)
    this->raySceneQuery = this->manager->createRayQuery(Ogre::Ray());
  this->raySceneQuery->setRay(ray);
  this->raySceneQuery->setSortByDistance(true, 0);

  // Perform the scene query
  Ogre::RaySceneQueryResult &result = this->raySceneQuery->execute();
  Ogre::RaySceneQueryResult::iterator iter;

  for (iter = result.begin(); iter != result.end(); ++iter)
  {
    // is the result a MovableObject
    if (iter->movable && iter->movable->getMovableType().compare("Entity") == 0)
    {
      if (!iter->movable->isVisible() ||
          iter->movable->getName().find("__COLLISION_VISUAL__") !=
          std::string::npos)
        continue;
      if (iter->movable->getName().substr(0, 15) == "__SELECTION_OBJ")
        continue;

      height = _pt.z - iter->distance;
      break;
    }
  }

  // The default ray scene query does not work with terrain, so we have to
  // check ourselves.
  if (this->terrain)
  {
    double terrainHeight = this->terrain->GetHeight(_pt.x, _pt.y, _pt.z);
    if (terrainHeight <= _pt.z)
      height = std::max(height, terrainHeight);
  }

  return height;
}

//////////////////////////////////////////////////
void Scene::GetVisualsBelowPoint(const math::Vector3 &_pt,
                                 std::vector<VisualPtr> &_visuals)
{
  Ogre::Ray ray(Conversions::Convert(_pt), Ogre::Vector3(0, 0, -1));

  if (!this->raySceneQuery)
    this->raySceneQuery = this->manager->createRayQuery(Ogre::Ray());

  this->raySceneQuery->setRay(ray);
  this->raySceneQuery->setSortByDistance(true, 0);

  // Perform the scene query
  Ogre::RaySceneQueryResult &result = this->raySceneQuery->execute();
  Ogre::RaySceneQueryResult::iterator iter = result.begin();

  _visuals.clear();

  for (iter = result.begin(); iter != result.end(); ++iter)
  {
    // is the result a MovableObject
    if (iter->movable && iter->movable->getMovableType().compare("Entity") == 0)
    {
      if (!iter->movable->isVisible() ||
          iter->movable->getName().find("__COLLISION_VISUAL__") !=
          std::string::npos)
        continue;
      if (iter->movable->getName().substr(0, 15) == "__SELECTION_OBJ")
        continue;

      Ogre::Entity *pentity = static_cast<Ogre::Entity*>(iter->movable);
      if (pentity)
      {
        try
        {
          VisualPtr v = this->GetVisual(Ogre::any_cast<std::string>(
                                        pentity->getUserAny()));
          if (v)
            _visuals.push_back(v);
        }
        catch(boost::bad_any_cast &e)
        {
          gzerr << "boost any_cast error:" << e.what() << "\n";
        }
      }
    }
  }
}

//////////////////////////////////////////////////
VisualPtr Scene::GetVisualAt(CameraPtr _camera,
                             const math::Vector2i &_mousePos)
{
  VisualPtr visual;

  Ogre::Entity *closestEntity = this->GetOgreEntityAt(_camera,
                                                      _mousePos, true);
  if (closestEntity)
  {
    try
    {
      visual = this->GetVisual(Ogre::any_cast<std::string>(
            closestEntity->getUserAny()));
    }
    catch(boost::bad_any_cast &e)
    {
      gzerr << "boost any_cast error:" << e.what() << "\n";
    }
  }

  return visual;
}

/////////////////////////////////////////////////
Ogre::Entity *Scene::GetOgreEntityAt(CameraPtr _camera,
                                     const math::Vector2i &_mousePos,
                                     bool _ignoreSelectionObj)
{
  Ogre::Camera *ogreCam = _camera->GetOgreCamera();

  Ogre::Real closest_distance = -1.0f;
  Ogre::Ray mouseRay = ogreCam->getCameraToViewportRay(
      static_cast<float>(_mousePos.x) /
      ogreCam->getViewport()->getActualWidth(),
      static_cast<float>(_mousePos.y) /
      ogreCam->getViewport()->getActualHeight());

  this->raySceneQuery->setRay(mouseRay);

  // Perform the scene query
  Ogre::RaySceneQueryResult &result = this->raySceneQuery->execute();
  Ogre::RaySceneQueryResult::iterator iter = result.begin();
  Ogre::Entity *closestEntity = NULL;

  for (iter = result.begin(); iter != result.end(); ++iter)
  {
    // is the result a MovableObject
    if (iter->movable && iter->movable->getMovableType().compare("Entity") == 0)
    {
      if (!iter->movable->isVisible() ||
          iter->movable->getName().find("__COLLISION_VISUAL__") !=
          std::string::npos)
        continue;
      if (_ignoreSelectionObj &&
          iter->movable->getName().substr(0, 15) == "__SELECTION_OBJ")
        continue;

      Ogre::Entity *pentity = static_cast<Ogre::Entity*>(iter->movable);

      // mesh data to retrieve
      size_t vertex_count;
      size_t index_count;
      Ogre::Vector3 *vertices;
      uint64_t *indices;

      // Get the mesh information
      this->GetMeshInformation(pentity->getMesh().get(), vertex_count,
          vertices, index_count, indices,
          pentity->getParentNode()->_getDerivedPosition(),
          pentity->getParentNode()->_getDerivedOrientation(),
          pentity->getParentNode()->_getDerivedScale());

      bool new_closest_found = false;
      for (int i = 0; i < static_cast<int>(index_count); i += 3)
      {
        // when indices size is not divisible by 3
        if (i+2 >= static_cast<int>(index_count))
          break;

        // check for a hit against this triangle
        std::pair<bool, Ogre::Real> hit = Ogre::Math::intersects(mouseRay,
            vertices[indices[i]],
            vertices[indices[i+1]],
            vertices[indices[i+2]],
            true, false);

        // if it was a hit check if its the closest
        if (hit.first)
        {
          if ((closest_distance < 0.0f) || (hit.second < closest_distance))
          {
            // this is the closest so far, save it off
            closest_distance = hit.second;
            new_closest_found = true;
          }
        }
      }

      delete [] vertices;
      delete [] indices;

      if (new_closest_found)
      {
        closestEntity = pentity;
        // break;
      }
    }
  }

  return closestEntity;
}

//////////////////////////////////////////////////
bool Scene::GetFirstContact(CameraPtr _camera,
                            const math::Vector2i &_mousePos,
                            math::Vector3 &_position)
{
  bool valid = false;
  Ogre::Camera *ogreCam = _camera->GetOgreCamera();

  _position = math::Vector3::Zero;

  // Ogre::Real closest_distance = -1.0f;
  Ogre::Ray mouseRay = ogreCam->getCameraToViewportRay(
      static_cast<float>(_mousePos.x) /
      ogreCam->getViewport()->getActualWidth(),
      static_cast<float>(_mousePos.y) /
      ogreCam->getViewport()->getActualHeight());

  this->raySceneQuery->setSortByDistance(true);
  this->raySceneQuery->setRay(mouseRay);

  // Perform the scene query
  Ogre::RaySceneQueryResult &result = this->raySceneQuery->execute();
  Ogre::RaySceneQueryResult::iterator iter = result.begin();

  double distance = -1.0;

  // Iterate over all the results.
  for (; iter != result.end() && distance <= 0.0; ++iter)
  {
    // Skip results where the distance is zero or less
    if (iter->distance <= 0.0)
      continue;

    // Only accept a hit if there is a movable object, and it's and Entity.
    if (iter->movable &&
        iter->movable->getMovableType().compare("Entity") == 0 &&
        iter->movable->getName().find("OrbitViewController")
        == std::string::npos)
    {
      Ogre::Entity *pentity = static_cast<Ogre::Entity*>(iter->movable);

      // mesh data to retrieve
      size_t vertexCount;
      size_t indexCount;
      Ogre::Vector3 *vertices;
      uint64_t *indices;

      // Get the mesh information
      this->GetMeshInformation(pentity->getMesh().get(), vertexCount,
          vertices, indexCount, indices,
          pentity->getParentNode()->_getDerivedPosition(),
          pentity->getParentNode()->_getDerivedOrientation(),
          pentity->getParentNode()->_getDerivedScale());

      for (int i = 0; i < static_cast<int>(indexCount); i += 3)
      {
        // when indices size is not divisible by 3
        if (i+2 >= static_cast<int>(indexCount))
          break;

        // check for a hit against this triangle
        std::pair<bool, Ogre::Real> hit = Ogre::Math::intersects(mouseRay,
            vertices[indices[i]],
            vertices[indices[i+1]],
            vertices[indices[i+2]],
            true, false);

        // if it was a hit check if its the closest
        if (hit.first)
        {
          if ((distance < 0.0f) || (hit.second < distance))
          {
            // this is the closest so far, save it off
            distance = hit.second;
          }
        }
      }
    }
  }

  // If nothing was hit, then check the terrain.
  if (distance <= 0.0 && this->terrain)
  {
    // The terrain uses a special ray intersection test.
    Ogre::TerrainGroup::RayResult terrainResult =
      this->terrain->GetOgreTerrain()->rayIntersects(mouseRay);

    if (terrainResult.hit)
    {
      _position = Conversions::Convert(terrainResult.position);
      valid = true;
    }
  }

  // Compute the interesection point using the mouse ray and a distance
  // value.
  if (_position == math::Vector3::Zero && distance > 0.0)
  {
    _position = Conversions::Convert(mouseRay.getPoint(distance));
    valid = true;
  }

  return valid;
}

//////////////////////////////////////////////////
void Scene::PrintSceneGraph()
{
  this->PrintSceneGraphHelper("", this->manager->getRootSceneNode());
}

//////////////////////////////////////////////////
void Scene::PrintSceneGraphHelper(const std::string &prefix_, Ogre::Node *node_)
{
  Ogre::SceneNode *snode = dynamic_cast<Ogre::SceneNode*>(node_);

  std::string nodeName = node_->getName();
  int numAttachedObjs = 0;
  bool isInSceneGraph = false;
  if (snode)
  {
    numAttachedObjs = snode->numAttachedObjects();
    isInSceneGraph = snode->isInSceneGraph();
  }
  else
  {
    gzerr << "Invalid SceneNode\n";
    return;
  }

  int numChildren = node_->numChildren();
  Ogre::Vector3 pos = node_->getPosition();
  Ogre::Vector3 scale = node_->getScale();

  std::cout << prefix_ << nodeName << "\n";
  std::cout << prefix_ << "  Num Objs[" << numAttachedObjs << "]\n";
  for (int i = 0; i < numAttachedObjs; i++)
  {
    std::cout << prefix_
      << "    Obj[" << snode->getAttachedObject(i)->getName() << "]\n";
  }
  std::cout << prefix_ << "  Num Children[" << numChildren << "]\n";
  std::cout << prefix_ << "  IsInGraph[" << isInSceneGraph << "]\n";
  std::cout << prefix_
    << "  Pos[" << pos.x << " " << pos.y << " " << pos.z << "]\n";
  std::cout << prefix_
    << "  Scale[" << scale.x << " " << scale.y << " " << scale.z << "]\n";

  for (uint32_t i = 0; i < node_->numChildren(); i++)
  {
    this->PrintSceneGraphHelper(prefix_ + "  ", node_->getChild(i));
  }
}

//////////////////////////////////////////////////
void Scene::DrawLine(const math::Vector3 &start_,
                     const math::Vector3 &end_,
                     const std::string &name_)
{
  Ogre::SceneNode *sceneNode = NULL;
  Ogre::ManualObject *obj = NULL;
  bool attached = false;

  if (this->manager->hasManualObject(name_))
  {
    sceneNode = this->manager->getSceneNode(name_);
    obj = this->manager->getManualObject(name_);
    attached = true;
  }
  else
  {
    sceneNode = this->manager->getRootSceneNode()->createChildSceneNode(name_);
    obj = this->manager->createManualObject(name_);
  }

  sceneNode->setVisible(true);
  obj->setVisible(true);

  obj->clear();
  obj->begin("Gazebo/Red", Ogre::RenderOperation::OT_LINE_LIST);
  obj->position(start_.x, start_.y, start_.z);
  obj->position(end_.x, end_.y, end_.z);
  obj->end();

  if (!attached)
    sceneNode->attachObject(obj);
}

//////////////////////////////////////////////////
void Scene::SetFog(const std::string &_type, const common::Color &_color,
                    double _density, double _start, double _end)
{
  Ogre::FogMode fogType = Ogre::FOG_NONE;

  if (_type == "linear")
    fogType = Ogre::FOG_LINEAR;
  else if (_type == "exp")
    fogType = Ogre::FOG_EXP;
  else if (_type == "exp2")
    fogType = Ogre::FOG_EXP2;

  sdf::ElementPtr elem = this->sdf->GetElement("fog");

  elem->GetElement("type")->Set(_type);
  elem->GetElement("color")->Set(_color);
  elem->GetElement("density")->Set(_density);
  elem->GetElement("start")->Set(_start);
  elem->GetElement("end")->Set(_end);

  if (this->manager)
    this->manager->setFog(fogType, Conversions::Convert(_color),
                           _density, _start, _end);
}

//////////////////////////////////////////////////
void Scene::SetVisible(const std::string &name_, bool visible_)
{
  if (this->manager->hasSceneNode(name_))
    this->manager->getSceneNode(name_)->setVisible(visible_);

  if (this->manager->hasManualObject(name_))
    this->manager->getManualObject(name_)->setVisible(visible_);
}

//////////////////////////////////////////////////
uint32_t Scene::GetId() const
{
  return this->id;
}

//////////////////////////////////////////////////
std::string Scene::GetIdString() const
{
  return this->idString;
}


//////////////////////////////////////////////////
void Scene::GetMeshInformation(const Ogre::Mesh *mesh,
                               size_t &vertex_count,
                               Ogre::Vector3* &vertices,
                               size_t &index_count,
                               uint64_t* &indices,
                               const Ogre::Vector3 &position,
                               const Ogre::Quaternion &orient,
                               const Ogre::Vector3 &scale)
{
  bool added_shared = false;
  size_t current_offset = 0;
  size_t next_offset = 0;
  size_t index_offset = 0;

  vertex_count = index_count = 0;

  // Calculate how many vertices and indices we're going to need
  for (uint16_t i = 0; i < mesh->getNumSubMeshes(); ++i)
  {
    Ogre::SubMesh* submesh = mesh->getSubMesh(i);

    // We only need to add the shared vertices once
    if (submesh->useSharedVertices)
    {
      if (!added_shared)
      {
        vertex_count += mesh->sharedVertexData->vertexCount;
        added_shared = true;
      }
    }
    else
    {
      vertex_count += submesh->vertexData->vertexCount;
    }

    // Add the indices
    index_count += submesh->indexData->indexCount;
  }


  // Allocate space for the vertices and indices
  vertices = new Ogre::Vector3[vertex_count];
  indices = new uint64_t[index_count];

  added_shared = false;

  // Run through the submeshes again, adding the data into the arrays
  for (uint16_t i = 0; i < mesh->getNumSubMeshes(); ++i)
  {
    Ogre::SubMesh* submesh = mesh->getSubMesh(i);

    Ogre::VertexData* vertex_data =
      submesh->useSharedVertices ? mesh->sharedVertexData : submesh->vertexData;

    if ((!submesh->useSharedVertices) ||
        (submesh->useSharedVertices && !added_shared))
    {
      if (submesh->useSharedVertices)
      {
        added_shared = true;
      }

      const Ogre::VertexElement* posElem =
        vertex_data->vertexDeclaration->findElementBySemantic(
            Ogre::VES_POSITION);

      Ogre::HardwareVertexBufferSharedPtr vbuf =
        vertex_data->vertexBufferBinding->getBuffer(posElem->getSource());

      unsigned char *vertex =
        static_cast<unsigned char*>(
            vbuf->lock(Ogre::HardwareBuffer::HBL_READ_ONLY));

      // There is _no_ baseVertexPointerToElement() which takes an
      // Ogre::Real or a double as second argument. So make it float,
      // to avoid trouble when Ogre::Real will be comiled/typedefed as double:
      //      Ogre::Real* pReal;
      float *pReal;

      for (size_t j = 0; j < vertex_data->vertexCount;
           ++j, vertex += vbuf->getVertexSize())
      {
        posElem->baseVertexPointerToElement(vertex, &pReal);
        Ogre::Vector3 pt(pReal[0], pReal[1], pReal[2]);
        vertices[current_offset + j] = (orient * (pt * scale)) + position;
      }

      vbuf->unlock();
      next_offset += vertex_data->vertexCount;
    }

    Ogre::IndexData* index_data = submesh->indexData;
    Ogre::HardwareIndexBufferSharedPtr ibuf = index_data->indexBuffer;

    if ((ibuf->getType() == Ogre::HardwareIndexBuffer::IT_32BIT))
    {
      uint32_t*  pLong = static_cast<uint32_t*>(
          ibuf->lock(Ogre::HardwareBuffer::HBL_READ_ONLY));

      for (size_t k = 0; k < index_data->indexCount; k++)
      {
        indices[index_offset++] = pLong[k];
      }
    }
    else
    {
      uint64_t*  pLong = static_cast<uint64_t*>(
          ibuf->lock(Ogre::HardwareBuffer::HBL_READ_ONLY));

      uint16_t* pShort = reinterpret_cast<uint16_t*>(pLong);
      for (size_t k = 0; k < index_data->indexCount; k++)
      {
        indices[index_offset++] = static_cast<uint64_t>(pShort[k]);
      }
    }

    ibuf->unlock();
    current_offset = next_offset;
  }
}

/////////////////////////////////////////////////
bool Scene::ProcessSceneMsg(ConstScenePtr &_msg)
{
  for (int i = 0; i < _msg->model_size(); i++)
  {
    this->poseMsgs.push_front(_msg->model(i).pose());
    this->poseMsgs.front().set_name(_msg->model(i).name());

    this->ProcessModelMsg(_msg->model(i));
  }

  for (int i = 0; i < _msg->light_size(); i++)
  {
    boost::shared_ptr<msgs::Light> lm(new msgs::Light(_msg->light(i)));
    this->lightMsgs.push_back(lm);
  }

  for (int i = 0; i < _msg->joint_size(); i++)
  {
    boost::shared_ptr<msgs::Joint> jm(new msgs::Joint(_msg->joint(i)));
    this->jointMsgs.push_back(jm);
  }

  if (_msg->has_ambient())
    this->SetAmbientColor(msgs::Convert(_msg->ambient()));

  if (_msg->has_background())
    this->SetBackgroundColor(msgs::Convert(_msg->background()));

  if (_msg->has_shadows())
    this->SetShadowsEnabled(_msg->shadows());

  if (_msg->has_grid())
    this->SetGrid(_msg->grid());

  if (_msg->has_fog())
  {
    sdf::ElementPtr elem = this->sdf->GetElement("fog");

    if (_msg->fog().has_color())
      elem->GetElement("color")->Set(
          msgs::Convert(_msg->fog().color()));

    if (_msg->fog().has_density())
      elem->GetElement("density")->Set(_msg->fog().density());

    if (_msg->fog().has_start())
      elem->GetElement("start")->Set(_msg->fog().start());

    if (_msg->fog().has_end())
      elem->GetElement("end")->Set(_msg->fog().end());

    if (_msg->fog().has_type())
    {
      std::string type;
      if (_msg->fog().type() == msgs::Fog::LINEAR)
        type = "linear";
      else if (_msg->fog().type() == msgs::Fog::EXPONENTIAL)
        type = "exp";
      else if (_msg->fog().type() == msgs::Fog::EXPONENTIAL2)
        type = "exp2";
      else
        type = "none";

      elem->GetElement("type")->Set(type);
    }

    this->SetFog(elem->Get<std::string>("type"),
                 elem->Get<common::Color>("color"),
                 elem->Get<double>("density"),
                 elem->Get<double>("start"),
                 elem->Get<double>("end"));
  }

  return true;
}

//////////////////////////////////////////////////
bool Scene::ProcessModelMsg(const msgs::Model &_msg)
{
  std::string modelName, linkName;

  modelName = _msg.name() + "::";
  for (int j = 0; j < _msg.visual_size(); j++)
  {
    boost::shared_ptr<msgs::Visual> vm(new msgs::Visual(
          _msg.visual(j)));
    if (_msg.has_scale())
    {
<<<<<<< HEAD
//      msgs::Set(vm->mutable_scale(), _msg.scale());
=======
>>>>>>> ddccc559
      vm->mutable_scale()->set_x(_msg.scale().x());
      vm->mutable_scale()->set_y(_msg.scale().y());
      vm->mutable_scale()->set_z(_msg.scale().z());
    }
    this->visualMsgs.push_back(vm);
  }

  for (int j = 0; j < _msg.joint_size(); j++)
  {
    boost::shared_ptr<msgs::Joint> jm(new msgs::Joint(
          _msg.joint(j)));
    this->jointMsgs.push_back(jm);

    for (int k = 0; k < _msg.joint(j).sensor_size(); k++)
    {
      boost::shared_ptr<msgs::Sensor> sm(new msgs::Sensor(
            _msg.joint(j).sensor(k)));
      this->sensorMsgs.push_back(sm);
    }
  }

  for (int j = 0; j < _msg.link_size(); j++)
  {
    linkName = modelName + _msg.link(j).name();
    this->poseMsgs.push_front(_msg.link(j).pose());
    this->poseMsgs.front().set_name(linkName);

    if (_msg.link(j).has_inertial())
    {
      boost::shared_ptr<msgs::Link> lm(new msgs::Link(_msg.link(j)));
      this->linkMsgs.push_back(lm);
    }

    for (int k = 0; k < _msg.link(j).visual_size(); k++)
    {
      boost::shared_ptr<msgs::Visual> vm(new msgs::Visual(
            _msg.link(j).visual(k)));
      this->visualMsgs.push_back(vm);
    }

    for (int k = 0; k < _msg.link(j).collision_size(); k++)
    {
      for (int l = 0;
          l < _msg.link(j).collision(k).visual_size(); l++)
      {
        boost::shared_ptr<msgs::Visual> vm(new msgs::Visual(
              _msg.link(j).collision(k).visual(l)));
        this->visualMsgs.push_back(vm);
      }
    }

    for (int k = 0; k < _msg.link(j).sensor_size(); k++)
    {
      boost::shared_ptr<msgs::Sensor> sm(new msgs::Sensor(
            _msg.link(j).sensor(k)));
      this->sensorMsgs.push_back(sm);
    }
  }

  return true;
}

//////////////////////////////////////////////////
void Scene::OnSensorMsg(ConstSensorPtr &_msg)
{
  boost::mutex::scoped_lock lock(*this->receiveMutex);
  this->sensorMsgs.push_back(_msg);
}

//////////////////////////////////////////////////
void Scene::OnVisualMsg(ConstVisualPtr &_msg)
{
  boost::mutex::scoped_lock lock(*this->receiveMutex);
  this->visualMsgs.push_back(_msg);
}

//////////////////////////////////////////////////
void Scene::PreRender()
{
  /* Deferred shading debug code. Delete me soon (July 17, 2012)
  static bool first = true;

  if (!first)
  {
    Ogre::RenderSystem *renderSys = this->manager->getDestinationRenderSystem();
    Ogre::RenderSystem::RenderTargetIterator renderIter =
      renderSys->getRenderTargetIterator();

    int i = 0;
    for (; renderIter.current() != renderIter.end(); renderIter.moveNext())
    {
      if (renderIter.current()->second->getNumViewports() > 0)
      {
        std::ostringstream filename, filename2;
        filename << "/tmp/render_targets/iter_" << this->iterations
                 << "_" << i << ".png";
        filename2 << "/tmp/render_targets/iter_"
                  << this->iterations << "_" << i << "_b.png";

        Ogre::MultiRenderTarget *mtarget = dynamic_cast<Ogre::MultiRenderTarget*>(renderIter.current()->second);
        if (mtarget)
        {
          // std::cout << renderIter.current()->first << "\n";
          mtarget->getBoundSurface(0)->writeContentsToFile(filename.str());

          mtarget->getBoundSurface(1)->writeContentsToFile(filename2.str());
          i++;
        }
        else
        {
          renderIter.current()->second->writeContentsToFile(filename.str());
          i++;
        }
      }
    }
    this->iterations++;
  }
  else
    first = false;
  */

  static RequestMsgs_L::iterator rIter;
  static SceneMsgs_L::iterator sIter;
  static ModelMsgs_L::iterator modelIter;
  static VisualMsgs_L::iterator visualIter;
  static LightMsgs_L::iterator lightIter;
  static PoseMsgs_L::iterator pIter;
  static SkeletonPoseMsgs_L::iterator spIter;
  static JointMsgs_L::iterator jointIter;
  static SensorMsgs_L::iterator sensorIter;
  static LinkMsgs_L::iterator linkIter;

  SceneMsgs_L sceneMsgsCopy;
  ModelMsgs_L modelMsgsCopy;
  SensorMsgs_L sensorMsgsCopy;
  LightMsgs_L lightMsgsCopy;
  VisualMsgs_L visualMsgsCopy;
  JointMsgs_L jointMsgsCopy;
  LinkMsgs_L linkMsgsCopy;

  {
    boost::mutex::scoped_lock lock(*this->receiveMutex);

    std::copy(this->sceneMsgs.begin(), this->sceneMsgs.end(),
              std::back_inserter(sceneMsgsCopy));
    this->sceneMsgs.clear();

    std::copy(this->modelMsgs.begin(), this->modelMsgs.end(),
              std::back_inserter(modelMsgsCopy));
    this->modelMsgs.clear();

    std::copy(this->sensorMsgs.begin(), this->sensorMsgs.end(),
              std::back_inserter(sensorMsgsCopy));
    this->sensorMsgs.clear();

    std::copy(this->lightMsgs.begin(), this->lightMsgs.end(),
              std::back_inserter(lightMsgsCopy));
    this->lightMsgs.clear();

    this->visualMsgs.sort(VisualMessageLessOp);
    std::copy(this->visualMsgs.begin(), this->visualMsgs.end(),
              std::back_inserter(visualMsgsCopy));
    this->visualMsgs.clear();

    std::copy(this->jointMsgs.begin(), this->jointMsgs.end(),
              std::back_inserter(jointMsgsCopy));
    this->jointMsgs.clear();

    std::copy(this->linkMsgs.begin(), this->linkMsgs.end(),
              std::back_inserter(linkMsgsCopy));
    this->linkMsgs.clear();
  }

  // Process the scene messages. DO THIS FIRST
  for (sIter = sceneMsgsCopy.begin(); sIter != sceneMsgsCopy.end();)
  {
    if (this->ProcessSceneMsg(*sIter))
      sceneMsgsCopy.erase(sIter++);
    else
      ++sIter;
  }

  // Process the model messages.
  for (modelIter = modelMsgsCopy.begin(); modelIter != modelMsgsCopy.end();)
  {
    if (this->ProcessModelMsg(**modelIter))
      modelMsgsCopy.erase(modelIter++);
    else
      ++modelIter;
  }

  // Process the sensor messages.
  for (sensorIter = sensorMsgsCopy.begin(); sensorIter != sensorMsgsCopy.end();)
  {
    if (this->ProcessSensorMsg(*sensorIter))
      sensorMsgsCopy.erase(sensorIter++);
    else
      ++sensorIter;
  }

  // Process the light messages.
  for (lightIter = lightMsgsCopy.begin(); lightIter != lightMsgsCopy.end();)
  {
    if (this->ProcessLightMsg(*lightIter))
      lightMsgsCopy.erase(lightIter++);
    else
      ++lightIter;
  }

  // Process the visual messages.
  for (visualIter = visualMsgsCopy.begin(); visualIter != visualMsgsCopy.end();)
  {
    if (this->ProcessVisualMsg(*visualIter))
      visualMsgsCopy.erase(visualIter++);
    else
      ++visualIter;
  }

  // Process the joint messages.
  for (jointIter = jointMsgsCopy.begin(); jointIter != jointMsgsCopy.end();)
  {
    if (this->ProcessJointMsg(*jointIter))
      jointMsgsCopy.erase(jointIter++);
    else
      ++jointIter;
  }

  // Process the link messages.
  for (linkIter = linkMsgsCopy.begin(); linkIter != linkMsgsCopy.end();)
  {
    if (this->ProcessLinkMsg(*linkIter))
      linkMsgsCopy.erase(linkIter++);
    else
      ++linkIter;
  }

    // Process the request messages
    for (rIter =  this->requestMsgs.begin();
         rIter != this->requestMsgs.end(); ++rIter)
    {
      this->ProcessRequestMsg(*rIter);
    }
    this->requestMsgs.clear();


  {
    boost::mutex::scoped_lock lock(*this->receiveMutex);

    std::copy(sceneMsgsCopy.begin(), sceneMsgsCopy.end(),
        std::front_inserter(this->sceneMsgs));

    std::copy(modelMsgsCopy.begin(), modelMsgsCopy.end(),
        std::front_inserter(this->modelMsgs));

    std::copy(sensorMsgsCopy.begin(), sensorMsgsCopy.end(),
        std::front_inserter(this->sensorMsgs));

    std::copy(lightMsgsCopy.begin(), lightMsgsCopy.end(),
        std::front_inserter(this->lightMsgs));

    std::copy(visualMsgsCopy.begin(), visualMsgsCopy.end(),
        std::front_inserter(this->visualMsgs));

    std::copy(jointMsgsCopy.begin(), jointMsgsCopy.end(),
        std::front_inserter(this->jointMsgs));

    std::copy(linkMsgsCopy.begin(), linkMsgsCopy.end(),
        std::front_inserter(this->linkMsgs));
  }

  {
    boost::mutex::scoped_lock lock(*this->receiveMutex);

    // Process all the model messages last. Remove pose message from the list
    // only when a corresponding visual exits. We may receive pose updates
    // over the wire before  we recieve the visual
    pIter = this->poseMsgs.begin();
    while (pIter != this->poseMsgs.end())
    {
      Visual_M::iterator iter = this->visuals.find((*pIter).name());
      if (iter != this->visuals.end() && iter->second)
      {
        // If an object is selected, don't let the physics engine move it.
        if (!this->selectedVis || this->selectionMode != "move" ||
            iter->first.find(this->selectedVis->GetName()) == std::string::npos)
        {
          math::Pose pose = msgs::Convert(*pIter);
          GZ_ASSERT(iter->second, "Visual pointer is NULL");
          iter->second->SetPose(pose);
          PoseMsgs_L::iterator prev = pIter++;
          this->poseMsgs.erase(prev);
        }
        else
          ++pIter;
      }
      else
        ++pIter;
    }

    // process skeleton pose msgs
    spIter = this->skeletonPoseMsgs.begin();
    while (spIter != this->skeletonPoseMsgs.end())
    {
      Visual_M::iterator iter = this->visuals.find((*spIter)->model_name());
      for (int i = 0; i < (*spIter)->pose_size(); i++)
      {
        const msgs::Pose& pose_msg = (*spIter)->pose(i);
        Visual_M::iterator iter2 = this->visuals.find(pose_msg.name());
        if (iter2 != this->visuals.end())
        {
          // If an object is selected, don't let the physics engine move it.
          if (!this->selectedVis || this->selectionMode != "move" ||
              iter->first.find(this->selectedVis->GetName()) ==
              std::string::npos)
          {
            math::Pose pose = msgs::Convert(pose_msg);
            iter2->second->SetPose(pose);
          }
        }
      }

      if (iter != this->visuals.end())
      {
        iter->second->SetSkeletonPose(*(*spIter).get());
        SkeletonPoseMsgs_L::iterator prev = spIter++;
        this->skeletonPoseMsgs.erase(prev);
      }
      else
        ++spIter;
    }
    // official time stamp of approval
    this->sceneSimTimePosesApplied = this->sceneSimTimePosesReceived;

    if (this->selectionMsg)
    {
      this->SelectVisual(this->selectionMsg->name(), "normal");
      this->selectionMsg.reset();
    }
  }
}

/////////////////////////////////////////////////
void Scene::OnJointMsg(ConstJointPtr &_msg)
{
  boost::mutex::scoped_lock lock(*this->receiveMutex);
  this->jointMsgs.push_back(_msg);
}

/////////////////////////////////////////////////
bool Scene::ProcessSensorMsg(ConstSensorPtr &_msg)
{
  if (!this->enableVisualizations)
    return true;

  if ((_msg->type() == "ray" || _msg->type() == "gpu_ray") && _msg->visualize()
      && !_msg->topic().empty())
  {
    std::string rayVisualName = _msg->parent() + "::" + _msg->name();
    if (this->visuals.find(rayVisualName+"_laser_vis") == this->visuals.end())
    {
      VisualPtr parentVis = this->GetVisual(_msg->parent());
      if (!parentVis)
        return false;

      LaserVisualPtr laserVis(new LaserVisual(
            rayVisualName+"_GUIONLY_laser_vis", parentVis, _msg->topic()));
      laserVis->Load();
      this->visuals[rayVisualName+"_laser_vis"] = laserVis;
    }
  }
  else if ((_msg->type() == "sonar") && _msg->visualize()
      && !_msg->topic().empty())
  {
    std::string sonarVisualName = _msg->parent() + "::" + _msg->name();
    if (this->visuals.find(sonarVisualName+"_sonar_vis") == this->visuals.end())
    {
      VisualPtr parentVis = this->GetVisual(_msg->parent());
      if (!parentVis)
        return false;

      SonarVisualPtr sonarVis(new SonarVisual(
            sonarVisualName+"_GUIONLY_sonar_vis", parentVis, _msg->topic()));
      sonarVis->Load();
      this->visuals[sonarVisualName+"_sonar_vis"] = sonarVis;
    }
  }
  else if ((_msg->type() == "force_torque") && _msg->visualize()
      && !_msg->topic().empty())
  {
    std::string wrenchVisualName = _msg->parent() + "::" + _msg->name();
    if (this->visuals.find(wrenchVisualName + "_wrench_vis") ==
        this->visuals.end())
    {
      ConstJointPtr jointMsg = this->joints[_msg->parent()];

      if (!jointMsg)
        return false;

      VisualPtr parentVis = this->GetVisual(jointMsg->child());

      if (!parentVis)
        return false;

      WrenchVisualPtr wrenchVis(new WrenchVisual(
            wrenchVisualName+"_GUIONLY_wrench_vis", parentVis,
            _msg->topic()));
      wrenchVis->Load(jointMsg);
      this->visuals[wrenchVisualName+"_wrench_vis"] = wrenchVis;
    }
  }
  else if (_msg->type() == "camera" && _msg->visualize())
  {
    VisualPtr parentVis = this->GetVisual(_msg->parent());
    if (!parentVis)
      return false;

    // image size is 0 if renering is unavailable
    if (_msg->camera().image_size().x() > 0 &&
        _msg->camera().image_size().y() > 0)
    {
      CameraVisualPtr cameraVis(new CameraVisual(
            _msg->name()+"_GUIONLY_camera_vis", parentVis));

      // need to call AttachVisual in order for cameraVis to be added to
      // parentVis' children list so that it can be properly deleted.
      parentVis->AttachVisual(cameraVis);

      cameraVis->SetPose(msgs::Convert(_msg->pose()));

      cameraVis->Load(_msg->camera().image_size().x(),
                      _msg->camera().image_size().y());

      this->visuals[cameraVis->GetName()] = cameraVis;
    }
  }
  else if (_msg->type() == "contact" && _msg->visualize() &&
           !_msg->topic().empty())
  {
    ContactVisualPtr contactVis(new ContactVisual(
          _msg->name()+"_GUIONLY_contact_vis",
          this->worldVisual, _msg->topic()));

    this->visuals[contactVis->GetName()] = contactVis;
  }
  else if (_msg->type() == "rfidtag" && _msg->visualize() &&
           !_msg->topic().empty())
  {
    VisualPtr parentVis = this->GetVisual(_msg->parent());
    if (!parentVis)
      return false;

    RFIDTagVisualPtr rfidVis(new RFIDTagVisual(
          _msg->name() + "_GUIONLY_rfidtag_vis", parentVis, _msg->topic()));

    this->visuals[rfidVis->GetName()] = rfidVis;
  }
  else if (_msg->type() == "rfid" && _msg->visualize() &&
           !_msg->topic().empty())
  {
    VisualPtr parentVis = this->GetVisual(_msg->parent());
    if (!parentVis)
      return false;

    RFIDVisualPtr rfidVis(new RFIDVisual(
          _msg->name() + "_GUIONLY_rfid_vis", parentVis, _msg->topic()));
    this->visuals[rfidVis->GetName()] = rfidVis;
  }
  else if (_msg->type() == "wireless_transmitter" && _msg->visualize() &&
           !_msg->topic().empty())
  {
    VisualPtr parentVis = this->GetVisual(_msg->parent());
    if (!parentVis)
      return false;

    VisualPtr transmitterVis(new TransmitterVisual(
          _msg->name() + "_GUIONLY_transmitter_vis", parentVis, _msg->topic()));
    this->visuals[transmitterVis->GetName()] = transmitterVis;
    transmitterVis->Load();
  }

  return true;
}

/////////////////////////////////////////////////
bool Scene::ProcessLinkMsg(ConstLinkPtr &_msg)
{
  VisualPtr linkVis = this->GetVisual(_msg->name());

  if (!linkVis)
  {
    gzerr << "No link visual\n";
    return false;
  }

  if (this->visuals.find(_msg->name() + "_COM_VISUAL__") == this->visuals.end())
  {
    this->CreateCOMVisual(_msg, linkVis);
  }

  for (int i = 0; i < _msg->projector_size(); ++i)
  {
    std::string pname = _msg->name() + "::" + _msg->projector(i).name();

    if (this->projectors.find(pname) == this->projectors.end())
    {
      Projector *projector = new Projector(linkVis);
      projector->Load(_msg->projector(i));
      projector->Toggle();
      this->projectors[pname] = projector;
    }
  }

  return true;
}

/////////////////////////////////////////////////
bool Scene::ProcessJointMsg(ConstJointPtr &_msg)
{
  this->joints[_msg->name()] = _msg;

  Visual_M::iterator iter;
  iter = this->visuals.find(_msg->name() + "_JOINT_VISUAL__");

  if (iter == this->visuals.end())
  {
    VisualPtr childVis;

    if (_msg->child() == "world")
      childVis = this->worldVisual;
    else
      childVis = this->GetVisual(_msg->child());

    if (!childVis)
      return false;

    JointVisualPtr jointVis(new JointVisual(_msg->name() + "_JOINT_VISUAL__",
        childVis));
    jointVis->Load(_msg);
    jointVis->SetVisible(this->showJoints);
    jointVis->GetSceneNode()->_setDerivedOrientation(
        Ogre::Quaternion(1, 0, 0, 0));

    this->visuals[jointVis->GetName()] = jointVis;
  }

  return true;
}

/////////////////////////////////////////////////
void Scene::OnScene(ConstScenePtr &_msg)
{
  boost::mutex::scoped_lock lock(*this->receiveMutex);
  this->sceneMsgs.push_back(_msg);
}

/////////////////////////////////////////////////
void Scene::OnResponse(ConstResponsePtr &_msg)
{
  if (!this->requestMsg || _msg->id() != this->requestMsg->id())
    return;

  msgs::Scene sceneMsg;
  sceneMsg.ParseFromString(_msg->serialized_data());
  boost::shared_ptr<msgs::Scene> sm(new msgs::Scene(sceneMsg));
  this->sceneMsgs.push_back(sm);
  this->requestMsg = NULL;
}

/////////////////////////////////////////////////
void Scene::OnRequest(ConstRequestPtr &_msg)
{
  boost::mutex::scoped_lock lock(*this->receiveMutex);
  this->requestMsgs.push_back(_msg);
}

/////////////////////////////////////////////////
void Scene::ProcessRequestMsg(ConstRequestPtr &_msg)
{
  if (_msg->request() == "entity_info")
  {
    msgs::Response response;
    response.set_id(_msg->id());
    response.set_request(_msg->request());

    Light_M::iterator iter;
    iter = this->lights.find(_msg->data());
    if (iter != this->lights.end())
    {
      msgs::Light lightMsg;
      iter->second->FillMsg(lightMsg);

      std::string *serializedData = response.mutable_serialized_data();
      lightMsg.SerializeToString(serializedData);
      response.set_type(lightMsg.GetTypeName());

      response.set_response("success");
    }
    else
      response.set_response("failure");

    // this->responsePub->Publish(response);
  }
  else if (_msg->request() == "entity_delete")
  {
    Light_M::iterator lightIter = this->lights.find(_msg->data());

    // Check to see if the deleted entity is a light.
    if (lightIter != this->lights.end())
    {
      this->lights.erase(lightIter);
    }
    // Otherwise delete a visual
    else
    {
      Visual_M::iterator iter;
      iter = this->visuals.find(_msg->data());
      if (iter != this->visuals.end())
        this->RemoveVisual(iter->second);
    }
  }
  else if (_msg->request() == "show_contact")
  {
    this->ShowContacts(true);
  }
  else if (_msg->request() == "hide_contact")
  {
    this->ShowContacts(false);
  }
  else if (_msg->request() == "show_collision")
  {
    if (_msg->data() == "all")
      this->ShowCollisions(true);
    else
    {
      VisualPtr vis = this->GetVisual(_msg->data());
      if (vis)
        vis->ShowCollision(true);
      else
        gzerr << "Unable to find visual[" << _msg->data() << "]\n";
    }
  }
  else if (_msg->request() == "hide_collision")
  {
    if (_msg->data() == "all")
      this->ShowCollisions(false);
    else
    {
      VisualPtr vis = this->GetVisual(_msg->data());
      if (vis)
        vis->ShowCollision(false);
    }
  }
  else if (_msg->request() == "show_joints")
  {
    if (_msg->data() == "all")
      this->ShowJoints(true);
    else
    {
      VisualPtr vis = this->GetVisual(_msg->data());
      if (vis)
        vis->ShowJoints(true);
      else
        gzerr << "Unable to find joint visual[" << _msg->data() << "]\n";
    }
  }
  else if (_msg->request() == "hide_joints")
  {
    if (_msg->data() == "all")
      this->ShowJoints(false);
    else
    {
      VisualPtr vis = this->GetVisual(_msg->data());
      if (vis)
        vis->ShowJoints(false);
    }
  }
  else if (_msg->request() == "show_com")
  {
    if (_msg->data() == "all")
      this->ShowCOMs(true);
    else
    {
      VisualPtr vis = this->GetVisual(_msg->data());
      if (vis)
        vis->ShowCOM(true);
      else
        gzerr << "Unable to find joint visual[" << _msg->data() << "]\n";
    }
  }
  else if (_msg->request() == "hide_com")
  {
    if (_msg->data() == "all")
      this->ShowCOMs(false);
    else
    {
      VisualPtr vis = this->GetVisual(_msg->data());
      if (vis)
        vis->ShowCOM(false);
    }
  }
  else if (_msg->request() == "set_transparent")
  {
    if (_msg->data() == "all")
      this->SetTransparent(true);
    else
    {
      VisualPtr vis = this->GetVisual(_msg->data());
      if (vis)
        vis->SetTransparency(0.5);
    }
  }
  else if (_msg->request() == "set_wireframe")
  {
    if (_msg->data() == "all")
      this->SetWireframe(true);
    else
    {
      VisualPtr vis = this->GetVisual(_msg->data());
      if (vis)
        vis->SetWireframe(true);
    }
  }
  else if (_msg->request() == "set_solid")
  {
    if (_msg->data() == "all")
      this->SetWireframe(false);
    else
    {
      VisualPtr vis = this->GetVisual(_msg->data());
      if (vis)
        vis->SetWireframe(false);
    }
  }
  else if (_msg->request() == "set_opaque")
  {
    if (_msg->data() == "all")
      this->SetTransparent(false);
    else
    {
      VisualPtr vis = this->GetVisual(_msg->data());
      if (vis)
        vis->SetTransparency(0.0);
    }
  }
  else if (_msg->request() == "show_skeleton")
  {
    VisualPtr vis = this->GetVisual(_msg->data());
    bool show = (math::equal(_msg->dbl_data(), 1.0)) ? true : false;
      if (vis)
        vis->ShowSkeleton(show);
  }
}

/////////////////////////////////////////////////
bool Scene::ProcessVisualMsg(ConstVisualPtr &_msg)
{
  bool result = false;
  Visual_M::iterator iter;
  iter = this->visuals.find(_msg->name());

  if (_msg->has_delete_me() && _msg->delete_me())
  {
    if (iter != this->visuals.end())
    {
      this->visuals.erase(iter);
      result = true;
    }
  }
  else if (iter != this->visuals.end())
  {
    iter->second->UpdateFromMsg(_msg);
    result = true;
  }
  else
  {
    VisualPtr visual;

    // TODO: A bit of a hack.
    if (_msg->has_geometry() &&
        _msg->geometry().type() == msgs::Geometry::HEIGHTMAP)
    {
      // Ignore collision visuals for the heightmap
      if (_msg->name().find("__COLLISION_VISUAL__") == std::string::npos &&
          this->terrain == NULL)
      {
        try
        {
          if (!this->terrain)
          {
            this->terrain = new Heightmap(shared_from_this());
            this->terrain->LoadFromMsg(_msg);
          }
          else
            gzerr << "Only one Heightmap can be created per Scene\n";
        } catch(...)
        {
          return false;
        }
      }
      return true;
    }

    // If the visual has a parent which is not the name of the scene...
    if (_msg->has_parent_name() && _msg->parent_name() != this->GetName())
    {
      iter = this->visuals.find(_msg->name());
      if (iter != this->visuals.end())
        gzerr << "Visual already exists. This shouldn't happen.\n";

      // Make sure the parent visual exists before trying to add a child
      // visual
      iter = this->visuals.find(_msg->parent_name());
      if (iter != this->visuals.end())
      {
        visual.reset(new Visual(_msg->name(), iter->second));
      }
    }
    else
    {
      // Add a visual that is attached to the scene root
      visual.reset(new Visual(_msg->name(), this->worldVisual));
    }

    if (visual)
    {
      result = true;
      visual->LoadFromMsg(_msg);
      this->visuals[_msg->name()] = visual;
      if (visual->GetName().find("__COLLISION_VISUAL__") != std::string::npos ||
          visual->GetName().find("__SKELETON_VISUAL__") != std::string::npos)
      {
        visual->SetVisible(false);
        visual->SetVisibilityFlags(GZ_VISIBILITY_GUI);
      }

      visual->ShowCOM(this->showCOMs);
      visual->ShowCollision(this->showCollisions);
      visual->ShowJoints(this->showJoints);
      visual->SetTransparency(this->transparent ? 0.5 : 0.0);
      visual->SetWireframe(this->wireframe);

      visual->UpdateFromMsg(_msg);
    }
  }

  return result;
}

/////////////////////////////////////////////////
common::Time Scene::GetSimTime() const
{
  boost::mutex::scoped_lock lock(*this->receiveMutex);
  return this->sceneSimTimePosesApplied;
}

/////////////////////////////////////////////////
void Scene::OnPoseMsg(ConstPosesStampedPtr &_msg)
{
  boost::mutex::scoped_lock lock(*this->receiveMutex);
  PoseMsgs_L::iterator iter;

  this->sceneSimTimePosesReceived =
    common::Time(_msg->time().sec(), _msg->time().nsec());

  for (int i = 0; i < _msg->pose_size(); ++i)
  {
    // Find an old model message, and remove them
    for (iter = this->poseMsgs.begin(); iter != this->poseMsgs.end(); ++iter)
    {
      if ((*iter).name() == _msg->pose(i).name())
      {
        this->poseMsgs.erase(iter);
        break;
      }
    }

    this->poseMsgs.push_back(_msg->pose(i));
  }
}

/////////////////////////////////////////////////
void Scene::OnSkeletonPoseMsg(ConstPoseAnimationPtr &_msg)
{
  boost::mutex::scoped_lock lock(*this->receiveMutex);
  SkeletonPoseMsgs_L::iterator iter;

  // Find an old model message, and remove them
  for (iter = this->skeletonPoseMsgs.begin();
        iter != this->skeletonPoseMsgs.end(); ++iter)
  {
    if ((*iter)->model_name() == _msg->model_name())
    {
      this->skeletonPoseMsgs.erase(iter);
      break;
    }
  }

  this->skeletonPoseMsgs.push_back(_msg);
}


/////////////////////////////////////////////////
void Scene::OnLightMsg(ConstLightPtr &_msg)
{
  boost::mutex::scoped_lock lock(*this->receiveMutex);
  this->lightMsgs.push_back(_msg);
}

/////////////////////////////////////////////////
bool Scene::ProcessLightMsg(ConstLightPtr &_msg)
{
  Light_M::iterator iter;
  iter = this->lights.find(_msg->name());

  if (iter == this->lights.end())
  {
    LightPtr light(new Light(shared_from_this()));
    light->LoadFromMsg(_msg);
    this->lightPub->Publish(*_msg);
    this->lights[_msg->name()] = light;
    RTShaderSystem::Instance()->UpdateShaders();
  }
  else
  {
    iter->second->UpdateFromMsg(_msg);
    RTShaderSystem::Instance()->UpdateShaders();
  }

  return true;
}

/////////////////////////////////////////////////
void Scene::OnSelectionMsg(ConstSelectionPtr &_msg)
{
  this->selectionMsg = _msg;
}

/////////////////////////////////////////////////
void Scene::OnModelMsg(ConstModelPtr &_msg)
{
  boost::mutex::scoped_lock lock(*this->receiveMutex);
  this->modelMsgs.push_back(_msg);
}

/////////////////////////////////////////////////
void Scene::OnSkyMsg(ConstSkyPtr &_msg)
{
  if (!this->skyx)
    return;
  SkyX::VClouds::VClouds *vclouds =
    this->skyx->getVCloudsManager()->getVClouds();

  if (_msg->has_time())
  {
    Ogre::Vector3 t = this->skyxController->getTime();
    t.x = math::clamp(_msg->time(), 0.0, 24.0);
    this->skyxController->setTime(t);
  }

  if (_msg->has_sunrise())
  {
    Ogre::Vector3 t = this->skyxController->getTime();
    t.y = math::clamp(_msg->sunrise(), 0.0, 24.0);
    this->skyxController->setTime(t);
  }

  if (_msg->has_sunset())
  {
    Ogre::Vector3 t = this->skyxController->getTime();
    t.z = math::clamp(_msg->sunset(), 0.0, 24.0);
    this->skyxController->setTime(t);
  }

  if (_msg->has_wind_speed())
    vclouds->setWindSpeed(_msg->wind_speed());

  if (_msg->has_wind_direction())
    vclouds->setWindDirection(Ogre::Radian(_msg->wind_direction()));

  if (_msg->has_cloud_ambient())
  {
    vclouds->setAmbientFactors(Ogre::Vector4(
          _msg->cloud_ambient().r(),
          _msg->cloud_ambient().g(),
          _msg->cloud_ambient().b(),
          _msg->cloud_ambient().a()));
  }

  if (_msg->has_humidity())
  {
    Ogre::Vector2 wheater = vclouds->getWheater();
    vclouds->setWheater(math::clamp(_msg->humidity(), 0.0, 1.0),
                        wheater.y, true);
  }

  if (_msg->has_mean_cloud_size())
  {
    Ogre::Vector2 wheater = vclouds->getWheater();
    vclouds->setWheater(wheater.x,
                        math::clamp(_msg->mean_cloud_size(), 0.0, 1.0), true);
  }

  this->skyx->update(0);
}

/////////////////////////////////////////////////
void Scene::SetSky()
{
  // Create SkyX
  this->skyxController = new SkyX::BasicController();
  this->skyx = new SkyX::SkyX(this->manager, this->skyxController);
  this->skyx->create();

  this->skyx->setTimeMultiplier(0);

  // Set the time: x = current time[0-24], y = sunrise time[0-24],
  // z = sunset time[0-24]
  this->skyxController->setTime(Ogre::Vector3(10.0, 6.0, 20.0f));

  // Moon phase in [-1,1] range, where -1 means fully covered Moon,
  // 0 clear Moon and 1 fully covered Moon
  this->skyxController->setMoonPhase(0);

  this->skyx->getAtmosphereManager()->setOptions(
      SkyX::AtmosphereManager::Options(
        9.77501f,   // Inner radius
        10.2963f,   // Outer radius
        0.01f,      // Height position
        0.0017f,    // RayleighMultiplier
        0.000675f,  // MieMultiplier
        30,         // Sun Intensity
        Ogre::Vector3(0.57f, 0.54f, 0.44f),  // Wavelength
        -0.991f, 2.5f, 4));

  this->skyx->getVCloudsManager()->setWindSpeed(0.6);

  // Use true to update volumetric clouds based on the time multiplier
  this->skyx->getVCloudsManager()->setAutoupdate(false);

  SkyX::VClouds::VClouds *vclouds =
    this->skyx->getVCloudsManager()->getVClouds();

  // Set wind direction in radians
  vclouds->setWindDirection(Ogre::Radian(0.0));
  vclouds->setAmbientColor(Ogre::Vector3(0.9, 0.9, 1.0));

  // x = sun light power
  // y = sun beta multiplier
  // z = ambient color multiplier
  // w = distance attenuation
  vclouds->setLightResponse(Ogre::Vector4(0.9, 0.6, 0.5, 0.3));
  vclouds->setAmbientFactors(Ogre::Vector4(0.45, 0.3, 0.6, 0.1));
  vclouds->setWheater(.6, .6, false);

  if (true)
  {
    // Create VClouds
    if (!this->skyx->getVCloudsManager()->isCreated())
    {
      // SkyX::MeshManager::getSkydomeRadius(...) works for both finite and
      // infinite(=0) camera far clip distances
      this->skyx->getVCloudsManager()->create(2000.0);
      // this->skyx->getMeshManager()->getSkydomeRadius(mRenderingCamera));
    }
  }
  else
  {
    // Remove VClouds
    if (this->skyx->getVCloudsManager()->isCreated())
    {
      this->skyx->getVCloudsManager()->remove();
    }
  }

  // vclouds->getLightningManager()->setEnabled(preset.vcLightnings);
  // vclouds->getLightningManager()->setAverageLightningApparitionTime(
  //     preset.vcLightningsAT);
  // vclouds->getLightningManager()->setLightningColor(
  //     preset.vcLightningsColor);
  // vclouds->getLightningManager()->setLightningTimeMultiplier(
  //    preset.vcLightningsTM);

  Ogre::Root::getSingletonPtr()->addFrameListener(this->skyx);

  this->skyx->update(0);
}

/////////////////////////////////////////////////
void Scene::SetShadowsEnabled(bool _value)
{
  this->sdf->GetElement("shadows")->Set(_value);

  if (RenderEngine::Instance()->GetRenderPathType() == RenderEngine::DEFERRED)
  {
#if OGRE_VERSION_MAJOR >= 1 && OGRE_VERSION_MINOR >= 8
    this->manager->setShadowTechnique(Ogre::SHADOWTYPE_TEXTURE_ADDITIVE);
    this->manager->setShadowTextureCasterMaterial(
        "DeferredRendering/Shadows/RSMCaster_Spot");
    this->manager->setShadowTextureCount(1);
    this->manager->setShadowFarDistance(150);
    // Use a value of "2" to use a different depth buffer pool and
    // avoid sharing this with the Backbuffer's
    this->manager->setShadowTextureConfig(0, 1024, 1024,
        Ogre::PF_FLOAT32_RGBA, 0, 2);
    this->manager->setShadowDirectionalLightExtrusionDistance(75);
    this->manager->setShadowCasterRenderBackFaces(false);
    this->manager->setShadowTextureSelfShadow(true);
    this->manager->setShadowDirLightTextureOffset(1.75);
#endif
  }
  else if (RenderEngine::Instance()->GetRenderPathType() ==
           RenderEngine::FORWARD)
  {
    // RT Shader shadows
    if (_value)
      RTShaderSystem::Instance()->ApplyShadows(shared_from_this());
    else
      RTShaderSystem::Instance()->RemoveShadows(shared_from_this());
  }
  else
  {
    this->manager->setShadowCasterRenderBackFaces(false);
    this->manager->setShadowTextureSize(512);

    // The default shadows.
    if (_value && this->manager->getShadowTechnique()
        != Ogre::SHADOWTYPE_TEXTURE_ADDITIVE)
      this->manager->setShadowTechnique(Ogre::SHADOWTYPE_TEXTURE_ADDITIVE);
    else
      this->manager->setShadowTechnique(Ogre::SHADOWTYPE_NONE);
  }
}

/////////////////////////////////////////////////
bool Scene::GetShadowsEnabled() const
{
  return this->sdf->Get<bool>("shadows");
}

/////////////////////////////////////////////////
void Scene::AddVisual(VisualPtr _vis)
{
  if (this->visuals.find(_vis->GetName()) != this->visuals.end())
    gzerr << "Duplicate visuals detected[" << _vis->GetName() << "]\n";

  this->visuals[_vis->GetName()] = _vis;
}

/////////////////////////////////////////////////
void Scene::RemoveVisual(VisualPtr _vis)
{
  if (_vis)
  {
    // Remove all projectors attached to the visual
    std::map<std::string, Projector *>::iterator piter =
      this->projectors.begin();
    while (piter != this->projectors.end())
    {
      // Check to see if the projector is a child of the visual that is
      // being removed.
      if (piter->second->GetParent()->GetRootVisual()->GetName() ==
          _vis->GetRootVisual()->GetName())
      {
        delete piter->second;
        this->projectors.erase(piter++);
      }
      else
        ++piter;
    }

    // Delete the visual
    Visual_M::iterator iter = this->visuals.find(_vis->GetName());
    if (iter != this->visuals.end())
    {
      iter->second->Fini();
      this->visuals.erase(iter);
    }

    if (this->selectedVis && this->selectedVis->GetName() == _vis->GetName())
      this->selectedVis.reset();
  }
}

/////////////////////////////////////////////////
void Scene::SetGrid(bool _enabled)
{
  if (_enabled && this->grids.empty())
  {
    Grid *grid = new Grid(this, 20, 1, 10, common::Color(0.3, 0.3, 0.3, 0.5));
    grid->Init();
    this->grids.push_back(grid);

    grid = new Grid(this, 4, 5, 20, common::Color(0.8, 0.8, 0.8, 0.5));
    grid->Init();
    this->grids.push_back(grid);
  }
  else
  {
    for (uint32_t i = 0; i < this->grids.size(); ++i)
    {
      this->grids[i]->Enable(_enabled);
    }
  }
}

//////////////////////////////////////////////////
std::string Scene::StripSceneName(const std::string &_name) const
{
  if (_name.find(this->GetName() + "::") == 0)
    return _name.substr(this->GetName().size() + 2);
  else
    return _name;
}

//////////////////////////////////////////////////
Heightmap *Scene::GetHeightmap() const
{
  boost::mutex::scoped_lock lock(*this->receiveMutex);
  return this->terrain;
}

/////////////////////////////////////////////////
void Scene::CreateCOMVisual(ConstLinkPtr &_msg, VisualPtr _linkVisual)
{
  COMVisualPtr comVis(new COMVisual(_msg->name() + "_COM_VISUAL__",
                                    _linkVisual));
  comVis->Load(_msg);
  comVis->SetVisible(false);
  this->visuals[comVis->GetName()] = comVis;
}

/////////////////////////////////////////////////
void Scene::CreateCOMVisual(sdf::ElementPtr _elem, VisualPtr _linkVisual)
{
  COMVisualPtr comVis(new COMVisual(_linkVisual->GetName() + "_COM_VISUAL__",
                                    _linkVisual));
  comVis->Load(_elem);
  comVis->SetVisible(false);
  this->visuals[comVis->GetName()] = comVis;
}

/////////////////////////////////////////////////
VisualPtr Scene::CloneVisual(const std::string &_visualName,
                             const std::string &_newName)
{
  VisualPtr result;
  VisualPtr vis = this->GetVisual(_visualName);
  if (vis)
  {
    result = vis->Clone(_newName, this->worldVisual);
    this->visuals[_newName] = result;
  }
  return result;
}

/////////////////////////////////////////////////
void Scene::SetWireframe(bool _show)
{
  this->wireframe = _show;
  for (Visual_M::iterator iter = this->visuals.begin();
       iter != this->visuals.end(); ++iter)
  {
    iter->second->SetWireframe(_show);
  }

  if (this->terrain)
    this->terrain->SetWireframe(_show);
}

/////////////////////////////////////////////////
void Scene::SetTransparent(bool _show)
{
  this->transparent = _show;
  for (Visual_M::iterator iter = this->visuals.begin();
       iter != this->visuals.end(); ++iter)
  {
    iter->second->SetTransparency(_show ? 0.5 : 0.0);
  }
}

/////////////////////////////////////////////////
void Scene::ShowCOMs(bool _show)
{
  this->showCOMs = _show;
  for (Visual_M::iterator iter = this->visuals.begin();
       iter != this->visuals.end(); ++iter)
  {
    iter->second->ShowCOM(_show);
  }
}

/////////////////////////////////////////////////
void Scene::ShowCollisions(bool _show)
{
  this->showCollisions = _show;
  for (Visual_M::iterator iter = this->visuals.begin();
       iter != this->visuals.end(); ++iter)
  {
    iter->second->ShowCollision(_show);
  }
}

/////////////////////////////////////////////////
void Scene::ShowJoints(bool _show)
{
  this->showJoints = _show;
  for (Visual_M::iterator iter = this->visuals.begin();
       iter != this->visuals.end(); ++iter)
  {
    iter->second->ShowJoints(_show);
  }
}

/////////////////////////////////////////////////
void Scene::ShowContacts(bool _show)
{
  ContactVisualPtr vis = boost::dynamic_pointer_cast<ContactVisual>(
      this->visuals["__GUIONLY_CONTACT_VISUAL__"]);

  if (!vis && _show)
  {
    vis.reset(new ContactVisual("__GUIONLY_CONTACT_VISUAL__",
              this->worldVisual, "~/physics/contacts"));
    vis->SetEnabled(_show);
    this->visuals[vis->GetName()] = vis;
  }

  if (vis)
    vis->SetEnabled(_show);
  else
    gzerr << "Unable to get contact visualization. This should never happen.\n";
}

/////////////////////////////////////////////////
void Scene::ShowClouds(bool _show)
{
  if (!this->skyx)
    return;

  SkyX::VCloudsManager *mgr = this->skyx->getVCloudsManager();
  if (mgr)
  {
    SkyX::VClouds::VClouds *vclouds =
        this->skyx->getVCloudsManager()->getVClouds();
    if (vclouds)
      vclouds->setVisible(_show);
  }
}

/////////////////////////////////////////////////
bool Scene::GetShowClouds() const
{
  if (!this->skyx)
    return false;

  SkyX::VCloudsManager *mgr = this->skyx->getVCloudsManager();
  if (mgr)
  {
    SkyX::VClouds::VClouds *vclouds =
        this->skyx->getVCloudsManager()->getVClouds();
    if (vclouds)
      return vclouds->isVisible();
  }

  return false;
}

/////////////////////////////////////////////////
void Scene::SetSkyXMode(unsigned int _mode)
{
  /// \todo This function is currently called on initialization of rendering
  /// based sensors to disable clouds and moon. More testing is required to
  /// make sure it functions correctly when called during a render update,
  /// issue #693.

  if (!this->skyx)
    return;

  bool enabled = _mode != GZ_SKYX_NONE;
  this->skyx->setEnabled(enabled);

  if (!enabled)
    return;

  this->skyx->setCloudsEnabled(_mode & GZ_SKYX_CLOUDS);
  this->skyx->setMoonEnabled(_mode & GZ_SKYX_MOON);
}<|MERGE_RESOLUTION|>--- conflicted
+++ resolved
@@ -1392,10 +1392,6 @@
           _msg.visual(j)));
     if (_msg.has_scale())
     {
-<<<<<<< HEAD
-//      msgs::Set(vm->mutable_scale(), _msg.scale());
-=======
->>>>>>> ddccc559
       vm->mutable_scale()->set_x(_msg.scale().x());
       vm->mutable_scale()->set_y(_msg.scale().y());
       vm->mutable_scale()->set_z(_msg.scale().z());
