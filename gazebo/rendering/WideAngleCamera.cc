--- conflicted
+++ resolved
@@ -747,11 +747,7 @@
 }
 
 //////////////////////////////////////////////////
-<<<<<<< HEAD
-ignition::math::Vector3d WideAngleCamera::Project(
-=======
 ignition::math::Vector3d WideAngleCamera::Project3d(
->>>>>>> 7f650c05
     const ignition::math::Vector3d &_pt) const
 {
   // project onto cubemap face then onto
