/*
 * Copyright (C) 2014 Open Source Robotics Foundation
 *
 * Licensed under the Apache License, Version 2.0 (the "License");
 * you may not use this file except in compliance with the License.
 * You may obtain a copy of the License at
 *
 *     http://www.apache.org/licenses/LICENSE-2.0
 *
 * Unless required by applicable law or agreed to in writing, software
 * distributed under the License is distributed on an "AS IS" BASIS,
 * WITHOUT WARRANTIES OR CONDITIONS OF ANY KIND, either express or implied.
 * See the License for the specific language governing permissions and
 * limitations under the License.
 *
*/
#include <sdf/sdf.hh>

#include <ignition/math/Helpers.hh>

#include "gazebo/rendering/ogre_gazebo.h"
#include "gazebo/rendering/Camera.hh"
#include "gazebo/rendering/Distortion.hh"

using namespace gazebo;
using namespace rendering;

namespace gazebo
{
  namespace rendering
  {
    /// \brief Private data for the Distortion class
    class DistortionPrivate
    {
      /// \brief Radial distortion coefficient k1.
      public: double k1 = 0;

      /// \brief Radial distortion coefficient k2.
      public: double k2 = 0;

      /// \brief Radial distortion coefficient k3.
      public: double k3 = 0;

      /// \brief Tangential distortion coefficient p1.
      public: double p1 = 0;

      /// \brief Tangential distortion coefficient p2.
      public: double p2 = 0;

      /// \brief Lens center used for distortion
      public: ignition::math::Vector2d lensCenter = {0.5, 0.5};

      /// \brief Scale applied to distorted image.
      public: ignition::math::Vector2d distortionScale = {1.0, 1.0};

      /// \brief True if the distorted image will be cropped to remove the
      /// black pixels at the corners of the image.
      public: bool distortionCrop = true;

      /// \brief Lens distortion compositor
      public: Ogre::CompositorInstance *lensDistortionInstance;

      /// \brief Ogre Material that contains the distortion shader
      public: Ogre::MaterialPtr distortionMaterial;

      /// \brief Connection for the pre render event.
      public: event::ConnectionPtr preRenderConnection;

      /// \brief Mapping of distorted to undistorted normalized pixels
      public: std::vector<ignition::math::Vector2d> distortionMap;

      /// \brief Width of distortion texture map
      public: unsigned int distortionTexWidth;

      /// \brief Height of distortion texture map
      public: unsigned int distortionTexHeight;

    };
  }
}
//////////////////////////////////////////////////
Distortion::Distortion()
  : dataPtr(new DistortionPrivate)
{
}

//////////////////////////////////////////////////
Distortion::~Distortion()
{
}

//////////////////////////////////////////////////
void Distortion::Load(sdf::ElementPtr _sdf)
{
  this->dataPtr->k1 = _sdf->Get<double>("k1");
  this->dataPtr->k2 = _sdf->Get<double>("k2");
  this->dataPtr->k3 = _sdf->Get<double>("k3");
  this->dataPtr->p1 = _sdf->Get<double>("p1");
  this->dataPtr->p2 = _sdf->Get<double>("p2");
  this->dataPtr->lensCenter = _sdf->Get<ignition::math::Vector2d>("center");

  this->dataPtr->distortionCrop = this->dataPtr->k1 < 0;
}

//////////////////////////////////////////////////
ignition::math::Vector2d
    Distortion::DistortionMapValueClamped(const int x, const int y) const
{
  if (x < 0 || x >= static_cast<int>(this->dataPtr->distortionTexWidth) ||
      y < 0 || y >= static_cast<int>(this->dataPtr->distortionTexHeight))
  {
    return ignition::math::Vector2d(-1, -1);
  }
  ignition::math::Vector2d res =
      this->dataPtr->distortionMap[y*this->dataPtr->distortionTexWidth+x];
  return res;
}

//////////////////////////////////////////////////
void Distortion::SetCamera(CameraPtr _camera)
{
  if (!_camera)
  {
    gzerr << "Unable to apply distortion, camera is NULL" << std::endl;
    return;
  }

  // If no distortion is required, immediately return.
  if (ignition::math::equal(this->dataPtr->k1, 0.0) &&
      ignition::math::equal(this->dataPtr->k2, 0.0) &&
      ignition::math::equal(this->dataPtr->k3, 0.0) &&
      ignition::math::equal(this->dataPtr->p1, 0.0) &&
      ignition::math::equal(this->dataPtr->p2, 0.0))
  {
    return;
  }

  // seems to work best with a square distortion map texture
  unsigned int texSide = _camera->ImageHeight() > _camera->ImageWidth() ?
      _camera->ImageHeight() : _camera->ImageWidth();
  this->dataPtr->distortionTexWidth = texSide - 1;
  this->dataPtr->distortionTexHeight = texSide - 1;
  unsigned int imageSize =
      this->dataPtr->distortionTexWidth * this->dataPtr->distortionTexHeight;
  double incrU = 1.0 / this->dataPtr->distortionTexWidth;
  double incrV = 1.0 / this->dataPtr->distortionTexHeight;

  // initialize distortion map
  this->dataPtr->distortionMap.resize(imageSize);
  for (unsigned int i = 0; i < this->dataPtr->distortionMap.size(); ++i)
  {
    this->dataPtr->distortionMap[i] = -1;
  }

  // fill the distortion map
  for (unsigned int i = 0; i < this->dataPtr->distortionTexHeight; ++i)
  {
    double v = i*incrV;
    for (unsigned int j = 0; j < this->dataPtr->distortionTexWidth; ++j)
    {
      double u = j*incrU;
      ignition::math::Vector2d uv(u, v);
      ignition::math::Vector2d out =
        this->Distort(uv, this->dataPtr->lensCenter,
            this->dataPtr->k1, this->dataPtr->k2, this->dataPtr->k3,
            this->dataPtr->p1, this->dataPtr->p2);

      // compute the index in the distortion map
      unsigned int idxU = out.X() * this->dataPtr->distortionTexWidth;
      unsigned int idxV = out.Y() * this->dataPtr->distortionTexHeight;

      if (idxU < this->dataPtr->distortionTexWidth &&
          idxV < this->dataPtr->distortionTexHeight)
      {
        unsigned int mapIdx = idxV * this->dataPtr->distortionTexWidth + idxU;
        this->dataPtr->distortionMap[mapIdx] = uv;
      }
      // else: pixel maps outside the image bounds.
      // This is expected and normal to ensure
      // no black borders; carry on
    }
  }

  // set up the distortion instance
  this->dataPtr->distortionMaterial =
      Ogre::MaterialManager::getSingleton().getByName(
          "Gazebo/CameraDistortionMap");
  this->dataPtr->distortionMaterial =
      this->dataPtr->distortionMaterial->clone(
          "Gazebo/" + _camera->Name() + "_CameraDistortionMap");

  // create the distortion map texture for the distortion instance
  std::string texName = _camera->Name() + "_distortionTex";
  Ogre::TexturePtr renderTexture =
      Ogre::TextureManager::getSingleton().createManual(
          texName,
          "General",
          Ogre::TEX_TYPE_2D,
          this->dataPtr->distortionTexWidth,
          this->dataPtr->distortionTexHeight,
          0,
          Ogre::PF_FLOAT32_RGB);
  Ogre::HardwarePixelBufferSharedPtr pixelBuffer = renderTexture->getBuffer();

  // fill the distortion map, while interpolating to fill dead pixels
  pixelBuffer->lock(Ogre::HardwareBuffer::HBL_NORMAL);
  const Ogre::PixelBox &pixelBox = pixelBuffer->getCurrentLock();
  float *pDest = static_cast<float *>(pixelBox.data);
  for (unsigned int i = 0; i < this->dataPtr->distortionTexHeight; ++i)
  {
    for (unsigned int j = 0; j < this->dataPtr->distortionTexWidth; ++j)
    {
      ignition::math::Vector2d vec =
          this->dataPtr->distortionMap[i*this->dataPtr->distortionTexWidth+j];

      // perform interpolation on-the-fly:
      // check for empty mapping within the region and correct it by
      // interpolating the eight neighboring distortion map values.

      if (vec.X() < -0.5 && vec.Y() < -0.5)
      {
        ignition::math::Vector2d left =
            this->DistortionMapValueClamped(j-1, i);
        ignition::math::Vector2d right =
            this->DistortionMapValueClamped(j+1, i);
        ignition::math::Vector2d bottom =
            this->DistortionMapValueClamped(j, i+1);
        ignition::math::Vector2d top =
            this->DistortionMapValueClamped(j, i-1);

        ignition::math::Vector2d topLeft =
            this->DistortionMapValueClamped(j-1, i-1);
        ignition::math::Vector2d topRight =
            this->DistortionMapValueClamped(j+1, i-1);
        ignition::math::Vector2d bottomLeft =
            this->DistortionMapValueClamped(j-1, i+1);
        ignition::math::Vector2d bottomRight =
            this->DistortionMapValueClamped(j+1, i+1);


        ignition::math::Vector2d interpolated;
        double divisor = 0;
        if (right.X() > -0.5)
        {
          divisor++;
          interpolated += right;
        }
        if (left.X() > -0.5)
        {
          divisor++;
          interpolated += left;
        }
        if (top.X() > -0.5)
        {
          divisor++;
          interpolated += top;
        }
        if (bottom.X() > -0.5)
        {
          divisor++;
          interpolated += bottom;
        }

        if (bottomRight.X() > -0.5)
        {
          divisor += 0.707;
          interpolated += bottomRight * 0.707;
        }
        if (bottomLeft.X() > -0.5)
        {
          divisor += 0.707;
          interpolated += bottomLeft * 0.707;
        }
        if (topRight.X() > -0.5)
        {
          divisor += 0.707;
          interpolated += topRight * 0.707;
        }
        if (topLeft.X() > -0.5)
        {
          divisor += 0.707;
          interpolated += topLeft * 0.707;
        }

        if (divisor > 0.5)
        {
          interpolated /= divisor;
        }
        *pDest++ = ignition::math::clamp(interpolated.X(), 0.0, 1.0);
        *pDest++ = ignition::math::clamp(interpolated.Y(), 0.0, 1.0);
      }
      else
      {
        *pDest++ = vec.X();
        *pDest++ = vec.Y();
      }

      // Z coordinate
      *pDest++ = 0;
    }
  }
  pixelBuffer->unlock();

  // set up the distortion map texture to be used in the pixel shader.
  this->dataPtr->distortionMaterial->getTechnique(0)->getPass(0)->
      createTextureUnitState(texName, 1);

  this->dataPtr->lensDistortionInstance =
      Ogre::CompositorManager::getSingleton().addCompositor(
      _camera->OgreViewport(), "CameraDistortionMap/Default");
  this->dataPtr->lensDistortionInstance->getTechnique()->getOutputTargetPass()->
      getPass(0)->setMaterial(this->dataPtr->distortionMaterial);

  this->CalculateAndApplyDistortionScale();

  this->dataPtr->lensDistortionInstance->setEnabled(true);
}

//////////////////////////////////////////////////
void Distortion::CalculateAndApplyDistortionScale()
{
  if (!this->dataPtr->distortionMaterial.isNull())
  {
    if (this->dataPtr->distortionCrop && this->dataPtr->k1 < 0)
    {
      // I believe that if not used with a square distortion texture, this
      // calculation will result in stretching of the final output image.
      ignition::math::Vector2d boundA = this->Distort(
          ignition::math::Vector2d(0, 0),
          this->dataPtr->lensCenter,
          this->dataPtr->k1, this->dataPtr->k2, this->dataPtr->k3,
          this->dataPtr->p1, this->dataPtr->p2);
      ignition::math::Vector2d boundB = this->Distort(
          ignition::math::Vector2d(1, 1),
          this->dataPtr->lensCenter,
          this->dataPtr->k1, this->dataPtr->k2, this->dataPtr->k3,
          this->dataPtr->p1, this->dataPtr->p2);
      this->dataPtr->distortionScale = boundB - boundA;
    }
    else
    {
      this->dataPtr->distortionScale = ignition::math::Vector2d(1, 1);
    }

    // Both invalid: scale very close to 0 OR negative scale
    if (this->dataPtr->distortionScale.X() < 1e-7 ||
        this->dataPtr->distortionScale.Y() < 1e-7)
    {
      gzerr << "Distortion model attempted to apply a scale parameter of ("
            << this->dataPtr->distortionScale.X() << ", "
            << this->dataPtr->distortionScale.Y() << ", which is invalid.\n";
    }
    else
    {
      Ogre::GpuProgramParametersSharedPtr params =
          this->dataPtr->distortionMaterial->getTechnique(0)->getPass(0)->
              getFragmentProgramParameters();
      params->setNamedConstant("scale",
          Ogre::Vector3(1.0/this->dataPtr->distortionScale.X(),
          1.0/this->dataPtr->distortionScale.Y(), 1.0));
    }
  }
}

//////////////////////////////////////////////////
<<<<<<< HEAD
=======
math::Vector2d Distortion::Distort(
    const math::Vector2d &_in,
    const math::Vector2d &_center, double _k1, double _k2, double _k3,
    double _p1, double _p2)
{
#ifndef _WIN32
  #pragma GCC diagnostic push
  #pragma GCC diagnostic ignored "-Wdeprecated-declarations"
#endif
  return Distort(_in.Ign(), _center.Ign(), _k1, _k2, _k3, _p1, _p2);
#ifndef _WIN32
  #pragma GCC diagnostic pop
#endif
}

//////////////////////////////////////////////////
>>>>>>> 6ba4f1b3
ignition::math::Vector2d Distortion::Distort(
    const ignition::math::Vector2d &_in,
    const ignition::math::Vector2d &_center, double _k1, double _k2, double _k3,
    double _p1, double _p2)
{
  // apply Brown's distortion model, see
  // http://en.wikipedia.org/wiki/Distortion_%28optics%29#Software_correction

  ignition::math::Vector2d normalized2d = (_in - _center);
  ignition::math::Vector3d normalized(normalized2d.X(), normalized2d.Y(), 0);
  double rSq = normalized.X() * normalized.X()
      + normalized.Y() * normalized.Y();

  // radial
  ignition::math::Vector3d dist = normalized * (1.0 +
      _k1 * rSq +
      _k2 * rSq * rSq +
      _k3 * rSq * rSq * rSq);

  // tangential
  dist.X() += _p2 * (rSq + 2 * (normalized.X()*normalized.X())) +
      2 * _p1 * normalized.X() * normalized.Y();
  dist.Y() += _p1 * (rSq + 2 * (normalized.Y()*normalized.Y())) +
      2 * _p2 * normalized.X() * normalized.Y();

  return _center + ignition::math::Vector2d(dist.X(), dist.Y());
}

//////////////////////////////////////////////////
void Distortion::SetCrop(const bool _crop)
{
  this->dataPtr->distortionCrop = _crop;
}

//////////////////////////////////////////////////
bool Distortion::Crop() const
{
  return this->dataPtr->distortionCrop;
}

//////////////////////////////////////////////////
double Distortion::K1() const
{
  return this->dataPtr->k1;
}

//////////////////////////////////////////////////
double Distortion::K2() const
{
  return this->dataPtr->k2;
}

//////////////////////////////////////////////////
double Distortion::K3() const
{
  return this->dataPtr->k3;
}

//////////////////////////////////////////////////
double Distortion::P1() const
{
  return this->dataPtr->p1;
}

//////////////////////////////////////////////////
double Distortion::P2() const
{
  return this->dataPtr->p2;
}

//////////////////////////////////////////////////
ignition::math::Vector2d Distortion::Center() const
{
  return this->dataPtr->lensCenter;
}<|MERGE_RESOLUTION|>--- conflicted
+++ resolved
@@ -362,26 +362,9 @@
   }
 }
 
-//////////////////////////////////////////////////
-<<<<<<< HEAD
-=======
-math::Vector2d Distortion::Distort(
-    const math::Vector2d &_in,
-    const math::Vector2d &_center, double _k1, double _k2, double _k3,
-    double _p1, double _p2)
-{
-#ifndef _WIN32
-  #pragma GCC diagnostic push
-  #pragma GCC diagnostic ignored "-Wdeprecated-declarations"
-#endif
-  return Distort(_in.Ign(), _center.Ign(), _k1, _k2, _k3, _p1, _p2);
-#ifndef _WIN32
-  #pragma GCC diagnostic pop
-#endif
-}
-
-//////////////////////////////////////////////////
->>>>>>> 6ba4f1b3
+}
+
+//////////////////////////////////////////////////
 ignition::math::Vector2d Distortion::Distort(
     const ignition::math::Vector2d &_in,
     const ignition::math::Vector2d &_center, double _k1, double _k2, double _k3,
@@ -390,10 +373,10 @@
   // apply Brown's distortion model, see
   // http://en.wikipedia.org/wiki/Distortion_%28optics%29#Software_correction
 
-  ignition::math::Vector2d normalized2d = (_in - _center);
+  ignition::math::Vector2d normalized2d = _in - _center;
   ignition::math::Vector3d normalized(normalized2d.X(), normalized2d.Y(), 0);
-  double rSq = normalized.X() * normalized.X()
-      + normalized.Y() * normalized.Y();
+  double rSq = normalized.X() * normalized.X() +
+               normalized.Y() * normalized.Y();
 
   // radial
   ignition::math::Vector3d dist = normalized * (1.0 +
