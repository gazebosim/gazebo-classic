--- conflicted
+++ resolved
@@ -74,10 +74,6 @@
 
       /// \brief Height of distortion texture map
       public: unsigned int distortionTexHeight;
-<<<<<<< HEAD
-
-=======
->>>>>>> 81e4ca37
     };
   }
 }
