--- conflicted
+++ resolved
@@ -395,8 +395,6 @@
       /// \param[in] _show True to enable contact visualization.
       public: void ShowContacts(bool _show);
 
-<<<<<<< HEAD
-=======
       /// \brief Display clouds in the sky.
       /// \param[in] _show True to display clouds.
       public: void ShowClouds(bool _show);
@@ -405,7 +403,6 @@
       /// \return True if clouds are displayed.
       public: bool GetShowClouds() const;
 
->>>>>>> 3bcd76b4
       /// \brief Return true if the Scene has been initialized.
       public: bool GetInitialized() const;
 
@@ -754,10 +751,6 @@
       /// \brief True when all objects should be transparent.
       private: bool transparent;
 
-<<<<<<< HEAD
-      /// \brief Initialized.
-      private: bool initialized;
-=======
       /// \brief True when all objects should be wireframe.
       private: bool wireframe;
 
@@ -778,7 +771,6 @@
       /// and when they are received and applied by the Scene.
       /// \return The current simulation time in Scene
       public: common::Time GetSimTime() const;
->>>>>>> 3bcd76b4
     };
     /// \}
   }
