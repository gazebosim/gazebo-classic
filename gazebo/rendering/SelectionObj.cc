/*
 * Copyright 2012 Open Source Robotics Foundation
 *
 * Licensed under the Apache License, Version 2.0 (the "License");
 * you may not use this file except in compliance with the License.
 * You may obtain a copy of the License at
 *
 *     http://www.apache.org/licenses/LICENSE-2.0
 *
 * Unless required by applicable law or agreed to in writing, software
 * distributed under the License is distributed on an "AS IS" BASIS,
 * WITHOUT WARRANTIES OR CONDITIONS OF ANY KIND, either express or implied.
 * See the License for the specific language governing permissions and
 * limitations under the License.
 *
*/

#include "gazebo/common/MeshManager.hh"

#include "gazebo/gui/Gui.hh"

#include "gazebo/rendering/UserCamera.hh"
#include "gazebo/rendering/Visual.hh"
<<<<<<< HEAD
#include "gazebo/rendering/AxisVisual.hh"
=======
>>>>>>> 52e3c81d
#include "gazebo/rendering/ogre_gazebo.h"
#include "gazebo/rendering/Scene.hh"
#include "gazebo/rendering/SelectionObj.hh"

using namespace gazebo;
using namespace rendering;

/////////////////////////////////////////////////
SelectionObj::SelectionObj(const std::string &_name, VisualPtr _vis)
  : Visual(_name, _vis, false)
{
<<<<<<< HEAD
  static int counter = 0;
  std::stringstream ss;
  ss << "__SELECTION__" + counter++;
  this->name = ss.str();
  this->state = SELECTION_NONE;
  this->mode = SELECTION_NONE;
=======
  this->state = SELECTION_NONE;
  this->mode = SELECTION_NONE;

  this->maxScale = 3.0;
  this->minScale = 0.5;

  this->xAxisMatOverlay = "Gazebo/RedTransparentOverlay";
  this->yAxisMatOverlay = "Gazebo/GreenTransparentOverlay";
  this->zAxisMatOverlay = "Gazebo/BlueTransparentOverlay";

  this->xAxisMat = "Gazebo/RedTransparent";
  this->yAxisMat = "Gazebo/GreenTransparent";
  this->zAxisMat = "Gazebo/BlueTransparent";
>>>>>>> 52e3c81d
}

/////////////////////////////////////////////////
SelectionObj::~SelectionObj()
{
<<<<<<< HEAD
  this->axisVisual.reset();
=======
>>>>>>> 52e3c81d
  this->parent.reset();
}

/////////////////////////////////////////////////
void SelectionObj::Load()
{
  Visual::Load();
<<<<<<< HEAD

  this->CreateRotateVisual();
  this->CreateTranslateVisual();
  this->CreateScaleVisual();

  this->SetVisibilityFlags(GZ_VISIBILITY_GUI);

//  this->SetVisible(false);
  this->transVisual->SetVisible(false);
  this->rotVisual->SetVisible(false);
  this->scaleVisual->SetVisible(false);

  this->GetSceneNode()->setInheritScale(false);
}

/////////////////////////////////////////////////
void SelectionObj::Attach(rendering::VisualPtr _vis)
{
  if (this->parent)
    this->parent->DetachVisual(shared_from_this());
  this->parent = _vis;
  this->parent->AttachVisual(shared_from_this());
  this->SetPosition(math::Vector3(0, 0, 0));

  /// TODO set scale of visuals to be size of vis bounding box
  /// Commented out because it doesn't look nice
  math::Vector3 bboxSize = _vis->GetBoundingBox().GetSize()  * _vis->GetScale();
  double max = std::max(std::max(bboxSize.x, bboxSize.y), bboxSize.z);
  max = std::min(std::max(0.5, max), 3.0);
  this->SetScale(math::Vector3(max, max, max));
}

/////////////////////////////////////////////////
void SelectionObj::Detach()
{
  if (this->parent)
    this->parent->DetachVisual(shared_from_this());
  this->parent.reset();
}

/////////////////////////////////////////////////
void SelectionObj::SetMode(const std::string &_mode)
{
  SelectionMode tmpMode = SELECTION_NONE;

  if (_mode == "translate")
  {
    tmpMode = TRANS;
  }
  else if (_mode == "rotate")
  {
    tmpMode = ROT;
  }
  else if (_mode == "scale")
  {
    tmpMode = SCALE;
  }
  else if (_mode == "universal")
  {
    tmpMode = TRANS_ROT;
  }

  this->SetMode(tmpMode);
}

/////////////////////////////////////////////////
void SelectionObj::SetMode(SelectionMode _mode)
{
  if (_mode == this->mode)
    return;

  this->mode = _mode;

  this->transVisual->SetVisible(false);
  this->rotVisual->SetVisible(false);
  this->scaleVisual->SetVisible(false);

  if (this->mode == TRANS)
    this->transVisual->SetVisible(true);
  else if (this->mode == ROT)
    this->rotVisual->SetVisible(true);
  else if (this->mode == SCALE)
    this->scaleVisual->SetVisible(true);
  else if (this->mode == TRANS_ROT)
  {
    this->transVisual->SetVisible(true);
    this->rotVisual->SetVisible(true);
  }
}

/////////////////////////////////////////////////
SelectionObj::SelectionMode SelectionObj::GetMode()
{
  return this->mode;
}


/////////////////////////////////////////////////
void SelectionObj::SetState(const std::string &_state)
{
  SelectionMode tmpState = SELECTION_NONE;

  if (_state == "trans_x")
  {
    tmpState = TRANS_X;
  }
  else if (_state == "trans_y")
  {
    tmpState = TRANS_Y;
  }
  else if (_state == "trans_z")
  {
    tmpState = TRANS_Z;
  }
  else if (_state == "rot_x")
  {
    tmpState = ROT_X;
  }
  else if (_state == "rot_y")
  {
    tmpState = ROT_Y;
  }
  else if (_state == "rot_z")
  {
    tmpState = ROT_Z;
  }
  else if (_state == "scale_x")
  {
    tmpState = SCALE_X;
  }
  else if (_state == "scale_y")
  {
    tmpState = SCALE_Y;
  }
  else if (_state == "scale_z")
  {
    tmpState = SCALE_Z;
  }
  this->SetState(tmpState);
}

/////////////////////////////////////////////////
void SelectionObj::SetState(SelectionMode _state)
{
  if (this->state == _state)
    return;

  this->state = _state;

  if (this->activeVis)
  {
    Ogre::MaterialPtr mat =
      Ogre::MaterialManager::getSingleton().getByName(
      this->activeVis->GetMaterialName());
    mat->getTechnique(0)->getPass(0)->getTextureUnitState(0)->setAlphaOperation(
      Ogre::LBX_SOURCE1, Ogre::LBS_MANUAL, Ogre::LBS_CURRENT, 0.5);
    this->activeVis.reset();
  }

  if (this->state == TRANS_X)
    this->activeVis = this->transXVisual;
  else if (this->state == TRANS_Y)
    this->activeVis = this->transYVisual;
  else if (this->state == TRANS_Z)
    this->activeVis = this->transZVisual;
  else if (this->state == ROT_X)
    this->activeVis = this->rotXVisual;
  else if (this->state == ROT_Y)
    this->activeVis = this->rotYVisual;
  else if (this->state == ROT_Z)
    this->activeVis = this->rotZVisual;
  else if (this->state == SCALE_X)
    this->activeVis = this->scaleXVisual;
  else if (this->state == SCALE_Y)
    this->activeVis = this->scaleYVisual;
  else if (this->state == SCALE_Z)
    this->activeVis = this->scaleZVisual;

  if (this->activeVis)
  {
    Ogre::MaterialPtr mat =
      Ogre::MaterialManager::getSingleton().getByName(
      this->activeVis->GetMaterialName());
    mat->getTechnique(0)->getPass(0)->getTextureUnitState(0)->setAlphaOperation(
      Ogre::LBX_SOURCE1, Ogre::LBS_MANUAL, Ogre::LBS_CURRENT, 0.7);
  }
}

/////////////////////////////////////////////////
SelectionObj::SelectionMode SelectionObj::GetState()
{
  return this->state;
}

/////////////////////////////////////////////////
void SelectionObj::CreateTranslateVisual()
{
  // Translation mainipulation tool
  this->transVisual.reset(new rendering::Visual(
      this->name + "__SELECTION_OBJ_TRANS__",
      shared_from_this()));

  this->transXVisual.reset(
      new rendering::Visual(
      "__SELECTION_OBJ_TRANS_X__" + this->name, this->transVisual));
  this->transYVisual.reset(
      new rendering::Visual(
      "__SELECTION_OBJ_TRANS_Y__" + this->name, this->transVisual));
  this->transZVisual.reset(
      new rendering::Visual(
      "__SELECTION_OBJ_TRANS_Z__" + this->name, this->transVisual));

  this->transXVisual->Load();
  this->transYVisual->Load();
  this->transZVisual->Load();

  this->InsertMesh("axis_shaft");
  this->InsertMesh("axis_head");

  Ogre::MovableObject *shaftXObj =
      (Ogre::MovableObject*)(this->scene->GetManager()->createEntity(
      "__SELECTION_OBJ_TRANS_SHAFT_X__" + this->name, "axis_shaft"));
  Ogre::MovableObject *headXObj =
      (Ogre::MovableObject*)(this->scene->GetManager()->createEntity(
      "__SELECTION_OBJ_TRANS_HEAD_X__" + this->name, "axis_head"));
  Ogre::SceneNode *transShaftXNode =
      this->transXVisual->GetSceneNode()->createChildSceneNode(
      "__SELECTION_OBJ__TRANS_SHAFT_NODE_X__"  + this->name);
  Ogre::SceneNode *transHeadXNode =
      this->transXVisual->GetSceneNode()->createChildSceneNode(
      "__SELECTION_OBJ__TRANS_HEAD_NODE_X__"  + this->name);
  transShaftXNode->attachObject(shaftXObj);
  transShaftXNode->setScale(0.5, 0.5, 1.0);
  transShaftXNode->setPosition(0, 0, 0.1);
  transHeadXNode->attachObject(headXObj);
  transHeadXNode->setScale(0.5, 0.5, 0.5);
  transHeadXNode->setPosition(0, 0, 0.22);
  shaftXObj->setUserAny(Ogre::Any(std::string("trans_x")));
  headXObj->setUserAny(Ogre::Any(std::string("trans_x")));


  Ogre::MovableObject *shaftYObj =
      (Ogre::MovableObject*)(this->scene->GetManager()->createEntity(
      "__SELECTION_OBJ_TRANS_SHAFT_Y__" + this->name, "axis_shaft"));
  Ogre::MovableObject *headYObj =
      (Ogre::MovableObject*)(this->scene->GetManager()->createEntity(
      "__SELECTION_OBJ_TRANS_HEAD_Y__" + this->name, "axis_head"));
  Ogre::SceneNode *transShaftYNode =
      this->transYVisual->GetSceneNode()->createChildSceneNode(
      "__SELECTION_OBJ_TRANS_SHAFT_NODE_Y__"  + this->name);
  Ogre::SceneNode *transHeadYNode =
      this->transYVisual->GetSceneNode()->createChildSceneNode(
      "__SELECTION_OBJ_TRANS_HEAD_NODE_Y__"  + this->name);
  transShaftYNode->attachObject(shaftYObj);
  transShaftYNode->setScale(0.5, 0.5, 1.0);
  transShaftYNode->setPosition(0, 0, 0.1);
  transHeadYNode->attachObject(headYObj);
  transHeadYNode->setScale(0.5, 0.5, 0.5);
  transHeadYNode->setPosition(0, 0, 0.22);
  shaftYObj->setUserAny(Ogre::Any(std::string("trans_y")));
  headYObj->setUserAny(Ogre::Any(std::string("trans_y")));

  Ogre::MovableObject *shaftZObj =
      (Ogre::MovableObject*)(this->scene->GetManager()->createEntity(
      "__SELECTION_OBJ_TRANS_SHAFT_Z__" + this->name, "axis_shaft"));
  Ogre::MovableObject *headZObj =
      (Ogre::MovableObject*)(this->scene->GetManager()->createEntity(
      "__SELECTION_OBJ_TRANS_HEAD_Z__" + this->name, "axis_head"));
  Ogre::SceneNode *transShaftZNode =
      this->transZVisual->GetSceneNode()->createChildSceneNode(
      "__SELECTION_OBJ_TRANS_SHAFT_NODE_Z__"  + this->name);
  Ogre::SceneNode *transHeadZNode =
      this->transZVisual->GetSceneNode()->createChildSceneNode(
      "__SELECTION_OBJ_TRANS_HEAD_NODE_Z__"  + this->name);
  transShaftZNode->attachObject(shaftZObj);
  transShaftZNode->setScale(0.5, 0.5, 1.0);
  transShaftZNode->setPosition(0, 0, 0.1);
  transHeadZNode->attachObject(headZObj);
  transHeadZNode->setScale(0.5, 0.5, 0.5);
  transHeadZNode->setPosition(0, 0, 0.22);
  shaftZObj->setUserAny(Ogre::Any(std::string("trans_z")));
  headZObj->setUserAny(Ogre::Any(std::string("trans_z")));

  this->transXVisual->SetRotation(
      math::Quaternion(math::Vector3(0, 1, 0), GZ_DTOR(90)));
  this->transYVisual->SetRotation(
      math::Quaternion(math::Vector3(1, 0, 0), GZ_DTOR(-90)));

  this->highlightMaterials[this->transXVisual->GetName()]
      = "Gazebo/RedTransparentOverlay";
  this->highlightMaterials[this->transYVisual->GetName()]
      = "Gazebo/GreenTransparentOverlay";
  this->highlightMaterials[this->transZVisual->GetName()]
      = "Gazebo/BlueTransparentOverlay";

  this->transXVisual->SetMaterial(
      this->highlightMaterials[this->transXVisual->GetName()]);
  this->transYVisual->SetMaterial(
      this->highlightMaterials[this->transYVisual->GetName()]);
  this->transZVisual->SetMaterial(
      this->highlightMaterials[this->transZVisual->GetName()]);

  this->transVisual->SetScale(math::Vector3(5.0, 5.0, 5.0));

  this->transXVisual->SetVisibilityFlags(GZ_VISIBILITY_GUI);
  this->transYVisual->SetVisibilityFlags(GZ_VISIBILITY_GUI);
  this->transZVisual->SetVisibilityFlags(GZ_VISIBILITY_GUI);

  // Add to scene so they are selectable by the mouse
  this->scene->AddVisual(this->transXVisual);
  this->scene->AddVisual(this->transYVisual);
  this->scene->AddVisual(this->transZVisual);

}

/////////////////////////////////////////////////
void SelectionObj::CreateRotateVisual()
{
  // Rotation mainipulation tool
  this->rotVisual.reset(new rendering::Visual(
      this->name + "__SELECTION_OBJ_ROT__",
      shared_from_this()));

  this->rotXVisual.reset(
      new rendering::Visual(
      this->name + "__SELECTION_OBJ_ROT_X__", this->rotVisual));
  this->rotYVisual.reset(
      new rendering::Visual(
      this->name + "__SELECTION_OBJ_ROT_Y__", this->rotVisual));
  this->rotZVisual.reset(
      new rendering::Visual(
      this->name + "__SELECTION_OBJ_ROT_Z__", this->rotVisual));

  this->rotVisual->InsertMesh("selection_tube");

  Ogre::MovableObject *rotXObj =
      (Ogre::MovableObject*)(this->scene->GetManager()->createEntity(
      "__SELECTION_OBJ_ROT_X__" + this->name, "selection_tube"));
  Ogre::SceneNode *xNode =
      this->rotXVisual->GetSceneNode()->createChildSceneNode(
      "__SELECTION_OBJ__ROT_NODE_X__"  + this->name);
  xNode->attachObject(rotXObj);
  rotXObj->setUserAny(Ogre::Any(std::string("rot_x")));

  Ogre::MovableObject *rotYObj =
      (Ogre::MovableObject*)(this->scene->GetManager()->createEntity(
      "__SELECTION_OBJ_ROT_Y__" + this->name, "selection_tube"));
  Ogre::SceneNode *yNode =
      this->rotYVisual->GetSceneNode()->createChildSceneNode(
      "__SELECTION_OBJ__ROT_NODE_Y__"  + this->name);
  yNode->attachObject(rotYObj);
  rotYObj->setUserAny(Ogre::Any(std::string("rot_y")));

  Ogre::MovableObject *rotZObj =
      (Ogre::MovableObject*)(this->scene->GetManager()->createEntity(
      "__SELECTION_OBJ_ROT_Z__" + this->name, "selection_tube"));
  Ogre::SceneNode *zNode =
      this->rotZVisual->GetSceneNode()->createChildSceneNode(
      "__SELECTION_OBJ__ROT_NODE_Z__"  + this->name);
  zNode->attachObject(rotZObj);
  rotZObj->setUserAny(Ogre::Any(std::string("rot_z")));

  this->rotXVisual->Load();
  this->rotYVisual->Load();
  this->rotZVisual->Load();

  this->rotXVisual->SetRotation(
      math::Quaternion(math::Vector3(0, 1, 0), GZ_DTOR(90)));
  this->rotYVisual->SetRotation(
      math::Quaternion(math::Vector3(1, 0, 0), GZ_DTOR(-90)));

  this->highlightMaterials[this->rotXVisual->GetName()]
      = "Gazebo/RedTransparent";
  this->highlightMaterials[this->rotYVisual->GetName()]
      = "Gazebo/GreenTransparent";
  this->highlightMaterials[this->rotZVisual->GetName()]
      = "Gazebo/BlueTransparent";

  this->rotXVisual->SetMaterial(
      this->highlightMaterials[this->rotXVisual->GetName()]);
  this->rotYVisual->SetMaterial(
      this->highlightMaterials[this->rotYVisual->GetName()]);
  this->rotZVisual->SetMaterial(
      this->highlightMaterials[this->rotZVisual->GetName()]);

  this->rotVisual->SetScale(math::Vector3(1.0, 1.0, 1.0));

  this->rotXVisual->SetVisibilityFlags(GZ_VISIBILITY_GUI);
  this->rotYVisual->SetVisibilityFlags(GZ_VISIBILITY_GUI);
  this->rotZVisual->SetVisibilityFlags(GZ_VISIBILITY_GUI);

  // Add to scene so they are selectable by the mouse
  this->scene->AddVisual(this->rotXVisual);
  this->scene->AddVisual(this->rotYVisual);
  this->scene->AddVisual(this->rotZVisual);
}

/////////////////////////////////////////////////
void SelectionObj::CreateScaleVisual()
{
  // Scale mainipulation tool
  this->scaleVisual.reset(new rendering::Visual(
      this->name + "__SELECTION_OBJ_SCALE__",
      shared_from_this()));
//      this->rotVisual));

  this->scaleXVisual.reset(
      new rendering::Visual(
      "__SELECTION_OBJ_SCALE_X__" + this->name, this->scaleVisual));
  this->scaleYVisual.reset(
      new rendering::Visual(
      "__SELECTION_OBJ_SCALE_Y__" + this->name, this->scaleVisual));
  this->scaleZVisual.reset(
      new rendering::Visual(
      "__SELECTION_OBJ_SCALE_Z__" + this->name, this->scaleVisual));
=======

  this->CreateRotateVisual();
  this->CreateTranslateVisual();
  this->CreateScaleVisual();

  this->SetVisibilityFlags(GZ_VISIBILITY_GUI);

  this->transVisual->SetVisible(false);
  this->rotVisual->SetVisible(false);
  this->scaleVisual->SetVisible(false);

  this->GetSceneNode()->setInheritScale(false);
}

/////////////////////////////////////////////////
void SelectionObj::Attach(rendering::VisualPtr _vis)
{
  if (this->parent)
    this->parent->DetachVisual(shared_from_this());
  this->parent = _vis;
  this->parent->AttachVisual(shared_from_this());
  this->SetPosition(math::Vector3(0, 0, 0));

  this->UpdateSize();
}

/////////////////////////////////////////////////
void SelectionObj::UpdateSize()
{
  math::Vector3 bboxSize = this->parent->GetBoundingBox().GetSize()
      * this->parent->GetScale();
  double max = std::max(std::max(bboxSize.x, bboxSize.y), bboxSize.z);

  max = std::min(std::max(this->minScale, max), this->maxScale);

  // Handle special case for rotation visuals. Only set the visuals to be
  // overlays for big objects.
  if (math::equal(max, this->maxScale))
  {
    this->rotXVisual->SetMaterial(this->xAxisMatOverlay, false);
    this->rotYVisual->SetMaterial(this->yAxisMatOverlay, false);
    this->rotZVisual->SetMaterial(this->zAxisMatOverlay, false);
  }
  else
  {
    this->rotXVisual->SetMaterial(this->xAxisMat, false);
    this->rotYVisual->SetMaterial(this->yAxisMat, false);
    this->rotZVisual->SetMaterial(this->zAxisMat, false);
  }
  this->SetScale(math::Vector3(max, max, max));
}

/////////////////////////////////////////////////
void SelectionObj::Detach()
{
  if (this->parent)
    this->parent->DetachVisual(shared_from_this());
  this->parent.reset();
}

/////////////////////////////////////////////////
void SelectionObj::SetMode(const std::string &_mode)
{
  SelectionMode tmpMode = SELECTION_NONE;

  if (_mode == "translate")
    tmpMode = TRANS;
  else if (_mode == "rotate")
    tmpMode = ROT;
  else if (_mode == "scale")
    tmpMode = SCALE;

  this->SetMode(tmpMode);
}

/////////////////////////////////////////////////
void SelectionObj::SetMode(SelectionMode _mode)
{
  if (_mode == this->mode)
    return;

  this->mode = _mode;

  this->transVisual->SetVisible(false);
  this->rotVisual->SetVisible(false);
  this->scaleVisual->SetVisible(false);

  if (this->mode == TRANS)
    this->transVisual->SetVisible(true);
  else if (this->mode == ROT)
    this->rotVisual->SetVisible(true);
  else if (this->mode == SCALE)
    this->scaleVisual->SetVisible(true);
}

/////////////////////////////////////////////////
SelectionObj::SelectionMode SelectionObj::GetMode()
{
  return this->mode;
}

/////////////////////////////////////////////////
void SelectionObj::SetState(const std::string &_state)
{
  SelectionMode tmpState = SELECTION_NONE;

  if (_state == "trans_x")
  {
    tmpState = TRANS_X;
  }
  else if (_state == "trans_y")
  {
    tmpState = TRANS_Y;
  }
  else if (_state == "trans_z")
  {
    tmpState = TRANS_Z;
  }
  else if (_state == "rot_x")
  {
    tmpState = ROT_X;
  }
  else if (_state == "rot_y")
  {
    tmpState = ROT_Y;
  }
  else if (_state == "rot_z")
  {
    tmpState = ROT_Z;
  }
  else if (_state == "scale_x")
  {
    tmpState = SCALE_X;
  }
  else if (_state == "scale_y")
  {
    tmpState = SCALE_Y;
  }
  else if (_state == "scale_z")
  {
    tmpState = SCALE_Z;
  }
  this->SetState(tmpState);
}

/////////////////////////////////////////////////
void SelectionObj::SetState(SelectionMode _state)
{
  if (this->state == _state)
    return;

  this->state = _state;

  if (this->selectedVis)
  {
    Ogre::MaterialPtr mat =
      Ogre::MaterialManager::getSingleton().getByName(
      this->selectedVis->GetMaterialName());
    mat->getTechnique(0)->getPass(0)->getTextureUnitState(0)->setAlphaOperation(
      Ogre::LBX_SOURCE1, Ogre::LBS_MANUAL, Ogre::LBS_CURRENT, 0.5);
    this->selectedVis.reset();
  }

  if (this->state == TRANS_X)
    this->selectedVis = this->transXVisual;
  else if (this->state == TRANS_Y)
    this->selectedVis = this->transYVisual;
  else if (this->state == TRANS_Z)
    this->selectedVis = this->transZVisual;
  else if (this->state == ROT_X)
    this->selectedVis = this->rotXVisual;
  else if (this->state == ROT_Y)
    this->selectedVis = this->rotYVisual;
  else if (this->state == ROT_Z)
    this->selectedVis = this->rotZVisual;
  else if (this->state == SCALE_X)
    this->selectedVis = this->scaleXVisual;
  else if (this->state == SCALE_Y)
    this->selectedVis = this->scaleYVisual;
  else if (this->state == SCALE_Z)
    this->selectedVis = this->scaleZVisual;

  if (this->selectedVis)
  {
    Ogre::MaterialPtr mat =
      Ogre::MaterialManager::getSingleton().getByName(
      this->selectedVis->GetMaterialName());
    mat->getTechnique(0)->getPass(0)->getTextureUnitState(0)->setAlphaOperation(
      Ogre::LBX_SOURCE1, Ogre::LBS_MANUAL, Ogre::LBS_CURRENT, 0.7);
  }
}

/////////////////////////////////////////////////
void SelectionObj::SetGlobal(bool _global)
{
  this->transVisual->GetSceneNode()->setInheritOrientation(!_global);
  this->rotVisual->GetSceneNode()->setInheritOrientation(!_global);
}

/////////////////////////////////////////////////
SelectionObj::SelectionMode SelectionObj::GetState()
{
  return this->state;
}

/////////////////////////////////////////////////
void SelectionObj::CreateTranslateVisual()
{
  // Translation mainipulation tool
  this->transVisual.reset(new rendering::Visual(
      this->GetName() + "__SELECTION_OBJ_TRANS__",
      shared_from_this()));

  this->transXVisual.reset(
      new rendering::Visual(
      "__SELECTION_OBJ_TRANS_X__" + this->GetName(), this->transVisual));
  this->transYVisual.reset(
      new rendering::Visual(
      "__SELECTION_OBJ_TRANS_Y__" + this->GetName(), this->transVisual));
  this->transZVisual.reset(
      new rendering::Visual(
      "__SELECTION_OBJ_TRANS_Z__" + this->GetName(), this->transVisual));

  this->transXVisual->Load();
  this->transYVisual->Load();
  this->transZVisual->Load();

  this->InsertMesh("axis_shaft");
  this->InsertMesh("axis_head");

  Ogre::MovableObject *shaftXObj =
      (Ogre::MovableObject*)(this->scene->GetManager()->createEntity(
      "__SELECTION_OBJ_TRANS_SHAFT_X__" + this->GetName(), "axis_shaft"));
  Ogre::MovableObject *headXObj =
      (Ogre::MovableObject*)(this->scene->GetManager()->createEntity(
      "__SELECTION_OBJ_TRANS_HEAD_X__" + this->GetName(), "axis_head"));
  Ogre::SceneNode *transShaftXNode =
      this->transXVisual->GetSceneNode()->createChildSceneNode(
      "__SELECTION_OBJ__TRANS_SHAFT_NODE_X__"  + this->GetName());
  Ogre::SceneNode *transHeadXNode =
      this->transXVisual->GetSceneNode()->createChildSceneNode(
      "__SELECTION_OBJ__TRANS_HEAD_NODE_X__"  + this->GetName());
  transShaftXNode->attachObject(shaftXObj);
  transShaftXNode->setScale(0.5, 0.5, 1.0);
  transShaftXNode->setPosition(0, 0, 0.1);
  transHeadXNode->attachObject(headXObj);
  transHeadXNode->setScale(0.5, 0.5, 0.5);
  transHeadXNode->setPosition(0, 0, 0.22);
  shaftXObj->setUserAny(Ogre::Any(std::string("trans_x")));
  headXObj->setUserAny(Ogre::Any(std::string("trans_x")));

  Ogre::MovableObject *shaftYObj =
      (Ogre::MovableObject*)(this->scene->GetManager()->createEntity(
      "__SELECTION_OBJ_TRANS_SHAFT_Y__" + this->GetName(), "axis_shaft"));
  Ogre::MovableObject *headYObj =
      (Ogre::MovableObject*)(this->scene->GetManager()->createEntity(
      "__SELECTION_OBJ_TRANS_HEAD_Y__" + this->GetName(), "axis_head"));
  Ogre::SceneNode *transShaftYNode =
      this->transYVisual->GetSceneNode()->createChildSceneNode(
      "__SELECTION_OBJ_TRANS_SHAFT_NODE_Y__"  + this->GetName());
  Ogre::SceneNode *transHeadYNode =
      this->transYVisual->GetSceneNode()->createChildSceneNode(
      "__SELECTION_OBJ_TRANS_HEAD_NODE_Y__"  + this->GetName());
  transShaftYNode->attachObject(shaftYObj);
  transShaftYNode->setScale(0.5, 0.5, 1.0);
  transShaftYNode->setPosition(0, 0, 0.1);
  transHeadYNode->attachObject(headYObj);
  transHeadYNode->setScale(0.5, 0.5, 0.5);
  transHeadYNode->setPosition(0, 0, 0.22);
  shaftYObj->setUserAny(Ogre::Any(std::string("trans_y")));
  headYObj->setUserAny(Ogre::Any(std::string("trans_y")));

  Ogre::MovableObject *shaftZObj =
      (Ogre::MovableObject*)(this->scene->GetManager()->createEntity(
      "__SELECTION_OBJ_TRANS_SHAFT_Z__" + this->GetName(), "axis_shaft"));
  Ogre::MovableObject *headZObj =
      (Ogre::MovableObject*)(this->scene->GetManager()->createEntity(
      "__SELECTION_OBJ_TRANS_HEAD_Z__" + this->GetName(), "axis_head"));
  Ogre::SceneNode *transShaftZNode =
      this->transZVisual->GetSceneNode()->createChildSceneNode(
      "__SELECTION_OBJ_TRANS_SHAFT_NODE_Z__"  + this->GetName());
  Ogre::SceneNode *transHeadZNode =
      this->transZVisual->GetSceneNode()->createChildSceneNode(
      "__SELECTION_OBJ_TRANS_HEAD_NODE_Z__"  + this->GetName());
  transShaftZNode->attachObject(shaftZObj);
  transShaftZNode->setScale(0.5, 0.5, 1.0);
  transShaftZNode->setPosition(0, 0, 0.1);
  transHeadZNode->attachObject(headZObj);
  transHeadZNode->setScale(0.5, 0.5, 0.5);
  transHeadZNode->setPosition(0, 0, 0.22);
  shaftZObj->setUserAny(Ogre::Any(std::string("trans_z")));
  headZObj->setUserAny(Ogre::Any(std::string("trans_z")));

  this->transXVisual->SetRotation(
      math::Quaternion(math::Vector3(0, 1, 0), GZ_DTOR(90)));
  this->transYVisual->SetRotation(
      math::Quaternion(math::Vector3(1, 0, 0), GZ_DTOR(-90)));

  this->transXVisual->SetMaterial(this->xAxisMatOverlay);
  this->transYVisual->SetMaterial(this->yAxisMatOverlay);
  this->transZVisual->SetMaterial(this->zAxisMatOverlay);

  this->transVisual->SetScale(math::Vector3(5.0, 5.0, 5.0));

  this->transXVisual->SetVisibilityFlags(GZ_VISIBILITY_GUI);
  this->transYVisual->SetVisibilityFlags(GZ_VISIBILITY_GUI);
  this->transZVisual->SetVisibilityFlags(GZ_VISIBILITY_GUI);

  // Add to scene so they are selectable by the mouse
  this->scene->AddVisual(this->transXVisual);
  this->scene->AddVisual(this->transYVisual);
  this->scene->AddVisual(this->transZVisual);
}

/////////////////////////////////////////////////
void SelectionObj::CreateRotateVisual()
{
  // Rotation mainipulation tool
  this->rotVisual.reset(new rendering::Visual(
      this->GetName() + "__SELECTION_OBJ_ROT__",
      shared_from_this()));

  this->rotXVisual.reset(
      new rendering::Visual(
      this->GetName() + "__SELECTION_OBJ_ROT_X__", this->rotVisual));
  this->rotYVisual.reset(
      new rendering::Visual(
      this->GetName() + "__SELECTION_OBJ_ROT_Y__", this->rotVisual));
  this->rotZVisual.reset(
      new rendering::Visual(
      this->GetName() + "__SELECTION_OBJ_ROT_Z__", this->rotVisual));

  this->rotVisual->InsertMesh("selection_tube");

  Ogre::MovableObject *rotXObj =
      (Ogre::MovableObject*)(this->scene->GetManager()->createEntity(
      "__SELECTION_OBJ_ROT_X__" + this->GetName(), "selection_tube"));
  Ogre::SceneNode *xNode =
      this->rotXVisual->GetSceneNode()->createChildSceneNode(
      "__SELECTION_OBJ__ROT_NODE_X__"  + this->GetName());
  xNode->attachObject(rotXObj);
  rotXObj->setUserAny(Ogre::Any(std::string("rot_x")));

  Ogre::MovableObject *rotYObj =
      (Ogre::MovableObject*)(this->scene->GetManager()->createEntity(
      "__SELECTION_OBJ_ROT_Y__" + this->GetName(), "selection_tube"));
  Ogre::SceneNode *yNode =
      this->rotYVisual->GetSceneNode()->createChildSceneNode(
      "__SELECTION_OBJ__ROT_NODE_Y__"  + this->GetName());
  yNode->attachObject(rotYObj);
  rotYObj->setUserAny(Ogre::Any(std::string("rot_y")));

  Ogre::MovableObject *rotZObj =
      (Ogre::MovableObject*)(this->scene->GetManager()->createEntity(
      "__SELECTION_OBJ_ROT_Z__" + this->GetName(), "selection_tube"));
  Ogre::SceneNode *zNode =
      this->rotZVisual->GetSceneNode()->createChildSceneNode(
      "__SELECTION_OBJ__ROT_NODE_Z__"  + this->GetName());
  zNode->attachObject(rotZObj);
  rotZObj->setUserAny(Ogre::Any(std::string("rot_z")));

  this->rotXVisual->Load();
  this->rotYVisual->Load();
  this->rotZVisual->Load();

  this->rotXVisual->SetRotation(
      math::Quaternion(math::Vector3(0, 1, 0), GZ_DTOR(90)));
  this->rotYVisual->SetRotation(
      math::Quaternion(math::Vector3(1, 0, 0), GZ_DTOR(-90)));

  // By default the visuals are not overlays like translation or scale visuals.
  // This is so that the rings does not block the object it's attached too,
  // and also gives with better depth perception.
  this->rotXVisual->SetMaterial(this->xAxisMat);
  this->rotYVisual->SetMaterial(this->yAxisMat);
  this->rotZVisual->SetMaterial(this->zAxisMat);

  this->rotVisual->SetScale(math::Vector3(1.0, 1.0, 1.0));

  this->rotXVisual->SetVisibilityFlags(GZ_VISIBILITY_GUI);
  this->rotYVisual->SetVisibilityFlags(GZ_VISIBILITY_GUI);
  this->rotZVisual->SetVisibilityFlags(GZ_VISIBILITY_GUI);

  // Add to scene so they are selectable by the mouse
  this->scene->AddVisual(this->rotXVisual);
  this->scene->AddVisual(this->rotYVisual);
  this->scene->AddVisual(this->rotZVisual);
}

/////////////////////////////////////////////////
void SelectionObj::CreateScaleVisual()
{
  // Scale mainipulation tool
  this->scaleVisual.reset(new rendering::Visual(
      this->GetName() + "__SELECTION_OBJ_SCALE__",
      shared_from_this()));

  this->scaleXVisual.reset(
      new rendering::Visual(
      "__SELECTION_OBJ_SCALE_X__" + this->GetName(), this->scaleVisual));
  this->scaleYVisual.reset(
      new rendering::Visual(
      "__SELECTION_OBJ_SCALE_Y__" + this->GetName(), this->scaleVisual));
  this->scaleZVisual.reset(
      new rendering::Visual(
      "__SELECTION_OBJ_SCALE_Z__" + this->GetName(), this->scaleVisual));
>>>>>>> 52e3c81d

  this->scaleXVisual->Load();
  this->scaleYVisual->Load();
  this->scaleZVisual->Load();

  this->InsertMesh("unit_box");

  Ogre::MovableObject *scaleShaftXObj =
      (Ogre::MovableObject*)(this->scene->GetManager()->createEntity(
<<<<<<< HEAD
      "__SELECTION_OBJ_SCALE_SHAFT_X__" + this->name, "axis_shaft"));
  Ogre::MovableObject *scaleHeadXObj =
      (Ogre::MovableObject*)(this->scene->GetManager()->createEntity(
      "__SELECTION_OBJ_SCALE_HEAD_X__" + this->name, "unit_box"));
  Ogre::SceneNode *scaleShaftXNode =
      this->scaleXVisual->GetSceneNode()->createChildSceneNode(
      "__SELECTION_OBJ__SCALE_SHAFT_NODE_X__"  + this->name);
  Ogre::SceneNode *scaleHeadXNode =
      this->scaleXVisual->GetSceneNode()->createChildSceneNode(
      "__SELECTION_OBJ__SCALE_HEAD_NODE_X__"  + this->name);
=======
      "__SELECTION_OBJ_SCALE_SHAFT_X__" + this->GetName(), "axis_shaft"));
  Ogre::MovableObject *scaleHeadXObj =
      (Ogre::MovableObject*)(this->scene->GetManager()->createEntity(
      "__SELECTION_OBJ_SCALE_HEAD_X__" + this->GetName(), "unit_box"));
  Ogre::SceneNode *scaleShaftXNode =
      this->scaleXVisual->GetSceneNode()->createChildSceneNode(
      "__SELECTION_OBJ__SCALE_SHAFT_NODE_X__"  + this->GetName());
  Ogre::SceneNode *scaleHeadXNode =
      this->scaleXVisual->GetSceneNode()->createChildSceneNode(
      "__SELECTION_OBJ__SCALE_HEAD_NODE_X__"  + this->GetName());
>>>>>>> 52e3c81d
  scaleShaftXNode->attachObject(scaleShaftXObj);
  scaleShaftXNode->setScale(0.5, 0.5, 1.0);
  scaleShaftXNode->setPosition(0, 0, 0.1);
  scaleHeadXNode->attachObject(scaleHeadXObj);
  scaleHeadXNode->setScale(0.02, 0.02, 0.02);
  scaleHeadXNode->setPosition(0, 0, 0.21);
  scaleShaftXObj->setUserAny(Ogre::Any(std::string("scale_x")));
  scaleHeadXObj->setUserAny(Ogre::Any(std::string("scale_x")));

<<<<<<< HEAD

  Ogre::MovableObject *scaleShaftYObj =
      (Ogre::MovableObject*)(this->scene->GetManager()->createEntity(
      "__SELECTION_OBJ_SCALE_SHAFT_Y__" + this->name, "axis_shaft"));
  Ogre::MovableObject *scaleHeadYObj =
      (Ogre::MovableObject*)(this->scene->GetManager()->createEntity(
      "__SELECTION_OBJ_SCALE_HEAD_Y__" + this->name, "unit_box"));
  Ogre::SceneNode *scaleShaftYNode =
      this->scaleYVisual->GetSceneNode()->createChildSceneNode(
      "__SELECTION_OBJ_SCALE_SHAFT_NODE_Y__"  + this->name);
  Ogre::SceneNode *scaleHeadYNode =
      this->scaleYVisual->GetSceneNode()->createChildSceneNode(
      "__SELECTION_OBJ_SCALE_HEAD_NODE_Y__"  + this->name);
=======
  Ogre::MovableObject *scaleShaftYObj =
      (Ogre::MovableObject*)(this->scene->GetManager()->createEntity(
      "__SELECTION_OBJ_SCALE_SHAFT_Y__" + this->GetName(), "axis_shaft"));
  Ogre::MovableObject *scaleHeadYObj =
      (Ogre::MovableObject*)(this->scene->GetManager()->createEntity(
      "__SELECTION_OBJ_SCALE_HEAD_Y__" + this->GetName(), "unit_box"));
  Ogre::SceneNode *scaleShaftYNode =
      this->scaleYVisual->GetSceneNode()->createChildSceneNode(
      "__SELECTION_OBJ_SCALE_SHAFT_NODE_Y__"  + this->GetName());
  Ogre::SceneNode *scaleHeadYNode =
      this->scaleYVisual->GetSceneNode()->createChildSceneNode(
      "__SELECTION_OBJ_SCALE_HEAD_NODE_Y__"  + this->GetName());
>>>>>>> 52e3c81d
  scaleShaftYNode->attachObject(scaleShaftYObj);
  scaleShaftYNode->setScale(0.5, 0.5, 1.0);
  scaleShaftYNode->setPosition(0, 0, 0.1);
  scaleHeadYNode->attachObject(scaleHeadYObj);
  scaleHeadYNode->setScale(0.02, 0.02, 0.02);
  scaleHeadYNode->setPosition(0, 0, 0.21);
  scaleShaftYObj->setUserAny(Ogre::Any(std::string("scale_y")));
  scaleHeadYObj->setUserAny(Ogre::Any(std::string("scale_y")));

  Ogre::MovableObject *scaleShaftZObj =
      (Ogre::MovableObject*)(this->scene->GetManager()->createEntity(
<<<<<<< HEAD
      "__SELECTION_OBJ_SCALE_SHAFT_Z__" + this->name, "axis_shaft"));
  Ogre::MovableObject *scaleHeadZObj =
      (Ogre::MovableObject*)(this->scene->GetManager()->createEntity(
      "__SELECTION_OBJ_SCALE_HEAD_Z__" + this->name, "unit_box"));
  Ogre::SceneNode *scaleShaftZNode =
      this->scaleZVisual->GetSceneNode()->createChildSceneNode(
      "__SELECTION_OBJ_SCALE_SHAFT_NODE_Z__"  + this->name);
  Ogre::SceneNode *scaleHeadZNode =
      this->scaleZVisual->GetSceneNode()->createChildSceneNode(
      "__SELECTION_OBJ_SCALE_HEAD_NODE_Z__"  + this->name);
=======
      "__SELECTION_OBJ_SCALE_SHAFT_Z__" + this->GetName(), "axis_shaft"));
  Ogre::MovableObject *scaleHeadZObj =
      (Ogre::MovableObject*)(this->scene->GetManager()->createEntity(
      "__SELECTION_OBJ_SCALE_HEAD_Z__" + this->GetName(), "unit_box"));
  Ogre::SceneNode *scaleShaftZNode =
      this->scaleZVisual->GetSceneNode()->createChildSceneNode(
      "__SELECTION_OBJ_SCALE_SHAFT_NODE_Z__"  + this->GetName());
  Ogre::SceneNode *scaleHeadZNode =
      this->scaleZVisual->GetSceneNode()->createChildSceneNode(
      "__SELECTION_OBJ_SCALE_HEAD_NODE_Z__"  + this->GetName());
>>>>>>> 52e3c81d
  scaleShaftZNode->attachObject(scaleShaftZObj);
  scaleShaftZNode->setScale(0.5, 0.5, 1.0);
  scaleShaftZNode->setPosition(0, 0, 0.1);
  scaleHeadZNode->attachObject(scaleHeadZObj);
  scaleHeadZNode->setScale(0.02, 0.02, 0.02);
  scaleHeadZNode->setPosition(0, 0, 0.21);
  scaleShaftZObj->setUserAny(Ogre::Any(std::string("scale_z")));
  scaleHeadZObj->setUserAny(Ogre::Any(std::string("scale_z")));

  this->scaleXVisual->SetRotation(
      math::Quaternion(math::Vector3(0, 1, 0), GZ_DTOR(90)));
  this->scaleYVisual->SetRotation(
      math::Quaternion(math::Vector3(1, 0, 0), GZ_DTOR(-90)));

<<<<<<< HEAD
  this->highlightMaterials[this->scaleXVisual->GetName()]
      = "Gazebo/RedTransparentOverlay";
  this->highlightMaterials[this->scaleYVisual->GetName()]
      = "Gazebo/GreenTransparentOverlay";
  this->highlightMaterials[this->scaleZVisual->GetName()]
      = "Gazebo/BlueTransparentOverlay";

  this->scaleXVisual->SetMaterial(
      this->highlightMaterials[this->scaleXVisual->GetName()]);
  this->scaleYVisual->SetMaterial(
      this->highlightMaterials[this->scaleYVisual->GetName()]);
  this->scaleZVisual->SetMaterial(
      this->highlightMaterials[this->scaleZVisual->GetName()]);
=======
  this->scaleXVisual->SetMaterial(this->xAxisMatOverlay);
  this->scaleYVisual->SetMaterial(this->yAxisMatOverlay);
  this->scaleZVisual->SetMaterial(this->zAxisMatOverlay);
>>>>>>> 52e3c81d

  this->scaleVisual->SetScale(math::Vector3(5.0, 5.0, 5.0));

  this->scaleXVisual->SetVisibilityFlags(GZ_VISIBILITY_GUI);
  this->scaleYVisual->SetVisibilityFlags(GZ_VISIBILITY_GUI);
  this->scaleZVisual->SetVisibilityFlags(GZ_VISIBILITY_GUI);

  // Add to scene so they are selectable by the mouse
  this->scene->AddVisual(this->scaleXVisual);
  this->scene->AddVisual(this->scaleYVisual);
  this->scene->AddVisual(this->scaleZVisual);
}<|MERGE_RESOLUTION|>--- conflicted
+++ resolved
@@ -21,10 +21,6 @@
 
 #include "gazebo/rendering/UserCamera.hh"
 #include "gazebo/rendering/Visual.hh"
-<<<<<<< HEAD
-#include "gazebo/rendering/AxisVisual.hh"
-=======
->>>>>>> 52e3c81d
 #include "gazebo/rendering/ogre_gazebo.h"
 #include "gazebo/rendering/Scene.hh"
 #include "gazebo/rendering/SelectionObj.hh"
@@ -36,14 +32,6 @@
 SelectionObj::SelectionObj(const std::string &_name, VisualPtr _vis)
   : Visual(_name, _vis, false)
 {
-<<<<<<< HEAD
-  static int counter = 0;
-  std::stringstream ss;
-  ss << "__SELECTION__" + counter++;
-  this->name = ss.str();
-  this->state = SELECTION_NONE;
-  this->mode = SELECTION_NONE;
-=======
   this->state = SELECTION_NONE;
   this->mode = SELECTION_NONE;
 
@@ -57,16 +45,11 @@
   this->xAxisMat = "Gazebo/RedTransparent";
   this->yAxisMat = "Gazebo/GreenTransparent";
   this->zAxisMat = "Gazebo/BlueTransparent";
->>>>>>> 52e3c81d
 }
 
 /////////////////////////////////////////////////
 SelectionObj::~SelectionObj()
 {
-<<<<<<< HEAD
-  this->axisVisual.reset();
-=======
->>>>>>> 52e3c81d
   this->parent.reset();
 }
 
@@ -74,423 +57,6 @@
 void SelectionObj::Load()
 {
   Visual::Load();
-<<<<<<< HEAD
-
-  this->CreateRotateVisual();
-  this->CreateTranslateVisual();
-  this->CreateScaleVisual();
-
-  this->SetVisibilityFlags(GZ_VISIBILITY_GUI);
-
-//  this->SetVisible(false);
-  this->transVisual->SetVisible(false);
-  this->rotVisual->SetVisible(false);
-  this->scaleVisual->SetVisible(false);
-
-  this->GetSceneNode()->setInheritScale(false);
-}
-
-/////////////////////////////////////////////////
-void SelectionObj::Attach(rendering::VisualPtr _vis)
-{
-  if (this->parent)
-    this->parent->DetachVisual(shared_from_this());
-  this->parent = _vis;
-  this->parent->AttachVisual(shared_from_this());
-  this->SetPosition(math::Vector3(0, 0, 0));
-
-  /// TODO set scale of visuals to be size of vis bounding box
-  /// Commented out because it doesn't look nice
-  math::Vector3 bboxSize = _vis->GetBoundingBox().GetSize()  * _vis->GetScale();
-  double max = std::max(std::max(bboxSize.x, bboxSize.y), bboxSize.z);
-  max = std::min(std::max(0.5, max), 3.0);
-  this->SetScale(math::Vector3(max, max, max));
-}
-
-/////////////////////////////////////////////////
-void SelectionObj::Detach()
-{
-  if (this->parent)
-    this->parent->DetachVisual(shared_from_this());
-  this->parent.reset();
-}
-
-/////////////////////////////////////////////////
-void SelectionObj::SetMode(const std::string &_mode)
-{
-  SelectionMode tmpMode = SELECTION_NONE;
-
-  if (_mode == "translate")
-  {
-    tmpMode = TRANS;
-  }
-  else if (_mode == "rotate")
-  {
-    tmpMode = ROT;
-  }
-  else if (_mode == "scale")
-  {
-    tmpMode = SCALE;
-  }
-  else if (_mode == "universal")
-  {
-    tmpMode = TRANS_ROT;
-  }
-
-  this->SetMode(tmpMode);
-}
-
-/////////////////////////////////////////////////
-void SelectionObj::SetMode(SelectionMode _mode)
-{
-  if (_mode == this->mode)
-    return;
-
-  this->mode = _mode;
-
-  this->transVisual->SetVisible(false);
-  this->rotVisual->SetVisible(false);
-  this->scaleVisual->SetVisible(false);
-
-  if (this->mode == TRANS)
-    this->transVisual->SetVisible(true);
-  else if (this->mode == ROT)
-    this->rotVisual->SetVisible(true);
-  else if (this->mode == SCALE)
-    this->scaleVisual->SetVisible(true);
-  else if (this->mode == TRANS_ROT)
-  {
-    this->transVisual->SetVisible(true);
-    this->rotVisual->SetVisible(true);
-  }
-}
-
-/////////////////////////////////////////////////
-SelectionObj::SelectionMode SelectionObj::GetMode()
-{
-  return this->mode;
-}
-
-
-/////////////////////////////////////////////////
-void SelectionObj::SetState(const std::string &_state)
-{
-  SelectionMode tmpState = SELECTION_NONE;
-
-  if (_state == "trans_x")
-  {
-    tmpState = TRANS_X;
-  }
-  else if (_state == "trans_y")
-  {
-    tmpState = TRANS_Y;
-  }
-  else if (_state == "trans_z")
-  {
-    tmpState = TRANS_Z;
-  }
-  else if (_state == "rot_x")
-  {
-    tmpState = ROT_X;
-  }
-  else if (_state == "rot_y")
-  {
-    tmpState = ROT_Y;
-  }
-  else if (_state == "rot_z")
-  {
-    tmpState = ROT_Z;
-  }
-  else if (_state == "scale_x")
-  {
-    tmpState = SCALE_X;
-  }
-  else if (_state == "scale_y")
-  {
-    tmpState = SCALE_Y;
-  }
-  else if (_state == "scale_z")
-  {
-    tmpState = SCALE_Z;
-  }
-  this->SetState(tmpState);
-}
-
-/////////////////////////////////////////////////
-void SelectionObj::SetState(SelectionMode _state)
-{
-  if (this->state == _state)
-    return;
-
-  this->state = _state;
-
-  if (this->activeVis)
-  {
-    Ogre::MaterialPtr mat =
-      Ogre::MaterialManager::getSingleton().getByName(
-      this->activeVis->GetMaterialName());
-    mat->getTechnique(0)->getPass(0)->getTextureUnitState(0)->setAlphaOperation(
-      Ogre::LBX_SOURCE1, Ogre::LBS_MANUAL, Ogre::LBS_CURRENT, 0.5);
-    this->activeVis.reset();
-  }
-
-  if (this->state == TRANS_X)
-    this->activeVis = this->transXVisual;
-  else if (this->state == TRANS_Y)
-    this->activeVis = this->transYVisual;
-  else if (this->state == TRANS_Z)
-    this->activeVis = this->transZVisual;
-  else if (this->state == ROT_X)
-    this->activeVis = this->rotXVisual;
-  else if (this->state == ROT_Y)
-    this->activeVis = this->rotYVisual;
-  else if (this->state == ROT_Z)
-    this->activeVis = this->rotZVisual;
-  else if (this->state == SCALE_X)
-    this->activeVis = this->scaleXVisual;
-  else if (this->state == SCALE_Y)
-    this->activeVis = this->scaleYVisual;
-  else if (this->state == SCALE_Z)
-    this->activeVis = this->scaleZVisual;
-
-  if (this->activeVis)
-  {
-    Ogre::MaterialPtr mat =
-      Ogre::MaterialManager::getSingleton().getByName(
-      this->activeVis->GetMaterialName());
-    mat->getTechnique(0)->getPass(0)->getTextureUnitState(0)->setAlphaOperation(
-      Ogre::LBX_SOURCE1, Ogre::LBS_MANUAL, Ogre::LBS_CURRENT, 0.7);
-  }
-}
-
-/////////////////////////////////////////////////
-SelectionObj::SelectionMode SelectionObj::GetState()
-{
-  return this->state;
-}
-
-/////////////////////////////////////////////////
-void SelectionObj::CreateTranslateVisual()
-{
-  // Translation mainipulation tool
-  this->transVisual.reset(new rendering::Visual(
-      this->name + "__SELECTION_OBJ_TRANS__",
-      shared_from_this()));
-
-  this->transXVisual.reset(
-      new rendering::Visual(
-      "__SELECTION_OBJ_TRANS_X__" + this->name, this->transVisual));
-  this->transYVisual.reset(
-      new rendering::Visual(
-      "__SELECTION_OBJ_TRANS_Y__" + this->name, this->transVisual));
-  this->transZVisual.reset(
-      new rendering::Visual(
-      "__SELECTION_OBJ_TRANS_Z__" + this->name, this->transVisual));
-
-  this->transXVisual->Load();
-  this->transYVisual->Load();
-  this->transZVisual->Load();
-
-  this->InsertMesh("axis_shaft");
-  this->InsertMesh("axis_head");
-
-  Ogre::MovableObject *shaftXObj =
-      (Ogre::MovableObject*)(this->scene->GetManager()->createEntity(
-      "__SELECTION_OBJ_TRANS_SHAFT_X__" + this->name, "axis_shaft"));
-  Ogre::MovableObject *headXObj =
-      (Ogre::MovableObject*)(this->scene->GetManager()->createEntity(
-      "__SELECTION_OBJ_TRANS_HEAD_X__" + this->name, "axis_head"));
-  Ogre::SceneNode *transShaftXNode =
-      this->transXVisual->GetSceneNode()->createChildSceneNode(
-      "__SELECTION_OBJ__TRANS_SHAFT_NODE_X__"  + this->name);
-  Ogre::SceneNode *transHeadXNode =
-      this->transXVisual->GetSceneNode()->createChildSceneNode(
-      "__SELECTION_OBJ__TRANS_HEAD_NODE_X__"  + this->name);
-  transShaftXNode->attachObject(shaftXObj);
-  transShaftXNode->setScale(0.5, 0.5, 1.0);
-  transShaftXNode->setPosition(0, 0, 0.1);
-  transHeadXNode->attachObject(headXObj);
-  transHeadXNode->setScale(0.5, 0.5, 0.5);
-  transHeadXNode->setPosition(0, 0, 0.22);
-  shaftXObj->setUserAny(Ogre::Any(std::string("trans_x")));
-  headXObj->setUserAny(Ogre::Any(std::string("trans_x")));
-
-
-  Ogre::MovableObject *shaftYObj =
-      (Ogre::MovableObject*)(this->scene->GetManager()->createEntity(
-      "__SELECTION_OBJ_TRANS_SHAFT_Y__" + this->name, "axis_shaft"));
-  Ogre::MovableObject *headYObj =
-      (Ogre::MovableObject*)(this->scene->GetManager()->createEntity(
-      "__SELECTION_OBJ_TRANS_HEAD_Y__" + this->name, "axis_head"));
-  Ogre::SceneNode *transShaftYNode =
-      this->transYVisual->GetSceneNode()->createChildSceneNode(
-      "__SELECTION_OBJ_TRANS_SHAFT_NODE_Y__"  + this->name);
-  Ogre::SceneNode *transHeadYNode =
-      this->transYVisual->GetSceneNode()->createChildSceneNode(
-      "__SELECTION_OBJ_TRANS_HEAD_NODE_Y__"  + this->name);
-  transShaftYNode->attachObject(shaftYObj);
-  transShaftYNode->setScale(0.5, 0.5, 1.0);
-  transShaftYNode->setPosition(0, 0, 0.1);
-  transHeadYNode->attachObject(headYObj);
-  transHeadYNode->setScale(0.5, 0.5, 0.5);
-  transHeadYNode->setPosition(0, 0, 0.22);
-  shaftYObj->setUserAny(Ogre::Any(std::string("trans_y")));
-  headYObj->setUserAny(Ogre::Any(std::string("trans_y")));
-
-  Ogre::MovableObject *shaftZObj =
-      (Ogre::MovableObject*)(this->scene->GetManager()->createEntity(
-      "__SELECTION_OBJ_TRANS_SHAFT_Z__" + this->name, "axis_shaft"));
-  Ogre::MovableObject *headZObj =
-      (Ogre::MovableObject*)(this->scene->GetManager()->createEntity(
-      "__SELECTION_OBJ_TRANS_HEAD_Z__" + this->name, "axis_head"));
-  Ogre::SceneNode *transShaftZNode =
-      this->transZVisual->GetSceneNode()->createChildSceneNode(
-      "__SELECTION_OBJ_TRANS_SHAFT_NODE_Z__"  + this->name);
-  Ogre::SceneNode *transHeadZNode =
-      this->transZVisual->GetSceneNode()->createChildSceneNode(
-      "__SELECTION_OBJ_TRANS_HEAD_NODE_Z__"  + this->name);
-  transShaftZNode->attachObject(shaftZObj);
-  transShaftZNode->setScale(0.5, 0.5, 1.0);
-  transShaftZNode->setPosition(0, 0, 0.1);
-  transHeadZNode->attachObject(headZObj);
-  transHeadZNode->setScale(0.5, 0.5, 0.5);
-  transHeadZNode->setPosition(0, 0, 0.22);
-  shaftZObj->setUserAny(Ogre::Any(std::string("trans_z")));
-  headZObj->setUserAny(Ogre::Any(std::string("trans_z")));
-
-  this->transXVisual->SetRotation(
-      math::Quaternion(math::Vector3(0, 1, 0), GZ_DTOR(90)));
-  this->transYVisual->SetRotation(
-      math::Quaternion(math::Vector3(1, 0, 0), GZ_DTOR(-90)));
-
-  this->highlightMaterials[this->transXVisual->GetName()]
-      = "Gazebo/RedTransparentOverlay";
-  this->highlightMaterials[this->transYVisual->GetName()]
-      = "Gazebo/GreenTransparentOverlay";
-  this->highlightMaterials[this->transZVisual->GetName()]
-      = "Gazebo/BlueTransparentOverlay";
-
-  this->transXVisual->SetMaterial(
-      this->highlightMaterials[this->transXVisual->GetName()]);
-  this->transYVisual->SetMaterial(
-      this->highlightMaterials[this->transYVisual->GetName()]);
-  this->transZVisual->SetMaterial(
-      this->highlightMaterials[this->transZVisual->GetName()]);
-
-  this->transVisual->SetScale(math::Vector3(5.0, 5.0, 5.0));
-
-  this->transXVisual->SetVisibilityFlags(GZ_VISIBILITY_GUI);
-  this->transYVisual->SetVisibilityFlags(GZ_VISIBILITY_GUI);
-  this->transZVisual->SetVisibilityFlags(GZ_VISIBILITY_GUI);
-
-  // Add to scene so they are selectable by the mouse
-  this->scene->AddVisual(this->transXVisual);
-  this->scene->AddVisual(this->transYVisual);
-  this->scene->AddVisual(this->transZVisual);
-
-}
-
-/////////////////////////////////////////////////
-void SelectionObj::CreateRotateVisual()
-{
-  // Rotation mainipulation tool
-  this->rotVisual.reset(new rendering::Visual(
-      this->name + "__SELECTION_OBJ_ROT__",
-      shared_from_this()));
-
-  this->rotXVisual.reset(
-      new rendering::Visual(
-      this->name + "__SELECTION_OBJ_ROT_X__", this->rotVisual));
-  this->rotYVisual.reset(
-      new rendering::Visual(
-      this->name + "__SELECTION_OBJ_ROT_Y__", this->rotVisual));
-  this->rotZVisual.reset(
-      new rendering::Visual(
-      this->name + "__SELECTION_OBJ_ROT_Z__", this->rotVisual));
-
-  this->rotVisual->InsertMesh("selection_tube");
-
-  Ogre::MovableObject *rotXObj =
-      (Ogre::MovableObject*)(this->scene->GetManager()->createEntity(
-      "__SELECTION_OBJ_ROT_X__" + this->name, "selection_tube"));
-  Ogre::SceneNode *xNode =
-      this->rotXVisual->GetSceneNode()->createChildSceneNode(
-      "__SELECTION_OBJ__ROT_NODE_X__"  + this->name);
-  xNode->attachObject(rotXObj);
-  rotXObj->setUserAny(Ogre::Any(std::string("rot_x")));
-
-  Ogre::MovableObject *rotYObj =
-      (Ogre::MovableObject*)(this->scene->GetManager()->createEntity(
-      "__SELECTION_OBJ_ROT_Y__" + this->name, "selection_tube"));
-  Ogre::SceneNode *yNode =
-      this->rotYVisual->GetSceneNode()->createChildSceneNode(
-      "__SELECTION_OBJ__ROT_NODE_Y__"  + this->name);
-  yNode->attachObject(rotYObj);
-  rotYObj->setUserAny(Ogre::Any(std::string("rot_y")));
-
-  Ogre::MovableObject *rotZObj =
-      (Ogre::MovableObject*)(this->scene->GetManager()->createEntity(
-      "__SELECTION_OBJ_ROT_Z__" + this->name, "selection_tube"));
-  Ogre::SceneNode *zNode =
-      this->rotZVisual->GetSceneNode()->createChildSceneNode(
-      "__SELECTION_OBJ__ROT_NODE_Z__"  + this->name);
-  zNode->attachObject(rotZObj);
-  rotZObj->setUserAny(Ogre::Any(std::string("rot_z")));
-
-  this->rotXVisual->Load();
-  this->rotYVisual->Load();
-  this->rotZVisual->Load();
-
-  this->rotXVisual->SetRotation(
-      math::Quaternion(math::Vector3(0, 1, 0), GZ_DTOR(90)));
-  this->rotYVisual->SetRotation(
-      math::Quaternion(math::Vector3(1, 0, 0), GZ_DTOR(-90)));
-
-  this->highlightMaterials[this->rotXVisual->GetName()]
-      = "Gazebo/RedTransparent";
-  this->highlightMaterials[this->rotYVisual->GetName()]
-      = "Gazebo/GreenTransparent";
-  this->highlightMaterials[this->rotZVisual->GetName()]
-      = "Gazebo/BlueTransparent";
-
-  this->rotXVisual->SetMaterial(
-      this->highlightMaterials[this->rotXVisual->GetName()]);
-  this->rotYVisual->SetMaterial(
-      this->highlightMaterials[this->rotYVisual->GetName()]);
-  this->rotZVisual->SetMaterial(
-      this->highlightMaterials[this->rotZVisual->GetName()]);
-
-  this->rotVisual->SetScale(math::Vector3(1.0, 1.0, 1.0));
-
-  this->rotXVisual->SetVisibilityFlags(GZ_VISIBILITY_GUI);
-  this->rotYVisual->SetVisibilityFlags(GZ_VISIBILITY_GUI);
-  this->rotZVisual->SetVisibilityFlags(GZ_VISIBILITY_GUI);
-
-  // Add to scene so they are selectable by the mouse
-  this->scene->AddVisual(this->rotXVisual);
-  this->scene->AddVisual(this->rotYVisual);
-  this->scene->AddVisual(this->rotZVisual);
-}
-
-/////////////////////////////////////////////////
-void SelectionObj::CreateScaleVisual()
-{
-  // Scale mainipulation tool
-  this->scaleVisual.reset(new rendering::Visual(
-      this->name + "__SELECTION_OBJ_SCALE__",
-      shared_from_this()));
-//      this->rotVisual));
-
-  this->scaleXVisual.reset(
-      new rendering::Visual(
-      "__SELECTION_OBJ_SCALE_X__" + this->name, this->scaleVisual));
-  this->scaleYVisual.reset(
-      new rendering::Visual(
-      "__SELECTION_OBJ_SCALE_Y__" + this->name, this->scaleVisual));
-  this->scaleZVisual.reset(
-      new rendering::Visual(
-      "__SELECTION_OBJ_SCALE_Z__" + this->name, this->scaleVisual));
-=======
 
   this->CreateRotateVisual();
   this->CreateTranslateVisual();
@@ -897,7 +463,6 @@
   this->scaleZVisual.reset(
       new rendering::Visual(
       "__SELECTION_OBJ_SCALE_Z__" + this->GetName(), this->scaleVisual));
->>>>>>> 52e3c81d
 
   this->scaleXVisual->Load();
   this->scaleYVisual->Load();
@@ -907,18 +472,6 @@
 
   Ogre::MovableObject *scaleShaftXObj =
       (Ogre::MovableObject*)(this->scene->GetManager()->createEntity(
-<<<<<<< HEAD
-      "__SELECTION_OBJ_SCALE_SHAFT_X__" + this->name, "axis_shaft"));
-  Ogre::MovableObject *scaleHeadXObj =
-      (Ogre::MovableObject*)(this->scene->GetManager()->createEntity(
-      "__SELECTION_OBJ_SCALE_HEAD_X__" + this->name, "unit_box"));
-  Ogre::SceneNode *scaleShaftXNode =
-      this->scaleXVisual->GetSceneNode()->createChildSceneNode(
-      "__SELECTION_OBJ__SCALE_SHAFT_NODE_X__"  + this->name);
-  Ogre::SceneNode *scaleHeadXNode =
-      this->scaleXVisual->GetSceneNode()->createChildSceneNode(
-      "__SELECTION_OBJ__SCALE_HEAD_NODE_X__"  + this->name);
-=======
       "__SELECTION_OBJ_SCALE_SHAFT_X__" + this->GetName(), "axis_shaft"));
   Ogre::MovableObject *scaleHeadXObj =
       (Ogre::MovableObject*)(this->scene->GetManager()->createEntity(
@@ -929,7 +482,6 @@
   Ogre::SceneNode *scaleHeadXNode =
       this->scaleXVisual->GetSceneNode()->createChildSceneNode(
       "__SELECTION_OBJ__SCALE_HEAD_NODE_X__"  + this->GetName());
->>>>>>> 52e3c81d
   scaleShaftXNode->attachObject(scaleShaftXObj);
   scaleShaftXNode->setScale(0.5, 0.5, 1.0);
   scaleShaftXNode->setPosition(0, 0, 0.1);
@@ -939,21 +491,6 @@
   scaleShaftXObj->setUserAny(Ogre::Any(std::string("scale_x")));
   scaleHeadXObj->setUserAny(Ogre::Any(std::string("scale_x")));
 
-<<<<<<< HEAD
-
-  Ogre::MovableObject *scaleShaftYObj =
-      (Ogre::MovableObject*)(this->scene->GetManager()->createEntity(
-      "__SELECTION_OBJ_SCALE_SHAFT_Y__" + this->name, "axis_shaft"));
-  Ogre::MovableObject *scaleHeadYObj =
-      (Ogre::MovableObject*)(this->scene->GetManager()->createEntity(
-      "__SELECTION_OBJ_SCALE_HEAD_Y__" + this->name, "unit_box"));
-  Ogre::SceneNode *scaleShaftYNode =
-      this->scaleYVisual->GetSceneNode()->createChildSceneNode(
-      "__SELECTION_OBJ_SCALE_SHAFT_NODE_Y__"  + this->name);
-  Ogre::SceneNode *scaleHeadYNode =
-      this->scaleYVisual->GetSceneNode()->createChildSceneNode(
-      "__SELECTION_OBJ_SCALE_HEAD_NODE_Y__"  + this->name);
-=======
   Ogre::MovableObject *scaleShaftYObj =
       (Ogre::MovableObject*)(this->scene->GetManager()->createEntity(
       "__SELECTION_OBJ_SCALE_SHAFT_Y__" + this->GetName(), "axis_shaft"));
@@ -966,7 +503,6 @@
   Ogre::SceneNode *scaleHeadYNode =
       this->scaleYVisual->GetSceneNode()->createChildSceneNode(
       "__SELECTION_OBJ_SCALE_HEAD_NODE_Y__"  + this->GetName());
->>>>>>> 52e3c81d
   scaleShaftYNode->attachObject(scaleShaftYObj);
   scaleShaftYNode->setScale(0.5, 0.5, 1.0);
   scaleShaftYNode->setPosition(0, 0, 0.1);
@@ -978,18 +514,6 @@
 
   Ogre::MovableObject *scaleShaftZObj =
       (Ogre::MovableObject*)(this->scene->GetManager()->createEntity(
-<<<<<<< HEAD
-      "__SELECTION_OBJ_SCALE_SHAFT_Z__" + this->name, "axis_shaft"));
-  Ogre::MovableObject *scaleHeadZObj =
-      (Ogre::MovableObject*)(this->scene->GetManager()->createEntity(
-      "__SELECTION_OBJ_SCALE_HEAD_Z__" + this->name, "unit_box"));
-  Ogre::SceneNode *scaleShaftZNode =
-      this->scaleZVisual->GetSceneNode()->createChildSceneNode(
-      "__SELECTION_OBJ_SCALE_SHAFT_NODE_Z__"  + this->name);
-  Ogre::SceneNode *scaleHeadZNode =
-      this->scaleZVisual->GetSceneNode()->createChildSceneNode(
-      "__SELECTION_OBJ_SCALE_HEAD_NODE_Z__"  + this->name);
-=======
       "__SELECTION_OBJ_SCALE_SHAFT_Z__" + this->GetName(), "axis_shaft"));
   Ogre::MovableObject *scaleHeadZObj =
       (Ogre::MovableObject*)(this->scene->GetManager()->createEntity(
@@ -1000,7 +524,6 @@
   Ogre::SceneNode *scaleHeadZNode =
       this->scaleZVisual->GetSceneNode()->createChildSceneNode(
       "__SELECTION_OBJ_SCALE_HEAD_NODE_Z__"  + this->GetName());
->>>>>>> 52e3c81d
   scaleShaftZNode->attachObject(scaleShaftZObj);
   scaleShaftZNode->setScale(0.5, 0.5, 1.0);
   scaleShaftZNode->setPosition(0, 0, 0.1);
@@ -1015,25 +538,9 @@
   this->scaleYVisual->SetRotation(
       math::Quaternion(math::Vector3(1, 0, 0), GZ_DTOR(-90)));
 
-<<<<<<< HEAD
-  this->highlightMaterials[this->scaleXVisual->GetName()]
-      = "Gazebo/RedTransparentOverlay";
-  this->highlightMaterials[this->scaleYVisual->GetName()]
-      = "Gazebo/GreenTransparentOverlay";
-  this->highlightMaterials[this->scaleZVisual->GetName()]
-      = "Gazebo/BlueTransparentOverlay";
-
-  this->scaleXVisual->SetMaterial(
-      this->highlightMaterials[this->scaleXVisual->GetName()]);
-  this->scaleYVisual->SetMaterial(
-      this->highlightMaterials[this->scaleYVisual->GetName()]);
-  this->scaleZVisual->SetMaterial(
-      this->highlightMaterials[this->scaleZVisual->GetName()]);
-=======
   this->scaleXVisual->SetMaterial(this->xAxisMatOverlay);
   this->scaleYVisual->SetMaterial(this->yAxisMatOverlay);
   this->scaleZVisual->SetMaterial(this->zAxisMatOverlay);
->>>>>>> 52e3c81d
 
   this->scaleVisual->SetScale(math::Vector3(5.0, 5.0, 5.0));
 
