/*
 * Copyright (C) 2012-2015 Open Source Robotics Foundation
 *
 * Licensed under the Apache License, Version 2.0 (the "License");
 * you may not use this file except in compliance with the License.
 * You may obtain a copy of the License at
 *
 *     http://www.apache.org/licenses/LICENSE-2.0
 *
 * Unless required by applicable law or agreed to in writing, software
 * distributed under the License is distributed on an "AS IS" BASIS,
 * WITHOUT WARRANTIES OR CONDITIONS OF ANY KIND, either express or implied.
 * See the License for the specific language governing permissions and
 * limitations under the License.
 *
*/

#include "gazebo/common/MeshManager.hh"

#include "gazebo/gui/GuiIface.hh"

#include "gazebo/rendering/UserCamera.hh"
#include "gazebo/rendering/Visual.hh"
#include "gazebo/rendering/ogre_gazebo.h"
#include "gazebo/rendering/Scene.hh"
#include "gazebo/rendering/SelectionObjPrivate.hh"
#include "gazebo/rendering/SelectionObj.hh"

using namespace gazebo;
using namespace rendering;

/////////////////////////////////////////////////
SelectionObj::SelectionObj(const std::string &_name, VisualPtr _vis)
  : Visual(*new SelectionObjPrivate, _name, _vis, false)
{
  SelectionObjPrivate *dPtr =
      reinterpret_cast<SelectionObjPrivate *>(this->dataPtr);

  dPtr->state = SELECTION_NONE;
  dPtr->mode = SELECTION_NONE;

  dPtr->maxScale = 2.5;
  dPtr->minScale = 0.5;

  dPtr->xAxisMatOverlay = "Gazebo/RedTransparentOverlay";
  dPtr->yAxisMatOverlay = "Gazebo/GreenTransparentOverlay";
  dPtr->zAxisMatOverlay = "Gazebo/BlueTransparentOverlay";

  dPtr->xAxisMat = "Gazebo/RedTransparent";
  dPtr->yAxisMat = "Gazebo/GreenTransparent";
  dPtr->zAxisMat = "Gazebo/BlueTransparent";
}

/////////////////////////////////////////////////
SelectionObj::~SelectionObj()
{
  SelectionObjPrivate *dPtr =
      reinterpret_cast<SelectionObjPrivate *>(this->dataPtr);
  dPtr->parent.reset();
}

/////////////////////////////////////////////////
void SelectionObj::Load()
{
  SelectionObjPrivate *dPtr =
      reinterpret_cast<SelectionObjPrivate *>(this->dataPtr);

  Visual::Load();

  this->CreateRotateVisual();
  this->CreateTranslateVisual();
  this->CreateScaleVisual();

  this->SetVisibilityFlags(GZ_VISIBILITY_GUI);

  dPtr->transVisual->SetVisible(false);
  dPtr->rotVisual->SetVisible(false);
  dPtr->scaleVisual->SetVisible(false);

  this->GetSceneNode()->setInheritScale(false);
}

/////////////////////////////////////////////////
void SelectionObj::Attach(rendering::VisualPtr _vis)
{
  SelectionObjPrivate *dPtr =
      reinterpret_cast<SelectionObjPrivate *>(this->dataPtr);

  if (dPtr->parent)
  {
    if (dPtr->parent == _vis)
      return;
    dPtr->parent->DetachVisual(shared_from_this());
  }

  dPtr->parent = _vis;
  dPtr->parent->AttachVisual(shared_from_this());
  this->SetPosition(math::Vector3(0, 0, 0));

  this->UpdateSize();
}

/////////////////////////////////////////////////
void SelectionObj::UpdateSize()
{
  SelectionObjPrivate *dPtr =
      reinterpret_cast<SelectionObjPrivate *>(this->dataPtr);

  VisualPtr vis = dPtr->parent;

  // don't include the selection obj itself when calculating the size.
  this->Detach();
  math::Vector3 bboxSize = vis->GetBoundingBox().GetSize()
      * vis->GetScale();
  dPtr->parent = vis;
  dPtr->parent->AttachVisual(shared_from_this());

  double max = std::max(std::max(bboxSize.x, bboxSize.y), bboxSize.z);

  max = std::min(std::max(dPtr->minScale, max), dPtr->maxScale);

  // Handle special case for rotation visuals. Only set the visuals to be
  // overlays for big objects.
  if (math::equal(max, dPtr->maxScale))
  {
    dPtr->rotXVisual->SetMaterial(dPtr->xAxisMatOverlay, false);
    dPtr->rotYVisual->SetMaterial(dPtr->yAxisMatOverlay, false);
    dPtr->rotZVisual->SetMaterial(dPtr->zAxisMatOverlay, false);
  }
  else
  {
    dPtr->rotXVisual->SetMaterial(dPtr->xAxisMat, false);
    dPtr->rotYVisual->SetMaterial(dPtr->yAxisMat, false);
    dPtr->rotZVisual->SetMaterial(dPtr->zAxisMat, false);
  }
  this->SetScale(math::Vector3(max, max, max));
}

/////////////////////////////////////////////////
void SelectionObj::Detach()
{
  SelectionObjPrivate *dPtr =
      reinterpret_cast<SelectionObjPrivate *>(this->dataPtr);

  if (dPtr->parent)
    dPtr->parent->DetachVisual(shared_from_this());
  dPtr->parent.reset();
}

/////////////////////////////////////////////////
void SelectionObj::SetMode(const std::string &_mode)
{
  SelectionMode tmpMode = SELECTION_NONE;

  if (_mode == "translate")
    tmpMode = TRANS;
  else if (_mode == "rotate")
    tmpMode = ROT;
  else if (_mode == "scale")
    tmpMode = SCALE;

  this->SetMode(tmpMode);
}

/////////////////////////////////////////////////
void SelectionObj::SetMode(SelectionMode _mode)
{
  SelectionObjPrivate *dPtr =
      reinterpret_cast<SelectionObjPrivate *>(this->dataPtr);

  if (_mode == dPtr->mode)
    return;

  dPtr->mode = _mode;

  dPtr->transVisual->SetVisible(false);
  dPtr->rotVisual->SetVisible(false);
  dPtr->scaleVisual->SetVisible(false);

  if (dPtr->mode == TRANS)
    dPtr->transVisual->SetVisible(true);
  else if (dPtr->mode == ROT)
    dPtr->rotVisual->SetVisible(true);
  else if (dPtr->mode == SCALE)
    dPtr->scaleVisual->SetVisible(true);
}

/////////////////////////////////////////////////
SelectionObj::SelectionMode SelectionObj::GetMode()
{
  SelectionObjPrivate *dPtr =
      reinterpret_cast<SelectionObjPrivate *>(this->dataPtr);

  return dPtr->mode;
}

/////////////////////////////////////////////////
void SelectionObj::SetState(const std::string &_state)
{
  SelectionMode tmpState = SELECTION_NONE;

  if (_state == "trans_x")
  {
    tmpState = TRANS_X;
  }
  else if (_state == "trans_y")
  {
    tmpState = TRANS_Y;
  }
  else if (_state == "trans_z")
  {
    tmpState = TRANS_Z;
  }
  else if (_state == "rot_x")
  {
    tmpState = ROT_X;
  }
  else if (_state == "rot_y")
  {
    tmpState = ROT_Y;
  }
  else if (_state == "rot_z")
  {
    tmpState = ROT_Z;
  }
  else if (_state == "scale_x")
  {
    tmpState = SCALE_X;
  }
  else if (_state == "scale_y")
  {
    tmpState = SCALE_Y;
  }
  else if (_state == "scale_z")
  {
    tmpState = SCALE_Z;
  }
  this->SetState(tmpState);
}

/////////////////////////////////////////////////
void SelectionObj::SetState(SelectionMode _state)
{
  SelectionObjPrivate *dPtr =
      reinterpret_cast<SelectionObjPrivate *>(this->dataPtr);

  if (dPtr->state == _state)
    return;

  dPtr->state = _state;

  if (dPtr->selectedVis)
  {
    Ogre::MaterialPtr mat =
      Ogre::MaterialManager::getSingleton().getByName(
      dPtr->selectedVis->GetMaterialName());
    mat->getTechnique(0)->getPass(0)->getTextureUnitState(0)->setAlphaOperation(
      Ogre::LBX_SOURCE1, Ogre::LBS_MANUAL, Ogre::LBS_CURRENT, 0.5);
    dPtr->selectedVis.reset();
  }

  if (dPtr->state == TRANS_X)
    dPtr->selectedVis = dPtr->transXVisual;
  else if (dPtr->state == TRANS_Y)
    dPtr->selectedVis = dPtr->transYVisual;
  else if (dPtr->state == TRANS_Z)
    dPtr->selectedVis = dPtr->transZVisual;
  else if (dPtr->state == ROT_X)
    dPtr->selectedVis = dPtr->rotXVisual;
  else if (dPtr->state == ROT_Y)
    dPtr->selectedVis = dPtr->rotYVisual;
  else if (dPtr->state == ROT_Z)
    dPtr->selectedVis = dPtr->rotZVisual;
  else if (dPtr->state == SCALE_X)
    dPtr->selectedVis = dPtr->scaleXVisual;
  else if (dPtr->state == SCALE_Y)
    dPtr->selectedVis = dPtr->scaleYVisual;
  else if (dPtr->state == SCALE_Z)
    dPtr->selectedVis = dPtr->scaleZVisual;

  if (dPtr->selectedVis)
  {
    Ogre::MaterialPtr mat =
      Ogre::MaterialManager::getSingleton().getByName(
      dPtr->selectedVis->GetMaterialName());
    mat->getTechnique(0)->getPass(0)->getTextureUnitState(0)->setAlphaOperation(
      Ogre::LBX_SOURCE1, Ogre::LBS_MANUAL, Ogre::LBS_CURRENT, 0.7);
  }
}

/////////////////////////////////////////////////
void SelectionObj::SetGlobal(bool _global)
{
  SelectionObjPrivate *dPtr =
      reinterpret_cast<SelectionObjPrivate *>(this->dataPtr);

  dPtr->transVisual->GetSceneNode()->setInheritOrientation(!_global);
  dPtr->rotVisual->GetSceneNode()->setInheritOrientation(!_global);
}

/////////////////////////////////////////////////
SelectionObj::SelectionMode SelectionObj::GetState()
{
  SelectionObjPrivate *dPtr =
      reinterpret_cast<SelectionObjPrivate *>(this->dataPtr);

  return dPtr->state;
}

/////////////////////////////////////////////////
void SelectionObj::CreateTranslateVisual()
{
  SelectionObjPrivate *dPtr =
      reinterpret_cast<SelectionObjPrivate *>(this->dataPtr);

  // Translation mainipulation tool
  dPtr->transVisual.reset(new rendering::Visual(
      this->GetName() + "__SELECTION_OBJ_TRANS__",
      shared_from_this()));

  dPtr->transXVisual.reset(
      new rendering::Visual(
      "__SELECTION_OBJ_TRANS_X__" + this->GetName(), dPtr->transVisual));
  dPtr->transYVisual.reset(
      new rendering::Visual(
      "__SELECTION_OBJ_TRANS_Y__" + this->GetName(), dPtr->transVisual));
  dPtr->transZVisual.reset(
      new rendering::Visual(
      "__SELECTION_OBJ_TRANS_Z__" + this->GetName(), dPtr->transVisual));

  dPtr->transXVisual->Load();
  dPtr->transYVisual->Load();
  dPtr->transZVisual->Load();

  this->InsertMesh("axis_shaft");
  this->InsertMesh("axis_head");

  Ogre::MovableObject *shaftXObj =
      (Ogre::MovableObject*)(dPtr->scene->GetManager()->createEntity(
      "__SELECTION_OBJ_TRANS_SHAFT_X__" + this->GetName(), "axis_shaft"));
  Ogre::MovableObject *headXObj =
      (Ogre::MovableObject*)(dPtr->scene->GetManager()->createEntity(
      "__SELECTION_OBJ_TRANS_HEAD_X__" + this->GetName(), "axis_head"));
  Ogre::SceneNode *transShaftXNode =
      dPtr->transXVisual->GetSceneNode()->createChildSceneNode(
      "__SELECTION_OBJ__TRANS_SHAFT_NODE_X__"  + this->GetName());
  Ogre::SceneNode *transHeadXNode =
      dPtr->transXVisual->GetSceneNode()->createChildSceneNode(
      "__SELECTION_OBJ__TRANS_HEAD_NODE_X__"  + this->GetName());
  transShaftXNode->attachObject(shaftXObj);
  transShaftXNode->setScale(0.5, 0.5, 1.0);
  transShaftXNode->setPosition(0, 0, 0.1);
  transHeadXNode->attachObject(headXObj);
  transHeadXNode->setScale(0.5, 0.5, 0.5);
  transHeadXNode->setPosition(0, 0, 0.22);
  shaftXObj->getUserObjectBindings().setUserAny(
      Ogre::Any(std::string("trans_x")));
  headXObj->getUserObjectBindings().setUserAny(
      Ogre::Any(std::string("trans_x")));
  shaftXObj->setRenderQueueGroup(Ogre::RENDER_QUEUE_OVERLAY);
  headXObj->setRenderQueueGroup(Ogre::RENDER_QUEUE_OVERLAY);

  Ogre::MovableObject *shaftYObj =
      (Ogre::MovableObject*)(dPtr->scene->GetManager()->createEntity(
      "__SELECTION_OBJ_TRANS_SHAFT_Y__" + this->GetName(), "axis_shaft"));
  Ogre::MovableObject *headYObj =
      (Ogre::MovableObject*)(dPtr->scene->GetManager()->createEntity(
      "__SELECTION_OBJ_TRANS_HEAD_Y__" + this->GetName(), "axis_head"));
  Ogre::SceneNode *transShaftYNode =
      dPtr->transYVisual->GetSceneNode()->createChildSceneNode(
      "__SELECTION_OBJ_TRANS_SHAFT_NODE_Y__"  + this->GetName());
  Ogre::SceneNode *transHeadYNode =
      dPtr->transYVisual->GetSceneNode()->createChildSceneNode(
      "__SELECTION_OBJ_TRANS_HEAD_NODE_Y__"  + this->GetName());
  transShaftYNode->attachObject(shaftYObj);
  transShaftYNode->setScale(0.5, 0.5, 1.0);
  transShaftYNode->setPosition(0, 0, 0.1);
  transHeadYNode->attachObject(headYObj);
  transHeadYNode->setScale(0.5, 0.5, 0.5);
  transHeadYNode->setPosition(0, 0, 0.22);
  shaftYObj->getUserObjectBindings().setUserAny(
      Ogre::Any(std::string("trans_y")));
  headYObj->getUserObjectBindings().setUserAny(
      Ogre::Any(std::string("trans_y")));
  shaftYObj->setRenderQueueGroup(Ogre::RENDER_QUEUE_OVERLAY);
  headYObj->setRenderQueueGroup(Ogre::RENDER_QUEUE_OVERLAY);

  Ogre::MovableObject *shaftZObj =
      (Ogre::MovableObject*)(dPtr->scene->GetManager()->createEntity(
      "__SELECTION_OBJ_TRANS_SHAFT_Z__" + this->GetName(), "axis_shaft"));
  Ogre::MovableObject *headZObj =
      (Ogre::MovableObject*)(dPtr->scene->GetManager()->createEntity(
      "__SELECTION_OBJ_TRANS_HEAD_Z__" + this->GetName(), "axis_head"));
  Ogre::SceneNode *transShaftZNode =
      dPtr->transZVisual->GetSceneNode()->createChildSceneNode(
      "__SELECTION_OBJ_TRANS_SHAFT_NODE_Z__"  + this->GetName());
  Ogre::SceneNode *transHeadZNode =
      dPtr->transZVisual->GetSceneNode()->createChildSceneNode(
      "__SELECTION_OBJ_TRANS_HEAD_NODE_Z__"  + this->GetName());
  transShaftZNode->attachObject(shaftZObj);
  transShaftZNode->setScale(0.5, 0.5, 1.0);
  transShaftZNode->setPosition(0, 0, 0.1);
  transHeadZNode->attachObject(headZObj);
  transHeadZNode->setScale(0.5, 0.5, 0.5);
  transHeadZNode->setPosition(0, 0, 0.22);
  shaftZObj->getUserObjectBindings().setUserAny(
      Ogre::Any(std::string("trans_z")));
  headZObj->getUserObjectBindings().setUserAny(
      Ogre::Any(std::string("trans_z")));
  shaftZObj->setRenderQueueGroup(Ogre::RENDER_QUEUE_OVERLAY);
  headZObj->setRenderQueueGroup(Ogre::RENDER_QUEUE_OVERLAY);

  dPtr->transXVisual->SetRotation(
      math::Quaternion(math::Vector3(0, 1, 0), GZ_DTOR(90)));
  dPtr->transYVisual->SetRotation(
      math::Quaternion(math::Vector3(1, 0, 0), GZ_DTOR(-90)));

  dPtr->transXVisual->SetMaterial(dPtr->xAxisMatOverlay);
  dPtr->transYVisual->SetMaterial(dPtr->yAxisMatOverlay);
  dPtr->transZVisual->SetMaterial(dPtr->zAxisMatOverlay);

  dPtr->transVisual->SetScale(math::Vector3(5.0, 5.0, 5.0));

  dPtr->transXVisual->SetVisibilityFlags(
      GZ_VISIBILITY_GUI | GZ_VISIBILITY_SELECTABLE);
  dPtr->transYVisual->SetVisibilityFlags(
      GZ_VISIBILITY_GUI | GZ_VISIBILITY_SELECTABLE);
  dPtr->transZVisual->SetVisibilityFlags(
      GZ_VISIBILITY_GUI | GZ_VISIBILITY_SELECTABLE);

  // Add to scene so they are selectable by the mouse
  dPtr->scene->AddVisual(dPtr->transXVisual);
  dPtr->scene->AddVisual(dPtr->transYVisual);
  dPtr->scene->AddVisual(dPtr->transZVisual);
}

/////////////////////////////////////////////////
void SelectionObj::CreateRotateVisual()
{
  SelectionObjPrivate *dPtr =
      reinterpret_cast<SelectionObjPrivate *>(this->dataPtr);

  // Rotation mainipulation tool
  dPtr->rotVisual.reset(new rendering::Visual(
      this->GetName() + "__SELECTION_OBJ_ROT__",
      shared_from_this()));

  dPtr->rotXVisual.reset(
      new rendering::Visual(
      this->GetName() + "__SELECTION_OBJ_ROT_X__", dPtr->rotVisual));
  dPtr->rotYVisual.reset(
      new rendering::Visual(
      this->GetName() + "__SELECTION_OBJ_ROT_Y__", dPtr->rotVisual));
  dPtr->rotZVisual.reset(
      new rendering::Visual(
      this->GetName() + "__SELECTION_OBJ_ROT_Z__", dPtr->rotVisual));

  dPtr->rotVisual->InsertMesh("selection_tube");

  Ogre::MovableObject *rotXObj =
      (Ogre::MovableObject*)(dPtr->scene->GetManager()->createEntity(
      "__SELECTION_OBJ_ROT_X__" + this->GetName(), "selection_tube"));
  Ogre::SceneNode *xNode =
      dPtr->rotXVisual->GetSceneNode()->createChildSceneNode(
      "__SELECTION_OBJ__ROT_NODE_X__"  + this->GetName());
  xNode->attachObject(rotXObj);
  rotXObj->getUserObjectBindings().setUserAny(
      Ogre::Any(std::string("rot_x")));
  rotXObj->setRenderQueueGroup(Ogre::RENDER_QUEUE_OVERLAY);

  Ogre::MovableObject *rotYObj =
      (Ogre::MovableObject*)(dPtr->scene->GetManager()->createEntity(
      "__SELECTION_OBJ_ROT_Y__" + this->GetName(), "selection_tube"));
  Ogre::SceneNode *yNode =
      dPtr->rotYVisual->GetSceneNode()->createChildSceneNode(
      "__SELECTION_OBJ__ROT_NODE_Y__"  + this->GetName());
  yNode->attachObject(rotYObj);
  rotYObj->getUserObjectBindings().setUserAny(
      Ogre::Any(std::string("rot_y")));
  rotYObj->setRenderQueueGroup(Ogre::RENDER_QUEUE_OVERLAY);

  Ogre::MovableObject *rotZObj =
      (Ogre::MovableObject*)(dPtr->scene->GetManager()->createEntity(
      "__SELECTION_OBJ_ROT_Z__" + this->GetName(), "selection_tube"));
  Ogre::SceneNode *zNode =
      dPtr->rotZVisual->GetSceneNode()->createChildSceneNode(
      "__SELECTION_OBJ__ROT_NODE_Z__"  + this->GetName());
  zNode->attachObject(rotZObj);
  rotZObj->getUserObjectBindings().setUserAny(
      Ogre::Any(std::string("rot_z")));
  rotZObj->setRenderQueueGroup(Ogre::RENDER_QUEUE_OVERLAY);

  dPtr->rotXVisual->Load();
  dPtr->rotYVisual->Load();
  dPtr->rotZVisual->Load();

  dPtr->rotXVisual->SetRotation(
      math::Quaternion(math::Vector3(0, 1, 0), GZ_DTOR(90)));
  dPtr->rotYVisual->SetRotation(
      math::Quaternion(math::Vector3(1, 0, 0), GZ_DTOR(-90)));

  // By default the visuals are not overlays like translation or scale visuals.
  // This is so that the rings does not block the object it's attached too,
  // and also gives with better depth perception.
  dPtr->rotXVisual->SetMaterial(dPtr->xAxisMat);
  dPtr->rotYVisual->SetMaterial(dPtr->yAxisMat);
  dPtr->rotZVisual->SetMaterial(dPtr->zAxisMat);

  dPtr->rotVisual->SetScale(math::Vector3(1.0, 1.0, 1.0));

  dPtr->rotXVisual->SetVisibilityFlags(
      GZ_VISIBILITY_GUI | GZ_VISIBILITY_SELECTABLE);
  dPtr->rotYVisual->SetVisibilityFlags(
      GZ_VISIBILITY_GUI | GZ_VISIBILITY_SELECTABLE);
  dPtr->rotZVisual->SetVisibilityFlags(
      GZ_VISIBILITY_GUI | GZ_VISIBILITY_SELECTABLE);

  // Add to scene so they are selectable by the mouse
  dPtr->scene->AddVisual(dPtr->rotXVisual);
  dPtr->scene->AddVisual(dPtr->rotYVisual);
  dPtr->scene->AddVisual(dPtr->rotZVisual);
}

/////////////////////////////////////////////////
void SelectionObj::CreateScaleVisual()
{
  SelectionObjPrivate *dPtr =
      reinterpret_cast<SelectionObjPrivate *>(this->dataPtr);

  // Scale mainipulation tool
  dPtr->scaleVisual.reset(new rendering::Visual(
      this->GetName() + "__SELECTION_OBJ_SCALE__",
      shared_from_this()));

  dPtr->scaleXVisual.reset(
      new rendering::Visual(
      "__SELECTION_OBJ_SCALE_X__" + this->GetName(), dPtr->scaleVisual));
  dPtr->scaleYVisual.reset(
      new rendering::Visual(
      "__SELECTION_OBJ_SCALE_Y__" + this->GetName(), dPtr->scaleVisual));
  dPtr->scaleZVisual.reset(
      new rendering::Visual(
      "__SELECTION_OBJ_SCALE_Z__" + this->GetName(), dPtr->scaleVisual));

  dPtr->scaleXVisual->Load();
  dPtr->scaleYVisual->Load();
  dPtr->scaleZVisual->Load();

  this->InsertMesh("unit_box");

  Ogre::MovableObject *scaleShaftXObj =
      (Ogre::MovableObject*)(dPtr->scene->GetManager()->createEntity(
      "__SELECTION_OBJ_SCALE_SHAFT_X__" + this->GetName(), "axis_shaft"));
  Ogre::MovableObject *scaleHeadXObj =
      (Ogre::MovableObject*)(dPtr->scene->GetManager()->createEntity(
      "__SELECTION_OBJ_SCALE_HEAD_X__" + this->GetName(), "unit_box"));
  Ogre::SceneNode *scaleShaftXNode =
      dPtr->scaleXVisual->GetSceneNode()->createChildSceneNode(
      "__SELECTION_OBJ__SCALE_SHAFT_NODE_X__"  + this->GetName());
  Ogre::SceneNode *scaleHeadXNode =
      dPtr->scaleXVisual->GetSceneNode()->createChildSceneNode(
      "__SELECTION_OBJ__SCALE_HEAD_NODE_X__"  + this->GetName());
  scaleShaftXNode->attachObject(scaleShaftXObj);
  scaleShaftXNode->setScale(0.5, 0.5, 1.0);
  scaleShaftXNode->setPosition(0, 0, 0.1);
  scaleHeadXNode->attachObject(scaleHeadXObj);
  scaleHeadXNode->setScale(0.02, 0.02, 0.02);
  scaleHeadXNode->setPosition(0, 0, 0.21);
  scaleShaftXObj->getUserObjectBindings().setUserAny(
      Ogre::Any(std::string("scale_x")));
  scaleHeadXObj->getUserObjectBindings().setUserAny(
      Ogre::Any(std::string("scale_x")));
  scaleShaftXObj->setRenderQueueGroup(Ogre::RENDER_QUEUE_OVERLAY);
  scaleHeadXObj->setRenderQueueGroup(Ogre::RENDER_QUEUE_OVERLAY);

  Ogre::MovableObject *scaleShaftYObj =
      (Ogre::MovableObject*)(dPtr->scene->GetManager()->createEntity(
      "__SELECTION_OBJ_SCALE_SHAFT_Y__" + this->GetName(), "axis_shaft"));
  Ogre::MovableObject *scaleHeadYObj =
      (Ogre::MovableObject*)(dPtr->scene->GetManager()->createEntity(
      "__SELECTION_OBJ_SCALE_HEAD_Y__" + this->GetName(), "unit_box"));
  Ogre::SceneNode *scaleShaftYNode =
      dPtr->scaleYVisual->GetSceneNode()->createChildSceneNode(
      "__SELECTION_OBJ_SCALE_SHAFT_NODE_Y__"  + this->GetName());
  Ogre::SceneNode *scaleHeadYNode =
      dPtr->scaleYVisual->GetSceneNode()->createChildSceneNode(
      "__SELECTION_OBJ_SCALE_HEAD_NODE_Y__"  + this->GetName());
  scaleShaftYNode->attachObject(scaleShaftYObj);
  scaleShaftYNode->setScale(0.5, 0.5, 1.0);
  scaleShaftYNode->setPosition(0, 0, 0.1);
  scaleHeadYNode->attachObject(scaleHeadYObj);
  scaleHeadYNode->setScale(0.02, 0.02, 0.02);
  scaleHeadYNode->setPosition(0, 0, 0.21);
  scaleShaftYObj->getUserObjectBindings().setUserAny(
      Ogre::Any(std::string("scale_y")));
  scaleHeadYObj->getUserObjectBindings().setUserAny(
      Ogre::Any(std::string("scale_y")));
  scaleShaftYObj->setRenderQueueGroup(Ogre::RENDER_QUEUE_OVERLAY);
  scaleHeadYObj->setRenderQueueGroup(Ogre::RENDER_QUEUE_OVERLAY);

  Ogre::MovableObject *scaleShaftZObj =
      (Ogre::MovableObject*)(dPtr->scene->GetManager()->createEntity(
      "__SELECTION_OBJ_SCALE_SHAFT_Z__" + this->GetName(), "axis_shaft"));
  Ogre::MovableObject *scaleHeadZObj =
      (Ogre::MovableObject*)(dPtr->scene->GetManager()->createEntity(
      "__SELECTION_OBJ_SCALE_HEAD_Z__" + this->GetName(), "unit_box"));
  Ogre::SceneNode *scaleShaftZNode =
      dPtr->scaleZVisual->GetSceneNode()->createChildSceneNode(
      "__SELECTION_OBJ_SCALE_SHAFT_NODE_Z__"  + this->GetName());
  Ogre::SceneNode *scaleHeadZNode =
      dPtr->scaleZVisual->GetSceneNode()->createChildSceneNode(
      "__SELECTION_OBJ_SCALE_HEAD_NODE_Z__"  + this->GetName());
  scaleShaftZNode->attachObject(scaleShaftZObj);
  scaleShaftZNode->setScale(0.5, 0.5, 1.0);
  scaleShaftZNode->setPosition(0, 0, 0.1);
  scaleHeadZNode->attachObject(scaleHeadZObj);
  scaleHeadZNode->setScale(0.02, 0.02, 0.02);
  scaleHeadZNode->setPosition(0, 0, 0.21);
  scaleShaftZObj->getUserObjectBindings().setUserAny(
      Ogre::Any(std::string("scale_z")));
  scaleHeadZObj->getUserObjectBindings().setUserAny(
      Ogre::Any(std::string("scale_z")));
  scaleShaftZObj->setRenderQueueGroup(Ogre::RENDER_QUEUE_OVERLAY);
  scaleHeadZObj->setRenderQueueGroup(Ogre::RENDER_QUEUE_OVERLAY);

  dPtr->scaleXVisual->SetRotation(
      math::Quaternion(math::Vector3(0, 1, 0), GZ_DTOR(90)));
  dPtr->scaleYVisual->SetRotation(
      math::Quaternion(math::Vector3(1, 0, 0), GZ_DTOR(-90)));

  dPtr->scaleXVisual->SetMaterial(dPtr->xAxisMatOverlay);
  dPtr->scaleYVisual->SetMaterial(dPtr->yAxisMatOverlay);
  dPtr->scaleZVisual->SetMaterial(dPtr->zAxisMatOverlay);

  dPtr->scaleVisual->SetScale(math::Vector3(5.0, 5.0, 5.0));

  dPtr->scaleXVisual->SetVisibilityFlags(
      GZ_VISIBILITY_GUI | GZ_VISIBILITY_SELECTABLE);
  dPtr->scaleYVisual->SetVisibilityFlags(
      GZ_VISIBILITY_GUI | GZ_VISIBILITY_SELECTABLE);
  dPtr->scaleZVisual->SetVisibilityFlags(
      GZ_VISIBILITY_GUI | GZ_VISIBILITY_SELECTABLE);

  // Add to scene so they are selectable by the mouse
  dPtr->scene->AddVisual(dPtr->scaleXVisual);
  dPtr->scene->AddVisual(dPtr->scaleYVisual);
  dPtr->scene->AddVisual(dPtr->scaleZVisual);
}

/////////////////////////////////////////////////
<<<<<<< HEAD
void SelectionObj::SetHandleVisible(std::string _mode, int _axis, bool _visible)
=======
void SelectionObj::SetHandleVisible(SelectionMode _mode, bool _visible)
>>>>>>> 02585342
{
  SelectionObjPrivate *dPtr =
      reinterpret_cast<SelectionObjPrivate *>(this->dataPtr);

<<<<<<< HEAD
  if (_mode == "rotate")
  {
    if (_axis == 0)
      dPtr->rotXVisual->SetVisible(_visible);
    else if (_axis == 1)
      dPtr->rotYVisual->SetVisible(_visible);
    else if (_axis == 2)
      dPtr->rotZVisual->SetVisible(_visible);
  }
=======
  if (_mode == ROT_X)
    dPtr->rotXVisual->SetVisible(_visible);
  else if (_mode == ROT_Y)
    dPtr->rotYVisual->SetVisible(_visible);
  else if (_mode == ROT_Z)
    dPtr->rotZVisual->SetVisible(_visible);
  else if (_mode == TRANS_X)
    dPtr->transXVisual->SetVisible(_visible);
  else if (_mode == TRANS_Y)
    dPtr->transYVisual->SetVisible(_visible);
  else if (_mode == TRANS_Z)
    dPtr->transZVisual->SetVisible(_visible);
  else if (_mode == SCALE_X)
    dPtr->scaleXVisual->SetVisible(_visible);
  else if (_mode == SCALE_Y)
    dPtr->scaleYVisual->SetVisible(_visible);
  else if (_mode == SCALE_Z)
    dPtr->scaleZVisual->SetVisible(_visible);
  else
    gzwarn << "Input mode does not correspond to a handle." << std::endl;
>>>>>>> 02585342
}<|MERGE_RESOLUTION|>--- conflicted
+++ resolved
@@ -648,26 +648,11 @@
 }
 
 /////////////////////////////////////////////////
-<<<<<<< HEAD
-void SelectionObj::SetHandleVisible(std::string _mode, int _axis, bool _visible)
-=======
 void SelectionObj::SetHandleVisible(SelectionMode _mode, bool _visible)
->>>>>>> 02585342
-{
-  SelectionObjPrivate *dPtr =
-      reinterpret_cast<SelectionObjPrivate *>(this->dataPtr);
-
-<<<<<<< HEAD
-  if (_mode == "rotate")
-  {
-    if (_axis == 0)
-      dPtr->rotXVisual->SetVisible(_visible);
-    else if (_axis == 1)
-      dPtr->rotYVisual->SetVisible(_visible);
-    else if (_axis == 2)
-      dPtr->rotZVisual->SetVisible(_visible);
-  }
-=======
+{
+  SelectionObjPrivate *dPtr =
+      reinterpret_cast<SelectionObjPrivate *>(this->dataPtr);
+
   if (_mode == ROT_X)
     dPtr->rotXVisual->SetVisible(_visible);
   else if (_mode == ROT_Y)
@@ -688,5 +673,4 @@
     dPtr->scaleZVisual->SetVisible(_visible);
   else
     gzwarn << "Input mode does not correspond to a handle." << std::endl;
->>>>>>> 02585342
 }