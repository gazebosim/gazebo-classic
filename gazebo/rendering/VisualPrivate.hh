--- conflicted
+++ resolved
@@ -165,14 +165,12 @@
       /// \brief Visibility flags of the visual.
       public: uint32_t visibilityFlags;
 
-<<<<<<< HEAD
       /// \brief type
       public: Visual::VisualType type;
-=======
+      
       /// \brief Index of the layer to which this visual belongs. Layers
       /// act similar to layers in photoshop.
       public: int32_t layer;
->>>>>>> 0eec6041
     };
     /// \}
   }
