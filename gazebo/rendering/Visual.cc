/*
 * Copyright (C) 2012-2014 Open Source Robotics Foundation
 *
 * Licensed under the Apache License, Version 2.0 (the "License");
 * you may not use this file except in compliance with the License.
 * You may obtain a copy of the License at
 *
 *     http://www.apache.org/licenses/LICENSE-2.0
 *
 * Unless required by applicable law or agreed to in writing, software
 * distributed under the License is distributed on an "AS IS" BASIS,
 * WITHOUT WARRANTIES OR CONDITIONS OF ANY KIND, either express or implied.
 * See the License for the specific language governing permissions and
 * limitations under the License.
 *
*/
#include "gazebo/rendering/ogre_gazebo.h"

#include "gazebo/msgs/msgs.hh"
#include "gazebo/math/Vector2d.hh"
#include "gazebo/common/Assert.hh"
#include "gazebo/common/Event.hh"
#include "gazebo/common/Events.hh"
#include "gazebo/common/CommonIface.hh"
#include "gazebo/common/MeshManager.hh"
#include "gazebo/common/Console.hh"
#include "gazebo/common/Exception.hh"
#include "gazebo/common/Mesh.hh"
#include "gazebo/common/Plugin.hh"
#include "gazebo/common/Skeleton.hh"
#include "gazebo/rendering/WireBox.hh"
#include "gazebo/rendering/Conversions.hh"
#include "gazebo/rendering/DynamicLines.hh"
#include "gazebo/rendering/Scene.hh"
#include "gazebo/rendering/RTShaderSystem.hh"
#include "gazebo/rendering/RenderEngine.hh"
#include "gazebo/rendering/Material.hh"
#include "gazebo/rendering/VisualPrivate.hh"
#include "gazebo/rendering/Visual.hh"

using namespace gazebo;
using namespace rendering;

// Note: The value of GZ_UINT32_MAX is reserved as a flag.
uint32_t VisualPrivate::visualIdCount = GZ_UINT32_MAX - 1;

//////////////////////////////////////////////////
Visual::Visual(const std::string &_name, VisualPtr _parent, bool _useRTShader)
  : dataPtr(new VisualPrivate)
{
  this->Init(_name, _parent, _useRTShader);
}

//////////////////////////////////////////////////
Visual::Visual(const std::string &_name, ScenePtr _scene, bool _useRTShader)
  : dataPtr(new VisualPrivate)
{
  this->Init(_name, _scene, _useRTShader);
}

//////////////////////////////////////////////////
Visual::Visual(VisualPrivate &_dataPtr, const std::string &_name,
    VisualPtr _parent, bool _useRTShader)
    : dataPtr(&_dataPtr)
{
  this->Init(_name, _parent, _useRTShader);
}

//////////////////////////////////////////////////
Visual::Visual(VisualPrivate &_dataPtr, const std::string &_name,
    ScenePtr _scene,  bool _useRTShader)
    : dataPtr(&_dataPtr)
{
  this->Init(_name, _scene, _useRTShader);
}

//////////////////////////////////////////////////
void Visual::Init(const std::string &_name, ScenePtr _scene,
    bool _useRTShader)
{
  this->dataPtr->id = this->dataPtr->visualIdCount--;
  this->dataPtr->boundingBox = NULL;
  this->dataPtr->useRTShader = _useRTShader;

  this->dataPtr->sdf.reset(new sdf::Element);
  sdf::initFile("visual.sdf", this->dataPtr->sdf);

  this->SetName(_name);
  this->dataPtr->sceneNode = NULL;
  this->dataPtr->animState = NULL;
  this->dataPtr->skeleton = NULL;
  this->dataPtr->initialized = false;

  std::string uniqueName = this->GetName();
  int index = 0;
  while (_scene->GetManager()->hasSceneNode(uniqueName))
  {
    uniqueName = this->GetName() + "_" +
                 boost::lexical_cast<std::string>(index++);
  }

  this->dataPtr->scene = _scene;
  this->SetName(uniqueName);
  this->dataPtr->sceneNode =
    this->dataPtr->scene->GetManager()->getRootSceneNode()->
        createChildSceneNode(this->GetName());

  this->Init();
}

//////////////////////////////////////////////////
void Visual::Init(const std::string &_name, VisualPtr _parent,
    bool _useRTShader)
{
  this->dataPtr->id = this->dataPtr->visualIdCount--;
  this->dataPtr->boundingBox = NULL;
  this->dataPtr->useRTShader = _useRTShader;
  this->dataPtr->scale = math::Vector3::One;

  this->dataPtr->sdf.reset(new sdf::Element);
  sdf::initFile("visual.sdf", this->dataPtr->sdf);

  this->SetName(_name);
  this->dataPtr->sceneNode = NULL;
  this->dataPtr->animState = NULL;
  this->dataPtr->initialized = false;
  this->dataPtr->lighting = true;

  Ogre::SceneNode *pnode = NULL;
  if (_parent)
    pnode = _parent->GetSceneNode();
  else
  {
    gzerr << "Create a visual, invalid parent!!!\n";
    return;
  }

  if (!pnode)
  {
    gzerr << "Unable to get parent scene node\n";
    return;
  }

  std::string uniqueName = this->GetName();
  int index = 0;
  while (pnode->getCreator()->hasSceneNode(uniqueName))
    uniqueName = this->GetName() + "_" +
                 boost::lexical_cast<std::string>(index++);

  this->SetName(uniqueName);

  this->dataPtr->sceneNode = pnode->createChildSceneNode(this->GetName());

  this->dataPtr->parent = _parent;
  this->dataPtr->scene = this->dataPtr->parent->GetScene();
  this->Init();
}

//////////////////////////////////////////////////
Visual::~Visual()
{
  RTShaderSystem::Instance()->DetachEntity(this);

  if (this->dataPtr->preRenderConnection)
    event::Events::DisconnectPreRender(this->dataPtr->preRenderConnection);

  delete this->dataPtr->boundingBox;

  // delete instance from lines vector
  /*for (std::list<DynamicLines*>::iterator iter = this->dataPtr->lines.begin();
       iter != this->dataPtr->lines.end(); ++iter)
    delete *iter;
    */
  this->dataPtr->lines.clear();

  if (this->dataPtr->sceneNode != NULL)
  {
    this->DestroyAllAttachedMovableObjects(this->dataPtr->sceneNode);
    this->dataPtr->sceneNode->removeAndDestroyAllChildren();
    this->dataPtr->scene->GetManager()->destroySceneNode(
        this->dataPtr->sceneNode->getName());
    this->dataPtr->sceneNode = NULL;
  }

  this->dataPtr->scene.reset();
  this->dataPtr->sdf->Reset();
  this->dataPtr->sdf.reset();
  this->dataPtr->parent.reset();
  this->dataPtr->children.clear();

  delete this->dataPtr;
  this->dataPtr = 0;
}

/////////////////////////////////////////////////
void Visual::Fini()
{
  this->dataPtr->plugins.clear();

  // Detach from the parent
  if (this->dataPtr->parent)
    this->dataPtr->parent->DetachVisual(this->GetName());

  // Detach all children
  std::vector<VisualPtr>::iterator iter;
  for (iter = this->dataPtr->children.begin();
      iter != this->dataPtr->children.end(); ++iter)
  {
    this->dataPtr->sceneNode->removeChild((*iter)->GetSceneNode());
    (*iter)->dataPtr->parent.reset();
    (*iter).reset();
  }

  this->dataPtr->children.clear();

  if (this->dataPtr->sceneNode != NULL)
  {
    this->DestroyAllAttachedMovableObjects(this->dataPtr->sceneNode);
    this->dataPtr->sceneNode->removeAndDestroyAllChildren();
    this->dataPtr->sceneNode->detachAllObjects();

    this->dataPtr->scene->GetManager()->destroySceneNode(
        this->dataPtr->sceneNode);
    this->dataPtr->sceneNode = NULL;
  }

  if (this->dataPtr->preRenderConnection)
  {
    event::Events::DisconnectPreRender(this->dataPtr->preRenderConnection);
    this->dataPtr->preRenderConnection.reset();
  }

  RTShaderSystem::Instance()->DetachEntity(this);
}

/////////////////////////////////////////////////
VisualPtr Visual::Clone(const std::string &_name, VisualPtr _newParent)
{
  VisualPtr result(new Visual(_name, _newParent));
  result->Load(this->dataPtr->sdf);

  std::vector<VisualPtr>::iterator iter;
  for (iter = this->dataPtr->children.begin();
      iter != this->dataPtr->children.end(); ++iter)
  {
    (*iter)->Clone((*iter)->GetName(), result);
  }

  if (_newParent == this->dataPtr->scene->GetWorldVisual())
    result->SetWorldPose(this->GetWorldPose());
  result->ShowCollision(false);
  return result;
}

/////////////////////////////////////////////////
void Visual::DestroyAllAttachedMovableObjects(Ogre::SceneNode *_sceneNode)
{
  if (!_sceneNode)
    return;

  // Destroy all the attached objects
  Ogre::SceneNode::ObjectIterator itObject =
    _sceneNode->getAttachedObjectIterator();

  while (itObject.hasMoreElements())
  {
    Ogre::Entity *ent = static_cast<Ogre::Entity*>(itObject.getNext());
    if (ent->getMovableType() != DynamicLines::GetMovableType())
      this->dataPtr->scene->GetManager()->destroyEntity(ent);
    else
      delete ent;
  }

  // Recurse to child SceneNodes
  Ogre::SceneNode::ChildNodeIterator itChild = _sceneNode->getChildIterator();

  while (itChild.hasMoreElements())
  {
    Ogre::SceneNode* pChildNode =
        static_cast<Ogre::SceneNode*>(itChild.getNext());
    this->DestroyAllAttachedMovableObjects(pChildNode);
  }
}

//////////////////////////////////////////////////
void Visual::Init()
{
  this->dataPtr->transparency = 0.0;
  this->dataPtr->isStatic = false;
  this->dataPtr->visible = true;
  this->dataPtr->ribbonTrail = NULL;
  this->dataPtr->staticGeom = NULL;

  if (this->dataPtr->useRTShader)
    RTShaderSystem::Instance()->AttachEntity(this);

  this->dataPtr->initialized = true;
}

//////////////////////////////////////////////////
void Visual::LoadFromMsg(const boost::shared_ptr< msgs::Visual const> &_msg)
{
  sdf::ElementPtr geomElem = this->dataPtr->sdf->GetElement("geometry");
  geomElem->ClearElements();

  if (_msg->has_geometry())
  {
    if (_msg->geometry().type() == msgs::Geometry::BOX)
    {
      sdf::ElementPtr elem = geomElem->AddElement("box");
      elem->GetElement("size")->Set(
          msgs::Convert(_msg->geometry().box().size()));
    }
    else if (_msg->geometry().type() == msgs::Geometry::SPHERE)
    {
      sdf::ElementPtr elem = geomElem->AddElement("sphere");
      elem->GetElement("radius")->Set(_msg->geometry().sphere().radius());
    }
    else if (_msg->geometry().type() == msgs::Geometry::CYLINDER)
    {
      sdf::ElementPtr elem = geomElem->AddElement("cylinder");
      elem->GetElement("radius")->Set(_msg->geometry().cylinder().radius());
      elem->GetElement("length")->Set(_msg->geometry().cylinder().length());
    }
    else if (_msg->geometry().type() == msgs::Geometry::PLANE)
    {
      math::Plane plane = msgs::Convert(_msg->geometry().plane());
      sdf::ElementPtr elem = geomElem->AddElement("plane");
      elem->GetElement("normal")->Set(plane.normal);
      elem->GetElement("size")->Set(plane.size);
    }
    else if (_msg->geometry().type() == msgs::Geometry::POLYLINE)
    {
      sdf::ElementPtr elem = geomElem->AddElement("polyline");
      elem->GetElement("height")->Set(_msg->geometry().polyline().height());
      for (int i = 0; i < _msg->geometry().polyline().point_size(); ++i)
      {
        elem->AddElement("point")->Set(
            msgs::Convert(_msg->geometry().polyline().point(i)));
      }
    }
    else if (_msg->geometry().type() == msgs::Geometry::MESH)
    {
      sdf::ElementPtr elem = geomElem->AddElement("mesh");
      elem->GetElement("uri")->Set(_msg->geometry().mesh().filename());

      if (_msg->geometry().mesh().has_submesh())
      {
        elem->GetElement("submesh")->GetElement("name")->Set(
            _msg->geometry().mesh().submesh());
      }

      if (_msg->geometry().mesh().has_center_submesh())
      {
        elem->GetElement("submesh")->GetElement("center")->Set(
            _msg->geometry().mesh().center_submesh());
      }
    }
  }

  if (_msg->has_pose())
  {
    sdf::ElementPtr elem = this->dataPtr->sdf->GetElement("pose");
    math::Pose p(msgs::Convert(_msg->pose().position()),
                  msgs::Convert(_msg->pose().orientation()));

    elem->Set(p);
  }

  if (_msg->has_material())
  {
    if (_msg->material().has_script())
    {
      sdf::ElementPtr elem =
        this->dataPtr->sdf->GetElement("material")->GetElement("script");
      elem->GetElement("name")->Set(_msg->material().script().name());
      for (int i = 0; i < _msg->material().script().uri_size(); ++i)
      {
        sdf::ElementPtr uriElem = elem->AddElement("uri");
        uriElem->Set(_msg->material().script().uri(i));
      }
    }

    if (_msg->material().has_ambient())
    {
      sdf::ElementPtr elem = this->dataPtr->sdf->GetElement("material");
      elem->GetElement("ambient")->Set(
          msgs::Convert(_msg->material().ambient()));
    }

    if (_msg->material().has_diffuse())
    {
      sdf::ElementPtr elem = this->dataPtr->sdf->GetElement("material");
      elem->GetElement("diffuse")->Set(
          msgs::Convert(_msg->material().diffuse()));
    }

    if (_msg->material().has_specular())
    {
      sdf::ElementPtr elem = this->dataPtr->sdf->GetElement("material");
      elem->GetElement("specular")->Set(
          msgs::Convert(_msg->material().specular()));
    }

    if (_msg->material().has_emissive())
    {
      sdf::ElementPtr elem = this->dataPtr->sdf->GetElement("material");
      elem->GetElement("emissive")->Set(
          msgs::Convert(_msg->material().emissive()));
    }

    if (_msg->material().has_lighting())
    {
      sdf::ElementPtr elem = this->dataPtr->sdf->GetElement("material");
      elem->GetElement("lighting")->Set(_msg->material().lighting());
    }
  }

  if (_msg->has_cast_shadows())
    this->dataPtr->sdf->GetElement("cast_shadows")->Set(_msg->cast_shadows());

  if (_msg->has_laser_retro())
    this->dataPtr->sdf->GetElement("laser_retro")->Set(_msg->laser_retro());

  if (_msg->has_plugin())
  {
    sdf::ElementPtr elem = this->dataPtr->sdf->GetElement("plugin");
    if (_msg->plugin().has_name())
      elem->GetAttribute("name")->Set(_msg->plugin().name());
    if (_msg->plugin().has_filename())
      elem->GetAttribute("filename")->Set(_msg->plugin().filename());
    if (_msg->plugin().has_innerxml())
    {
      TiXmlDocument innerXML;
      innerXML.Parse(_msg->plugin().innerxml().c_str());
      sdf::copyChildren(elem, innerXML.RootElement());
    }
  }

  this->Load();
  this->UpdateFromMsg(_msg);
}

//////////////////////////////////////////////////
void Visual::Load(sdf::ElementPtr _sdf)
{
  this->dataPtr->sdf->Copy(_sdf);
  this->Load();
  this->dataPtr->scene->AddVisual(shared_from_this());
}

//////////////////////////////////////////////////
void Visual::Load()
{
  std::ostringstream stream;
  math::Pose pose;
  Ogre::MovableObject *obj = NULL;

  if (this->dataPtr->parent)
    this->dataPtr->parent->AttachVisual(shared_from_this());

  // Read the desired position and rotation of the mesh
  pose = this->dataPtr->sdf->Get<math::Pose>("pose");

  std::string meshName = this->GetMeshName();
  std::string subMeshName = this->GetSubMeshName();
  bool centerSubMesh = this->GetCenterSubMesh();

  if (!meshName.empty())
  {
    try
    {
      // Create the visual
      stream << "VISUAL_" << this->dataPtr->sceneNode->getName();
      obj = this->AttachMesh(meshName, subMeshName, centerSubMesh,
          stream.str());
    }
    catch(Ogre::Exception &e)
    {
      gzerr << "Ogre Error:" << e.getFullDescription() << "\n";
      gzerr << "Unable to create a mesh from " <<  meshName << "\n";
      return;
    }
  }

  Ogre::Entity *ent = static_cast<Ogre::Entity *>(obj);
  if (ent)
  {
    if (ent->hasSkeleton())
      this->dataPtr->skeleton = ent->getSkeleton();

    for (unsigned int i = 0; i < ent->getNumSubEntities(); ++i)
    {
      ent->getSubEntity(i)->setCustomParameter(1, Ogre::Vector4(
          this->dataPtr->sdf->Get<double>("laser_retro"), 0.0, 0.0, 0.0));
    }
  }

  // Set the pose of the scene node
  this->SetPose(pose);

  if (this->dataPtr->sdf->HasElement("geometry"))
  {
    sdf::ElementPtr geomElem = this->dataPtr->sdf->GetElement("geometry");

    if (geomElem->HasElement("box"))
    {
      this->dataPtr->scale =
          geomElem->GetElement("box")->Get<math::Vector3>("size");
    }
    else if (geomElem->HasElement("sphere"))
    {
      double r = geomElem->GetElement("sphere")->Get<double>("radius");
      this->dataPtr->scale.Set(r * 2.0, r * 2.0, r * 2.0);
    }
    else if (geomElem->HasElement("cylinder"))
    {
      double r = geomElem->GetElement("cylinder")->Get<double>("radius");
      double l = geomElem->GetElement("cylinder")->Get<double>("length");
      this->dataPtr->scale.Set(r * 2.0, r * 2.0, l);
    }
    else if (geomElem->HasElement("plane"))
    {
      math::Vector2d size =
        geomElem->GetElement("plane")->Get<math::Vector2d>("size");
      this->dataPtr->scale.Set(size.x, size.y, 1);
    }
    else if (geomElem->HasElement("mesh"))
    {
      this->dataPtr->scale =
          geomElem->GetElement("mesh")->Get<math::Vector3>("scale");
    }
  }

  this->dataPtr->sceneNode->setScale(this->dataPtr->scale.x,
      this->dataPtr->scale.y, this->dataPtr->scale.z);

  // Set the material of the mesh
  if (this->dataPtr->sdf->HasElement("material"))
  {
    sdf::ElementPtr matElem =
        this->dataPtr->sdf->GetElement("material");
    if (matElem->HasElement("script"))
    {
      sdf::ElementPtr scriptElem = matElem->GetElement("script");
      sdf::ElementPtr uriElem = scriptElem->GetElement("uri");

      // Add all the URI paths to the render engine
      while (uriElem)
      {
        std::string matUri = uriElem->Get<std::string>();
        if (!matUri.empty())
          RenderEngine::Instance()->AddResourcePath(matUri);
        uriElem = uriElem->GetNextElement("uri");
      }

      std::string matName = scriptElem->Get<std::string>("name");

      if (!matName.empty())
        this->SetMaterial(matName);
    }

    if (matElem->HasElement("lighting"))
    {
      this->SetLighting(matElem->Get<bool>("lighting"));
    }

    if (matElem->HasElement("ambient"))
      this->SetAmbient(matElem->Get<common::Color>("ambient"));
    if (matElem->HasElement("diffuse"))
      this->SetDiffuse(matElem->Get<common::Color>("diffuse"));
    if (matElem->HasElement("specular"))
      this->SetSpecular(matElem->Get<common::Color>("specular"));
    if (matElem->HasElement("emissive"))
      this->SetEmissive(matElem->Get<common::Color>("emissive"));
  }

  // Allow the mesh to cast shadows
  this->SetCastShadows(this->dataPtr->sdf->Get<bool>("cast_shadows"));
  this->LoadPlugins();
}

//////////////////////////////////////////////////
void Visual::Update()
{
  if (!this->dataPtr->visible)
    return;

  std::list<DynamicLines*>::iterator iter;

  // Update the lines
  for (iter = this->dataPtr->lines.begin(); iter != this->dataPtr->lines.end();
      ++iter)
  {
    (*iter)->Update();
  }

  std::list< std::pair<DynamicLines*, unsigned int> >::iterator liter;
  for (liter = this->dataPtr->lineVertices.begin();
       liter != this->dataPtr->lineVertices.end(); ++liter)
  {
    liter->first->SetPoint(liter->second,
        Conversions::Convert(this->dataPtr->sceneNode->_getDerivedPosition()));
    liter->first->Update();
  }

  if (this->dataPtr->animState)
  {
    this->dataPtr->animState->addTime(
        (common::Time::GetWallTime() - this->dataPtr->prevAnimTime).Double());
    this->dataPtr->prevAnimTime = common::Time::GetWallTime();
    if (this->dataPtr->animState->hasEnded())
    {
      this->dataPtr->animState = NULL;
      this->dataPtr->sceneNode->getCreator()->destroyAnimation(
          this->GetName() + "_animation");
      if (this->dataPtr->onAnimationComplete)
        this->dataPtr->onAnimationComplete();
      // event::Events::DisconnectPreRender(this->preRenderConnection);
    }
  }
}

//////////////////////////////////////////////////
void Visual::SetName(const std::string &_name)
{
  this->dataPtr->name = _name;
  this->dataPtr->sdf->GetAttribute("name")->Set(_name);
}

//////////////////////////////////////////////////
std::string Visual::GetName() const
{
  return this->dataPtr->name;
}

//////////////////////////////////////////////////
void Visual::AttachVisual(VisualPtr _vis)
{
  if (!_vis)
    gzerr << "Visual is null\n";
  else
  {
    if (_vis->GetSceneNode()->getParentSceneNode())
    {
      _vis->GetSceneNode()->getParentSceneNode()->removeChild(
          _vis->GetSceneNode());
    }
    this->dataPtr->sceneNode->addChild(_vis->GetSceneNode());
    this->dataPtr->children.push_back(_vis);
    _vis->dataPtr->parent = shared_from_this();
  }
}

//////////////////////////////////////////////////
void Visual::DetachVisual(VisualPtr _vis)
{
  this->DetachVisual(_vis->GetName());
}

//////////////////////////////////////////////////
void Visual::DetachVisual(const std::string &_name)
{
  std::vector<VisualPtr>::iterator iter;
  for (iter = this->dataPtr->children.begin();
      iter != this->dataPtr->children.end(); ++iter)
  {
    if ((*iter)->GetName() == _name)
    {
      VisualPtr childVis = (*iter);
      this->dataPtr->children.erase(iter);
      this->dataPtr->sceneNode->removeChild(childVis->GetSceneNode());
      childVis->GetParent().reset();
      break;
    }
  }
}

//////////////////////////////////////////////////
void Visual::AttachObject(Ogre::MovableObject *_obj)
{
  // This code makes plane render before grids. This allows grids to overlay
  // planes, and then other elements to overlay both planes and grids.
  // if (this->dataPtr->sdf->HasElement("geometry"))
  // if (this->dataPtr->sdf->GetElement("geometry")->HasElement("plane"))
  // _obj->setRenderQueueGroup(Ogre::RENDER_QUEUE_SKIES_EARLY+1);

  if (!this->HasAttachedObject(_obj->getName()))
  {
    this->dataPtr->sceneNode->attachObject(_obj);
    if (this->dataPtr->useRTShader && this->dataPtr->scene->GetInitialized() &&
      _obj->getName().find("__COLLISION_VISUAL__") == std::string::npos)
    {
      RTShaderSystem::Instance()->UpdateShaders();
    }
    _obj->setUserAny(Ogre::Any(this->GetName()));
  }
  else
    gzerr << "Visual[" << this->GetName() << "] already has object["
          << _obj->getName() << "] attached.";

  _obj->setVisibilityFlags(GZ_VISIBILITY_ALL);
}

//////////////////////////////////////////////////
bool Visual::HasAttachedObject(const std::string &_name)
{
  for (unsigned int i = 0; i < this->dataPtr->sceneNode->numAttachedObjects();
      ++i)
  {
    if (this->dataPtr->sceneNode->getAttachedObject(i)->getName() == _name)
      return true;
  }

  return false;
}

//////////////////////////////////////////////////
unsigned int Visual::GetAttachedObjectCount() const
{
  return this->dataPtr->sceneNode->numAttachedObjects();
}

//////////////////////////////////////////////////
void Visual::DetachObjects()
{
  this->dataPtr->sceneNode->detachAllObjects();
}

//////////////////////////////////////////////////
unsigned int Visual::GetChildCount()
{
  return this->dataPtr->children.size();
}

//////////////////////////////////////////////////
VisualPtr Visual::GetChild(unsigned int _num)
{
  if (_num < this->dataPtr->children.size())
    return this->dataPtr->children[_num];
  return VisualPtr();
}

//////////////////////////////////////////////////
void Visual::MakeStatic()
{
  /*if (!this->staticGeom)
    this->staticGeom =
    this->dataPtr->sceneNode->getCreator()->createStaticGeometry(
    this->dataPtr->sceneNode->getName() + "_Static");

  // Add the scene node to the static geometry
  this->staticGeom->addSceneNode(this->dataPtr->sceneNode);

  // Build the static geometry
  this->staticGeom->build();

  // Prevent double rendering
  this->dataPtr->sceneNode->setVisible(false);
  this->dataPtr->sceneNode->detachAllObjects();
  */
}

//////////////////////////////////////////////////
Ogre::MovableObject *Visual::AttachMesh(const std::string &_meshName,
                                        const std::string &_subMesh,
                                        bool _centerSubmesh,
                                        const std::string &_objName)
{
  if (_meshName.empty())
    return NULL;

  Ogre::MovableObject *obj;
  std::string objName = _objName;
  std::string meshName = _meshName;
  meshName += _subMesh.empty() ? "" : "::" + _subMesh;

  if (objName.empty())
    objName = this->dataPtr->sceneNode->getName() + "_ENTITY_" + meshName;

  this->InsertMesh(_meshName, _subMesh, _centerSubmesh);

  obj = (Ogre::MovableObject*)
      (this->dataPtr->sceneNode->getCreator()->createEntity(objName, meshName));

  this->AttachObject(obj);
  return obj;
}

//////////////////////////////////////////////////
void Visual::SetScale(const math::Vector3 &_scale)
{
  if (this->dataPtr->scale == _scale)
    return;

  this->dataPtr->scale = _scale;

  // update geom size based on scale.
  this->UpdateGeomSize(_scale);

  this->dataPtr->sceneNode->setScale(
      Conversions::Convert(this->dataPtr->scale));
}

//////////////////////////////////////////////////
void Visual::UpdateGeomSize(const math::Vector3 &_scale)
{
  for (std::vector<VisualPtr>::iterator iter = this->dataPtr->children.begin();
       iter != this->dataPtr->children.end(); ++iter)
  {
    (*iter)->UpdateGeomSize(_scale);
  }

  sdf::ElementPtr geomElem = this->dataPtr->sdf->GetElement("geometry");

  if (geomElem->HasElement("box"))
  {
    geomElem->GetElement("box")->GetElement("size")->Set(_scale);
  }
  else if (geomElem->HasElement("sphere"))
  {
    geomElem->GetElement("sphere")->GetElement("radius")->Set(_scale.x/2.0);
  }
  else if (geomElem->HasElement("cylinder"))
  {
    geomElem->GetElement("cylinder")->GetElement("radius")
        ->Set(_scale.x/2.0);
    geomElem->GetElement("cylinder")->GetElement("length")->Set(_scale.z);
  }
  else if (geomElem->HasElement("mesh"))
    geomElem->GetElement("mesh")->GetElement("scale")->Set(_scale);
}

//////////////////////////////////////////////////
math::Vector3 Visual::GetScale()
{
  return this->dataPtr->scale;
}

//////////////////////////////////////////////////
void Visual::SetLighting(bool _lighting)
{
  if (this->dataPtr->lighting == _lighting)
    return;

  this->dataPtr->lighting = _lighting;

  if (this->dataPtr->useRTShader)
  {
    // Detach from RTShaderSystem otherwise setting lighting here will have
    // no effect if shaders are used.
    RTShaderSystem::Instance()->DetachEntity(this);
  }

  try
  {
    for (int i = 0; i < this->dataPtr->sceneNode->numAttachedObjects(); ++i)
    {
      Ogre::MovableObject *obj = this->dataPtr->sceneNode->getAttachedObject(i);

      Ogre::Entity *entity = dynamic_cast<Ogre::Entity*>(obj);
      if (entity)
      {
        for (unsigned j = 0; j < entity->getNumSubEntities(); ++j)
        {
          Ogre::MaterialPtr mat = entity->getSubEntity(j)->getMaterial();
          if (!mat.isNull())
          {
            mat->setLightingEnabled(this->dataPtr->lighting);
          }
        }
      }
    }

    // Apply lighting to all child scene nodes
    for (unsigned int i = 0; i < this->dataPtr->sceneNode->numChildren(); ++i)
    {
      Ogre::SceneNode *sn = dynamic_cast<Ogre::SceneNode *>(
          this->dataPtr->sceneNode->getChild(i));
      for (int j = 0; j < sn->numAttachedObjects(); j++)
      {
        Ogre::MovableObject *obj = sn->getAttachedObject(j);

        Ogre::Entity *entity = dynamic_cast<Ogre::Entity*>(obj);
        if (entity)
        {
          for (unsigned k = 0; k < entity->getNumSubEntities(); ++k)
          {
            Ogre::MaterialPtr mat = entity->getSubEntity(k)->getMaterial();
            if (!mat.isNull())
            {
              mat->setLightingEnabled(this->dataPtr->lighting);
            }
          }
        }
      }
    }
  }
  catch(Ogre::Exception &e)
  {
    gzwarn << "Unable to set lighting to Geometry["
           << this->dataPtr->sceneNode->getName() << ".\n";
  }

  // Apply lighting to all child visuals
  for (std::vector<VisualPtr>::iterator iter = this->dataPtr->children.begin();
       iter != this->dataPtr->children.end(); ++iter)
  {
    (*iter)->SetLighting(this->dataPtr->lighting);
  }
}


//////////////////////////////////////////////////
void Visual::SetMaterial(const std::string &_materialName, bool _unique)
{
  if (_materialName.empty() || _materialName == "__default__")
    return;

  if (_unique)
  {
    // Create a custom material name
    std::string newMaterialName;
    newMaterialName = this->dataPtr->sceneNode->getName() + "_MATERIAL_" +
        _materialName;

    if (this->GetMaterialName() == newMaterialName)
      return;

    this->dataPtr->myMaterialName = newMaterialName;

    Ogre::MaterialPtr origMaterial;
    try
    {
      this->dataPtr->origMaterialName = _materialName;
      // Get the original material
      origMaterial =
        Ogre::MaterialManager::getSingleton().getByName(_materialName);
    }
    catch(Ogre::Exception &e)
    {
      gzwarn << "Unable to get Material[" << _materialName << "] for Geometry["
          << this->dataPtr->sceneNode->getName()
          << ". Object will appear white.\n";
      return;
    }

    if (origMaterial.isNull())
    {
      gzwarn << "Unable to get Material[" << _materialName << "] for Geometry["
        << this->dataPtr->sceneNode->getName()
        << ". Object will appear white\n";
      return;
    }

    Ogre::MaterialPtr myMaterial;

    // Clone the material. This will allow us to change the look of each geom
    // individually.
    if (Ogre::MaterialManager::getSingleton().resourceExists(
          this->dataPtr->myMaterialName))
    {
      myMaterial =
        (Ogre::MaterialPtr)(Ogre::MaterialManager::getSingleton().getByName(
              this->dataPtr->myMaterialName));
    }
    else
    {
      myMaterial = origMaterial->clone(this->dataPtr->myMaterialName);
    }
  }
  else
  {
    if ( this->dataPtr->myMaterialName == _materialName)
      return;
    this->dataPtr->myMaterialName = _materialName;
  }

  try
  {
    for (int i = 0; i < this->dataPtr->sceneNode->numAttachedObjects(); i++)
    {
      Ogre::MovableObject *obj = this->dataPtr->sceneNode->getAttachedObject(i);

      if (dynamic_cast<Ogre::Entity*>(obj))
        ((Ogre::Entity*)obj)->setMaterialName(this->dataPtr->myMaterialName);
      else if (dynamic_cast<Ogre::SimpleRenderable*>(obj))
      {
        ((Ogre::SimpleRenderable*)obj)->setMaterial(
            this->dataPtr->myMaterialName);
      }
    }

    // Apply material to all child scene nodes
    for (unsigned int i = 0; i < this->dataPtr->sceneNode->numChildren(); ++i)
    {
      Ogre::SceneNode *sn = dynamic_cast<Ogre::SceneNode*>(
          this->dataPtr->sceneNode->getChild(i));
      for (int j = 0; j < sn->numAttachedObjects(); j++)
      {
        Ogre::MovableObject *obj = sn->getAttachedObject(j);

        if (dynamic_cast<Ogre::Entity*>(obj))
          ((Ogre::Entity*)obj)->setMaterialName(this->dataPtr->myMaterialName);
        else
        {
          ((Ogre::SimpleRenderable*)obj)->setMaterial(
              this->dataPtr->myMaterialName);
        }
      }
    }
  }
  catch(Ogre::Exception &e)
  {
    gzwarn << "Unable to set Material[" << this->dataPtr->myMaterialName
           << "] to Geometry["
           << this->dataPtr->sceneNode->getName()
           << ". Object will appear white.\n";
  }

  // Apply material to all child visuals
  for (std::vector<VisualPtr>::iterator iter = this->dataPtr->children.begin();
       iter != this->dataPtr->children.end(); ++iter)
  {
    (*iter)->SetMaterial(_materialName, _unique);
  }

  if (this->dataPtr->useRTShader && this->dataPtr->scene->GetInitialized()
      && this->dataPtr->lighting &&
      this->GetName().find("__COLLISION_VISUAL__") == std::string::npos)
  {
    RTShaderSystem::Instance()->UpdateShaders();
  }
}

/////////////////////////////////////////////////
void Visual::SetAmbient(const common::Color &_color)
{
  if (!this->dataPtr->lighting)
    return;

  if (this->dataPtr->myMaterialName.empty())
  {
    std::string matName = this->GetName() + "_MATERIAL_";
    Ogre::MaterialManager::getSingleton().create(matName, "General");
    this->SetMaterial(matName);
  }

  for (unsigned int i = 0; i < this->dataPtr->children.size(); ++i)
  {
    this->dataPtr->children[i]->SetAmbient(_color);
  }

  for (unsigned int i = 0; i < this->dataPtr->sceneNode->numAttachedObjects();
      ++i)
  {
    Ogre::Entity *entity = NULL;
    Ogre::MovableObject *obj = this->dataPtr->sceneNode->getAttachedObject(i);

    entity = dynamic_cast<Ogre::Entity*>(obj);

    if (!entity)
      continue;

    // For each ogre::entity
    for (unsigned int j = 0; j < entity->getNumSubEntities(); j++)
    {
      Ogre::SubEntity *subEntity = entity->getSubEntity(j);
      Ogre::MaterialPtr material = subEntity->getMaterial();

      unsigned int techniqueCount, passCount;
      Ogre::Technique *technique;
      Ogre::Pass *pass;
      Ogre::ColourValue dc;

      for (techniqueCount = 0; techniqueCount < material->getNumTechniques();
           techniqueCount++)
      {
        technique = material->getTechnique(techniqueCount);
        technique->setLightingEnabled(true);

        for (passCount = 0; passCount < technique->getNumPasses(); passCount++)
        {
          pass = technique->getPass(passCount);
          pass->setAmbient(Conversions::Convert(_color));
        }
      }
    }
  }

  for (unsigned int i = 0; i < this->dataPtr->children.size(); ++i)
  {
    this->dataPtr->children[i]->SetSpecular(_color);
  }
}

/// Set the diffuse color of the visual
void Visual::SetDiffuse(const common::Color &_color)
{
  if (!this->dataPtr->lighting)
    return;

  if (this->dataPtr->myMaterialName.empty())
  {
    std::string matName = this->GetName() + "_MATERIAL_";
    Ogre::MaterialManager::getSingleton().create(matName, "General");
    this->SetMaterial(matName);
  }

  for (unsigned int i = 0; i < this->dataPtr->sceneNode->numAttachedObjects();
      i++)
  {
    Ogre::Entity *entity = NULL;
    Ogre::MovableObject *obj = this->dataPtr->sceneNode->getAttachedObject(i);

    entity = dynamic_cast<Ogre::Entity*>(obj);

    if (!entity)
    {
      continue;
    }

    // For each ogre::entity
    for (unsigned int j = 0; j < entity->getNumSubEntities(); j++)
    {
      Ogre::SubEntity *subEntity = entity->getSubEntity(j);
      Ogre::MaterialPtr material = subEntity->getMaterial();

      unsigned int techniqueCount, passCount;
      Ogre::Technique *technique;
      Ogre::Pass *pass;
      Ogre::ColourValue dc;

      for (techniqueCount = 0; techniqueCount < material->getNumTechniques();
           techniqueCount++)
      {
        technique = material->getTechnique(techniqueCount);
        technique->setLightingEnabled(true);

        for (passCount = 0; passCount < technique->getNumPasses(); passCount++)
        {
          pass = technique->getPass(passCount);
          pass->setDiffuse(Conversions::Convert(_color));
        }
      }
    }
  }

  for (unsigned int i = 0; i < this->dataPtr->children.size(); ++i)
  {
    this->dataPtr->children[i]->SetDiffuse(_color);
  }
}

/// Set the specular color of the visual
void Visual::SetSpecular(const common::Color &_color)
{
  if (!this->dataPtr->lighting)
    return;

  if (this->dataPtr->myMaterialName.empty())
  {
    std::string matName = this->GetName() + "_MATERIAL_";
    Ogre::MaterialManager::getSingleton().create(matName, "General");
    this->SetMaterial(matName);
  }

  for (unsigned int i = 0; i < this->dataPtr->sceneNode->numAttachedObjects();
      i++)
  {
    Ogre::Entity *entity = NULL;
    Ogre::MovableObject *obj = this->dataPtr->sceneNode->getAttachedObject(i);

    entity = dynamic_cast<Ogre::Entity*>(obj);

    if (!entity)
      continue;

    // For each ogre::entity
    for (unsigned int j = 0; j < entity->getNumSubEntities(); j++)
    {
      Ogre::SubEntity *subEntity = entity->getSubEntity(j);
      Ogre::MaterialPtr material = subEntity->getMaterial();

      unsigned int techniqueCount, passCount;
      Ogre::Technique *technique;
      Ogre::Pass *pass;
      Ogre::ColourValue dc;

      for (techniqueCount = 0; techniqueCount < material->getNumTechniques();
           techniqueCount++)
      {
        technique = material->getTechnique(techniqueCount);
        technique->setLightingEnabled(true);

        for (passCount = 0; passCount < technique->getNumPasses(); passCount++)
        {
          pass = technique->getPass(passCount);
          pass->setSpecular(Conversions::Convert(_color));
        }
      }
    }
  }

  for (unsigned int i = 0; i < this->dataPtr->children.size(); ++i)
  {
    this->dataPtr->children[i]->SetSpecular(_color);
  }
}

/////////////////////////////////////////////////
void Visual::AttachAxes()
{
  std::ostringstream nodeName;

  nodeName << this->dataPtr->sceneNode->getName() << "_AXES_NODE";

  if (!this->dataPtr->sceneNode->getCreator()->hasEntity("axis_cylinder"))
    this->InsertMesh(common::MeshManager::Instance()->GetMesh("axis_cylinder"));

  Ogre::SceneNode *node = this->dataPtr->sceneNode->createChildSceneNode(
      nodeName.str());
  Ogre::SceneNode *x, *y, *z;

  x = node->createChildSceneNode(nodeName.str() + "_axisX");
  x->setInheritScale(true);
  x->translate(.25, 0, 0);
  x->yaw(Ogre::Radian(M_PI/2.0));

  y = node->createChildSceneNode(nodeName.str() + "_axisY");
  y->setInheritScale(true);
  y->translate(0, .25, 0);
  y->pitch(Ogre::Radian(M_PI/2.0));

  z = node->createChildSceneNode(nodeName.str() + "_axisZ");
  z->translate(0, 0, .25);
  z->setInheritScale(true);

  Ogre::MovableObject *xobj, *yobj, *zobj;

  xobj = (Ogre::MovableObject*)(node->getCreator()->createEntity(
        nodeName.str()+"X_AXIS", "axis_cylinder"));
  xobj->setCastShadows(false);
  ((Ogre::Entity*)xobj)->setMaterialName("Gazebo/Red");

  yobj = (Ogre::MovableObject*)(node->getCreator()->createEntity(
        nodeName.str()+"Y_AXIS", "axis_cylinder"));
  yobj->setCastShadows(false);
  ((Ogre::Entity*)yobj)->setMaterialName("Gazebo/Green");

  zobj = (Ogre::MovableObject*)(node->getCreator()->createEntity(
        nodeName.str()+"Z_AXIS", "axis_cylinder"));
  zobj->setCastShadows(false);
  ((Ogre::Entity*)zobj)->setMaterialName("Gazebo/Blue");

  x->attachObject(xobj);
  y->attachObject(yobj);
  z->attachObject(zobj);
}


//////////////////////////////////////////////////
void Visual::SetWireframe(bool _show)
{
  std::vector<VisualPtr>::iterator iter;
  for (iter = this->dataPtr->children.begin();
      iter != this->dataPtr->children.end(); ++iter)
  {
    (*iter)->SetWireframe(_show);
  }

  for (unsigned int i = 0; i < this->dataPtr->sceneNode->numAttachedObjects();
      i++)
  {
    Ogre::Entity *entity = NULL;
    Ogre::MovableObject *obj = this->dataPtr->sceneNode->getAttachedObject(i);

    entity = dynamic_cast<Ogre::Entity*>(obj);

    if (!entity)
      continue;

    // For each ogre::entity
    for (unsigned int j = 0; j < entity->getNumSubEntities(); j++)
    {
      Ogre::SubEntity *subEntity = entity->getSubEntity(j);
      Ogre::MaterialPtr material = subEntity->getMaterial();
      if (material.isNull())
        continue;

      unsigned int techniqueCount, passCount;
      Ogre::Technique *technique;
      Ogre::Pass *pass;

      for (techniqueCount = 0; techniqueCount < material->getNumTechniques();
           ++techniqueCount)
      {
        technique = material->getTechnique(techniqueCount);

        for (passCount = 0; passCount < technique->getNumPasses(); passCount++)
        {
          pass = technique->getPass(passCount);
          if (_show)
            pass->setPolygonMode(Ogre::PM_WIREFRAME);
          else
            pass->setPolygonMode(Ogre::PM_SOLID);
        }
      }
    }
  }
}

//////////////////////////////////////////////////
void Visual::SetTransparency(float _trans)
{
  if (math::equal(_trans, this->dataPtr->transparency))
    return;

  this->dataPtr->transparency = std::min(
      std::max(_trans, static_cast<float>(0.0)), static_cast<float>(1.0));
  std::vector<VisualPtr>::iterator iter;
  for (iter = this->dataPtr->children.begin();
      iter != this->dataPtr->children.end(); ++iter)
  {
    (*iter)->SetTransparency(_trans);
  }

  for (unsigned int i = 0; i < this->dataPtr->sceneNode->numAttachedObjects();
      i++)
  {
    Ogre::Entity *entity = NULL;
    Ogre::MovableObject *obj = this->dataPtr->sceneNode->getAttachedObject(i);

    entity = dynamic_cast<Ogre::Entity*>(obj);

    if (!entity)
      continue;

    // For each ogre::entity
    for (unsigned int j = 0; j < entity->getNumSubEntities(); j++)
    {
      Ogre::SubEntity *subEntity = entity->getSubEntity(j);
      Ogre::MaterialPtr material = subEntity->getMaterial();

      unsigned int techniqueCount, passCount;
      Ogre::Technique *technique;
      Ogre::Pass *pass;
      Ogre::ColourValue dc;

      for (techniqueCount = 0; techniqueCount < material->getNumTechniques();
           techniqueCount++)
      {
        technique = material->getTechnique(techniqueCount);

        for (passCount = 0; passCount < technique->getNumPasses(); passCount++)
        {
          pass = technique->getPass(passCount);
          // Need to fix transparency
          if (!pass->isProgrammable() &&
              pass->getPolygonMode() == Ogre::PM_SOLID)
          {
            pass->setSceneBlending(Ogre::SBT_TRANSPARENT_ALPHA);
          }

          if (this->dataPtr->transparency > 0.0)
          {
            pass->setDepthWriteEnabled(false);
            pass->setDepthCheckEnabled(true);
          }
          else
          {
            pass->setDepthWriteEnabled(true);
            pass->setDepthCheckEnabled(true);
          }


          dc = pass->getDiffuse();
          dc.a =(1.0f - this->dataPtr->transparency);
          pass->setDiffuse(dc);
        }
      }
    }
  }

  if (this->dataPtr->useRTShader && this->dataPtr->scene->GetInitialized())
    RTShaderSystem::Instance()->UpdateShaders();
}

//////////////////////////////////////////////////
void Visual::SetHighlighted(bool _highlighted)
{
  if (_highlighted)
  {
    // Create the bounding box if it's not already created.
    if (!this->dataPtr->boundingBox)
    {
      math::Box bbox = this->GetBoundingBox();
      // GetBoundingBox returns the box in world coordinates
      // Invert thes scale of the box before attaching to the visual
      // so that the new inherited scale after attachment is correct.
      math::Vector3 scale = Conversions::Convert(
            this->dataPtr->sceneNode->_getDerivedScale());
      bbox.min = bbox.min / scale;
      bbox.max = bbox.max / scale;
      this->dataPtr->boundingBox = new WireBox(shared_from_this(), bbox);
    }

    this->dataPtr->boundingBox->SetVisible(true);
  }
  else if (this->dataPtr->boundingBox)
  {
    this->dataPtr->boundingBox->SetVisible(false);
  }
}

//////////////////////////////////////////////////
bool Visual::GetHighlighted() const
{
  if (this->dataPtr->boundingBox)
  {
    return this->dataPtr->boundingBox->GetVisible();
  }
  return false;
}

//////////////////////////////////////////////////
bool Visual::GetHighlighted() const
{
  if (this->boundingBox)
  {
    return this->boundingBox->GetVisible();
  }
  return false;
}

//////////////////////////////////////////////////
void Visual::SetEmissive(const common::Color &_color)
{
  for (unsigned int i = 0; i < this->dataPtr->sceneNode->numAttachedObjects();
      i++)
  {
    Ogre::Entity *entity = NULL;
    Ogre::MovableObject *obj = this->dataPtr->sceneNode->getAttachedObject(i);

    entity = dynamic_cast<Ogre::Entity*>(obj);

    if (!entity)
      continue;

    // For each ogre::entity
    for (unsigned int j = 0; j < entity->getNumSubEntities(); j++)
    {
      Ogre::SubEntity *subEntity = entity->getSubEntity(j);
      Ogre::MaterialPtr material = subEntity->getMaterial();

      unsigned int techniqueCount, passCount;
      Ogre::Technique *technique;
      Ogre::Pass *pass;
      Ogre::ColourValue dc;

      for (techniqueCount = 0; techniqueCount < material->getNumTechniques();
          techniqueCount++)
      {
        technique = material->getTechnique(techniqueCount);

        for (passCount = 0; passCount < technique->getNumPasses();
            passCount++)
        {
          pass = technique->getPass(passCount);
          pass->setSelfIllumination(Conversions::Convert(_color));
        }
      }
    }
  }

  for (unsigned int i = 0; i < this->dataPtr->children.size(); ++i)
  {
    this->dataPtr->children[i]->SetEmissive(_color);
  }
}

//////////////////////////////////////////////////
float Visual::GetTransparency()
{
  return this->dataPtr->transparency;
}

//////////////////////////////////////////////////
void Visual::SetCastShadows(bool shadows)
{
  for (int i = 0; i < this->dataPtr->sceneNode->numAttachedObjects(); i++)
  {
    Ogre::MovableObject *obj = this->dataPtr->sceneNode->getAttachedObject(i);
    obj->setCastShadows(shadows);
  }

  if (this->IsStatic() && this->dataPtr->staticGeom)
    this->dataPtr->staticGeom->setCastShadows(shadows);
}

//////////////////////////////////////////////////
void Visual::SetVisible(bool _visible, bool _cascade)
{
  this->dataPtr->sceneNode->setVisible(_visible, _cascade);
  this->dataPtr->visible = _visible;
}

//////////////////////////////////////////////////
uint32_t Visual::GetVisibilityFlags()
{
  if (this->dataPtr->sceneNode->numAttachedObjects() > 0)
  {
    return this->dataPtr->sceneNode->getAttachedObject(0)->getVisibilityFlags();
  }

  return GZ_VISIBILITY_ALL;
}

//////////////////////////////////////////////////
void Visual::ToggleVisible()
{
  this->SetVisible(!this->GetVisible());
}

//////////////////////////////////////////////////
bool Visual::GetVisible() const
{
  return this->dataPtr->visible;
}

//////////////////////////////////////////////////
void Visual::SetPosition(const math::Vector3 &_pos)
{
  /*if (this->IsStatic() && this->staticGeom)
  {
    this->staticGeom->reset();
    delete this->staticGeom;
    this->staticGeom = NULL;
    // this->staticGeom->setOrigin(Ogre::Vector3(pos.x, pos.y, pos.z));
  }*/
  GZ_ASSERT(this->dataPtr->sceneNode, "Visual SceneNode is NULL");
  this->dataPtr->sceneNode->setPosition(_pos.x, _pos.y, _pos.z);
}

//////////////////////////////////////////////////
void Visual::SetRotation(const math::Quaternion &_rot)
{
  GZ_ASSERT(this->dataPtr->sceneNode, "Visual SceneNode is NULL");
  this->dataPtr->sceneNode->setOrientation(
      Ogre::Quaternion(_rot.w, _rot.x, _rot.y, _rot.z));
}

//////////////////////////////////////////////////
void Visual::SetPose(const math::Pose &_pose)
{
  this->SetPosition(_pose.pos);
  this->SetRotation(_pose.rot);
}

//////////////////////////////////////////////////
math::Vector3 Visual::GetPosition() const
{
  return Conversions::Convert(this->dataPtr->sceneNode->getPosition());
}

//////////////////////////////////////////////////
math::Quaternion Visual::GetRotation() const
{
  return Conversions::Convert(this->dataPtr->sceneNode->getOrientation());
}

//////////////////////////////////////////////////
math::Pose Visual::GetPose() const
{
  math::Pose pos;
  pos.pos = this->GetPosition();
  pos.rot = this->GetRotation();
  return pos;
}

//////////////////////////////////////////////////
void Visual::SetWorldPose(const math::Pose &_pose)
{
  this->SetWorldPosition(_pose.pos);
  this->SetWorldRotation(_pose.rot);
}

//////////////////////////////////////////////////
void Visual::SetWorldPosition(const math::Vector3 &_pos)
{
  this->dataPtr->sceneNode->_setDerivedPosition(Conversions::Convert(_pos));
}

//////////////////////////////////////////////////
void Visual::SetWorldRotation(const math::Quaternion &_q)
{
  this->dataPtr->sceneNode->_setDerivedOrientation(Conversions::Convert(_q));
}

//////////////////////////////////////////////////
math::Pose Visual::GetWorldPose() const
{
  math::Pose pose;

  Ogre::Vector3 vpos;
  Ogre::Quaternion vquatern;

  vpos = this->dataPtr->sceneNode->_getDerivedPosition();
  pose.pos.x = vpos.x;
  pose.pos.y = vpos.y;
  pose.pos.z = vpos.z;

  vquatern = this->dataPtr->sceneNode->_getDerivedOrientation();
  pose.rot.w = vquatern.w;
  pose.rot.x = vquatern.x;
  pose.rot.y = vquatern.y;
  pose.rot.z = vquatern.z;

  return pose;
}


//////////////////////////////////////////////////
Ogre::SceneNode * Visual::GetSceneNode() const
{
  return this->dataPtr->sceneNode;
}


//////////////////////////////////////////////////
bool Visual::IsStatic() const
{
  return this->dataPtr->isStatic;
}

//////////////////////////////////////////////////
void Visual::EnableTrackVisual(VisualPtr _vis)
{
  this->dataPtr->sceneNode->setAutoTracking(true, _vis->GetSceneNode());
}

//////////////////////////////////////////////////
void Visual::DisableTrackVisual()
{
  this->dataPtr->sceneNode->setAutoTracking(false);
}

//////////////////////////////////////////////////
std::string Visual::GetNormalMap() const
{
  std::string file = this->dataPtr->sdf->GetElement("material")->GetElement(
      "shader")->GetElement("normal_map")->Get<std::string>();

  std::string uriFile = common::find_file(file);
  if (!uriFile.empty())
    file = uriFile;

  return file;
}

//////////////////////////////////////////////////
void Visual::SetNormalMap(const std::string &_nmap)
{
  this->dataPtr->sdf->GetElement("material")->GetElement(
      "shader")->GetElement("normal_map")->GetValue()->Set(_nmap);
  if (this->dataPtr->useRTShader && this->dataPtr->scene->GetInitialized())
    RTShaderSystem::Instance()->UpdateShaders();
}

//////////////////////////////////////////////////
std::string Visual::GetShaderType() const
{
  return this->dataPtr->sdf->GetElement("material")->GetElement(
      "shader")->Get<std::string>("type");
}

//////////////////////////////////////////////////
void Visual::SetShaderType(const std::string &_type)
{
  this->dataPtr->sdf->GetElement("material")->GetElement(
      "shader")->GetAttribute("type")->Set(_type);
  if (this->dataPtr->useRTShader && this->dataPtr->scene->GetInitialized())
    RTShaderSystem::Instance()->UpdateShaders();
}


//////////////////////////////////////////////////
void Visual::SetRibbonTrail(bool _value, const common::Color &_initialColor,
                            const common::Color &_changeColor)
{
  if (this->dataPtr->ribbonTrail == NULL)
  {
    this->dataPtr->ribbonTrail =
        this->dataPtr->scene->GetManager()->createRibbonTrail(
        this->GetName() + "_RibbonTrail");
    this->dataPtr->ribbonTrail->setMaterialName("Gazebo/RibbonTrail");
    // this->dataPtr->ribbonTrail->setTrailLength(100);
    this->dataPtr->ribbonTrail->setMaxChainElements(10000);
    // this->dataPtr->ribbonTrail->setNumberOfChains(1);
    this->dataPtr->ribbonTrail->setVisible(false);
    this->dataPtr->ribbonTrail->setCastShadows(false);
    this->dataPtr->ribbonTrail->setInitialWidth(0, 0.05);
    this->dataPtr->scene->GetManager()->getRootSceneNode()->attachObject(
        this->dataPtr->ribbonTrail);

    this->dataPtr->ribbonTrail->setInitialColour(0,
        Conversions::Convert(_initialColor));
    this->dataPtr->ribbonTrail->setColourChange(0,
        Conversions::Convert(_changeColor));
  }

  if (_value)
  {
    try
    {
      this->dataPtr->ribbonTrail->addNode(this->dataPtr->sceneNode);
    }
    catch(...)
    {
      gzerr << "Unable to create ribbon trail\n";
    }
  }
  else
  {
    this->dataPtr->ribbonTrail->removeNode(this->dataPtr->sceneNode);
    this->dataPtr->ribbonTrail->clearChain(0);
  }
  this->dataPtr->ribbonTrail->setVisible(_value);
}

//////////////////////////////////////////////////
DynamicLines *Visual::CreateDynamicLine(RenderOpType _type)
{
  this->dataPtr->preRenderConnection = event::Events::ConnectPreRender(
      boost::bind(&Visual::Update, shared_from_this()));

  DynamicLines *line = new DynamicLines(_type);
  this->dataPtr->lines.push_back(line);
  this->AttachObject(line);
  return line;
}

//////////////////////////////////////////////////
void Visual::DeleteDynamicLine(DynamicLines *_line)
{
  // delete instance from lines vector
  for (std::list<DynamicLines*>::iterator iter = this->dataPtr->lines.begin();
       iter != this->dataPtr->lines.end(); ++iter)
  {
    if (*iter == _line)
    {
      delete *iter;
<<<<<<< HEAD
      this->lines.erase(iter);
=======
      this->dataPtr->lines.erase(iter);
>>>>>>> 79827dee
      break;
    }
  }
}

//////////////////////////////////////////////////
void Visual::AttachLineVertex(DynamicLines *_line, unsigned int _index)
{
  this->dataPtr->lineVertices.push_back(std::make_pair(_line, _index));
  _line->SetPoint(_index, this->GetWorldPose().pos);
}

//////////////////////////////////////////////////
std::string Visual::GetMaterialName() const
{
  return this->dataPtr->myMaterialName;
}

//////////////////////////////////////////////////
math::Box Visual::GetBoundingBox() const
{
  math::Box box;
  this->GetBoundsHelper(this->GetSceneNode(), box);
  return box;
}

//////////////////////////////////////////////////
void Visual::GetBoundsHelper(Ogre::SceneNode *node, math::Box &box) const
{
  node->_updateBounds();
  node->_update(false, true);

  Ogre::Matrix4 invTransform =
      this->dataPtr->sceneNode->_getFullTransform().inverse();

  Ogre::SceneNode::ChildNodeIterator it = node->getChildIterator();

  for (int i = 0; i < node->numAttachedObjects(); i++)
  {
    Ogre::MovableObject *obj = node->getAttachedObject(i);

    if (obj->isVisible() && obj->getMovableType() != "gazebo::dynamiclines"
        && obj->getVisibilityFlags() != GZ_VISIBILITY_GUI)
    {
      Ogre::Any any = obj->getUserAny();
      if (any.getType() == typeid(std::string))
      {
        std::string str = Ogre::any_cast<std::string>(any);
        if (str.substr(0, 3) == "rot" || str.substr(0, 5) == "trans"
            || str.substr(0, 5) == "scale")
          continue;
      }

      Ogre::AxisAlignedBox bb = obj->getBoundingBox();

      math::Vector3 min;
      math::Vector3 max;

      // Ogre does not return a valid bounding box for lights.
      if (obj->getMovableType() == "Light")
      {
        min = math::Vector3(-0.5, -0.5, -0.5);
        max = math::Vector3(0.5, 0.5, 0.5);
      }
      else
      {
        // Get transform to be applied to the current node.
        Ogre::Matrix4 transform = invTransform * node->_getFullTransform();
        // Correct precision error which makes ogre's isAffine check fail.
        transform[3][0] = transform[3][1] = transform[3][2] = 0;
        transform[3][3] = 1;
        // get oriented bounding box in object's local space
        bb.transformAffine(transform);
        if (node->getParentSceneNode())
          bb.scale(node->getParentSceneNode()->_getDerivedScale());
        min = Conversions::Convert(bb.getMinimum());
        max = Conversions::Convert(bb.getMaximum());
      }

      box.Merge(math::Box(min, max));
    }
  }

  while (it.hasMoreElements())
  {
    Ogre::SceneNode *next = dynamic_cast<Ogre::SceneNode*>(it.getNext());
    this->GetBoundsHelper(next, box);
  }
}

//////////////////////////////////////////////////
void Visual::InsertMesh(const std::string &_meshName,
                        const std::string &_subMesh,
                        bool _centerSubmesh)
{
  const common::Mesh *mesh;
  if (!common::MeshManager::Instance()->HasMesh(_meshName))
  {
    mesh = common::MeshManager::Instance()->Load(_meshName);
    if (!mesh)
    {
      gzerr << "Unable to create a mesh from " << _meshName << "\n";
      return;
    }
  }
  else
  {
    mesh = common::MeshManager::Instance()->GetMesh(_meshName);
  }

  this->InsertMesh(mesh, _subMesh, _centerSubmesh);

  // Add the mesh into OGRE
  /*if (!this->dataPtr->sceneNode->getCreator()->hasEntity(_meshName) &&
      common::MeshManager::Instance()->HasMesh(_meshName))
  {
    const common::Mesh *mesh =
      common::MeshManager::Instance()->GetMesh(_meshName);
    this->InsertMesh(mesh);
  }*/
}

//////////////////////////////////////////////////
void Visual::InsertMesh(const common::Mesh *_mesh, const std::string &_subMesh,
    bool _centerSubmesh)
{
  Ogre::MeshPtr ogreMesh;

  GZ_ASSERT(_mesh != NULL, "Unable to insert a NULL mesh");

  RenderEngine::Instance()->AddResourcePath(_mesh->GetPath());

  if (_mesh->GetSubMeshCount() == 0)
  {
    gzerr << "Visual::InsertMesh no submeshes, this is an invalid mesh\n";
    return;
  }

  // Don't re-add existing meshes
  if (Ogre::MeshManager::getSingleton().resourceExists(_mesh->GetName()))
  {
    return;
  }

  try
  {
    // Create a new mesh specifically for manual definition.
    if (_subMesh.empty())
    {
      ogreMesh = Ogre::MeshManager::getSingleton().createManual(
          _mesh->GetName(),
          Ogre::ResourceGroupManager::DEFAULT_RESOURCE_GROUP_NAME);
    }
    else
    {
      ogreMesh = Ogre::MeshManager::getSingleton().createManual(
          _mesh->GetName() + "::" + _subMesh,
          Ogre::ResourceGroupManager::DEFAULT_RESOURCE_GROUP_NAME);
    }

    Ogre::SkeletonPtr ogreSkeleton;

    if (_mesh->HasSkeleton())
    {
      common::Skeleton *skel = _mesh->GetSkeleton();
      ogreSkeleton = Ogre::SkeletonManager::getSingleton().create(
        _mesh->GetName() + "_skeleton",
        Ogre::ResourceGroupManager::DEFAULT_RESOURCE_GROUP_NAME,
        true);

      for (unsigned int i = 0; i < skel->GetNumNodes(); i++)
      {
        common::SkeletonNode *node = skel->GetNodeByHandle(i);
        Ogre::Bone *bone = ogreSkeleton->createBone(node->GetName());

        if (node->GetParent())
          ogreSkeleton->getBone(node->GetParent()->GetName())->addChild(bone);

        math::Matrix4 trans = node->GetTransform();
        math::Vector3 pos = trans.GetTranslation();
        math::Quaternion q = trans.GetRotation();
        bone->setPosition(Ogre::Vector3(pos.x, pos.y, pos.z));
        bone->setOrientation(Ogre::Quaternion(q.w, q.x, q.y, q.z));
        bone->setInheritOrientation(true);
        bone->setManuallyControlled(true);
        bone->setInitialState();
      }
      ogreMesh->setSkeletonName(_mesh->GetName() + "_skeleton");
    }

    for (unsigned int i = 0; i < _mesh->GetSubMeshCount(); i++)
    {
      if (!_subMesh.empty() && _mesh->GetSubMesh(i)->GetName() != _subMesh)
        continue;

      Ogre::SubMesh *ogreSubMesh;
      Ogre::VertexData *vertexData;
      Ogre::VertexDeclaration* vertexDecl;
      Ogre::HardwareVertexBufferSharedPtr vBuf;
      Ogre::HardwareIndexBufferSharedPtr iBuf;
      float *vertices;
      uint32_t *indices;

      size_t currOffset = 0;

      // Copy the original submesh. We may need to modify the vertices, and
      // we don't want to change the original.
      common::SubMesh subMesh(_mesh->GetSubMesh(i));

      // Recenter the vertices if requested.
      if (_centerSubmesh)
        subMesh.Center();

      ogreSubMesh = ogreMesh->createSubMesh();
      ogreSubMesh->useSharedVertices = false;
      if (subMesh.GetPrimitiveType() == common::SubMesh::TRIANGLES)
        ogreSubMesh->operationType = Ogre::RenderOperation::OT_TRIANGLE_LIST;
      else if (subMesh.GetPrimitiveType() == common::SubMesh::LINES)
        ogreSubMesh->operationType = Ogre::RenderOperation::OT_LINE_LIST;
      else if (subMesh.GetPrimitiveType() == common::SubMesh::LINESTRIPS)
        ogreSubMesh->operationType = Ogre::RenderOperation::OT_LINE_STRIP;
      else if (subMesh.GetPrimitiveType() == common::SubMesh::TRIFANS)
        ogreSubMesh->operationType = Ogre::RenderOperation::OT_TRIANGLE_FAN;
      else if (subMesh.GetPrimitiveType() == common::SubMesh::TRISTRIPS)
        ogreSubMesh->operationType = Ogre::RenderOperation::OT_TRIANGLE_STRIP;
      else if (subMesh.GetPrimitiveType() == common::SubMesh::POINTS)
        ogreSubMesh->operationType = Ogre::RenderOperation::OT_POINT_LIST;
      else
        gzerr << "Unknown primitive type["
              << subMesh.GetPrimitiveType() << "]\n";

      ogreSubMesh->vertexData = new Ogre::VertexData();
      vertexData = ogreSubMesh->vertexData;
      vertexDecl = vertexData->vertexDeclaration;

      // The vertexDecl should contain positions, blending weights, normals,
      // diffiuse colors, specular colors, tex coords. In that order.
      vertexDecl->addElement(0, currOffset, Ogre::VET_FLOAT3,
                             Ogre::VES_POSITION);
      currOffset += Ogre::VertexElement::getTypeSize(Ogre::VET_FLOAT3);

      // TODO: blending weights

      // normals
      if (subMesh.GetNormalCount() > 0)
      {
        vertexDecl->addElement(0, currOffset, Ogre::VET_FLOAT3,
                               Ogre::VES_NORMAL);
        currOffset += Ogre::VertexElement::getTypeSize(Ogre::VET_FLOAT3);
      }

      // TODO: diffuse colors

      // TODO: specular colors

      // two dimensional texture coordinates
      if (subMesh.GetTexCoordCount() > 0)
      {
        vertexDecl->addElement(0, currOffset, Ogre::VET_FLOAT2,
            Ogre::VES_TEXTURE_COORDINATES, 0);
        currOffset += Ogre::VertexElement::getTypeSize(Ogre::VET_FLOAT2);
      }

      // allocate the vertex buffer
      vertexData->vertexCount = subMesh.GetVertexCount();

      vBuf = Ogre::HardwareBufferManager::getSingleton().createVertexBuffer(
                 vertexDecl->getVertexSize(0),
                 vertexData->vertexCount,
                 Ogre::HardwareBuffer::HBU_STATIC_WRITE_ONLY,
                 false);

      vertexData->vertexBufferBinding->setBinding(0, vBuf);
      vertices = static_cast<float*>(vBuf->lock(
                      Ogre::HardwareBuffer::HBL_DISCARD));

      if (_mesh->HasSkeleton())
      {
        common::Skeleton *skel = _mesh->GetSkeleton();
        for (unsigned int j = 0; j < subMesh.GetNodeAssignmentsCount(); j++)
        {
          common::NodeAssignment na = subMesh.GetNodeAssignment(j);
          Ogre::VertexBoneAssignment vba;
          vba.vertexIndex = na.vertexIndex;
          vba.boneIndex = ogreSkeleton->getBone(skel->GetNodeByHandle(
                              na.nodeIndex)->GetName())->getHandle();
          vba.weight = na.weight;
          ogreSubMesh->addBoneAssignment(vba);
        }
      }

      // allocate index buffer
      ogreSubMesh->indexData->indexCount = subMesh.GetIndexCount();

      ogreSubMesh->indexData->indexBuffer =
        Ogre::HardwareBufferManager::getSingleton().createIndexBuffer(
            Ogre::HardwareIndexBuffer::IT_32BIT,
            ogreSubMesh->indexData->indexCount,
            Ogre::HardwareBuffer::HBU_STATIC_WRITE_ONLY,
            false);

      iBuf = ogreSubMesh->indexData->indexBuffer;
      indices = static_cast<uint32_t*>(
          iBuf->lock(Ogre::HardwareBuffer::HBL_DISCARD));

      unsigned int j;

      // Add all the vertices
      for (j = 0; j < subMesh.GetVertexCount(); j++)
      {
        *vertices++ = subMesh.GetVertex(j).x;
        *vertices++ = subMesh.GetVertex(j).y;
        *vertices++ = subMesh.GetVertex(j).z;

        if (subMesh.GetNormalCount() > 0)
        {
          *vertices++ = subMesh.GetNormal(j).x;
          *vertices++ = subMesh.GetNormal(j).y;
          *vertices++ = subMesh.GetNormal(j).z;
        }

        if (subMesh.GetTexCoordCount() > 0)
        {
          *vertices++ = subMesh.GetTexCoord(j).x;
          *vertices++ = subMesh.GetTexCoord(j).y;
        }
      }

      // Add all the indices
      for (j = 0; j < subMesh.GetIndexCount(); j++)
        *indices++ = subMesh.GetIndex(j);

      const common::Material *material;
      material = _mesh->GetMaterial(subMesh.GetMaterialIndex());
      if (material)
      {
        rendering::Material::Update(material);
        ogreSubMesh->setMaterialName(material->GetName());
      }
      else
      {
        ogreSubMesh->setMaterialName("Gazebo/White");
      }

      // Unlock
      vBuf->unlock();
      iBuf->unlock();
    }

    math::Vector3 max = _mesh->GetMax();
    math::Vector3 min = _mesh->GetMin();

    if (_mesh->HasSkeleton())
    {
      min = math::Vector3(-1, -1, -1);
      max = math::Vector3(1, 1, 1);
    }

    if (!max.IsFinite())
      gzthrow("Max bounding box is not finite[" << max << "]\n");

    if (!min.IsFinite())
      gzthrow("Min bounding box is not finite[" << min << "]\n");

    ogreMesh->_setBounds(Ogre::AxisAlignedBox(
          Ogre::Vector3(min.x, min.y, min.z),
          Ogre::Vector3(max.x, max.y, max.z)),
          false);

    // this line makes clear the mesh is loaded (avoids memory leaks)
    ogreMesh->load();
  }
  catch(Ogre::Exception &e)
  {
    gzerr << "Unable to insert mesh[" << e.getDescription() << "]" << std::endl;
  }
}

//////////////////////////////////////////////////
void Visual::UpdateFromMsg(const boost::shared_ptr< msgs::Visual const> &_msg)
{
  // TODO: Put back in, and check for performance improvements.
  /*if (msg->has_is_static() && msg->is_static())
    this->MakeStatic();
    */

  if (_msg->has_pose())
    this->SetPose(msgs::Convert(_msg->pose()));

  if (_msg->has_visible())
    this->SetVisible(_msg->visible());

  if (_msg->has_transparency())
    this->SetTransparency(_msg->transparency());

  if (_msg->has_material())
  {
    if (_msg->material().has_lighting())
    {
      this->SetLighting(_msg->material().lighting());
    }

    if (_msg->material().has_script())
    {
      for (int i = 0; i < _msg->material().script().uri_size(); ++i)
      {
        RenderEngine::Instance()->AddResourcePath(
            _msg->material().script().uri(i));
      }
      this->SetMaterial(_msg->material().script().name());
    }

    if (_msg->material().has_ambient())
      this->SetAmbient(msgs::Convert(_msg->material().ambient()));

    if (_msg->material().has_diffuse())
      this->SetDiffuse(msgs::Convert(_msg->material().diffuse()));

    if (_msg->material().has_specular())
      this->SetSpecular(msgs::Convert(_msg->material().specular()));

    if (_msg->material().has_emissive())
      this->SetEmissive(msgs::Convert(_msg->material().emissive()));

    if (_msg->material().has_shader_type())
    {
      if (_msg->material().shader_type() == msgs::Material::VERTEX)
      {
        this->SetShaderType("vertex");
      }
      else if (_msg->material().shader_type() == msgs::Material::PIXEL)
      {
        this->SetShaderType("pixel");
      }
      else if (_msg->material().shader_type() ==
          msgs::Material::NORMAL_MAP_OBJECT_SPACE)
      {
        this->SetShaderType("normal_map_object_space");
      }
      else if (_msg->material().shader_type() ==
          msgs::Material::NORMAL_MAP_TANGENT_SPACE)
      {
        this->SetShaderType("normal_map_tangent_space");
      }

      if (_msg->material().has_normal_map())
        this->SetNormalMap(_msg->material().normal_map());
    }
  }

  if (_msg->has_scale())
    this->SetScale(msgs::Convert(_msg->scale()));

  // TODO: Make sure this isn't necessary
  if (_msg->has_geometry() && _msg->geometry().has_type())
  {
    math::Vector3 geomScale(1, 1, 1);

    if (_msg->geometry().type() == msgs::Geometry::BOX)
    {
      geomScale = msgs::Convert(_msg->geometry().box().size());
    }
    else if (_msg->geometry().type() == msgs::Geometry::CYLINDER)
    {
      geomScale.x = _msg->geometry().cylinder().radius() * 2.0;
      geomScale.y = _msg->geometry().cylinder().radius() * 2.0;
      geomScale.z = _msg->geometry().cylinder().length();
    }
    else if (_msg->geometry().type() == msgs::Geometry::SPHERE)
    {
      geomScale.x = geomScale.y = geomScale.z
          = _msg->geometry().sphere().radius() * 2.0;
    }
    else if (_msg->geometry().type() == msgs::Geometry::PLANE)
    {
      geomScale.x = geomScale.y = 1.0;
      if (_msg->geometry().plane().has_size())
      {
        geomScale.x = _msg->geometry().plane().size().x();
        geomScale.y = _msg->geometry().plane().size().y();
      }
      geomScale.z = 1.0;
    }
    else if (_msg->geometry().type() == msgs::Geometry::IMAGE)
    {
      geomScale.x = geomScale.y = geomScale.z
          = _msg->geometry().image().scale();
    }
    else if (_msg->geometry().type() == msgs::Geometry::HEIGHTMAP)
      geomScale = msgs::Convert(_msg->geometry().heightmap().size());
    else if (_msg->geometry().type() == msgs::Geometry::MESH)
    {
      if (_msg->geometry().mesh().has_scale())
        geomScale = msgs::Convert(_msg->geometry().mesh().scale());
      else
        geomScale.x = geomScale.y = geomScale.z = 1.0;
    }
    else if (_msg->geometry().type() == msgs::Geometry::EMPTY)
      geomScale.x = geomScale.y = geomScale.z = 1.0;
    else if (_msg->geometry().type() == msgs::Geometry::POLYLINE)
      geomScale.x = geomScale.y = geomScale.z = 1.0;
    else
      gzerr << "Unknown geometry type[" << _msg->geometry().type() << "]\n";

    this->SetScale(geomScale);
  }

  /*if (msg->points.size() > 0)
  {
    DynamicLines *lines = this->AddDynamicLine(RENDERING_LINE_LIST);
    for (unsigned int i = 0; i < msg->points.size(); i++)
      lines->AddPoint(msg->points[i]);
  }
  */
}

//////////////////////////////////////////////////
VisualPtr Visual::GetParent() const
{
  return this->dataPtr->parent;
}

//////////////////////////////////////////////////
VisualPtr Visual::GetRootVisual()
{
  VisualPtr p = shared_from_this();
  while (p->GetParent() && p->GetParent()->GetName() != "__world_node__")
    p = p->GetParent();

  return p;
}

//////////////////////////////////////////////////
bool Visual::IsPlane() const
{
  if (this->dataPtr->sdf->HasElement("geometry"))
  {
    sdf::ElementPtr geomElem = this->dataPtr->sdf->GetElement("geometry");
    if (geomElem->HasElement("plane"))
      return true;
  }

  std::vector<VisualPtr>::const_iterator iter;
  for (iter = this->dataPtr->children.begin();
      iter != this->dataPtr->children.end(); ++iter)
  {
    if ((*iter)->IsPlane())
      return true;
  }

  return false;
}

//////////////////////////////////////////////////
std::string Visual::GetMeshName() const
{
  if (this->dataPtr->sdf->HasElement("geometry"))
  {
    sdf::ElementPtr geomElem = this->dataPtr->sdf->GetElement("geometry");
    if (geomElem->HasElement("box"))
      return "unit_box";
    else if (geomElem->HasElement("sphere"))
      return "unit_sphere";
    else if (geomElem->HasElement("cylinder"))
      return "unit_cylinder";
    else if (geomElem->HasElement("plane"))
      return "unit_plane";
    else if (geomElem->HasElement("polyline"))
    {
      std::string polyLineName = this->GetName();
      common::MeshManager *meshManager = common::MeshManager::Instance();

      if (!meshManager->IsValidFilename(polyLineName))
      {
        std::vector<math::Vector2d> vertices;
        sdf::ElementPtr pointElem =
          geomElem->GetElement("polyline")->GetElement("point");

        while (pointElem)
        {
          math::Vector2d point = pointElem->Get<math::Vector2d>();
          vertices.push_back(point);
          pointElem = pointElem->GetNextElement("point");
        }

        meshManager->CreateExtrudedPolyline(polyLineName, vertices,
            geomElem->GetElement("polyline")->Get<double>("height"),
            math::Vector2d(1, 1));
       }
      return polyLineName;
    }
    else if (geomElem->HasElement("mesh") || geomElem->HasElement("heightmap"))
    {
      sdf::ElementPtr tmpElem = geomElem->GetElement("mesh");
      std::string filename;

      std::string uri = tmpElem->Get<std::string>("uri");
      if (uri.empty())
      {
        gzerr << "<uri> element missing for geometry element:\n";
        return std::string();
      }

      filename = common::find_file(uri);

      if (filename == "__default__" || filename.empty())
        gzerr << "No mesh specified\n";

      return filename;
    }
  }

  return std::string();
}

//////////////////////////////////////////////////
std::string Visual::GetSubMeshName() const
{
  std::string result;

  if (this->dataPtr->sdf->HasElement("geometry"))
  {
    sdf::ElementPtr geomElem = this->dataPtr->sdf->GetElement("geometry");
    if (geomElem->HasElement("mesh"))
    {
      sdf::ElementPtr tmpElem = geomElem->GetElement("mesh");
      if (tmpElem->HasElement("submesh"))
        result = tmpElem->GetElement("submesh")->Get<std::string>("name");
    }
  }

  return result;
}

//////////////////////////////////////////////////
bool Visual::GetCenterSubMesh() const
{
  bool result = false;

  if (this->dataPtr->sdf->HasElement("geometry"))
  {
    sdf::ElementPtr geomElem = this->dataPtr->sdf->GetElement("geometry");
    if (geomElem->HasElement("mesh"))
    {
      sdf::ElementPtr tmpElem = geomElem->GetElement("mesh");
      if (tmpElem->HasElement("submesh"))
        result = tmpElem->GetElement("submesh")->Get<bool>("center");
    }
  }

  return result;
}

//////////////////////////////////////////////////
void Visual::MoveToPositions(const std::vector<math::Pose> &_pts,
                             double _time,
                             boost::function<void()> _onComplete)
{
  Ogre::TransformKeyFrame *key;
  math::Vector3 start = this->GetWorldPose().pos;

  this->dataPtr->onAnimationComplete = _onComplete;

  std::string animName = this->GetName() + "_animation";

  Ogre::Animation *anim =
    this->dataPtr->sceneNode->getCreator()->createAnimation(animName, _time);
  anim->setInterpolationMode(Ogre::Animation::IM_SPLINE);

  Ogre::NodeAnimationTrack *strack = anim->createNodeTrack(0,
      this->dataPtr->sceneNode);

  key = strack->createNodeKeyFrame(0);
  key->setTranslate(Ogre::Vector3(start.x, start.y, start.z));
  key->setRotation(this->dataPtr->sceneNode->getOrientation());

  double dt = _time / (_pts.size()-1);
  double tt = 0;
  for (unsigned int i = 0; i < _pts.size(); i++)
  {
    key = strack->createNodeKeyFrame(tt);
    key->setTranslate(Ogre::Vector3(
          _pts[i].pos.x, _pts[i].pos.y, _pts[i].pos.z));
    key->setRotation(Conversions::Convert(_pts[i].rot));

    tt += dt;
  }

  this->dataPtr->animState =
    this->dataPtr->sceneNode->getCreator()->createAnimationState(animName);

  this->dataPtr->animState->setTimePosition(0);
  this->dataPtr->animState->setEnabled(true);
  this->dataPtr->animState->setLoop(false);
  this->dataPtr->prevAnimTime = common::Time::GetWallTime();

  if (!this->dataPtr->preRenderConnection)
  {
    this->dataPtr->preRenderConnection =
      event::Events::ConnectPreRender(boost::bind(&Visual::Update,
      shared_from_this()));
  }
}

//////////////////////////////////////////////////
void Visual::MoveToPosition(const math::Pose &_pose, double _time)
{
  Ogre::TransformKeyFrame *key;
  math::Vector3 start = this->GetWorldPose().pos;
  math::Vector3 rpy = _pose.rot.GetAsEuler();

  math::Quaternion rotFinal(0, rpy.y, rpy.z);

  std::string animName = this->GetName() + "_animation";

  Ogre::Animation *anim =
    this->dataPtr->sceneNode->getCreator()->createAnimation(animName, _time);
  anim->setInterpolationMode(Ogre::Animation::IM_SPLINE);

  Ogre::NodeAnimationTrack *strack =
      anim->createNodeTrack(0, this->dataPtr->sceneNode);

  key = strack->createNodeKeyFrame(0);
  key->setTranslate(Ogre::Vector3(start.x, start.y, start.z));
  key->setRotation(this->dataPtr->sceneNode->getOrientation());

  key = strack->createNodeKeyFrame(_time);
  key->setTranslate(Ogre::Vector3(_pose.pos.x, _pose.pos.y, _pose.pos.z));
  key->setRotation(Conversions::Convert(rotFinal));

  this->dataPtr->animState =
    this->dataPtr->sceneNode->getCreator()->createAnimationState(animName);

  this->dataPtr->animState->setTimePosition(0);
  this->dataPtr->animState->setEnabled(true);
  this->dataPtr->animState->setLoop(false);
  this->dataPtr->prevAnimTime = common::Time::GetWallTime();

  this->dataPtr->preRenderConnection =
    event::Events::ConnectPreRender(boost::bind(&Visual::Update,
    shared_from_this()));
}

//////////////////////////////////////////////////
void Visual::ShowBoundingBox()
{
  this->dataPtr->sceneNode->showBoundingBox(true);
}

//////////////////////////////////////////////////
void Visual::SetScene(ScenePtr _scene)
{
  this->dataPtr->scene = _scene;
}

//////////////////////////////////////////////////
ScenePtr Visual::GetScene() const
{
  return this->dataPtr->scene;
}

//////////////////////////////////////////////////
void Visual::ShowCollision(bool _show)
{
  if (this->GetName().find("__COLLISION_VISUAL__") != std::string::npos)
    this->SetVisible(_show);

  std::vector<VisualPtr>::iterator iter;
  for (iter = this->dataPtr->children.begin();
      iter != this->dataPtr->children.end(); ++iter)
  {
    (*iter)->ShowCollision(_show);
  }
}

//////////////////////////////////////////////////
void Visual::ShowSkeleton(bool _show)
{
  double transp = 0.0;
  if (_show)
    transp = 0.5;

  ///  make the rest of the model transparent
  this->SetTransparency(transp);

  if (this->GetName().find("__SKELETON_VISUAL__") != std::string::npos)
    this->SetVisible(_show);

  std::vector<VisualPtr>::iterator iter;
  for (iter = this->dataPtr->children.begin();
      iter != this->dataPtr->children.end(); ++iter)
  {
    (*iter)->ShowSkeleton(_show);
  }
}

//////////////////////////////////////////////////
void Visual::SetVisibilityFlags(uint32_t _flags)
{
  for (std::vector<VisualPtr>::iterator iter = this->dataPtr->children.begin();
       iter != this->dataPtr->children.end(); ++iter)
  {
    (*iter)->SetVisibilityFlags(_flags);
  }

  for (int i = 0; i < this->dataPtr->sceneNode->numAttachedObjects(); ++i)
  {
    this->dataPtr->sceneNode->getAttachedObject(i)->setVisibilityFlags(_flags);
  }

  for (unsigned int i = 0; i < this->dataPtr->sceneNode->numChildren(); ++i)
  {
    Ogre::SceneNode *sn =
        (Ogre::SceneNode*)(this->dataPtr->sceneNode->getChild(i));

    for (int j = 0; j < sn->numAttachedObjects(); ++j)
      sn->getAttachedObject(j)->setVisibilityFlags(_flags);
  }
}

//////////////////////////////////////////////////
void Visual::ShowJoints(bool _show)
{
  if (this->GetName().find("JOINT_VISUAL__") != std::string::npos)
    this->SetVisible(_show);

  std::vector<VisualPtr>::iterator iter;
  for (iter = this->dataPtr->children.begin();
      iter != this->dataPtr->children.end(); ++iter)
  {
    (*iter)->ShowJoints(_show);
  }
}

//////////////////////////////////////////////////
void Visual::ShowCOM(bool _show)
{
  if (this->GetName().find("COM_VISUAL__") != std::string::npos)
    this->SetVisible(_show);

  std::vector<VisualPtr>::iterator iter;
  for (iter = this->dataPtr->children.begin();
      iter != this->dataPtr->children.end(); ++iter)
  {
    (*iter)->ShowCOM(_show);
  }
}

//////////////////////////////////////////////////
void Visual::SetSkeletonPose(const msgs::PoseAnimation &_pose)
{
  if (!this->dataPtr->skeleton)
  {
    gzerr << "Visual " << this->GetName() << " has no skeleton.\n";
    return;
  }

  for (int i = 0; i < _pose.pose_size(); i++)
  {
    const msgs::Pose& bonePose = _pose.pose(i);
    if (!this->dataPtr->skeleton->hasBone(bonePose.name()))
      continue;
    Ogre::Bone *bone = this->dataPtr->skeleton->getBone(bonePose.name());
    Ogre::Vector3 p(bonePose.position().x(),
                    bonePose.position().y(),
                    bonePose.position().z());
    Ogre::Quaternion quat(Ogre::Quaternion(bonePose.orientation().w(),
                                           bonePose.orientation().x(),
                                           bonePose.orientation().y(),
                                           bonePose.orientation().z()));

    bone->setManuallyControlled(true);
    bone->setPosition(p);
    bone->setOrientation(quat);
  }
}


//////////////////////////////////////////////////
void Visual::LoadPlugins()
{
  if (this->dataPtr->sdf->HasElement("plugin"))
  {
    sdf::ElementPtr pluginElem = this->dataPtr->sdf->GetElement("plugin");
    while (pluginElem)
    {
      this->LoadPlugin(pluginElem);
      pluginElem = pluginElem->GetNextElement("plugin");
    }
  }


  for (std::vector<VisualPluginPtr>::iterator iter =
      this->dataPtr->plugins.begin();
      iter != this->dataPtr->plugins.end(); ++iter)
  {
    (*iter)->Init();
  }
}

//////////////////////////////////////////////////
void Visual::LoadPlugin(const std::string &_filename,
                       const std::string &_name,
                       sdf::ElementPtr _sdf)
{
  gazebo::VisualPluginPtr plugin = gazebo::VisualPlugin::Create(_filename,
                                                              _name);

  if (plugin)
  {
    if (plugin->GetType() != VISUAL_PLUGIN)
    {
      gzerr << "Visual[" << this->GetName() << "] is attempting to load "
            << "a plugin, but detected an incorrect plugin type. "
            << "Plugin filename[" << _filename << "] name[" << _name << "]\n";
      return;
    }
    plugin->Load(shared_from_this(), _sdf);
    this->dataPtr->plugins.push_back(plugin);

    if (this->dataPtr->initialized)
      plugin->Init();
  }
}

//////////////////////////////////////////////////
void Visual::RemovePlugin(const std::string &_name)
{
  std::vector<VisualPluginPtr>::iterator iter;
  for (iter = this->dataPtr->plugins.begin();
      iter != this->dataPtr->plugins.end(); ++iter)
  {
    if ((*iter)->GetHandle() == _name)
    {
      this->dataPtr->plugins.erase(iter);
      break;
    }
  }
}

//////////////////////////////////////////////////
void Visual::LoadPlugin(sdf::ElementPtr _sdf)
{
  std::string pluginName = _sdf->Get<std::string>("name");
  std::string filename = _sdf->Get<std::string>("filename");
  this->LoadPlugin(filename, pluginName, _sdf);
}

//////////////////////////////////////////////////
uint32_t Visual::GetId() const
{
  return this->dataPtr->id;
}

//////////////////////////////////////////////////
void Visual::SetId(uint32_t _id)
{
  this->dataPtr->id = _id;
}<|MERGE_RESOLUTION|>--- conflicted
+++ resolved
@@ -1424,16 +1424,6 @@
 }
 
 //////////////////////////////////////////////////
-bool Visual::GetHighlighted() const
-{
-  if (this->boundingBox)
-  {
-    return this->boundingBox->GetVisible();
-  }
-  return false;
-}
-
-//////////////////////////////////////////////////
 void Visual::SetEmissive(const common::Color &_color)
 {
   for (unsigned int i = 0; i < this->dataPtr->sceneNode->numAttachedObjects();
@@ -1750,11 +1740,7 @@
     if (*iter == _line)
     {
       delete *iter;
-<<<<<<< HEAD
-      this->lines.erase(iter);
-=======
       this->dataPtr->lines.erase(iter);
->>>>>>> 79827dee
       break;
     }
   }
