/*
 * Copyright (C) 2012-2014 Open Source Robotics Foundation
 *
 * Licensed under the Apache License, Version 2.0 (the "License");
 * you may not use this file except in compliance with the License.
 * You may obtain a copy of the License at
 *
 *     http://www.apache.org/licenses/LICENSE-2.0
 *
 * Unless required by applicable law or agreed to in writing, software
 * distributed under the License is distributed on an "AS IS" BASIS,
 * WITHOUT WARRANTIES OR CONDITIONS OF ANY KIND, either express or implied.
 * See the License for the specific language governing permissions and
 * limitations under the License.
 *
*/
#include "gazebo/rendering/ogre_gazebo.h"

#include "gazebo/msgs/msgs.hh"
#include "gazebo/math/Vector2d.hh"
#include "gazebo/common/Assert.hh"
#include "gazebo/common/Event.hh"
#include "gazebo/common/Events.hh"
#include "gazebo/common/CommonIface.hh"
#include "gazebo/common/MeshManager.hh"
#include "gazebo/common/Console.hh"
#include "gazebo/common/Exception.hh"
#include "gazebo/common/Mesh.hh"
#include "gazebo/common/Plugin.hh"
#include "gazebo/common/Skeleton.hh"
#include "gazebo/rendering/WireBox.hh"
#include "gazebo/rendering/Conversions.hh"
#include "gazebo/rendering/DynamicLines.hh"
#include "gazebo/rendering/Scene.hh"
#include "gazebo/rendering/RTShaderSystem.hh"
#include "gazebo/rendering/RenderEngine.hh"
#include "gazebo/rendering/Material.hh"
#include "gazebo/rendering/VisualPrivate.hh"
#include "gazebo/rendering/Visual.hh"

using namespace gazebo;
using namespace rendering;

// Note: The value of GZ_UINT32_MAX is reserved as a flag.
uint32_t VisualPrivate::visualIdCount = GZ_UINT32_MAX - 1;

//////////////////////////////////////////////////
Visual::Visual(const std::string &_name, VisualPtr _parent, bool _useRTShader)
  : dataPtr(new VisualPrivate)
{
  this->Init(_name, _parent, _useRTShader);
}

//////////////////////////////////////////////////
Visual::Visual(const std::string &_name, ScenePtr _scene, bool _useRTShader)
  : dataPtr(new VisualPrivate)
{
  this->Init(_name, _scene, _useRTShader);
}

//////////////////////////////////////////////////
Visual::Visual(VisualPrivate &_dataPtr, const std::string &_name,
    VisualPtr _parent, bool _useRTShader)
    : dataPtr(&_dataPtr)
{
  this->Init(_name, _parent, _useRTShader);
}

//////////////////////////////////////////////////
Visual::Visual(VisualPrivate &_dataPtr, const std::string &_name,
    ScenePtr _scene,  bool _useRTShader)
    : dataPtr(&_dataPtr)
{
  this->Init(_name, _scene, _useRTShader);
}

//////////////////////////////////////////////////
void Visual::Init(const std::string &_name, ScenePtr _scene,
    bool _useRTShader)
{
  this->dataPtr->id = this->dataPtr->visualIdCount--;
  this->dataPtr->boundingBox = NULL;
  this->dataPtr->useRTShader = _useRTShader;

  this->dataPtr->sdf.reset(new sdf::Element);
  sdf::initFile("visual.sdf", this->dataPtr->sdf);

  this->SetName(_name);
  this->dataPtr->sceneNode = NULL;
  this->dataPtr->animState = NULL;
  this->dataPtr->skeleton = NULL;
  this->dataPtr->initialized = false;

  std::string uniqueName = this->GetName();
  int index = 0;
  while (_scene->GetManager()->hasSceneNode(uniqueName))
  {
    uniqueName = this->GetName() + "_" +
                 boost::lexical_cast<std::string>(index++);
  }

  this->dataPtr->scene = _scene;
  this->SetName(uniqueName);
  this->dataPtr->sceneNode =
    this->dataPtr->scene->GetManager()->getRootSceneNode()->
        createChildSceneNode(this->GetName());

  this->Init();
}

//////////////////////////////////////////////////
void Visual::Init(const std::string &_name, VisualPtr _parent,
    bool _useRTShader)
{
  this->dataPtr->id = this->dataPtr->visualIdCount--;
  this->dataPtr->boundingBox = NULL;
  this->dataPtr->useRTShader = _useRTShader;
  this->dataPtr->scale = math::Vector3::One;

  this->dataPtr->sdf.reset(new sdf::Element);
  sdf::initFile("visual.sdf", this->dataPtr->sdf);

  this->SetName(_name);
  this->dataPtr->sceneNode = NULL;
  this->dataPtr->animState = NULL;
  this->dataPtr->initialized = false;
  this->dataPtr->lighting = true;

  Ogre::SceneNode *pnode = NULL;
  if (_parent)
    pnode = _parent->GetSceneNode();
  else
  {
    gzerr << "Create a visual, invalid parent!!!\n";
    return;
  }

  if (!pnode)
  {
    gzerr << "Unable to get parent scene node\n";
    return;
  }

  std::string uniqueName = this->GetName();
  int index = 0;
  while (pnode->getCreator()->hasSceneNode(uniqueName))
    uniqueName = this->GetName() + "_" +
                 boost::lexical_cast<std::string>(index++);

  this->SetName(uniqueName);

  this->dataPtr->sceneNode = pnode->createChildSceneNode(this->GetName());

  this->dataPtr->parent = _parent;
  this->dataPtr->scene = this->dataPtr->parent->GetScene();
  this->Init();
}

//////////////////////////////////////////////////
Visual::~Visual()
{
  RTShaderSystem::Instance()->DetachEntity(this);

  if (this->dataPtr->preRenderConnection)
    event::Events::DisconnectPreRender(this->dataPtr->preRenderConnection);

  delete this->dataPtr->boundingBox;

  // delete instance from lines vector
  /*for (std::list<DynamicLines*>::iterator iter = this->dataPtr->lines.begin();
       iter != this->dataPtr->lines.end(); ++iter)
    delete *iter;
    */
  this->dataPtr->lines.clear();

  if (this->dataPtr->sceneNode != NULL)
  {
    this->DestroyAllAttachedMovableObjects(this->dataPtr->sceneNode);
    this->dataPtr->sceneNode->removeAndDestroyAllChildren();
    this->dataPtr->scene->GetManager()->destroySceneNode(
        this->dataPtr->sceneNode->getName());
    this->dataPtr->sceneNode = NULL;
  }

  this->dataPtr->scene.reset();
  this->dataPtr->sdf->Reset();
  this->dataPtr->sdf.reset();
  this->dataPtr->parent.reset();
  this->dataPtr->children.clear();

  delete this->dataPtr;
  this->dataPtr = 0;
}

/////////////////////////////////////////////////
void Visual::Fini()
{
  this->dataPtr->plugins.clear();

  // Detach from the parent
  if (this->dataPtr->parent)
    this->dataPtr->parent->DetachVisual(this->GetName());

  // Detach all children
  std::vector<VisualPtr>::iterator iter;
  for (iter = this->dataPtr->children.begin();
      iter != this->dataPtr->children.end(); ++iter)
  {
    this->dataPtr->sceneNode->removeChild((*iter)->GetSceneNode());
    (*iter)->dataPtr->parent.reset();
    (*iter).reset();
  }

  this->dataPtr->children.clear();

  if (this->dataPtr->sceneNode != NULL)
  {
    this->DestroyAllAttachedMovableObjects(this->dataPtr->sceneNode);
    this->dataPtr->sceneNode->removeAndDestroyAllChildren();
    this->dataPtr->sceneNode->detachAllObjects();

    this->dataPtr->scene->GetManager()->destroySceneNode(
        this->dataPtr->sceneNode);
    this->dataPtr->sceneNode = NULL;
  }

  if (this->dataPtr->preRenderConnection)
  {
    event::Events::DisconnectPreRender(this->dataPtr->preRenderConnection);
    this->dataPtr->preRenderConnection.reset();
  }

  RTShaderSystem::Instance()->DetachEntity(this);
}

/////////////////////////////////////////////////
VisualPtr Visual::Clone(const std::string &_name, VisualPtr _newParent)
{
  VisualPtr result(new Visual(_name, _newParent));
  result->Load(this->dataPtr->sdf);

  std::vector<VisualPtr>::iterator iter;
  for (iter = this->dataPtr->children.begin();
      iter != this->dataPtr->children.end(); ++iter)
  {
    (*iter)->Clone((*iter)->GetName(), result);
  }

  if (_newParent == this->dataPtr->scene->GetWorldVisual())
    result->SetWorldPose(this->GetWorldPose());
  result->ShowCollision(false);
  return result;
}

/////////////////////////////////////////////////
void Visual::DestroyAllAttachedMovableObjects(Ogre::SceneNode *_sceneNode)
{
  if (!_sceneNode)
    return;

  // Destroy all the attached objects
  Ogre::SceneNode::ObjectIterator itObject =
    _sceneNode->getAttachedObjectIterator();

  while (itObject.hasMoreElements())
  {
    Ogre::Entity *ent = static_cast<Ogre::Entity*>(itObject.getNext());
    if (ent->getMovableType() != DynamicLines::GetMovableType())
      this->dataPtr->scene->GetManager()->destroyEntity(ent);
    else
      delete ent;
  }

  // Recurse to child SceneNodes
  Ogre::SceneNode::ChildNodeIterator itChild = _sceneNode->getChildIterator();

  while (itChild.hasMoreElements())
  {
    Ogre::SceneNode* pChildNode =
        static_cast<Ogre::SceneNode*>(itChild.getNext());
    this->DestroyAllAttachedMovableObjects(pChildNode);
  }
}

//////////////////////////////////////////////////
void Visual::Init()
{
  this->dataPtr->transparency = 0.0;
  this->dataPtr->isStatic = false;
  this->dataPtr->visible = true;
  this->dataPtr->ribbonTrail = NULL;
  this->dataPtr->staticGeom = NULL;

  if (this->dataPtr->useRTShader)
    RTShaderSystem::Instance()->AttachEntity(this);

  this->dataPtr->initialized = true;
}

//////////////////////////////////////////////////
void Visual::LoadFromMsg(const boost::shared_ptr< msgs::Visual const> &_msg)
{
  sdf::ElementPtr geomElem = this->dataPtr->sdf->GetElement("geometry");
  geomElem->ClearElements();

  if (_msg->has_geometry())
  {
    if (_msg->geometry().type() == msgs::Geometry::BOX)
    {
      sdf::ElementPtr elem = geomElem->AddElement("box");
      elem->GetElement("size")->Set(
          msgs::Convert(_msg->geometry().box().size()));
    }
    else if (_msg->geometry().type() == msgs::Geometry::SPHERE)
    {
      sdf::ElementPtr elem = geomElem->AddElement("sphere");
      elem->GetElement("radius")->Set(_msg->geometry().sphere().radius());
    }
    else if (_msg->geometry().type() == msgs::Geometry::CYLINDER)
    {
      sdf::ElementPtr elem = geomElem->AddElement("cylinder");
      elem->GetElement("radius")->Set(_msg->geometry().cylinder().radius());
      elem->GetElement("length")->Set(_msg->geometry().cylinder().length());
    }
    else if (_msg->geometry().type() == msgs::Geometry::PLANE)
    {
      math::Plane plane = msgs::Convert(_msg->geometry().plane());
      sdf::ElementPtr elem = geomElem->AddElement("plane");
      elem->GetElement("normal")->Set(plane.normal);
      elem->GetElement("size")->Set(plane.size);
    }
    else if (_msg->geometry().type() == msgs::Geometry::POLYLINE)
    {
      sdf::ElementPtr elem = geomElem->AddElement("polyline");
      elem->GetElement("height")->Set(_msg->geometry().polyline().height());
      for (int i = 0; i < _msg->geometry().polyline().point_size(); ++i)
      {
        elem->AddElement("point")->Set(
            msgs::Convert(_msg->geometry().polyline().point(i)));
      }
    }
    else if (_msg->geometry().type() == msgs::Geometry::MESH)
    {
      sdf::ElementPtr elem = geomElem->AddElement("mesh");
      elem->GetElement("uri")->Set(_msg->geometry().mesh().filename());

      if (_msg->geometry().mesh().has_submesh())
      {
        elem->GetElement("submesh")->GetElement("name")->Set(
            _msg->geometry().mesh().submesh());
      }

      if (_msg->geometry().mesh().has_center_submesh())
      {
        elem->GetElement("submesh")->GetElement("center")->Set(
            _msg->geometry().mesh().center_submesh());
      }
    }
  }

  if (_msg->has_pose())
  {
    sdf::ElementPtr elem = this->dataPtr->sdf->GetElement("pose");
    math::Pose p(msgs::Convert(_msg->pose().position()),
                  msgs::Convert(_msg->pose().orientation()));

    elem->Set(p);
  }

  if (_msg->has_material())
  {
    if (_msg->material().has_script())
    {
      sdf::ElementPtr elem =
        this->dataPtr->sdf->GetElement("material")->GetElement("script");
      elem->GetElement("name")->Set(_msg->material().script().name());
      for (int i = 0; i < _msg->material().script().uri_size(); ++i)
      {
        sdf::ElementPtr uriElem = elem->AddElement("uri");
        uriElem->Set(_msg->material().script().uri(i));
      }
    }

    if (_msg->material().has_ambient())
    {
      sdf::ElementPtr elem = this->dataPtr->sdf->GetElement("material");
      elem->GetElement("ambient")->Set(
          msgs::Convert(_msg->material().ambient()));
    }

    if (_msg->material().has_diffuse())
    {
      sdf::ElementPtr elem = this->dataPtr->sdf->GetElement("material");
      elem->GetElement("diffuse")->Set(
          msgs::Convert(_msg->material().diffuse()));
    }

    if (_msg->material().has_specular())
    {
      sdf::ElementPtr elem = this->dataPtr->sdf->GetElement("material");
      elem->GetElement("specular")->Set(
          msgs::Convert(_msg->material().specular()));
    }

    if (_msg->material().has_emissive())
    {
      sdf::ElementPtr elem = this->dataPtr->sdf->GetElement("material");
      elem->GetElement("emissive")->Set(
          msgs::Convert(_msg->material().emissive()));
    }

    if (_msg->material().has_lighting())
    {
      sdf::ElementPtr elem = this->dataPtr->sdf->GetElement("material");
      elem->GetElement("lighting")->Set(_msg->material().lighting());
    }
  }

  if (_msg->has_cast_shadows())
    this->dataPtr->sdf->GetElement("cast_shadows")->Set(_msg->cast_shadows());

  if (_msg->has_laser_retro())
    this->dataPtr->sdf->GetElement("laser_retro")->Set(_msg->laser_retro());

  if (_msg->has_plugin())
  {
    sdf::ElementPtr elem = this->dataPtr->sdf->GetElement("plugin");
    if (_msg->plugin().has_name())
      elem->GetAttribute("name")->Set(_msg->plugin().name());
    if (_msg->plugin().has_filename())
      elem->GetAttribute("filename")->Set(_msg->plugin().filename());
    if (_msg->plugin().has_innerxml())
    {
      TiXmlDocument innerXML;
      innerXML.Parse(_msg->plugin().innerxml().c_str());
      sdf::copyChildren(elem, innerXML.RootElement());
    }
  }

  this->Load();
  this->UpdateFromMsg(_msg);
}

//////////////////////////////////////////////////
void Visual::Load(sdf::ElementPtr _sdf)
{
  this->dataPtr->sdf->Copy(_sdf);
  this->Load();
  this->dataPtr->scene->AddVisual(shared_from_this());
}

//////////////////////////////////////////////////
void Visual::Load()
{
  std::ostringstream stream;
  math::Pose pose;
  Ogre::MovableObject *obj = NULL;

  if (this->dataPtr->parent)
    this->dataPtr->parent->AttachVisual(shared_from_this());

  // Read the desired position and rotation of the mesh
  pose = this->dataPtr->sdf->Get<math::Pose>("pose");

  std::string meshName = this->GetMeshName();
  std::string subMeshName = this->GetSubMeshName();
  bool centerSubMesh = this->GetCenterSubMesh();

  if (!meshName.empty())
  {
    try
    {
      // Create the visual
      stream << "VISUAL_" << this->dataPtr->sceneNode->getName();
      obj = this->AttachMesh(meshName, subMeshName, centerSubMesh,
          stream.str());
    }
    catch(Ogre::Exception &e)
    {
      gzerr << "Ogre Error:" << e.getFullDescription() << "\n";
      gzerr << "Unable to create a mesh from " <<  meshName << "\n";
      return;
    }
  }

  Ogre::Entity *ent = static_cast<Ogre::Entity *>(obj);
  if (ent)
  {
    if (ent->hasSkeleton())
      this->dataPtr->skeleton = ent->getSkeleton();

    for (unsigned int i = 0; i < ent->getNumSubEntities(); i++)
    {
      ent->getSubEntity(i)->setCustomParameter(1, Ogre::Vector4(
          this->dataPtr->sdf->Get<double>("laser_retro"), 0.0, 0.0, 0.0));
    }
  }

  // Set the pose of the scene node
  this->SetPose(pose);

  if (this->dataPtr->sdf->HasElement("geometry"))
  {
    sdf::ElementPtr geomElem = this->dataPtr->sdf->GetElement("geometry");

    if (geomElem->HasElement("box"))
    {
      this->dataPtr->scale =
          geomElem->GetElement("box")->Get<math::Vector3>("size");
    }
    else if (geomElem->HasElement("sphere"))
    {
      double r = geomElem->GetElement("sphere")->Get<double>("radius");
      this->dataPtr->scale.Set(r * 2.0, r * 2.0, r * 2.0);
    }
    else if (geomElem->HasElement("cylinder"))
    {
      double r = geomElem->GetElement("cylinder")->Get<double>("radius");
      double l = geomElem->GetElement("cylinder")->Get<double>("length");
      this->dataPtr->scale.Set(r * 2.0, r * 2.0, l);
    }
    else if (geomElem->HasElement("plane"))
    {
      math::Vector2d size =
        geomElem->GetElement("plane")->Get<math::Vector2d>("size");
      this->dataPtr->scale.Set(size.x, size.y, 1);
    }
    else if (geomElem->HasElement("mesh"))
    {
      this->dataPtr->scale =
          geomElem->GetElement("mesh")->Get<math::Vector3>("scale");
    }
  }

  this->dataPtr->sceneNode->setScale(this->dataPtr->scale.x,
      this->dataPtr->scale.y, this->dataPtr->scale.z);

  // Set the material of the mesh
  if (this->dataPtr->sdf->HasElement("material"))
  {
    sdf::ElementPtr matElem =
        this->dataPtr->sdf->GetElement("material");
    if (matElem->HasElement("script"))
    {
      sdf::ElementPtr scriptElem = matElem->GetElement("script");
      sdf::ElementPtr uriElem = scriptElem->GetElement("uri");

      // Add all the URI paths to the render engine
      while (uriElem)
      {
        std::string matUri = uriElem->Get<std::string>();
        if (!matUri.empty())
          RenderEngine::Instance()->AddResourcePath(matUri);
        uriElem = uriElem->GetNextElement("uri");
      }

      std::string matName = scriptElem->Get<std::string>("name");

      if (!matName.empty())
        this->SetMaterial(matName);
    }

    if (matElem->HasElement("lighting"))
    {
      this->SetLighting(matElem->Get<bool>("lighting"));
    }

    if (matElem->HasElement("ambient"))
      this->SetAmbient(matElem->Get<common::Color>("ambient"));
    if (matElem->HasElement("diffuse"))
      this->SetDiffuse(matElem->Get<common::Color>("diffuse"));
    if (matElem->HasElement("specular"))
      this->SetSpecular(matElem->Get<common::Color>("specular"));
    if (matElem->HasElement("emissive"))
      this->SetEmissive(matElem->Get<common::Color>("emissive"));
  }

  // Allow the mesh to cast shadows
  this->SetCastShadows(this->dataPtr->sdf->Get<bool>("cast_shadows"));
  this->LoadPlugins();
}

//////////////////////////////////////////////////
void Visual::Update()
{
  if (!this->dataPtr->visible)
    return;

  std::list<DynamicLines*>::iterator iter;

  // Update the lines
  for (iter = this->dataPtr->lines.begin(); iter != this->dataPtr->lines.end();
      ++iter)
  {
    (*iter)->Update();
  }

  std::list< std::pair<DynamicLines*, unsigned int> >::iterator liter;
  for (liter = this->dataPtr->lineVertices.begin();
       liter != this->dataPtr->lineVertices.end(); ++liter)
  {
    liter->first->SetPoint(liter->second,
        Conversions::Convert(this->dataPtr->sceneNode->_getDerivedPosition()));
    liter->first->Update();
  }

  if (this->dataPtr->animState)
  {
    this->dataPtr->animState->addTime(
        (common::Time::GetWallTime() - this->dataPtr->prevAnimTime).Double());
    this->dataPtr->prevAnimTime = common::Time::GetWallTime();
    if (this->dataPtr->animState->hasEnded())
    {
      this->dataPtr->animState = NULL;
      this->dataPtr->sceneNode->getCreator()->destroyAnimation(
          this->GetName() + "_animation");
      if (this->dataPtr->onAnimationComplete)
        this->dataPtr->onAnimationComplete();
      // event::Events::DisconnectPreRender(this->preRenderConnection);
    }
  }
}

//////////////////////////////////////////////////
void Visual::SetName(const std::string &_name)
{
  this->dataPtr->name = _name;
  this->dataPtr->sdf->GetAttribute("name")->Set(_name);
}

//////////////////////////////////////////////////
std::string Visual::GetName() const
{
  return this->dataPtr->name;
}

//////////////////////////////////////////////////
void Visual::AttachVisual(VisualPtr _vis)
{
  if (!_vis)
    gzerr << "Visual is null\n";
  else
  {
    if (_vis->GetSceneNode()->getParentSceneNode())
    {
      _vis->GetSceneNode()->getParentSceneNode()->removeChild(
          _vis->GetSceneNode());
    }
    this->dataPtr->sceneNode->addChild(_vis->GetSceneNode());
    this->dataPtr->children.push_back(_vis);
    _vis->dataPtr->parent = shared_from_this();
  }
}

//////////////////////////////////////////////////
void Visual::DetachVisual(VisualPtr _vis)
{
  this->DetachVisual(_vis->GetName());
}

//////////////////////////////////////////////////
void Visual::DetachVisual(const std::string &_name)
{
  std::vector<VisualPtr>::iterator iter;
  for (iter = this->dataPtr->children.begin();
      iter != this->dataPtr->children.end(); ++iter)
  {
    if ((*iter)->GetName() == _name)
    {
      VisualPtr childVis = (*iter);
      this->dataPtr->children.erase(iter);
      this->dataPtr->sceneNode->removeChild(childVis->GetSceneNode());
      childVis->GetParent().reset();
      break;
    }
  }
}

//////////////////////////////////////////////////
void Visual::AttachObject(Ogre::MovableObject *_obj)
{
  // This code makes plane render before grids. This allows grids to overlay
  // planes, and then other elements to overlay both planes and grids.
  // if (this->dataPtr->sdf->HasElement("geometry"))
  // if (this->dataPtr->sdf->GetElement("geometry")->HasElement("plane"))
  // _obj->setRenderQueueGroup(Ogre::RENDER_QUEUE_SKIES_EARLY+1);

  if (!this->HasAttachedObject(_obj->getName()))
  {
    this->dataPtr->sceneNode->attachObject(_obj);
    if (this->dataPtr->useRTShader && this->dataPtr->scene->GetInitialized() &&
      _obj->getName().find("__COLLISION_VISUAL__") == std::string::npos)
    {
      RTShaderSystem::Instance()->UpdateShaders();
    }
    _obj->setUserAny(Ogre::Any(this->GetName()));
  }
  else
    gzerr << "Visual[" << this->GetName() << "] already has object["
          << _obj->getName() << "] attached.";

  _obj->setVisibilityFlags(GZ_VISIBILITY_ALL);
}

//////////////////////////////////////////////////
bool Visual::HasAttachedObject(const std::string &_name)
{
  for (unsigned int i = 0; i < this->dataPtr->sceneNode->numAttachedObjects();
      ++i)
  {
    if (this->dataPtr->sceneNode->getAttachedObject(i)->getName() == _name)
      return true;
  }

  return false;
}

//////////////////////////////////////////////////
unsigned int Visual::GetAttachedObjectCount() const
{
  return this->dataPtr->sceneNode->numAttachedObjects();
}

//////////////////////////////////////////////////
void Visual::DetachObjects()
{
  this->dataPtr->sceneNode->detachAllObjects();
}

//////////////////////////////////////////////////
unsigned int Visual::GetChildCount()
{
  return this->dataPtr->children.size();
}

//////////////////////////////////////////////////
VisualPtr Visual::GetChild(unsigned int _num)
{
  if (_num < this->dataPtr->children.size())
    return this->dataPtr->children[_num];
  return VisualPtr();
}

//////////////////////////////////////////////////
void Visual::MakeStatic()
{
  /*if (!this->staticGeom)
    this->staticGeom =
    this->dataPtr->sceneNode->getCreator()->createStaticGeometry(
    this->dataPtr->sceneNode->getName() + "_Static");

  // Add the scene node to the static geometry
  this->staticGeom->addSceneNode(this->dataPtr->sceneNode);

  // Build the static geometry
  this->staticGeom->build();

  // Prevent double rendering
  this->dataPtr->sceneNode->setVisible(false);
  this->dataPtr->sceneNode->detachAllObjects();
  */
}

//////////////////////////////////////////////////
Ogre::MovableObject *Visual::AttachMesh(const std::string &_meshName,
                                        const std::string &_subMesh,
                                        bool _centerSubmesh,
                                        const std::string &_objName)
{
  if (_meshName.empty())
    return NULL;

  Ogre::MovableObject *obj;
  std::string objName = _objName;
  std::string meshName = _meshName;
  meshName += _subMesh.empty() ? "" : "::" + _subMesh;

  if (objName.empty())
    objName = this->dataPtr->sceneNode->getName() + "_ENTITY_" + meshName;

  this->InsertMesh(_meshName, _subMesh, _centerSubmesh);

  obj = (Ogre::MovableObject*)
      (this->dataPtr->sceneNode->getCreator()->createEntity(objName, meshName));

  this->AttachObject(obj);
  return obj;
}

//////////////////////////////////////////////////
void Visual::SetScale(const math::Vector3 &_scale)
{
  if (this->dataPtr->scale == _scale)
    return;

  this->dataPtr->scale = _scale;

  // update geom size based on scale.
  this->UpdateGeomSize(_scale);

  this->dataPtr->sceneNode->setScale(
      Conversions::Convert(this->dataPtr->scale));
}

//////////////////////////////////////////////////
void Visual::UpdateGeomSize(const math::Vector3 &_scale)
{
  for (std::vector<VisualPtr>::iterator iter = this->dataPtr->children.begin();
       iter != this->dataPtr->children.end(); ++iter)
  {
    (*iter)->UpdateGeomSize(_scale);
  }

  sdf::ElementPtr geomElem = this->dataPtr->sdf->GetElement("geometry");

  if (geomElem->HasElement("box"))
  {
    geomElem->GetElement("box")->GetElement("size")->Set(_scale);
  }
  else if (geomElem->HasElement("sphere"))
  {
    geomElem->GetElement("sphere")->GetElement("radius")->Set(_scale.x/2.0);
  }
  else if (geomElem->HasElement("cylinder"))
  {
    geomElem->GetElement("cylinder")->GetElement("radius")
        ->Set(_scale.x/2.0);
    geomElem->GetElement("cylinder")->GetElement("length")->Set(_scale.z);
  }
  else if (geomElem->HasElement("mesh"))
    geomElem->GetElement("mesh")->GetElement("scale")->Set(_scale);
}

//////////////////////////////////////////////////
math::Vector3 Visual::GetScale()
{
  return this->dataPtr->scale;
}

//////////////////////////////////////////////////
void Visual::SetLighting(bool _lighting)
{
  if (this->dataPtr->lighting == _lighting)
    return;

  this->dataPtr->lighting = _lighting;

  if (this->dataPtr->useRTShader)
  {
    // Detach from RTShaderSystem otherwise setting lighting here will have
    // no effect if shaders are used.
    RTShaderSystem::Instance()->DetachEntity(this);
  }

  try
  {
    for (int i = 0; i < this->dataPtr->sceneNode->numAttachedObjects(); ++i)
    {
      Ogre::MovableObject *obj = this->dataPtr->sceneNode->getAttachedObject(i);

      Ogre::Entity *entity = dynamic_cast<Ogre::Entity*>(obj);
      if (entity)
      {
        for (unsigned j = 0; j < entity->getNumSubEntities(); ++j)
        {
          Ogre::MaterialPtr mat = entity->getSubEntity(j)->getMaterial();
          if (!mat.isNull())
          {
            mat->setLightingEnabled(this->dataPtr->lighting);
          }
        }
      }
    }

    // Apply lighting to all child scene nodes
    for (unsigned int i = 0; i < this->dataPtr->sceneNode->numChildren(); ++i)
    {
      Ogre::SceneNode *sn = dynamic_cast<Ogre::SceneNode *>(
          this->dataPtr->sceneNode->getChild(i));
      for (int j = 0; j < sn->numAttachedObjects(); j++)
      {
        Ogre::MovableObject *obj = sn->getAttachedObject(j);

        Ogre::Entity *entity = dynamic_cast<Ogre::Entity*>(obj);
        if (entity)
        {
          for (unsigned k = 0; k < entity->getNumSubEntities(); ++k)
          {
            Ogre::MaterialPtr mat = entity->getSubEntity(k)->getMaterial();
            if (!mat.isNull())
            {
              mat->setLightingEnabled(this->dataPtr->lighting);
            }
          }
        }
      }
    }
  }
  catch(Ogre::Exception &e)
  {
    gzwarn << "Unable to set lighting to Geometry["
           << this->dataPtr->sceneNode->getName() << ".\n";
  }

  // Apply lighting to all child visuals
  for (std::vector<VisualPtr>::iterator iter = this->dataPtr->children.begin();
       iter != this->dataPtr->children.end(); ++iter)
  {
    (*iter)->SetLighting(this->dataPtr->lighting);
  }
}


//////////////////////////////////////////////////
void Visual::SetMaterial(const std::string &_materialName, bool _unique)
{
  if (_materialName.empty() || _materialName == "__default__")
    return;

  if (_unique)
  {
    // Create a custom material name
    std::string newMaterialName;
    newMaterialName = this->dataPtr->sceneNode->getName() + "_MATERIAL_" +
        _materialName;

    if (this->GetMaterialName() == newMaterialName)
      return;

    this->dataPtr->myMaterialName = newMaterialName;

    Ogre::MaterialPtr origMaterial;
    try
    {
      this->dataPtr->origMaterialName = _materialName;
      // Get the original material
      origMaterial =
        Ogre::MaterialManager::getSingleton().getByName(_materialName);
    }
    catch(Ogre::Exception &e)
    {
      gzwarn << "Unable to get Material[" << _materialName << "] for Geometry["
          << this->dataPtr->sceneNode->getName()
          << ". Object will appear white.\n";
      return;
    }

    if (origMaterial.isNull())
    {
      gzwarn << "Unable to get Material[" << _materialName << "] for Geometry["
        << this->dataPtr->sceneNode->getName()
        << ". Object will appear white\n";
      return;
    }

    Ogre::MaterialPtr myMaterial;

    // Clone the material. This will allow us to change the look of each geom
    // individually.
    if (Ogre::MaterialManager::getSingleton().resourceExists(
          this->dataPtr->myMaterialName))
    {
      myMaterial =
        (Ogre::MaterialPtr)(Ogre::MaterialManager::getSingleton().getByName(
              this->dataPtr->myMaterialName));
    }
    else
    {
      myMaterial = origMaterial->clone(this->dataPtr->myMaterialName);
    }
  }
  else
  {
    if ( this->dataPtr->myMaterialName == _materialName)
      return;
    this->dataPtr->myMaterialName = _materialName;
  }

  try
  {
    for (int i = 0; i < this->dataPtr->sceneNode->numAttachedObjects(); i++)
    {
      Ogre::MovableObject *obj = this->dataPtr->sceneNode->getAttachedObject(i);

      if (dynamic_cast<Ogre::Entity*>(obj))
        ((Ogre::Entity*)obj)->setMaterialName(this->dataPtr->myMaterialName);
      else if (dynamic_cast<Ogre::SimpleRenderable*>(obj))
      {
        ((Ogre::SimpleRenderable*)obj)->setMaterial(
            this->dataPtr->myMaterialName);
      }
    }

    // Apply material to all child scene nodes
    for (unsigned int i = 0; i < this->dataPtr->sceneNode->numChildren(); ++i)
    {
      Ogre::SceneNode *sn = dynamic_cast<Ogre::SceneNode*>(
          this->dataPtr->sceneNode->getChild(i));
      for (int j = 0; j < sn->numAttachedObjects(); j++)
      {
        Ogre::MovableObject *obj = sn->getAttachedObject(j);

        if (dynamic_cast<Ogre::Entity*>(obj))
          ((Ogre::Entity*)obj)->setMaterialName(this->dataPtr->myMaterialName);
        else
        {
          ((Ogre::SimpleRenderable*)obj)->setMaterial(
              this->dataPtr->myMaterialName);
        }
      }
    }
  }
  catch(Ogre::Exception &e)
  {
    gzwarn << "Unable to set Material[" << this->dataPtr->myMaterialName
           << "] to Geometry["
           << this->dataPtr->sceneNode->getName()
           << ". Object will appear white.\n";
  }

  // Apply material to all child visuals
  for (std::vector<VisualPtr>::iterator iter = this->dataPtr->children.begin();
       iter != this->dataPtr->children.end(); ++iter)
  {
    (*iter)->SetMaterial(_materialName, _unique);
  }

  if (this->dataPtr->useRTShader && this->dataPtr->scene->GetInitialized()
      && this->dataPtr->lighting &&
      this->GetName().find("__COLLISION_VISUAL__") == std::string::npos)
  {
    RTShaderSystem::Instance()->UpdateShaders();
  }
}

/////////////////////////////////////////////////
void Visual::SetAmbient(const common::Color &_color)
{
  if (!this->dataPtr->lighting)
    return;

  if (this->dataPtr->myMaterialName.empty())
  {
    std::string matName = this->GetName() + "_MATERIAL_";
    Ogre::MaterialManager::getSingleton().create(matName, "General");
    this->SetMaterial(matName);
  }

  for (unsigned int i = 0; i < this->dataPtr->children.size(); ++i)
  {
    this->dataPtr->children[i]->SetAmbient(_color);
  }

  for (unsigned int i = 0; i < this->dataPtr->sceneNode->numAttachedObjects();
      ++i)
  {
    Ogre::Entity *entity = NULL;
    Ogre::MovableObject *obj = this->dataPtr->sceneNode->getAttachedObject(i);

    entity = dynamic_cast<Ogre::Entity*>(obj);

    if (!entity)
      continue;

    // For each ogre::entity
    for (unsigned int j = 0; j < entity->getNumSubEntities(); j++)
    {
      Ogre::SubEntity *subEntity = entity->getSubEntity(j);
      Ogre::MaterialPtr material = subEntity->getMaterial();

      unsigned int techniqueCount, passCount;
      Ogre::Technique *technique;
      Ogre::Pass *pass;
      Ogre::ColourValue dc;

      for (techniqueCount = 0; techniqueCount < material->getNumTechniques();
           techniqueCount++)
      {
        technique = material->getTechnique(techniqueCount);
        technique->setLightingEnabled(true);

        for (passCount = 0; passCount < technique->getNumPasses(); passCount++)
        {
          pass = technique->getPass(passCount);
          pass->setAmbient(Conversions::Convert(_color));
        }
      }
    }
  }

  for (unsigned int i = 0; i < this->dataPtr->children.size(); ++i)
  {
    this->dataPtr->children[i]->SetSpecular(_color);
  }
}

/// Set the diffuse color of the visual
void Visual::SetDiffuse(const common::Color &_color)
{
  if (!this->dataPtr->lighting)
    return;

  if (this->dataPtr->myMaterialName.empty())
  {
    std::string matName = this->GetName() + "_MATERIAL_";
    Ogre::MaterialManager::getSingleton().create(matName, "General");
    this->SetMaterial(matName);
  }

  for (unsigned int i = 0; i < this->dataPtr->sceneNode->numAttachedObjects();
      i++)
  {
    Ogre::Entity *entity = NULL;
    Ogre::MovableObject *obj = this->dataPtr->sceneNode->getAttachedObject(i);

    entity = dynamic_cast<Ogre::Entity*>(obj);

    if (!entity)
    {
      continue;
    }

    // For each ogre::entity
    for (unsigned int j = 0; j < entity->getNumSubEntities(); j++)
    {
      Ogre::SubEntity *subEntity = entity->getSubEntity(j);
      Ogre::MaterialPtr material = subEntity->getMaterial();

      unsigned int techniqueCount, passCount;
      Ogre::Technique *technique;
      Ogre::Pass *pass;
      Ogre::ColourValue dc;

      for (techniqueCount = 0; techniqueCount < material->getNumTechniques();
           techniqueCount++)
      {
        technique = material->getTechnique(techniqueCount);
        technique->setLightingEnabled(true);

        for (passCount = 0; passCount < technique->getNumPasses(); passCount++)
        {
          pass = technique->getPass(passCount);
          pass->setDiffuse(Conversions::Convert(_color));
        }
      }
    }
  }

  for (unsigned int i = 0; i < this->dataPtr->children.size(); ++i)
  {
    this->dataPtr->children[i]->SetDiffuse(_color);
  }
}

/// Set the specular color of the visual
void Visual::SetSpecular(const common::Color &_color)
{
  if (!this->dataPtr->lighting)
    return;

  if (this->dataPtr->myMaterialName.empty())
  {
    std::string matName = this->GetName() + "_MATERIAL_";
    Ogre::MaterialManager::getSingleton().create(matName, "General");
    this->SetMaterial(matName);
  }

  for (unsigned int i = 0; i < this->dataPtr->sceneNode->numAttachedObjects();
      i++)
  {
    Ogre::Entity *entity = NULL;
    Ogre::MovableObject *obj = this->dataPtr->sceneNode->getAttachedObject(i);

    entity = dynamic_cast<Ogre::Entity*>(obj);

    if (!entity)
      continue;

    // For each ogre::entity
    for (unsigned int j = 0; j < entity->getNumSubEntities(); j++)
    {
      Ogre::SubEntity *subEntity = entity->getSubEntity(j);
      Ogre::MaterialPtr material = subEntity->getMaterial();

      unsigned int techniqueCount, passCount;
      Ogre::Technique *technique;
      Ogre::Pass *pass;
      Ogre::ColourValue dc;

      for (techniqueCount = 0; techniqueCount < material->getNumTechniques();
           techniqueCount++)
      {
        technique = material->getTechnique(techniqueCount);
        technique->setLightingEnabled(true);

        for (passCount = 0; passCount < technique->getNumPasses(); passCount++)
        {
          pass = technique->getPass(passCount);
          pass->setSpecular(Conversions::Convert(_color));
        }
      }
    }
  }

  for (unsigned int i = 0; i < this->dataPtr->children.size(); ++i)
  {
    this->dataPtr->children[i]->SetSpecular(_color);
  }
}

/////////////////////////////////////////////////
void Visual::AttachAxes()
{
  std::ostringstream nodeName;

  nodeName << this->dataPtr->sceneNode->getName() << "_AXES_NODE";

  if (!this->dataPtr->sceneNode->getCreator()->hasEntity("axis_cylinder"))
    this->InsertMesh(common::MeshManager::Instance()->GetMesh("axis_cylinder"));

  Ogre::SceneNode *node = this->dataPtr->sceneNode->createChildSceneNode(
      nodeName.str());
  Ogre::SceneNode *x, *y, *z;

  x = node->createChildSceneNode(nodeName.str() + "_axisX");
  x->setInheritScale(true);
  x->translate(.25, 0, 0);
  x->yaw(Ogre::Radian(M_PI/2.0));

  y = node->createChildSceneNode(nodeName.str() + "_axisY");
  y->setInheritScale(true);
  y->translate(0, .25, 0);
  y->pitch(Ogre::Radian(M_PI/2.0));

  z = node->createChildSceneNode(nodeName.str() + "_axisZ");
  z->translate(0, 0, .25);
  z->setInheritScale(true);

  Ogre::MovableObject *xobj, *yobj, *zobj;

  xobj = (Ogre::MovableObject*)(node->getCreator()->createEntity(
        nodeName.str()+"X_AXIS", "axis_cylinder"));
  xobj->setCastShadows(false);
  ((Ogre::Entity*)xobj)->setMaterialName("Gazebo/Red");

  yobj = (Ogre::MovableObject*)(node->getCreator()->createEntity(
        nodeName.str()+"Y_AXIS", "axis_cylinder"));
  yobj->setCastShadows(false);
  ((Ogre::Entity*)yobj)->setMaterialName("Gazebo/Green");

  zobj = (Ogre::MovableObject*)(node->getCreator()->createEntity(
        nodeName.str()+"Z_AXIS", "axis_cylinder"));
  zobj->setCastShadows(false);
  ((Ogre::Entity*)zobj)->setMaterialName("Gazebo/Blue");

  x->attachObject(xobj);
  y->attachObject(yobj);
  z->attachObject(zobj);
}


//////////////////////////////////////////////////
void Visual::SetWireframe(bool _show)
{
  std::vector<VisualPtr>::iterator iter;
  for (iter = this->dataPtr->children.begin();
      iter != this->dataPtr->children.end(); ++iter)
  {
    (*iter)->SetWireframe(_show);
  }

  for (unsigned int i = 0; i < this->dataPtr->sceneNode->numAttachedObjects();
      i++)
  {
    Ogre::Entity *entity = NULL;
    Ogre::MovableObject *obj = this->dataPtr->sceneNode->getAttachedObject(i);

    entity = dynamic_cast<Ogre::Entity*>(obj);

    if (!entity)
      continue;

    // For each ogre::entity
    for (unsigned int j = 0; j < entity->getNumSubEntities(); j++)
    {
      Ogre::SubEntity *subEntity = entity->getSubEntity(j);
      Ogre::MaterialPtr material = subEntity->getMaterial();
      if (material.isNull())
        continue;

      unsigned int techniqueCount, passCount;
      Ogre::Technique *technique;
      Ogre::Pass *pass;

      for (techniqueCount = 0; techniqueCount < material->getNumTechniques();
           ++techniqueCount)
      {
        technique = material->getTechnique(techniqueCount);

        for (passCount = 0; passCount < technique->getNumPasses(); passCount++)
        {
          pass = technique->getPass(passCount);
          if (_show)
            pass->setPolygonMode(Ogre::PM_WIREFRAME);
          else
            pass->setPolygonMode(Ogre::PM_SOLID);
        }
      }
    }
  }
}

//////////////////////////////////////////////////
void Visual::SetTransparency(float _trans)
{
  if (math::equal(_trans, this->dataPtr->transparency))
    return;

  this->dataPtr->transparency = std::min(
      std::max(_trans, static_cast<float>(0.0)), static_cast<float>(1.0));
  std::vector<VisualPtr>::iterator iter;
  for (iter = this->dataPtr->children.begin();
      iter != this->dataPtr->children.end(); ++iter)
  {
    (*iter)->SetTransparency(_trans);
  }

  for (unsigned int i = 0; i < this->dataPtr->sceneNode->numAttachedObjects();
      i++)
  {
    Ogre::Entity *entity = NULL;
    Ogre::MovableObject *obj = this->dataPtr->sceneNode->getAttachedObject(i);

    entity = dynamic_cast<Ogre::Entity*>(obj);

    if (!entity)
      continue;

    // For each ogre::entity
    for (unsigned int j = 0; j < entity->getNumSubEntities(); j++)
    {
      Ogre::SubEntity *subEntity = entity->getSubEntity(j);
      Ogre::MaterialPtr material = subEntity->getMaterial();

      unsigned int techniqueCount, passCount;
      Ogre::Technique *technique;
      Ogre::Pass *pass;
      Ogre::ColourValue dc;

      for (techniqueCount = 0; techniqueCount < material->getNumTechniques();
           techniqueCount++)
      {
        technique = material->getTechnique(techniqueCount);

        for (passCount = 0; passCount < technique->getNumPasses(); passCount++)
        {
          pass = technique->getPass(passCount);
          // Need to fix transparency
          if (!pass->isProgrammable() &&
              pass->getPolygonMode() == Ogre::PM_SOLID)
          {
            pass->setSceneBlending(Ogre::SBT_TRANSPARENT_ALPHA);
          }

          if (this->dataPtr->transparency > 0.0)
          {
            pass->setDepthWriteEnabled(false);
            pass->setDepthCheckEnabled(true);
          }
          else
          {
            pass->setDepthWriteEnabled(true);
            pass->setDepthCheckEnabled(true);
          }


          dc = pass->getDiffuse();
          dc.a =(1.0f - this->dataPtr->transparency);
          pass->setDiffuse(dc);
        }
      }
    }
  }

  if (this->dataPtr->useRTShader && this->dataPtr->scene->GetInitialized())
    RTShaderSystem::Instance()->UpdateShaders();
}

//////////////////////////////////////////////////
void Visual::SetHighlighted(bool _highlighted)
{
  if (_highlighted)
  {
    math::Box bbox = this->GetBoundingBox();
    // GetBoundingBox returns the box in world coordinates
    // Invert thes scale of the box before attaching to the visual
    // so that the new inherited scale after attachment is correct.
    math::Vector3 scale = Conversions::Convert(
          this->dataPtr->sceneNode->_getDerivedScale());
    bbox.min = bbox.min / scale;
    bbox.max = bbox.max / scale;

    // Create the bounding box if it's not already created.
    if (!this->dataPtr->boundingBox)
    {
<<<<<<< HEAD
      math::Box bbox = this->GetBoundingBox();
      // GetBoundingBox returns the box in world coordinates
      // Invert thes scale of the box before attaching to the visual
      // so that the new inherited scale after attachment is correct.
      math::Vector3 scale = Conversions::Convert(
            this->dataPtr->sceneNode->_getDerivedScale());
      bbox.min = bbox.min / scale;
      bbox.max = bbox.max / scale;
      this->dataPtr->boundingBox = new WireBox(shared_from_this(), bbox);
=======
      this->dataPtr->boundingBox = new WireBox(shared_from_this(), bbox);
    }
    else
    {
      this->dataPtr->boundingBox->Init(bbox);
>>>>>>> e9b74eb1
    }
    this->dataPtr->boundingBox->SetVisible(true);
  }
  else if (this->dataPtr->boundingBox)
  {
    this->dataPtr->boundingBox->SetVisible(false);
  }
}

//////////////////////////////////////////////////
bool Visual::GetHighlighted() const
{
  if (this->dataPtr->boundingBox)
  {
    return this->dataPtr->boundingBox->GetVisible();
  }
  return false;
}

//////////////////////////////////////////////////
void Visual::SetEmissive(const common::Color &_color)
{
  for (unsigned int i = 0; i < this->dataPtr->sceneNode->numAttachedObjects();
      i++)
  {
    Ogre::Entity *entity = NULL;
    Ogre::MovableObject *obj = this->dataPtr->sceneNode->getAttachedObject(i);

    entity = dynamic_cast<Ogre::Entity*>(obj);

    if (!entity)
      continue;

    // For each ogre::entity
    for (unsigned int j = 0; j < entity->getNumSubEntities(); j++)
    {
      Ogre::SubEntity *subEntity = entity->getSubEntity(j);
      Ogre::MaterialPtr material = subEntity->getMaterial();

      unsigned int techniqueCount, passCount;
      Ogre::Technique *technique;
      Ogre::Pass *pass;
      Ogre::ColourValue dc;

      for (techniqueCount = 0; techniqueCount < material->getNumTechniques();
          techniqueCount++)
      {
        technique = material->getTechnique(techniqueCount);

        for (passCount = 0; passCount < technique->getNumPasses();
            passCount++)
        {
          pass = technique->getPass(passCount);
          pass->setSelfIllumination(Conversions::Convert(_color));
        }
      }
    }
  }

  for (unsigned int i = 0; i < this->dataPtr->children.size(); ++i)
  {
    this->dataPtr->children[i]->SetEmissive(_color);
  }
}

//////////////////////////////////////////////////
float Visual::GetTransparency()
{
  return this->dataPtr->transparency;
}

//////////////////////////////////////////////////
void Visual::SetCastShadows(bool shadows)
{
  for (int i = 0; i < this->dataPtr->sceneNode->numAttachedObjects(); i++)
  {
    Ogre::MovableObject *obj = this->dataPtr->sceneNode->getAttachedObject(i);
    obj->setCastShadows(shadows);
  }

  if (this->IsStatic() && this->dataPtr->staticGeom)
    this->dataPtr->staticGeom->setCastShadows(shadows);
}

//////////////////////////////////////////////////
void Visual::SetVisible(bool _visible, bool _cascade)
{
  this->dataPtr->sceneNode->setVisible(_visible, _cascade);
  this->dataPtr->visible = _visible;
}

//////////////////////////////////////////////////
uint32_t Visual::GetVisibilityFlags()
{
  if (this->dataPtr->sceneNode->numAttachedObjects() > 0)
  {
    return this->dataPtr->sceneNode->getAttachedObject(0)->getVisibilityFlags();
  }

  return GZ_VISIBILITY_ALL;
}

//////////////////////////////////////////////////
void Visual::ToggleVisible()
{
  this->SetVisible(!this->GetVisible());
}

//////////////////////////////////////////////////
bool Visual::GetVisible() const
{
  return this->dataPtr->visible;
}

//////////////////////////////////////////////////
void Visual::SetPosition(const math::Vector3 &_pos)
{
  /*if (this->IsStatic() && this->staticGeom)
  {
    this->staticGeom->reset();
    delete this->staticGeom;
    this->staticGeom = NULL;
    // this->staticGeom->setOrigin(Ogre::Vector3(pos.x, pos.y, pos.z));
  }*/
  GZ_ASSERT(this->dataPtr->sceneNode, "Visual SceneNode is NULL");
  this->dataPtr->sceneNode->setPosition(_pos.x, _pos.y, _pos.z);
}

//////////////////////////////////////////////////
void Visual::SetRotation(const math::Quaternion &_rot)
{
  GZ_ASSERT(this->dataPtr->sceneNode, "Visual SceneNode is NULL");
  this->dataPtr->sceneNode->setOrientation(
      Ogre::Quaternion(_rot.w, _rot.x, _rot.y, _rot.z));
}

//////////////////////////////////////////////////
void Visual::SetPose(const math::Pose &_pose)
{
  this->SetPosition(_pose.pos);
  this->SetRotation(_pose.rot);
}

//////////////////////////////////////////////////
math::Vector3 Visual::GetPosition() const
{
  return Conversions::Convert(this->dataPtr->sceneNode->getPosition());
}

//////////////////////////////////////////////////
math::Quaternion Visual::GetRotation() const
{
  return Conversions::Convert(this->dataPtr->sceneNode->getOrientation());
}

//////////////////////////////////////////////////
math::Pose Visual::GetPose() const
{
  math::Pose pos;
  pos.pos = this->GetPosition();
  pos.rot = this->GetRotation();
  return pos;
}

//////////////////////////////////////////////////
void Visual::SetWorldPose(const math::Pose &_pose)
{
  this->SetWorldPosition(_pose.pos);
  this->SetWorldRotation(_pose.rot);
}

//////////////////////////////////////////////////
void Visual::SetWorldPosition(const math::Vector3 &_pos)
{
  this->dataPtr->sceneNode->_setDerivedPosition(Conversions::Convert(_pos));
}

//////////////////////////////////////////////////
void Visual::SetWorldRotation(const math::Quaternion &_q)
{
  this->dataPtr->sceneNode->_setDerivedOrientation(Conversions::Convert(_q));
}

//////////////////////////////////////////////////
math::Pose Visual::GetWorldPose() const
{
  math::Pose pose;

  Ogre::Vector3 vpos;
  Ogre::Quaternion vquatern;

  vpos = this->dataPtr->sceneNode->_getDerivedPosition();
  pose.pos.x = vpos.x;
  pose.pos.y = vpos.y;
  pose.pos.z = vpos.z;

  vquatern = this->dataPtr->sceneNode->_getDerivedOrientation();
  pose.rot.w = vquatern.w;
  pose.rot.x = vquatern.x;
  pose.rot.y = vquatern.y;
  pose.rot.z = vquatern.z;

  return pose;
}


//////////////////////////////////////////////////
Ogre::SceneNode * Visual::GetSceneNode() const
{
  return this->dataPtr->sceneNode;
}


//////////////////////////////////////////////////
bool Visual::IsStatic() const
{
  return this->dataPtr->isStatic;
}

//////////////////////////////////////////////////
void Visual::EnableTrackVisual(VisualPtr _vis)
{
  this->dataPtr->sceneNode->setAutoTracking(true, _vis->GetSceneNode());
}

//////////////////////////////////////////////////
void Visual::DisableTrackVisual()
{
  this->dataPtr->sceneNode->setAutoTracking(false);
}

//////////////////////////////////////////////////
std::string Visual::GetNormalMap() const
{
  std::string file = this->dataPtr->sdf->GetElement("material")->GetElement(
      "shader")->GetElement("normal_map")->Get<std::string>();

  std::string uriFile = common::find_file(file);
  if (!uriFile.empty())
    file = uriFile;

  return file;
}

//////////////////////////////////////////////////
void Visual::SetNormalMap(const std::string &_nmap)
{
  this->dataPtr->sdf->GetElement("material")->GetElement(
      "shader")->GetElement("normal_map")->GetValue()->Set(_nmap);
  if (this->dataPtr->useRTShader && this->dataPtr->scene->GetInitialized())
    RTShaderSystem::Instance()->UpdateShaders();
}

//////////////////////////////////////////////////
std::string Visual::GetShaderType() const
{
  return this->dataPtr->sdf->GetElement("material")->GetElement(
      "shader")->Get<std::string>("type");
}

//////////////////////////////////////////////////
void Visual::SetShaderType(const std::string &_type)
{
  this->dataPtr->sdf->GetElement("material")->GetElement(
      "shader")->GetAttribute("type")->Set(_type);
  if (this->dataPtr->useRTShader && this->dataPtr->scene->GetInitialized())
    RTShaderSystem::Instance()->UpdateShaders();
}


//////////////////////////////////////////////////
void Visual::SetRibbonTrail(bool _value, const common::Color &_initialColor,
                            const common::Color &_changeColor)
{
  if (this->dataPtr->ribbonTrail == NULL)
  {
    this->dataPtr->ribbonTrail =
        this->dataPtr->scene->GetManager()->createRibbonTrail(
        this->GetName() + "_RibbonTrail");
    this->dataPtr->ribbonTrail->setMaterialName("Gazebo/RibbonTrail");
    // this->dataPtr->ribbonTrail->setTrailLength(100);
    this->dataPtr->ribbonTrail->setMaxChainElements(10000);
    // this->dataPtr->ribbonTrail->setNumberOfChains(1);
    this->dataPtr->ribbonTrail->setVisible(false);
    this->dataPtr->ribbonTrail->setCastShadows(false);
    this->dataPtr->ribbonTrail->setInitialWidth(0, 0.05);
    this->dataPtr->scene->GetManager()->getRootSceneNode()->attachObject(
        this->dataPtr->ribbonTrail);

    this->dataPtr->ribbonTrail->setInitialColour(0,
        Conversions::Convert(_initialColor));
    this->dataPtr->ribbonTrail->setColourChange(0,
        Conversions::Convert(_changeColor));
  }

  if (_value)
  {
    try
    {
      this->dataPtr->ribbonTrail->addNode(this->dataPtr->sceneNode);
    }
    catch(...)
    {
      gzerr << "Unable to create ribbon trail\n";
    }
  }
  else
  {
    this->dataPtr->ribbonTrail->removeNode(this->dataPtr->sceneNode);
    this->dataPtr->ribbonTrail->clearChain(0);
  }
  this->dataPtr->ribbonTrail->setVisible(_value);
}

//////////////////////////////////////////////////
DynamicLines *Visual::CreateDynamicLine(RenderOpType _type)
{
  this->dataPtr->preRenderConnection = event::Events::ConnectPreRender(
      boost::bind(&Visual::Update, shared_from_this()));

  DynamicLines *line = new DynamicLines(_type);
  this->dataPtr->lines.push_back(line);
  this->AttachObject(line);
  return line;
}

//////////////////////////////////////////////////
void Visual::DeleteDynamicLine(DynamicLines *_line)
{
  // delete instance from lines vector
  for (std::list<DynamicLines*>::iterator iter = this->dataPtr->lines.begin();
       iter != this->dataPtr->lines.end(); ++iter)
  {
    if (*iter == _line)
    {
      delete *iter;
      this->dataPtr->lines.erase(iter);
      break;
    }
  }
}

//////////////////////////////////////////////////
void Visual::AttachLineVertex(DynamicLines *_line, unsigned int _index)
{
  this->dataPtr->lineVertices.push_back(std::make_pair(_line, _index));
  _line->SetPoint(_index, this->GetWorldPose().pos);
}

//////////////////////////////////////////////////
std::string Visual::GetMaterialName() const
{
  return this->dataPtr->myMaterialName;
}

//////////////////////////////////////////////////
math::Box Visual::GetBoundingBox() const
{
  math::Box box;
  this->GetBoundsHelper(this->GetSceneNode(), box);
  return box;
}

//////////////////////////////////////////////////
void Visual::GetBoundsHelper(Ogre::SceneNode *node, math::Box &box) const
{
  node->_updateBounds();
  node->_update(false, true);

  Ogre::Matrix4 invTransform =
      this->dataPtr->sceneNode->_getFullTransform().inverse();

  Ogre::SceneNode::ChildNodeIterator it = node->getChildIterator();

  for (int i = 0; i < node->numAttachedObjects(); i++)
  {
    Ogre::MovableObject *obj = node->getAttachedObject(i);

    if (obj->isVisible() && obj->getMovableType() != "gazebo::dynamiclines"
        && obj->getVisibilityFlags() != GZ_VISIBILITY_GUI)
    {
      Ogre::Any any = obj->getUserAny();
      if (any.getType() == typeid(std::string))
      {
        std::string str = Ogre::any_cast<std::string>(any);
        if (str.substr(0, 3) == "rot" || str.substr(0, 5) == "trans"
            || str.substr(0, 5) == "scale")
          continue;
      }

      Ogre::AxisAlignedBox bb = obj->getBoundingBox();

      math::Vector3 min;
      math::Vector3 max;

      // Ogre does not return a valid bounding box for lights.
      if (obj->getMovableType() == "Light")
      {
        min = math::Vector3(-0.5, -0.5, -0.5);
        max = math::Vector3(0.5, 0.5, 0.5);
      }
      else
      {
        // Get transform to be applied to the current node.
        Ogre::Matrix4 transform = invTransform * node->_getFullTransform();
        // Correct precision error which makes ogre's isAffine check fail.
        transform[3][0] = transform[3][1] = transform[3][2] = 0;
        transform[3][3] = 1;
        // get oriented bounding box in object's local space
        bb.transformAffine(transform);
        if (node->getParentSceneNode())
          bb.scale(node->getParentSceneNode()->_getDerivedScale());
        min = Conversions::Convert(bb.getMinimum());
        max = Conversions::Convert(bb.getMaximum());
      }

      box.Merge(math::Box(min, max));
    }
  }

  while (it.hasMoreElements())
  {
    Ogre::SceneNode *next = dynamic_cast<Ogre::SceneNode*>(it.getNext());
    this->GetBoundsHelper(next, box);
  }
}

//////////////////////////////////////////////////
void Visual::InsertMesh(const std::string &_meshName,
                        const std::string &_subMesh,
                        bool _centerSubmesh)
{
  const common::Mesh *mesh;
  if (!common::MeshManager::Instance()->HasMesh(_meshName))
  {
    mesh = common::MeshManager::Instance()->Load(_meshName);
    if (!mesh)
    {
      gzerr << "Unable to create a mesh from " << _meshName << "\n";
      return;
    }
  }
  else
  {
    mesh = common::MeshManager::Instance()->GetMesh(_meshName);
  }

  this->InsertMesh(mesh, _subMesh, _centerSubmesh);

  // Add the mesh into OGRE
  /*if (!this->dataPtr->sceneNode->getCreator()->hasEntity(_meshName) &&
      common::MeshManager::Instance()->HasMesh(_meshName))
  {
    const common::Mesh *mesh =
      common::MeshManager::Instance()->GetMesh(_meshName);
    this->InsertMesh(mesh);
  }*/
}

//////////////////////////////////////////////////
void Visual::InsertMesh(const common::Mesh *_mesh, const std::string &_subMesh,
    bool _centerSubmesh)
{
  Ogre::MeshPtr ogreMesh;

  GZ_ASSERT(_mesh != NULL, "Unable to insert a NULL mesh");

  RenderEngine::Instance()->AddResourcePath(_mesh->GetPath());

  if (_mesh->GetSubMeshCount() == 0)
  {
    gzerr << "Visual::InsertMesh no submeshes, this is an invalid mesh\n";
    return;
  }

  // Don't re-add existing meshes
  if (Ogre::MeshManager::getSingleton().resourceExists(_mesh->GetName()))
  {
    return;
  }

  try
  {
    // Create a new mesh specifically for manual definition.
    if (_subMesh.empty())
    {
      ogreMesh = Ogre::MeshManager::getSingleton().createManual(
          _mesh->GetName(),
          Ogre::ResourceGroupManager::DEFAULT_RESOURCE_GROUP_NAME);
    }
    else
    {
      ogreMesh = Ogre::MeshManager::getSingleton().createManual(
          _mesh->GetName() + "::" + _subMesh,
          Ogre::ResourceGroupManager::DEFAULT_RESOURCE_GROUP_NAME);
    }

    Ogre::SkeletonPtr ogreSkeleton;

    if (_mesh->HasSkeleton())
    {
      common::Skeleton *skel = _mesh->GetSkeleton();
      ogreSkeleton = Ogre::SkeletonManager::getSingleton().create(
        _mesh->GetName() + "_skeleton",
        Ogre::ResourceGroupManager::DEFAULT_RESOURCE_GROUP_NAME,
        true);

      for (unsigned int i = 0; i < skel->GetNumNodes(); i++)
      {
        common::SkeletonNode *node = skel->GetNodeByHandle(i);
        Ogre::Bone *bone = ogreSkeleton->createBone(node->GetName());

        if (node->GetParent())
          ogreSkeleton->getBone(node->GetParent()->GetName())->addChild(bone);

        math::Matrix4 trans = node->GetTransform();
        math::Vector3 pos = trans.GetTranslation();
        math::Quaternion q = trans.GetRotation();
        bone->setPosition(Ogre::Vector3(pos.x, pos.y, pos.z));
        bone->setOrientation(Ogre::Quaternion(q.w, q.x, q.y, q.z));
        bone->setInheritOrientation(true);
        bone->setManuallyControlled(true);
        bone->setInitialState();
      }
      ogreMesh->setSkeletonName(_mesh->GetName() + "_skeleton");
    }

    for (unsigned int i = 0; i < _mesh->GetSubMeshCount(); i++)
    {
      if (!_subMesh.empty() && _mesh->GetSubMesh(i)->GetName() != _subMesh)
        continue;

      Ogre::SubMesh *ogreSubMesh;
      Ogre::VertexData *vertexData;
      Ogre::VertexDeclaration* vertexDecl;
      Ogre::HardwareVertexBufferSharedPtr vBuf;
      Ogre::HardwareIndexBufferSharedPtr iBuf;
      float *vertices;
      uint32_t *indices;

      size_t currOffset = 0;

      // Copy the original submesh. We may need to modify the vertices, and
      // we don't want to change the original.
      common::SubMesh subMesh(_mesh->GetSubMesh(i));

      // Recenter the vertices if requested.
      if (_centerSubmesh)
        subMesh.Center();

      ogreSubMesh = ogreMesh->createSubMesh();
      ogreSubMesh->useSharedVertices = false;
      if (subMesh.GetPrimitiveType() == common::SubMesh::TRIANGLES)
        ogreSubMesh->operationType = Ogre::RenderOperation::OT_TRIANGLE_LIST;
      else if (subMesh.GetPrimitiveType() == common::SubMesh::LINES)
        ogreSubMesh->operationType = Ogre::RenderOperation::OT_LINE_LIST;
      else if (subMesh.GetPrimitiveType() == common::SubMesh::LINESTRIPS)
        ogreSubMesh->operationType = Ogre::RenderOperation::OT_LINE_STRIP;
      else if (subMesh.GetPrimitiveType() == common::SubMesh::TRIFANS)
        ogreSubMesh->operationType = Ogre::RenderOperation::OT_TRIANGLE_FAN;
      else if (subMesh.GetPrimitiveType() == common::SubMesh::TRISTRIPS)
        ogreSubMesh->operationType = Ogre::RenderOperation::OT_TRIANGLE_STRIP;
      else if (subMesh.GetPrimitiveType() == common::SubMesh::POINTS)
        ogreSubMesh->operationType = Ogre::RenderOperation::OT_POINT_LIST;
      else
        gzerr << "Unknown primitive type["
              << subMesh.GetPrimitiveType() << "]\n";

      ogreSubMesh->vertexData = new Ogre::VertexData();
      vertexData = ogreSubMesh->vertexData;
      vertexDecl = vertexData->vertexDeclaration;

      // The vertexDecl should contain positions, blending weights, normals,
      // diffiuse colors, specular colors, tex coords. In that order.
      vertexDecl->addElement(0, currOffset, Ogre::VET_FLOAT3,
                             Ogre::VES_POSITION);
      currOffset += Ogre::VertexElement::getTypeSize(Ogre::VET_FLOAT3);

      // TODO: blending weights

      // normals
      if (subMesh.GetNormalCount() > 0)
      {
        vertexDecl->addElement(0, currOffset, Ogre::VET_FLOAT3,
                               Ogre::VES_NORMAL);
        currOffset += Ogre::VertexElement::getTypeSize(Ogre::VET_FLOAT3);
      }

      // TODO: diffuse colors

      // TODO: specular colors

      // two dimensional texture coordinates
      if (subMesh.GetTexCoordCount() > 0)
      {
        vertexDecl->addElement(0, currOffset, Ogre::VET_FLOAT2,
            Ogre::VES_TEXTURE_COORDINATES, 0);
        currOffset += Ogre::VertexElement::getTypeSize(Ogre::VET_FLOAT2);
      }

      // allocate the vertex buffer
      vertexData->vertexCount = subMesh.GetVertexCount();

      vBuf = Ogre::HardwareBufferManager::getSingleton().createVertexBuffer(
                 vertexDecl->getVertexSize(0),
                 vertexData->vertexCount,
                 Ogre::HardwareBuffer::HBU_STATIC_WRITE_ONLY,
                 false);

      vertexData->vertexBufferBinding->setBinding(0, vBuf);
      vertices = static_cast<float*>(vBuf->lock(
                      Ogre::HardwareBuffer::HBL_DISCARD));

      if (_mesh->HasSkeleton())
      {
        common::Skeleton *skel = _mesh->GetSkeleton();
        for (unsigned int j = 0; j < subMesh.GetNodeAssignmentsCount(); j++)
        {
          common::NodeAssignment na = subMesh.GetNodeAssignment(j);
          Ogre::VertexBoneAssignment vba;
          vba.vertexIndex = na.vertexIndex;
          vba.boneIndex = ogreSkeleton->getBone(skel->GetNodeByHandle(
                              na.nodeIndex)->GetName())->getHandle();
          vba.weight = na.weight;
          ogreSubMesh->addBoneAssignment(vba);
        }
      }

      // allocate index buffer
      ogreSubMesh->indexData->indexCount = subMesh.GetIndexCount();

      ogreSubMesh->indexData->indexBuffer =
        Ogre::HardwareBufferManager::getSingleton().createIndexBuffer(
            Ogre::HardwareIndexBuffer::IT_32BIT,
            ogreSubMesh->indexData->indexCount,
            Ogre::HardwareBuffer::HBU_STATIC_WRITE_ONLY,
            false);

      iBuf = ogreSubMesh->indexData->indexBuffer;
      indices = static_cast<uint32_t*>(
          iBuf->lock(Ogre::HardwareBuffer::HBL_DISCARD));

      unsigned int j;

      // Add all the vertices
      for (j = 0; j < subMesh.GetVertexCount(); j++)
      {
        *vertices++ = subMesh.GetVertex(j).x;
        *vertices++ = subMesh.GetVertex(j).y;
        *vertices++ = subMesh.GetVertex(j).z;

        if (subMesh.GetNormalCount() > 0)
        {
          *vertices++ = subMesh.GetNormal(j).x;
          *vertices++ = subMesh.GetNormal(j).y;
          *vertices++ = subMesh.GetNormal(j).z;
        }

        if (subMesh.GetTexCoordCount() > 0)
        {
          *vertices++ = subMesh.GetTexCoord(j).x;
          *vertices++ = subMesh.GetTexCoord(j).y;
        }
      }

      // Add all the indices
      for (j = 0; j < subMesh.GetIndexCount(); j++)
        *indices++ = subMesh.GetIndex(j);

      const common::Material *material;
      material = _mesh->GetMaterial(subMesh.GetMaterialIndex());
      if (material)
      {
        rendering::Material::Update(material);
        ogreSubMesh->setMaterialName(material->GetName());
      }
      else
      {
        ogreSubMesh->setMaterialName("Gazebo/White");
      }

      // Unlock
      vBuf->unlock();
      iBuf->unlock();
    }

    math::Vector3 max = _mesh->GetMax();
    math::Vector3 min = _mesh->GetMin();

    if (_mesh->HasSkeleton())
    {
      min = math::Vector3(-1, -1, -1);
      max = math::Vector3(1, 1, 1);
    }

    if (!max.IsFinite())
      gzthrow("Max bounding box is not finite[" << max << "]\n");

    if (!min.IsFinite())
      gzthrow("Min bounding box is not finite[" << min << "]\n");

    ogreMesh->_setBounds(Ogre::AxisAlignedBox(
          Ogre::Vector3(min.x, min.y, min.z),
          Ogre::Vector3(max.x, max.y, max.z)),
          false);

    // this line makes clear the mesh is loaded (avoids memory leaks)
    ogreMesh->load();
  }
  catch(Ogre::Exception &e)
  {
    gzerr << "Unable to insert mesh[" << e.getDescription() << "]" << std::endl;
  }
}

//////////////////////////////////////////////////
void Visual::UpdateFromMsg(const boost::shared_ptr< msgs::Visual const> &_msg)
{
  // TODO: Put back in, and check for performance improvements.
  /*if (msg->has_is_static() && msg->is_static())
    this->MakeStatic();
    */

  if (_msg->has_pose())
    this->SetPose(msgs::Convert(_msg->pose()));

  if (_msg->has_visible())
    this->SetVisible(_msg->visible());

  if (_msg->has_transparency())
    this->SetTransparency(_msg->transparency());

  if (_msg->has_material())
  {
    if (_msg->material().has_lighting())
    {
      this->SetLighting(_msg->material().lighting());
    }

    if (_msg->material().has_script())
    {
      for (int i = 0; i < _msg->material().script().uri_size(); ++i)
      {
        RenderEngine::Instance()->AddResourcePath(
            _msg->material().script().uri(i));
      }
      this->SetMaterial(_msg->material().script().name());
    }

    if (_msg->material().has_ambient())
      this->SetAmbient(msgs::Convert(_msg->material().ambient()));

    if (_msg->material().has_diffuse())
      this->SetDiffuse(msgs::Convert(_msg->material().diffuse()));

    if (_msg->material().has_specular())
      this->SetSpecular(msgs::Convert(_msg->material().specular()));

    if (_msg->material().has_emissive())
      this->SetEmissive(msgs::Convert(_msg->material().emissive()));

    if (_msg->material().has_shader_type())
    {
      if (_msg->material().shader_type() == msgs::Material::VERTEX)
      {
        this->SetShaderType("vertex");
      }
      else if (_msg->material().shader_type() == msgs::Material::PIXEL)
      {
        this->SetShaderType("pixel");
      }
      else if (_msg->material().shader_type() ==
          msgs::Material::NORMAL_MAP_OBJECT_SPACE)
      {
        this->SetShaderType("normal_map_object_space");
      }
      else if (_msg->material().shader_type() ==
          msgs::Material::NORMAL_MAP_TANGENT_SPACE)
      {
        this->SetShaderType("normal_map_tangent_space");
      }

      if (_msg->material().has_normal_map())
        this->SetNormalMap(_msg->material().normal_map());
    }
  }

  if (_msg->has_scale())
    this->SetScale(msgs::Convert(_msg->scale()));

  // TODO: Make sure this isn't necessary
  if (_msg->has_geometry() && _msg->geometry().has_type())
  {
    math::Vector3 geomScale(1, 1, 1);

    if (_msg->geometry().type() == msgs::Geometry::BOX)
    {
      geomScale = msgs::Convert(_msg->geometry().box().size());
    }
    else if (_msg->geometry().type() == msgs::Geometry::CYLINDER)
    {
      geomScale.x = _msg->geometry().cylinder().radius() * 2.0;
      geomScale.y = _msg->geometry().cylinder().radius() * 2.0;
      geomScale.z = _msg->geometry().cylinder().length();
    }
    else if (_msg->geometry().type() == msgs::Geometry::SPHERE)
    {
      geomScale.x = geomScale.y = geomScale.z
          = _msg->geometry().sphere().radius() * 2.0;
    }
    else if (_msg->geometry().type() == msgs::Geometry::PLANE)
    {
      geomScale.x = geomScale.y = 1.0;
      if (_msg->geometry().plane().has_size())
      {
        geomScale.x = _msg->geometry().plane().size().x();
        geomScale.y = _msg->geometry().plane().size().y();
      }
      geomScale.z = 1.0;
    }
    else if (_msg->geometry().type() == msgs::Geometry::IMAGE)
    {
      geomScale.x = geomScale.y = geomScale.z
          = _msg->geometry().image().scale();
    }
    else if (_msg->geometry().type() == msgs::Geometry::HEIGHTMAP)
      geomScale = msgs::Convert(_msg->geometry().heightmap().size());
    else if (_msg->geometry().type() == msgs::Geometry::MESH)
    {
      if (_msg->geometry().mesh().has_scale())
        geomScale = msgs::Convert(_msg->geometry().mesh().scale());
      else
        geomScale.x = geomScale.y = geomScale.z = 1.0;
    }
    else if (_msg->geometry().type() == msgs::Geometry::EMPTY)
      geomScale.x = geomScale.y = geomScale.z = 1.0;
    else if (_msg->geometry().type() == msgs::Geometry::POLYLINE)
      geomScale.x = geomScale.y = geomScale.z = 1.0;
    else
      gzerr << "Unknown geometry type[" << _msg->geometry().type() << "]\n";

    this->SetScale(geomScale);
  }

  /*if (msg->points.size() > 0)
  {
    DynamicLines *lines = this->AddDynamicLine(RENDERING_LINE_LIST);
    for (unsigned int i = 0; i < msg->points.size(); i++)
      lines->AddPoint(msg->points[i]);
  }
  */
}

//////////////////////////////////////////////////
VisualPtr Visual::GetParent() const
{
  return this->dataPtr->parent;
}

//////////////////////////////////////////////////
VisualPtr Visual::GetRootVisual()
{
  VisualPtr p = shared_from_this();
  while (p->GetParent() && p->GetParent()->GetName() != "__world_node__")
    p = p->GetParent();

  return p;
}

//////////////////////////////////////////////////
bool Visual::IsPlane() const
{
  if (this->dataPtr->sdf->HasElement("geometry"))
  {
    sdf::ElementPtr geomElem = this->dataPtr->sdf->GetElement("geometry");
    if (geomElem->HasElement("plane"))
      return true;
  }

  std::vector<VisualPtr>::const_iterator iter;
  for (iter = this->dataPtr->children.begin();
      iter != this->dataPtr->children.end(); ++iter)
  {
    if ((*iter)->IsPlane())
      return true;
  }

  return false;
}

//////////////////////////////////////////////////
std::string Visual::GetMeshName() const
{
  if (this->dataPtr->sdf->HasElement("geometry"))
  {
    sdf::ElementPtr geomElem = this->dataPtr->sdf->GetElement("geometry");
    if (geomElem->HasElement("box"))
      return "unit_box";
    else if (geomElem->HasElement("sphere"))
      return "unit_sphere";
    else if (geomElem->HasElement("cylinder"))
      return "unit_cylinder";
    else if (geomElem->HasElement("plane"))
      return "unit_plane";
    else if (geomElem->HasElement("polyline"))
    {
      std::string polyLineName = this->GetName();
      common::MeshManager *meshManager = common::MeshManager::Instance();

      if (!meshManager->IsValidFilename(polyLineName))
      {
        std::vector<math::Vector2d> vertices;
        sdf::ElementPtr pointElem =
          geomElem->GetElement("polyline")->GetElement("point");

        while (pointElem)
        {
          math::Vector2d point = pointElem->Get<math::Vector2d>();
          vertices.push_back(point);
          pointElem = pointElem->GetNextElement("point");
        }

        meshManager->CreateExtrudedPolyline(polyLineName, vertices,
            geomElem->GetElement("polyline")->Get<double>("height"),
            math::Vector2d(1, 1));
       }
      return polyLineName;
    }
    else if (geomElem->HasElement("mesh") || geomElem->HasElement("heightmap"))
    {
      sdf::ElementPtr tmpElem = geomElem->GetElement("mesh");
      std::string filename;

      std::string uri = tmpElem->Get<std::string>("uri");
      if (uri.empty())
      {
        gzerr << "<uri> element missing for geometry element:\n";
        return std::string();
      }

      filename = common::find_file(uri);

      if (filename == "__default__" || filename.empty())
        gzerr << "No mesh specified\n";

      return filename;
    }
  }

  return std::string();
}

//////////////////////////////////////////////////
std::string Visual::GetSubMeshName() const
{
  std::string result;

  if (this->dataPtr->sdf->HasElement("geometry"))
  {
    sdf::ElementPtr geomElem = this->dataPtr->sdf->GetElement("geometry");
    if (geomElem->HasElement("mesh"))
    {
      sdf::ElementPtr tmpElem = geomElem->GetElement("mesh");
      if (tmpElem->HasElement("submesh"))
        result = tmpElem->GetElement("submesh")->Get<std::string>("name");
    }
  }

  return result;
}

//////////////////////////////////////////////////
bool Visual::GetCenterSubMesh() const
{
  bool result = false;

  if (this->dataPtr->sdf->HasElement("geometry"))
  {
    sdf::ElementPtr geomElem = this->dataPtr->sdf->GetElement("geometry");
    if (geomElem->HasElement("mesh"))
    {
      sdf::ElementPtr tmpElem = geomElem->GetElement("mesh");
      if (tmpElem->HasElement("submesh"))
        result = tmpElem->GetElement("submesh")->Get<bool>("center");
    }
  }

  return result;
}

//////////////////////////////////////////////////
void Visual::MoveToPositions(const std::vector<math::Pose> &_pts,
                             double _time,
                             boost::function<void()> _onComplete)
{
  Ogre::TransformKeyFrame *key;
  math::Vector3 start = this->GetWorldPose().pos;

  this->dataPtr->onAnimationComplete = _onComplete;

  std::string animName = this->GetName() + "_animation";

  Ogre::Animation *anim =
    this->dataPtr->sceneNode->getCreator()->createAnimation(animName, _time);
  anim->setInterpolationMode(Ogre::Animation::IM_SPLINE);

  Ogre::NodeAnimationTrack *strack = anim->createNodeTrack(0,
      this->dataPtr->sceneNode);

  key = strack->createNodeKeyFrame(0);
  key->setTranslate(Ogre::Vector3(start.x, start.y, start.z));
  key->setRotation(this->dataPtr->sceneNode->getOrientation());

  double dt = _time / (_pts.size()-1);
  double tt = 0;
  for (unsigned int i = 0; i < _pts.size(); i++)
  {
    key = strack->createNodeKeyFrame(tt);
    key->setTranslate(Ogre::Vector3(
          _pts[i].pos.x, _pts[i].pos.y, _pts[i].pos.z));
    key->setRotation(Conversions::Convert(_pts[i].rot));

    tt += dt;
  }

  this->dataPtr->animState =
    this->dataPtr->sceneNode->getCreator()->createAnimationState(animName);

  this->dataPtr->animState->setTimePosition(0);
  this->dataPtr->animState->setEnabled(true);
  this->dataPtr->animState->setLoop(false);
  this->dataPtr->prevAnimTime = common::Time::GetWallTime();

  if (!this->dataPtr->preRenderConnection)
  {
    this->dataPtr->preRenderConnection =
      event::Events::ConnectPreRender(boost::bind(&Visual::Update,
      shared_from_this()));
  }
}

//////////////////////////////////////////////////
void Visual::MoveToPosition(const math::Pose &_pose, double _time)
{
  Ogre::TransformKeyFrame *key;
  math::Vector3 start = this->GetWorldPose().pos;
  math::Vector3 rpy = _pose.rot.GetAsEuler();

  math::Quaternion rotFinal(0, rpy.y, rpy.z);

  std::string animName = this->GetName() + "_animation";

  Ogre::Animation *anim =
    this->dataPtr->sceneNode->getCreator()->createAnimation(animName, _time);
  anim->setInterpolationMode(Ogre::Animation::IM_SPLINE);

  Ogre::NodeAnimationTrack *strack =
      anim->createNodeTrack(0, this->dataPtr->sceneNode);

  key = strack->createNodeKeyFrame(0);
  key->setTranslate(Ogre::Vector3(start.x, start.y, start.z));
  key->setRotation(this->dataPtr->sceneNode->getOrientation());

  key = strack->createNodeKeyFrame(_time);
  key->setTranslate(Ogre::Vector3(_pose.pos.x, _pose.pos.y, _pose.pos.z));
  key->setRotation(Conversions::Convert(rotFinal));

  this->dataPtr->animState =
    this->dataPtr->sceneNode->getCreator()->createAnimationState(animName);

  this->dataPtr->animState->setTimePosition(0);
  this->dataPtr->animState->setEnabled(true);
  this->dataPtr->animState->setLoop(false);
  this->dataPtr->prevAnimTime = common::Time::GetWallTime();

  this->dataPtr->preRenderConnection =
    event::Events::ConnectPreRender(boost::bind(&Visual::Update,
    shared_from_this()));
}

//////////////////////////////////////////////////
void Visual::ShowBoundingBox()
{
  this->dataPtr->sceneNode->showBoundingBox(true);
}

//////////////////////////////////////////////////
void Visual::SetScene(ScenePtr _scene)
{
  this->dataPtr->scene = _scene;
}

//////////////////////////////////////////////////
ScenePtr Visual::GetScene() const
{
  return this->dataPtr->scene;
}

//////////////////////////////////////////////////
void Visual::ShowCollision(bool _show)
{
  if (this->GetName().find("__COLLISION_VISUAL__") != std::string::npos)
    this->SetVisible(_show);

  std::vector<VisualPtr>::iterator iter;
  for (iter = this->dataPtr->children.begin();
      iter != this->dataPtr->children.end(); ++iter)
  {
    (*iter)->ShowCollision(_show);
  }
}

//////////////////////////////////////////////////
void Visual::ShowSkeleton(bool _show)
{
  double transp = 0.0;
  if (_show)
    transp = 0.5;

  ///  make the rest of the model transparent
  this->SetTransparency(transp);

  if (this->GetName().find("__SKELETON_VISUAL__") != std::string::npos)
    this->SetVisible(_show);

  std::vector<VisualPtr>::iterator iter;
  for (iter = this->dataPtr->children.begin();
      iter != this->dataPtr->children.end(); ++iter)
  {
    (*iter)->ShowSkeleton(_show);
  }
}

//////////////////////////////////////////////////
void Visual::SetVisibilityFlags(uint32_t _flags)
{
  for (std::vector<VisualPtr>::iterator iter = this->dataPtr->children.begin();
       iter != this->dataPtr->children.end(); ++iter)
  {
    (*iter)->SetVisibilityFlags(_flags);
  }

  for (int i = 0; i < this->dataPtr->sceneNode->numAttachedObjects(); ++i)
  {
    this->dataPtr->sceneNode->getAttachedObject(i)->setVisibilityFlags(_flags);
  }

  for (unsigned int i = 0; i < this->dataPtr->sceneNode->numChildren(); ++i)
  {
    Ogre::SceneNode *sn =
        (Ogre::SceneNode*)(this->dataPtr->sceneNode->getChild(i));

    for (int j = 0; j < sn->numAttachedObjects(); ++j)
      sn->getAttachedObject(j)->setVisibilityFlags(_flags);
  }
}

//////////////////////////////////////////////////
void Visual::ShowJoints(bool _show)
{
  if (this->GetName().find("JOINT_VISUAL__") != std::string::npos)
    this->SetVisible(_show);

  std::vector<VisualPtr>::iterator iter;
  for (iter = this->dataPtr->children.begin();
      iter != this->dataPtr->children.end(); ++iter)
  {
    (*iter)->ShowJoints(_show);
  }
}

//////////////////////////////////////////////////
void Visual::ShowCOM(bool _show)
{
  if (this->GetName().find("COM_VISUAL__") != std::string::npos)
    this->SetVisible(_show);

  std::vector<VisualPtr>::iterator iter;
  for (iter = this->dataPtr->children.begin();
      iter != this->dataPtr->children.end(); ++iter)
  {
    (*iter)->ShowCOM(_show);
  }
}

//////////////////////////////////////////////////
void Visual::SetSkeletonPose(const msgs::PoseAnimation &_pose)
{
  if (!this->dataPtr->skeleton)
  {
    gzerr << "Visual " << this->GetName() << " has no skeleton.\n";
    return;
  }

  for (int i = 0; i < _pose.pose_size(); i++)
  {
    const msgs::Pose& bonePose = _pose.pose(i);
    if (!this->dataPtr->skeleton->hasBone(bonePose.name()))
      continue;
    Ogre::Bone *bone = this->dataPtr->skeleton->getBone(bonePose.name());
    Ogre::Vector3 p(bonePose.position().x(),
                    bonePose.position().y(),
                    bonePose.position().z());
    Ogre::Quaternion quat(Ogre::Quaternion(bonePose.orientation().w(),
                                           bonePose.orientation().x(),
                                           bonePose.orientation().y(),
                                           bonePose.orientation().z()));

    bone->setManuallyControlled(true);
    bone->setPosition(p);
    bone->setOrientation(quat);
  }
}


//////////////////////////////////////////////////
void Visual::LoadPlugins()
{
  if (this->dataPtr->sdf->HasElement("plugin"))
  {
    sdf::ElementPtr pluginElem = this->dataPtr->sdf->GetElement("plugin");
    while (pluginElem)
    {
      this->LoadPlugin(pluginElem);
      pluginElem = pluginElem->GetNextElement("plugin");
    }
  }


  for (std::vector<VisualPluginPtr>::iterator iter =
      this->dataPtr->plugins.begin();
      iter != this->dataPtr->plugins.end(); ++iter)
  {
    (*iter)->Init();
  }
}

//////////////////////////////////////////////////
void Visual::LoadPlugin(const std::string &_filename,
                       const std::string &_name,
                       sdf::ElementPtr _sdf)
{
  gazebo::VisualPluginPtr plugin = gazebo::VisualPlugin::Create(_filename,
                                                              _name);

  if (plugin)
  {
    if (plugin->GetType() != VISUAL_PLUGIN)
    {
      gzerr << "Visual[" << this->GetName() << "] is attempting to load "
            << "a plugin, but detected an incorrect plugin type. "
            << "Plugin filename[" << _filename << "] name[" << _name << "]\n";
      return;
    }
    plugin->Load(shared_from_this(), _sdf);
    this->dataPtr->plugins.push_back(plugin);

    if (this->dataPtr->initialized)
      plugin->Init();
  }
}

//////////////////////////////////////////////////
void Visual::RemovePlugin(const std::string &_name)
{
  std::vector<VisualPluginPtr>::iterator iter;
  for (iter = this->dataPtr->plugins.begin();
      iter != this->dataPtr->plugins.end(); ++iter)
  {
    if ((*iter)->GetHandle() == _name)
    {
      this->dataPtr->plugins.erase(iter);
      break;
    }
  }
}

//////////////////////////////////////////////////
void Visual::LoadPlugin(sdf::ElementPtr _sdf)
{
  std::string pluginName = _sdf->Get<std::string>("name");
  std::string filename = _sdf->Get<std::string>("filename");
  this->LoadPlugin(filename, pluginName, _sdf);
}

//////////////////////////////////////////////////
uint32_t Visual::GetId() const
{
  return this->dataPtr->id;
}

//////////////////////////////////////////////////
void Visual::SetId(uint32_t _id)
{
  this->dataPtr->id = _id;
}<|MERGE_RESOLUTION|>--- conflicted
+++ resolved
@@ -454,6 +454,7 @@
 {
   std::ostringstream stream;
   math::Pose pose;
+  Ogre::Vector3 meshSize(1, 1, 1);
   Ogre::MovableObject *obj = NULL;
 
   if (this->dataPtr->parent)
@@ -498,6 +499,10 @@
 
   // Set the pose of the scene node
   this->SetPose(pose);
+
+  // Get the size of the mesh
+  if (obj)
+    meshSize = obj->getBoundingBox().getSize();
 
   if (this->dataPtr->sdf->HasElement("geometry"))
   {
@@ -1403,23 +1408,11 @@
     // Create the bounding box if it's not already created.
     if (!this->dataPtr->boundingBox)
     {
-<<<<<<< HEAD
-      math::Box bbox = this->GetBoundingBox();
-      // GetBoundingBox returns the box in world coordinates
-      // Invert thes scale of the box before attaching to the visual
-      // so that the new inherited scale after attachment is correct.
-      math::Vector3 scale = Conversions::Convert(
-            this->dataPtr->sceneNode->_getDerivedScale());
-      bbox.min = bbox.min / scale;
-      bbox.max = bbox.max / scale;
       this->dataPtr->boundingBox = new WireBox(shared_from_this(), bbox);
-=======
-      this->dataPtr->boundingBox = new WireBox(shared_from_this(), bbox);
     }
     else
     {
       this->dataPtr->boundingBox->Init(bbox);
->>>>>>> e9b74eb1
     }
     this->dataPtr->boundingBox->SetVisible(true);
   }
