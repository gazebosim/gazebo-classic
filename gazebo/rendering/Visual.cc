/*
 * Copyright (C) 2012-2015 Open Source Robotics Foundation
 *
 * Licensed under the Apache License, Version 2.0 (the "License");
 * you may not use this file except in compliance with the License.
 * You may obtain a copy of the License at
 *
 *     http://www.apache.org/licenses/LICENSE-2.0
 *
 * Unless required by applicable law or agreed to in writing, software
 * distributed under the License is distributed on an "AS IS" BASIS,
 * WITHOUT WARRANTIES OR CONDITIONS OF ANY KIND, either express or implied.
 * See the License for the specific language governing permissions and
 * limitations under the License.
 *
*/
#include <boost/bind.hpp>
#include <boost/function.hpp>
#include "gazebo/rendering/ogre_gazebo.h"

#include "gazebo/msgs/msgs.hh"
#include "gazebo/math/Vector2d.hh"
#include "gazebo/common/Assert.hh"
#include "gazebo/common/Event.hh"
#include "gazebo/common/Events.hh"
#include "gazebo/common/CommonIface.hh"
#include "gazebo/common/MeshManager.hh"
#include "gazebo/common/Console.hh"
#include "gazebo/common/Exception.hh"
#include "gazebo/common/Mesh.hh"
#include "gazebo/common/Plugin.hh"
#include "gazebo/common/Skeleton.hh"
#include "gazebo/rendering/RenderEvents.hh"
#include "gazebo/rendering/WireBox.hh"
#include "gazebo/rendering/Conversions.hh"
#include "gazebo/rendering/DynamicLines.hh"
#include "gazebo/rendering/Scene.hh"
#include "gazebo/rendering/RTShaderSystem.hh"
#include "gazebo/rendering/RenderEngine.hh"
#include "gazebo/rendering/Material.hh"
#include "gazebo/rendering/MovableText.hh"
#include "gazebo/rendering/VisualPrivate.hh"
#include "gazebo/rendering/Visual.hh"

using namespace gazebo;
using namespace rendering;

// Note: The value of GZ_UINT32_MAX is reserved as a flag.
uint32_t VisualPrivate::visualIdCount = GZ_UINT32_MAX - 1;

//////////////////////////////////////////////////
Visual::Visual(const std::string &_name, VisualPtr _parent, bool _useRTShader)
  : dataPtr(new VisualPrivate)
{
  this->Init(_name, _parent, _useRTShader);
}

//////////////////////////////////////////////////
Visual::Visual(const std::string &_name, ScenePtr _scene, bool _useRTShader)
  : dataPtr(new VisualPrivate)
{
  this->Init(_name, _scene, _useRTShader);
}

//////////////////////////////////////////////////
Visual::Visual(VisualPrivate &_dataPtr, const std::string &_name,
    VisualPtr _parent, bool _useRTShader)
    : dataPtr(&_dataPtr)
{
  this->Init(_name, _parent, _useRTShader);
}

//////////////////////////////////////////////////
Visual::Visual(VisualPrivate &_dataPtr, const std::string &_name,
    ScenePtr _scene,  bool _useRTShader)
    : dataPtr(&_dataPtr)
{
  this->Init(_name, _scene, _useRTShader);
}

//////////////////////////////////////////////////
void Visual::Init(const std::string &_name, ScenePtr _scene,
    bool _useRTShader)
{
  this->dataPtr->id = this->dataPtr->visualIdCount--;
  this->dataPtr->boundingBox = NULL;
  this->dataPtr->useRTShader = _useRTShader;
  this->dataPtr->visibilityFlags = GZ_VISIBILITY_ALL;

  this->dataPtr->sdf.reset(new sdf::Element);
  sdf::initFile("visual.sdf", this->dataPtr->sdf);

  this->SetName(_name);
  this->dataPtr->sceneNode = NULL;
  this->dataPtr->animState = NULL;
  this->dataPtr->skeleton = NULL;
  this->dataPtr->initialized = false;
  this->dataPtr->lighting = true;
  this->dataPtr->castShadows = true;
  this->dataPtr->visible = true;
  this->dataPtr->layer = -1;
  this->dataPtr->inheritTransparency = true;

  std::string uniqueName = this->GetName();
  int index = 0;
  while (_scene->GetManager()->hasSceneNode(uniqueName))
  {
    uniqueName = this->GetName() + "_" +
                 boost::lexical_cast<std::string>(index++);
  }

  this->dataPtr->scene = _scene;
  this->SetName(uniqueName);
  this->dataPtr->sceneNode =
    this->dataPtr->scene->GetManager()->getRootSceneNode()->
        createChildSceneNode(this->GetName());

  this->Init();
}

//////////////////////////////////////////////////
void Visual::Init(const std::string &_name, VisualPtr _parent,
    bool _useRTShader)
{
  this->dataPtr->id = this->dataPtr->visualIdCount--;
  this->dataPtr->boundingBox = NULL;
  this->dataPtr->useRTShader = _useRTShader;

  this->dataPtr->sdf.reset(new sdf::Element);
  sdf::initFile("visual.sdf", this->dataPtr->sdf);

  this->SetName(_name);
  this->dataPtr->sceneNode = NULL;
  this->dataPtr->animState = NULL;
  this->dataPtr->initialized = false;
  this->dataPtr->lighting = true;
  this->dataPtr->castShadows = true;
  this->dataPtr->visible = true;
  this->dataPtr->layer = -1;
  this->dataPtr->inheritTransparency = true;

  Ogre::SceneNode *pnode = NULL;
  if (_parent)
    pnode = _parent->GetSceneNode();
  else
  {
    gzerr << "Create a visual, invalid parent!!!\n";
    return;
  }

  if (!pnode)
  {
    gzerr << "Unable to get parent scene node\n";
    return;
  }

  std::string uniqueName = this->GetName();
  int index = 0;
  while (pnode->getCreator()->hasSceneNode(uniqueName))
    uniqueName = this->GetName() + "_" +
                 boost::lexical_cast<std::string>(index++);

  this->SetName(uniqueName);

  this->dataPtr->sceneNode = pnode->createChildSceneNode(this->GetName());

  this->dataPtr->parent = _parent;
  this->dataPtr->scene = this->dataPtr->parent->GetScene();
  this->Init();
}

//////////////////////////////////////////////////
Visual::~Visual()
{
  this->Fini();

  delete this->dataPtr->boundingBox;

  // delete instance from lines vector
  /*for (std::list<DynamicLines*>::iterator iter = this->dataPtr->lines.begin();
       iter != this->dataPtr->lines.end(); ++iter)
    delete *iter;
    */
  this->dataPtr->lines.clear();
  this->dataPtr->scene.reset();
  this->dataPtr->sdf->Reset();
  this->dataPtr->sdf.reset();
  this->dataPtr->parent.reset();
  this->dataPtr->children.clear();
  this->dataPtr->plugins.clear();

  delete this->dataPtr;
  this->dataPtr = 0;
}

/////////////////////////////////////////////////
void Visual::Fini()
{
  if (!this->dataPtr->scene)
    return;

  while (!this->dataPtr->children.empty())
  {
    VisualPtr childVis = this->dataPtr->children.front();
    this->DetachVisual(childVis);
    childVis->Fini();
  }

  // Detach from the parent
  if (this->dataPtr->parent)
    this->dataPtr->parent->DetachVisual(this->GetName());

  if (this->dataPtr->sceneNode)
  {
    this->DestroyAllAttachedMovableObjects(this->dataPtr->sceneNode);
    this->dataPtr->scene->GetManager()->destroySceneNode(
        this->dataPtr->sceneNode);
    this->dataPtr->sceneNode = NULL;
  }

  if (this->dataPtr->preRenderConnection)
  {
    event::Events::DisconnectPreRender(this->dataPtr->preRenderConnection);
    this->dataPtr->preRenderConnection.reset();
  }

  if (this->dataPtr->scene->GetVisual(this->dataPtr->id))
    this->dataPtr->scene->RemoveVisual(this->dataPtr->id);

  this->dataPtr->scene.reset();
}

/////////////////////////////////////////////////
VisualPtr Visual::Clone(const std::string &_name, VisualPtr _newParent)
{
  VisualPtr result(new Visual(_name, _newParent));
  result->Load(this->dataPtr->sdf);
  result->SetScale(this->dataPtr->scale);
<<<<<<< HEAD
=======
  result->SetVisibilityFlags(this->dataPtr->visibilityFlags);
>>>>>>> 37efcbe2
  std::string visName = this->GetName();
  for (auto iter: this->dataPtr->children)
  {
    // give a unique name by prefixing child visuals with the new clone name
    std::string childName = iter->GetName();
    std::string newName = childName;
    size_t pos = childName.find(visName);
    if (pos == 0)
      newName = _name + childName.substr(pos+visName.size());
    iter->Clone(newName, result);
  }

  if (_newParent == this->dataPtr->scene->GetWorldVisual())
    result->SetWorldPose(this->GetWorldPose());
  result->ShowCollision(false);
  result->SetInheritTransparency(this->InheritTransparency());

  result->SetName(_name);
  return result;
}

/////////////////////////////////////////////////
void Visual::DestroyAllAttachedMovableObjects(Ogre::SceneNode *_sceneNode)
{
  if (!_sceneNode)
    return;

  // Destroy all the attached objects
  Ogre::SceneNode::ObjectIterator itObject =
    _sceneNode->getAttachedObjectIterator();

  while (itObject.hasMoreElements())
  {
    Ogre::Entity *ent = static_cast<Ogre::Entity*>(itObject.getNext());
    if (ent->getMovableType() != DynamicLines::GetMovableType())
      this->dataPtr->scene->GetManager()->destroyEntity(ent);
    else
      delete ent;
  }
  this->dataPtr->lines.clear();

  // only recurse if there are no child visuals otherwise let them clean up
  // after themselves in Fini()
  if (this->dataPtr->children.empty())
  {
    // Recurse to child SceneNodes
    Ogre::SceneNode::ChildNodeIterator itChild = _sceneNode->getChildIterator();
    while (itChild.hasMoreElements())
    {
      Ogre::SceneNode* pChildNode =
          static_cast<Ogre::SceneNode*>(itChild.getNext());
      this->DestroyAllAttachedMovableObjects(pChildNode);
    }
  }
}

//////////////////////////////////////////////////
void Visual::Init()
{
  this->dataPtr->type = VT_ENTITY;
  this->dataPtr->transparency = 0.0;
  this->dataPtr->isStatic = false;
  this->dataPtr->visible = true;
  this->dataPtr->ribbonTrail = NULL;
  this->dataPtr->staticGeom = NULL;
  this->dataPtr->layer = -1;
  this->dataPtr->wireframe = false;
  this->dataPtr->inheritTransparency = true;
  this->dataPtr->scale = ignition::math::Vector3d::One;

  this->dataPtr->initialized = true;
}

//////////////////////////////////////////////////
void Visual::LoadFromMsg(const boost::shared_ptr< msgs::Visual const> &_msg)
{
  this->dataPtr->sdf = msgs::VisualToSDF(*_msg.get());
  this->Load();
  this->UpdateFromMsg(_msg);
}

//////////////////////////////////////////////////
void Visual::Load(sdf::ElementPtr _sdf)
{
  this->dataPtr->sdf->Copy(_sdf);
  this->Load();
}

//////////////////////////////////////////////////
void Visual::Load()
{
  std::ostringstream stream;
  math::Pose pose;
  Ogre::Vector3 meshSize(1, 1, 1);
  Ogre::MovableObject *obj = NULL;

  if (this->dataPtr->parent)
    this->dataPtr->parent->AttachVisual(shared_from_this());

  // Read the desired position and rotation of the mesh
  pose = this->dataPtr->sdf->Get<math::Pose>("pose");

  std::string mesh = this->GetMeshName();
  std::string subMesh = this->GetSubMeshName();
  bool centerSubMesh = this->GetCenterSubMesh();

  if (!mesh.empty())
  {
    try
    {
      // Create the visual
      stream << "VISUAL_" << this->dataPtr->sceneNode->getName();
      obj = this->AttachMesh(mesh, subMesh, centerSubMesh,
          stream.str());
    }
    catch(Ogre::Exception &e)
    {
      gzerr << "Ogre Error:" << e.getFullDescription() << "\n";
      gzerr << "Unable to create a mesh from " <<  mesh << "\n";
      return;
    }
  }

  Ogre::Entity *ent = static_cast<Ogre::Entity *>(obj);
  if (ent)
  {
    if (ent->hasSkeleton())
      this->dataPtr->skeleton = ent->getSkeleton();

    for (unsigned int i = 0; i < ent->getNumSubEntities(); i++)
    {
      ent->getSubEntity(i)->setCustomParameter(1, Ogre::Vector4(
          this->dataPtr->sdf->Get<double>("laser_retro"), 0.0, 0.0, 0.0));
    }
  }

  // Set the pose of the scene node
  this->SetPose(pose);

  // Get the size of the mesh
  if (obj)
    meshSize = obj->getBoundingBox().getSize();

  if (this->dataPtr->sdf->HasElement("geometry"))
  {
    sdf::ElementPtr geomElem = this->dataPtr->sdf->GetElement("geometry");

    ignition::math::Vector3d geometrySize;
    bool hasGeom = true;
    if (geomElem->HasElement("box"))
    {
      geometrySize =
          geomElem->GetElement("box")->Get<ignition::math::Vector3d>("size");
    }
    else if (geomElem->HasElement("sphere"))
    {
      double r = geomElem->GetElement("sphere")->Get<double>("radius");
      geometrySize.Set(r * 2.0, r * 2.0, r * 2.0);
    }
    else if (geomElem->HasElement("cylinder"))
    {
      double r = geomElem->GetElement("cylinder")->Get<double>("radius");
      double l = geomElem->GetElement("cylinder")->Get<double>("length");
      geometrySize.Set(r * 2.0, r * 2.0, l);
    }
    else if (geomElem->HasElement("plane"))
    {
      math::Vector2d size =
        geomElem->GetElement("plane")->Get<math::Vector2d>("size");
      geometrySize.Set(size.x, size.y, 1);
    }
    else if (geomElem->HasElement("mesh"))
    {
      geometrySize =
          geomElem->GetElement("mesh")->Get<ignition::math::Vector3d>("scale");
    }
    else
    {
      hasGeom = false;
    }

    if (hasGeom)
    {
      // geom values give the absolute size so compute a scale that will
      // be mulitiply by the current scale to get to the geom size.
      ignition::math::Vector3d derivedScale = this->DerivedScale();
      ignition::math::Vector3d localScale =
          geometrySize / (derivedScale / this->dataPtr->scale);
      this->dataPtr->sceneNode->setScale(
          Conversions::Convert(math::Vector3(localScale)));
      this->dataPtr->scale = localScale;
      this->dataPtr->geomSize = geometrySize;
    }
  }

  // Set the material of the mesh
  if (this->dataPtr->sdf->HasElement("material"))
  {
    sdf::ElementPtr matElem =
        this->dataPtr->sdf->GetElement("material");

    // clone the material sdf to preserve the new values to be set
    // as updating the material name via SetMaterial can affect the
    // ambient/diffuse/specular/emissive color sdf elements.
    sdf::ElementPtr matElemClone = matElem->Clone();

    if (matElem->HasElement("script"))
    {
      sdf::ElementPtr scriptElem = matElem->GetElement("script");
      sdf::ElementPtr uriElem = scriptElem->GetElement("uri");

      // Add all the URI paths to the render engine
      while (uriElem)
      {
        std::string matUri = uriElem->Get<std::string>();
        if (!matUri.empty())
          RenderEngine::Instance()->AddResourcePath(matUri);
        uriElem = uriElem->GetNextElement("uri");
      }

      std::string matName = scriptElem->Get<std::string>("name");

      if (!matName.empty())
        this->SetMaterial(matName);
    }

    if (matElemClone->HasElement("ambient"))
      this->SetAmbient(matElemClone->Get<common::Color>("ambient"));
    if (matElemClone->HasElement("diffuse"))
      this->SetDiffuse(matElemClone->Get<common::Color>("diffuse"));
    if (matElemClone->HasElement("specular"))
      this->SetSpecular(matElemClone->Get<common::Color>("specular"));
    if (matElemClone->HasElement("emissive"))
      this->SetEmissive(matElemClone->Get<common::Color>("emissive"));

    if (matElem->HasElement("lighting"))
    {
      this->SetLighting(matElem->Get<bool>("lighting"));
    }
  }

  if (this->dataPtr->sdf->HasElement("transparency"))
  {
    this->SetTransparency(this->dataPtr->sdf->Get<float>("transparency"));
  }

  // Allow the mesh to cast shadows
  this->SetCastShadows(this->dataPtr->sdf->Get<bool>("cast_shadows"));
  this->LoadPlugins();
  this->dataPtr->scene->AddVisual(shared_from_this());

  // Set meta information
  if (this->dataPtr->sdf->HasElement("meta"))
  {
    if (this->dataPtr->sdf->GetElement("meta")->HasElement("layer"))
    {
      this->dataPtr->layer =
        this->dataPtr->sdf->GetElement("meta")->Get<int32_t>("layer");
      rendering::Events::newLayer(this->dataPtr->layer);
    }
  }
}

//////////////////////////////////////////////////
void Visual::Update()
{
  if (!this->dataPtr->visible)
    return;

  std::list<DynamicLines*>::iterator iter;

  // Update the lines
  for (iter = this->dataPtr->lines.begin(); iter != this->dataPtr->lines.end();
      ++iter)
  {
    (*iter)->Update();
  }

  std::list< std::pair<DynamicLines*, unsigned int> >::iterator liter;
  for (liter = this->dataPtr->lineVertices.begin();
       liter != this->dataPtr->lineVertices.end(); ++liter)
  {
    liter->first->SetPoint(liter->second,
        Conversions::ConvertIgn(
          this->dataPtr->sceneNode->_getDerivedPosition()));
    liter->first->Update();
  }

  if (this->dataPtr->animState)
  {
    this->dataPtr->animState->addTime(
        (common::Time::GetWallTime() - this->dataPtr->prevAnimTime).Double());
    this->dataPtr->prevAnimTime = common::Time::GetWallTime();
    if (this->dataPtr->animState->hasEnded())
    {
      this->dataPtr->animState = NULL;
      this->dataPtr->sceneNode->getCreator()->destroyAnimation(
          this->GetName() + "_animation");
      if (this->dataPtr->onAnimationComplete)
        this->dataPtr->onAnimationComplete();
      // event::Events::DisconnectPreRender(this->preRenderConnection);
    }
  }
}

//////////////////////////////////////////////////
void Visual::SetName(const std::string &_name)
{
  this->dataPtr->name = _name;
  this->dataPtr->sdf->GetAttribute("name")->Set(_name);
}

//////////////////////////////////////////////////
std::string Visual::GetName() const
{
  return this->dataPtr->name;
}

//////////////////////////////////////////////////
void Visual::AttachVisual(VisualPtr _vis)
{
  if (!_vis)
    gzerr << "Visual is null\n";
  else
  {
    if (_vis->GetSceneNode()->getParentSceneNode())
    {
      _vis->GetSceneNode()->getParentSceneNode()->removeChild(
          _vis->GetSceneNode());
    }
    this->dataPtr->sceneNode->addChild(_vis->GetSceneNode());
    this->dataPtr->children.push_back(_vis);
    _vis->dataPtr->parent = shared_from_this();
  }
}

//////////////////////////////////////////////////
void Visual::DetachVisual(VisualPtr _vis)
{
  this->DetachVisual(_vis->GetName());
}

//////////////////////////////////////////////////
void Visual::DetachVisual(const std::string &_name)
{
  std::vector<VisualPtr>::iterator iter;
  for (iter = this->dataPtr->children.begin();
      iter != this->dataPtr->children.end(); ++iter)
  {
    if ((*iter)->GetName() == _name)
    {
      VisualPtr childVis = (*iter);
      this->dataPtr->children.erase(iter);
      if (this->dataPtr->sceneNode)
        this->dataPtr->sceneNode->removeChild(childVis->GetSceneNode());
      childVis->GetParent().reset();
      break;
    }
  }
}

//////////////////////////////////////////////////
void Visual::AttachObject(Ogre::MovableObject *_obj)
{
  // This code makes plane render before grids. This allows grids to overlay
  // planes, and then other elements to overlay both planes and grids.
  // if (this->dataPtr->sdf->HasElement("geometry"))
  // if (this->dataPtr->sdf->GetElement("geometry")->HasElement("plane"))
  // _obj->setRenderQueueGroup(Ogre::RENDER_QUEUE_SKIES_EARLY+1);

  if (!this->HasAttachedObject(_obj->getName()))
  {
    // update to use unique materials
    Ogre::Entity *entity = dynamic_cast<Ogre::Entity *>(_obj);
    if (entity)
    {
      for (unsigned j = 0; j < entity->getNumSubEntities(); ++j)
      {
        Ogre::SubEntity *subEntity = entity->getSubEntity(j);
        Ogre::MaterialPtr material = subEntity->getMaterial();
        if (!material.isNull() &&
            material->getName().find("_MATERIAL_") == std::string::npos)
        {
          std::string newMaterialName;
          newMaterialName = this->dataPtr->sceneNode->getName() +
              "_MATERIAL_" + material->getName();
          material = material->clone(newMaterialName);
          subEntity->setMaterial(material);
        }
      }
    }

    this->dataPtr->sceneNode->attachObject(_obj);
    if (this->dataPtr->useRTShader && this->dataPtr->scene->GetInitialized() &&
      _obj->getName().find("__COLLISION_VISUAL__") == std::string::npos)
    {
      RTShaderSystem::Instance()->UpdateShaders();
    }
    _obj->getUserObjectBindings().setUserAny(Ogre::Any(this->GetName()));
  }
  else
    gzerr << "Visual[" << this->GetName() << "] already has object["
          << _obj->getName() << "] attached.";

  _obj->setVisibilityFlags(GZ_VISIBILITY_ALL);
}

//////////////////////////////////////////////////
bool Visual::HasAttachedObject(const std::string &_name)
{
  for (unsigned int i = 0; i < this->dataPtr->sceneNode->numAttachedObjects();
      ++i)
  {
    if (this->dataPtr->sceneNode->getAttachedObject(i)->getName() == _name)
      return true;
  }

  return false;
}

//////////////////////////////////////////////////
unsigned int Visual::GetAttachedObjectCount() const
{
  return this->dataPtr->sceneNode->numAttachedObjects();
}

//////////////////////////////////////////////////
void Visual::DetachObjects()
{
  if (this->dataPtr->sceneNode)
    this->dataPtr->sceneNode->detachAllObjects();
  this->dataPtr->meshName = "";
  this->dataPtr->subMeshName = "";
  this->dataPtr->myMaterialName = "";
}

//////////////////////////////////////////////////
unsigned int Visual::GetChildCount()
{
  return this->dataPtr->children.size();
}

//////////////////////////////////////////////////
VisualPtr Visual::GetChild(unsigned int _num)
{
  if (_num < this->dataPtr->children.size())
    return this->dataPtr->children[_num];
  return VisualPtr();
}

//////////////////////////////////////////////////
void Visual::MakeStatic()
{
  /*if (!this->staticGeom)
    this->staticGeom =
    this->dataPtr->sceneNode->getCreator()->createStaticGeometry(
    this->dataPtr->sceneNode->getName() + "_Static");

  // Add the scene node to the static geometry
  this->staticGeom->addSceneNode(this->dataPtr->sceneNode);

  // Build the static geometry
  this->staticGeom->build();

  // Prevent double rendering
  this->dataPtr->sceneNode->setVisible(false);
  this->dataPtr->sceneNode->detachAllObjects();
  */
}

//////////////////////////////////////////////////
Ogre::MovableObject *Visual::AttachMesh(const std::string &_meshName,
                                        const std::string &_subMesh,
                                        bool _centerSubmesh,
                                        const std::string &_objName)
{
  if (_meshName.empty())
    return NULL;

  this->dataPtr->meshName = _meshName;
  this->dataPtr->subMeshName = _subMesh;

  Ogre::MovableObject *obj;
  std::string objName = _objName;
  std::string meshName = _meshName;
  meshName += _subMesh.empty() ? "" : "::" + _subMesh;

  if (objName.empty())
    objName = this->dataPtr->sceneNode->getName() + "_ENTITY_" + meshName;

  this->InsertMesh(_meshName, _subMesh, _centerSubmesh);

  if (this->dataPtr->sceneNode->getCreator()->hasEntity(objName))
  {
    obj = (Ogre::MovableObject*)
      (this->dataPtr->sceneNode->getCreator()->getEntity(objName));
  }
  else
  {
    obj = (Ogre::MovableObject*)
        (this->dataPtr->sceneNode->getCreator()->createEntity(objName,
        meshName));
  }

  this->AttachObject(obj);
  return obj;
}

//////////////////////////////////////////////////
void Visual::SetScale(const math::Vector3 &_scale)
{
  if (this->dataPtr->scale == _scale.Ign())
    return;

  // update geom size based on scale.
  this->UpdateGeomSize(
      this->DerivedScale() / this->dataPtr->scale * _scale.Ign());

  this->dataPtr->scale = _scale.Ign();

  this->dataPtr->sceneNode->setScale(
      Conversions::Convert(math::Vector3(this->dataPtr->scale)));
}

//////////////////////////////////////////////////
void Visual::UpdateGeomSize(const ignition::math::Vector3d &_scale)
{
  for (std::vector<VisualPtr>::iterator iter = this->dataPtr->children.begin();
       iter != this->dataPtr->children.end(); ++iter)
  {
    (*iter)->UpdateGeomSize(_scale * (*iter)->GetScale().Ign());
  }

  // update the same way as server - see Link::UpdateVisualGeomSDF()
  if (!this->dataPtr->sdf->HasElement("geometry"))
    return;

  sdf::ElementPtr geomElem = this->dataPtr->sdf->GetElement("geometry");
  if (geomElem->HasElement("box"))
  {
    ignition::math::Vector3d size =
        geomElem->GetElement("box")->Get<ignition::math::Vector3d>("size");
    ignition::math::Vector3d geomBoxSize = _scale/this->dataPtr->geomSize*size;

    geomElem->GetElement("box")->GetElement("size")->Set(
        geomBoxSize);
    this->dataPtr->geomSize = geomBoxSize;
  }
  else if (geomElem->HasElement("sphere"))
  {
    // update radius the same way as collision shapes
    double radius = geomElem->GetElement("sphere")->Get<double>("radius");
    double newRadius = _scale.Max();
    double oldRadius = this->dataPtr->geomSize.Max();
    double geomRadius = newRadius/oldRadius*radius;
    geomElem->GetElement("sphere")->GetElement("radius")->Set(geomRadius);
    this->dataPtr->geomSize = ignition::math::Vector3d(
        geomRadius*2.0, geomRadius*2.0, geomRadius*2.0);
  }
  else if (geomElem->HasElement("cylinder"))
  {
    // update radius the same way as collision shapes
    double radius = geomElem->GetElement("cylinder")->Get<double>("radius");
    double newRadius = std::max(_scale.X(), _scale.Y());
    double oldRadius = std::max(this->dataPtr->geomSize.X(),
        this->dataPtr->geomSize.Y());
    double length = geomElem->GetElement("cylinder")->Get<double>("length");
    double geomRadius = newRadius/oldRadius*radius;
    double geomLength = _scale.Z()/this->dataPtr->geomSize.Z()*length;
    geomElem->GetElement("cylinder")->GetElement("radius")->Set(
        geomRadius);
    geomElem->GetElement("cylinder")->GetElement("length")->Set(
        geomLength);

    this->dataPtr->geomSize =
        ignition::math::Vector3d(geomRadius*2.0, geomRadius*2.0, geomLength);
  }
  else if (geomElem->HasElement("mesh"))
  {
    geomElem->GetElement("mesh")->GetElement("scale")->Set(_scale);
    this->dataPtr->geomSize = _scale;
  }
}

/////////////////////////////////////////////////
ignition::math::Vector3d Visual::GetGeometrySize() const
{
  return this->dataPtr->geomSize;
}

//////////////////////////////////////////////////
math::Vector3 Visual::GetScale()
{
  return this->dataPtr->scale;
}

//////////////////////////////////////////////////
ignition::math::Vector3d Visual::DerivedScale() const
{
  ignition::math::Vector3d derivedScale = this->dataPtr->scale;

  VisualPtr worldVis = this->dataPtr->scene->GetWorldVisual();
  VisualPtr vis = this->GetParent();

  while (vis && vis != worldVis)
  {
    derivedScale = derivedScale * vis->GetScale().Ign();
    vis = vis->GetParent();
  }

  return derivedScale;
}

//////////////////////////////////////////////////
void Visual::SetLighting(bool _lighting)
{
  if (this->dataPtr->lighting == _lighting)
    return;

  this->dataPtr->lighting = _lighting;

  try
  {
    for (int i = 0; i < this->dataPtr->sceneNode->numAttachedObjects(); ++i)
    {
      Ogre::MovableObject *obj = this->dataPtr->sceneNode->getAttachedObject(i);

      Ogre::Entity *entity = dynamic_cast<Ogre::Entity*>(obj);
      if (entity)
      {
        for (unsigned j = 0; j < entity->getNumSubEntities(); ++j)
        {
          Ogre::MaterialPtr mat = entity->getSubEntity(j)->getMaterial();
          if (!mat.isNull())
          {
            mat->setLightingEnabled(this->dataPtr->lighting);
          }
        }
      }
    }

    // Apply lighting to all child scene nodes
    for (unsigned int i = 0; i < this->dataPtr->sceneNode->numChildren(); ++i)
    {
      Ogre::SceneNode *sn = dynamic_cast<Ogre::SceneNode *>(
          this->dataPtr->sceneNode->getChild(i));
      for (int j = 0; j < sn->numAttachedObjects(); j++)
      {
        Ogre::MovableObject *obj = sn->getAttachedObject(j);

        Ogre::Entity *entity = dynamic_cast<Ogre::Entity*>(obj);
        if (entity)
        {
          for (unsigned k = 0; k < entity->getNumSubEntities(); ++k)
          {
            Ogre::MaterialPtr mat = entity->getSubEntity(k)->getMaterial();
            if (!mat.isNull())
            {
              mat->setLightingEnabled(this->dataPtr->lighting);
            }
          }
        }
      }
    }
  }
  catch(Ogre::Exception &e)
  {
    gzwarn << "Unable to set lighting to Geometry["
           << this->dataPtr->sceneNode->getName() << ".\n";
  }

  // Apply lighting to all child visuals
  for (std::vector<VisualPtr>::iterator iter = this->dataPtr->children.begin();
       iter != this->dataPtr->children.end(); ++iter)
  {
    (*iter)->SetLighting(this->dataPtr->lighting);
  }

  this->dataPtr->sdf->GetElement("material")
      ->GetElement("lighting")->Set(this->dataPtr->lighting);
}

//////////////////////////////////////////////////
bool Visual::GetLighting() const
{
  return this->dataPtr->lighting;
}

//////////////////////////////////////////////////
void Visual::SetMaterial(const std::string &_materialName, bool _unique,
    const bool _cascade)
{
  if (_materialName.empty() || _materialName == "__default__")
    return;

  common::Color matAmbient;
  common::Color matDiffuse;
  common::Color matSpecular;
  common::Color matEmissive;
  bool matColor = rendering::Material::GetMaterialAsColor(
      _materialName, matAmbient, matDiffuse, matSpecular, matEmissive);

  if (_unique)
  {
    // Create a custom material name
    std::string newMaterialName;
    newMaterialName = this->dataPtr->sceneNode->getName() + "_MATERIAL_" +
        _materialName;

    if (this->GetMaterialName() == newMaterialName &&
        matAmbient == this->GetAmbient() &&
        matDiffuse == this->GetDiffuse() &&
        matSpecular == this->GetSpecular() &&
        matEmissive == this->GetEmissive())
      return;

    this->dataPtr->myMaterialName = newMaterialName;

    Ogre::MaterialPtr origMaterial;
    try
    {
      this->dataPtr->origMaterialName = _materialName;
      // Get the original material
      origMaterial =
        Ogre::MaterialManager::getSingleton().getByName(_materialName);
    }
    catch(Ogre::Exception &e)
    {
      gzwarn << "Unable to get Material[" << _materialName << "] for Geometry["
          << this->dataPtr->sceneNode->getName()
          << ". Object will appear white.\n";
      return;
    }

    if (origMaterial.isNull())
    {
      gzwarn << "Unable to get Material[" << _materialName << "] for Geometry["
        << this->dataPtr->sceneNode->getName()
        << ". Object will appear white\n";
      return;
    }

    Ogre::MaterialPtr myMaterial;

    // Clone the material. This will allow us to change the look of each geom
    // individually.
    if (Ogre::MaterialManager::getSingleton().resourceExists(
          this->dataPtr->myMaterialName))
    {
      myMaterial =
        (Ogre::MaterialPtr)(Ogre::MaterialManager::getSingleton().getByName(
              this->dataPtr->myMaterialName));
    }
    else
    {
      myMaterial = origMaterial->clone(this->dataPtr->myMaterialName);
    }
  }
  else
  {
    if ( this->dataPtr->myMaterialName == _materialName)
      return;
    this->dataPtr->myMaterialName = _materialName;
  }

  try
  {
    for (unsigned int i = 0;
        i < this->dataPtr->sceneNode->numAttachedObjects(); ++i)
    {
      Ogre::MovableObject *obj = this->dataPtr->sceneNode->getAttachedObject(i);
      Ogre::Entity *entity = dynamic_cast<Ogre::Entity *>(obj);
      if (entity)
        entity->setMaterialName(this->dataPtr->myMaterialName);
      else
      {
        Ogre::SimpleRenderable *simpleRenderable =
            dynamic_cast<Ogre::SimpleRenderable *>(obj);
        if (simpleRenderable)
          simpleRenderable->setMaterial(this->dataPtr->myMaterialName);
      }
    }

    // Apply material to all child scene nodes
    for (unsigned int i = 0; i < this->dataPtr->sceneNode->numChildren(); ++i)
    {
      Ogre::SceneNode *sn = dynamic_cast<Ogre::SceneNode *>(
          this->dataPtr->sceneNode->getChild(i));
      for (int j = 0; j < sn->numAttachedObjects(); ++j)
      {
        Ogre::MovableObject *obj = sn->getAttachedObject(j);

        MovableText *text = dynamic_cast<MovableText *>(obj);
        if (text)
        {
          common::Color ambient, diffuse, specular, emissive;
          bool matFound = rendering::Material::GetMaterialAsColor(
              this->dataPtr->myMaterialName, ambient, diffuse, specular,
              emissive);

          if (matFound)
          {
            text->SetColor(ambient);
          }
        }
        else if (dynamic_cast<Ogre::Entity *>(obj))
          ((Ogre::Entity *)obj)->setMaterialName(this->dataPtr->myMaterialName);
        else
        {
          ((Ogre::SimpleRenderable *)obj)->setMaterial(
              this->dataPtr->myMaterialName);
        }
      }
    }
  }
  catch(Ogre::Exception &e)
  {
    gzwarn << "Unable to set Material[" << this->dataPtr->myMaterialName
           << "] to Geometry["
           << this->dataPtr->sceneNode->getName()
           << ". Object will appear white.\n";
  }

  // check if material has color components, if so, set them.
  if (matColor)
  {
    this->SetAmbient(matAmbient, false);
    this->SetDiffuse(matDiffuse, false);
    this->SetSpecular(matSpecular, false);
    this->SetEmissive(matEmissive, false);
  }

  // Re-apply the transparency filter for the last known transparency value
  this->SetTransparencyInnerLoop(this->dataPtr->sceneNode);

  // Apply material to all child visuals
  if (_cascade)
  {
    for (auto &child : this->dataPtr->children)
    {
      child->SetMaterial(_materialName, _unique, _cascade);
    }
  }

  if (this->dataPtr->useRTShader && this->dataPtr->scene->GetInitialized()
      && this->dataPtr->lighting &&
      this->GetName().find("__COLLISION_VISUAL__") == std::string::npos)
  {
    RTShaderSystem::Instance()->UpdateShaders();
  }

  this->dataPtr->sdf->GetElement("material")->GetElement("script")
      ->GetElement("name")->Set(_materialName);
}

/////////////////////////////////////////////////
void Visual::SetAmbient(const common::Color &_color, const bool _cascade)
{
  if (!this->dataPtr->lighting)
    return;

  if (this->dataPtr->myMaterialName.empty())
  {
    std::string matName = this->GetName() + "_MATERIAL_";
    Ogre::MaterialManager::getSingleton().create(matName, "General");
    this->SetMaterial(matName);
  }

  for (unsigned int i = 0; i < this->dataPtr->sceneNode->numAttachedObjects();
      ++i)
  {
    Ogre::Entity *entity = NULL;
    Ogre::MovableObject *obj = this->dataPtr->sceneNode->getAttachedObject(i);

    entity = dynamic_cast<Ogre::Entity*>(obj);

    if (!entity)
      continue;

    // For each ogre::entity
    for (unsigned int j = 0; j < entity->getNumSubEntities(); j++)
    {
      Ogre::SubEntity *subEntity = entity->getSubEntity(j);
      Ogre::MaterialPtr material = subEntity->getMaterial();

      unsigned int techniqueCount, passCount;
      Ogre::Technique *technique;
      Ogre::Pass *pass;
      Ogre::ColourValue dc;

      for (techniqueCount = 0; techniqueCount < material->getNumTechniques();
           techniqueCount++)
      {
        technique = material->getTechnique(techniqueCount);
        technique->setLightingEnabled(true);

        for (passCount = 0; passCount < technique->getNumPasses(); passCount++)
        {
          pass = technique->getPass(passCount);
          pass->setAmbient(Conversions::Convert(_color));
        }
      }
    }
  }

  if (_cascade)
  {
    for (auto &child : this->dataPtr->children)
    {
      child->SetAmbient(_color, _cascade);
    }
  }

  this->dataPtr->ambient = _color;

  this->dataPtr->sdf->GetElement("material")
      ->GetElement("ambient")->Set(_color);
}

/////////////////////////////////////////////////
void Visual::SetDiffuse(const common::Color &_color, const bool _cascade)
{
  if (!this->dataPtr->lighting)
    return;

  if (this->dataPtr->myMaterialName.empty())
  {
    std::string matName = this->GetName() + "_MATERIAL_";
    Ogre::MaterialManager::getSingleton().create(matName, "General");
    this->SetMaterial(matName);
  }

  for (unsigned int i = 0; i < this->dataPtr->sceneNode->numAttachedObjects();
      i++)
  {
    Ogre::Entity *entity = NULL;
    Ogre::MovableObject *obj = this->dataPtr->sceneNode->getAttachedObject(i);

    entity = dynamic_cast<Ogre::Entity*>(obj);

    if (!entity)
    {
      continue;
    }

    // For each ogre::entity
    for (unsigned int j = 0; j < entity->getNumSubEntities(); j++)
    {
      Ogre::SubEntity *subEntity = entity->getSubEntity(j);
      Ogre::MaterialPtr material = subEntity->getMaterial();

      unsigned int techniqueCount, passCount;
      Ogre::Technique *technique;
      Ogre::Pass *pass;
      Ogre::ColourValue dc;

      for (techniqueCount = 0; techniqueCount < material->getNumTechniques();
           techniqueCount++)
      {
        technique = material->getTechnique(techniqueCount);
        technique->setLightingEnabled(true);

        for (passCount = 0; passCount < technique->getNumPasses(); passCount++)
        {
          pass = technique->getPass(passCount);
          dc = Conversions::Convert(_color);
          pass->setDiffuse(dc);
          this->dataPtr->transparency = 1.0f - dc.a;
        }
      }
    }
  }

  if (_cascade)
  {
    for (auto &child : this->dataPtr->children)
    {
      child->SetDiffuse(_color, _cascade);
    }
  }

  this->dataPtr->diffuse = _color;

  this->dataPtr->sdf->GetElement("material")
      ->GetElement("diffuse")->Set(_color);
}

/////////////////////////////////////////////////
void Visual::SetSpecular(const common::Color &_color, const bool _cascade)
{
  if (!this->dataPtr->lighting)
    return;

  if (this->dataPtr->myMaterialName.empty())
  {
    std::string matName = this->GetName() + "_MATERIAL_";
    Ogre::MaterialManager::getSingleton().create(matName, "General");
    this->SetMaterial(matName);
  }

  for (unsigned int i = 0; i < this->dataPtr->sceneNode->numAttachedObjects();
      i++)
  {
    Ogre::Entity *entity = NULL;
    Ogre::MovableObject *obj = this->dataPtr->sceneNode->getAttachedObject(i);

    entity = dynamic_cast<Ogre::Entity*>(obj);

    if (!entity)
      continue;

    // For each ogre::entity
    for (unsigned int j = 0; j < entity->getNumSubEntities(); j++)
    {
      Ogre::SubEntity *subEntity = entity->getSubEntity(j);
      Ogre::MaterialPtr material = subEntity->getMaterial();

      unsigned int techniqueCount, passCount;
      Ogre::Technique *technique;
      Ogre::Pass *pass;
      Ogre::ColourValue dc;

      for (techniqueCount = 0; techniqueCount < material->getNumTechniques();
           techniqueCount++)
      {
        technique = material->getTechnique(techniqueCount);
        technique->setLightingEnabled(true);

        for (passCount = 0; passCount < technique->getNumPasses(); passCount++)
        {
          pass = technique->getPass(passCount);
          pass->setSpecular(Conversions::Convert(_color));
        }
      }
    }
  }

  if (_cascade)
  {
    for (auto &child : this->dataPtr->children)
    {
      child->SetSpecular(_color, _cascade);
    }
  }

  this->dataPtr->specular = _color;

  this->dataPtr->sdf->GetElement("material")
      ->GetElement("specular")->Set(_color);
}

//////////////////////////////////////////////////
void Visual::SetEmissive(const common::Color &_color, const bool _cascade)
{
  for (unsigned int i = 0; i < this->dataPtr->sceneNode->numAttachedObjects();
      i++)
  {
    Ogre::Entity *entity = NULL;
    Ogre::MovableObject *obj = this->dataPtr->sceneNode->getAttachedObject(i);

    entity = dynamic_cast<Ogre::Entity*>(obj);

    if (!entity)
      continue;

    // For each ogre::entity
    for (unsigned int j = 0; j < entity->getNumSubEntities(); j++)
    {
      Ogre::SubEntity *subEntity = entity->getSubEntity(j);
      Ogre::MaterialPtr material = subEntity->getMaterial();

      unsigned int techniqueCount, passCount;
      Ogre::Technique *technique;
      Ogre::Pass *pass;
      Ogre::ColourValue dc;

      for (techniqueCount = 0; techniqueCount < material->getNumTechniques();
          techniqueCount++)
      {
        technique = material->getTechnique(techniqueCount);

        for (passCount = 0; passCount < technique->getNumPasses();
            passCount++)
        {
          pass = technique->getPass(passCount);
          pass->setSelfIllumination(Conversions::Convert(_color));
        }
      }
    }
  }

  if (_cascade)
  {
    for (auto &child : this->dataPtr->children)
    {
      child->SetEmissive(_color, _cascade);
    }
  }

  this->dataPtr->emissive = _color;

  this->dataPtr->sdf->GetElement("material")
      ->GetElement("emissive")->Set(_color);
}

/////////////////////////////////////////////////
common::Color Visual::GetAmbient() const
{
  return this->dataPtr->ambient;
}

/////////////////////////////////////////////////
common::Color Visual::GetDiffuse() const
{
  return this->dataPtr->diffuse;
}

/////////////////////////////////////////////////
common::Color Visual::GetSpecular() const
{
  return this->dataPtr->specular;
}

/////////////////////////////////////////////////
common::Color Visual::GetEmissive() const
{
  return this->dataPtr->emissive;
}

//////////////////////////////////////////////////
void Visual::SetWireframe(bool _show)
{
  if (this->dataPtr->type == VT_GUI || this->dataPtr->type == VT_PHYSICS ||
      this->dataPtr->type == VT_SENSOR)
    return;

  for (auto &iter : this->dataPtr->children)
  {
    iter->SetWireframe(_show);
  }

  if (this->dataPtr->wireframe == _show)
    return;

  this->dataPtr->wireframe = _show;
  for (unsigned int i = 0; i < this->dataPtr->sceneNode->numAttachedObjects();
      i++)
  {
    Ogre::Entity *entity = NULL;
    Ogre::MovableObject *obj = this->dataPtr->sceneNode->getAttachedObject(i);

    entity = dynamic_cast<Ogre::Entity*>(obj);

    if (!entity)
      continue;

    // For each ogre::entity
    for (unsigned int j = 0; j < entity->getNumSubEntities(); j++)
    {
      Ogre::SubEntity *subEntity = entity->getSubEntity(j);
      Ogre::MaterialPtr material = subEntity->getMaterial();
      if (material.isNull())
        continue;

      unsigned int techniqueCount, passCount;
      Ogre::Technique *technique;
      Ogre::Pass *pass;

      for (techniqueCount = 0; techniqueCount < material->getNumTechniques();
           ++techniqueCount)
      {
        technique = material->getTechnique(techniqueCount);

        for (passCount = 0; passCount < technique->getNumPasses(); passCount++)
        {
          pass = technique->getPass(passCount);
          if (_show)
            pass->setPolygonMode(Ogre::PM_WIREFRAME);
          else
            pass->setPolygonMode(Ogre::PM_SOLID);
        }
      }
    }
  }
}

//////////////////////////////////////////////////
bool Visual::Wireframe() const
{
  return this->dataPtr->wireframe;
}

//////////////////////////////////////////////////
void Visual::SetTransparencyInnerLoop(Ogre::SceneNode *_sceneNode)
{
  float derivedTransparency = this->dataPtr->inheritTransparency ?
      this->DerivedTransparency() : this->dataPtr->transparency;

  for (unsigned int i = 0; i < _sceneNode->numAttachedObjects(); ++i)
  {
    Ogre::Entity *entity = NULL;
    Ogre::MovableObject *obj = _sceneNode->getAttachedObject(i);

    entity = dynamic_cast<Ogre::Entity*>(obj);

    if (!entity)
      continue;

    // we may not need to check for this string anymore now that each visual
    // has a type
    if (entity->getName().find("__COLLISION_VISUAL__") != std::string::npos)
      continue;

    // For each ogre::entity
    for (unsigned int j = 0; j < entity->getNumSubEntities(); ++j)
    {
      Ogre::SubEntity *subEntity = entity->getSubEntity(j);
      Ogre::MaterialPtr material = subEntity->getMaterial();

      unsigned int techniqueCount, passCount, unitStateCount;
      Ogre::Technique *technique;
      Ogre::Pass *pass;
      Ogre::ColourValue dc;

      for (techniqueCount = 0; techniqueCount < material->getNumTechniques();
           ++techniqueCount)
      {
        technique = material->getTechnique(techniqueCount);

        for (passCount = 0; passCount < technique->getNumPasses(); ++passCount)
        {
          pass = technique->getPass(passCount);

          // Need to fix transparency
          if (!pass->isProgrammable() &&
              pass->getPolygonMode() == Ogre::PM_SOLID)
          {
            pass->setSceneBlending(Ogre::SBT_TRANSPARENT_ALPHA);
          }

          if (derivedTransparency > 0.0)
          {
            pass->setDepthWriteEnabled(false);
          }
          else
          {
            pass->setDepthWriteEnabled(true);
          }

          dc = pass->getDiffuse();
          dc.a = (1.0f - derivedTransparency);
          pass->setDiffuse(dc);
          this->dataPtr->diffuse = Conversions::Convert(dc);

          for (unitStateCount = 0; unitStateCount <
              pass->getNumTextureUnitStates(); ++unitStateCount)
          {
            auto textureUnitState = pass->getTextureUnitState(unitStateCount);

            if (textureUnitState->getColourBlendMode().operation ==
                Ogre::LBX_SOURCE1)
            {
              textureUnitState->setAlphaOperation(
                  Ogre::LBX_SOURCE1, Ogre::LBS_MANUAL, Ogre::LBS_CURRENT,
                  1.0 - derivedTransparency);
            }
          }
        }
      }
    }
  }
}

//////////////////////////////////////////////////
void Visual::UpdateTransparency(const bool _cascade)
{
  this->SetTransparencyInnerLoop(this->dataPtr->sceneNode);

  if (_cascade)
  {
    for (auto &child : this->dataPtr->children)
    {
      // Don't change some visualizations when link changes
      if (!(this->GetType() == VT_LINK &&
          (child->GetType() == VT_GUI ||
           child->GetType() == VT_PHYSICS ||
           child->GetType() == VT_SENSOR)))
      {
        child->UpdateTransparency(_cascade);
      }
    }
  }

  if (this->dataPtr->useRTShader && this->dataPtr->scene->GetInitialized())
    RTShaderSystem::Instance()->UpdateShaders();

  this->dataPtr->sdf->GetElement("transparency")->Set(
      this->dataPtr->transparency);
}

//////////////////////////////////////////////////
void Visual::SetTransparency(float _trans)
{
  if (math::equal(this->dataPtr->transparency, _trans))
    return;

  this->dataPtr->transparency = std::min(
      std::max(_trans, static_cast<float>(0.0)), static_cast<float>(1.0));

  this->UpdateTransparency(true);
}

//////////////////////////////////////////////////
void Visual::SetInheritTransparency(const bool _inherit)
{
  this->dataPtr->inheritTransparency = _inherit;
}

//////////////////////////////////////////////////
bool Visual::InheritTransparency() const
{
  return this->dataPtr->inheritTransparency;
}

//////////////////////////////////////////////////
void Visual::SetHighlighted(bool _highlighted)
{
  if (_highlighted)
  {
    math::Box bbox = this->GetBoundingBox();

    // Create the bounding box if it's not already created.
    if (!this->dataPtr->boundingBox)
    {
      this->dataPtr->boundingBox = new WireBox(shared_from_this(), bbox);
    }
    else
    {
      this->dataPtr->boundingBox->Init(bbox);
    }
    this->dataPtr->boundingBox->SetVisible(true);
  }
  else if (this->dataPtr->boundingBox)
  {
    this->dataPtr->boundingBox->SetVisible(false);
  }

  // If this is a link, highlight frame visual
  if (this->GetType() == VT_LINK)
  {
    for (auto child : this->dataPtr->children)
    {
      if (child->GetName().find("LINK_FRAME_VISUAL__") != std::string::npos)
        child->SetHighlighted(_highlighted);
    }
  }
}

//////////////////////////////////////////////////
bool Visual::GetHighlighted() const
{
  if (this->dataPtr->boundingBox)
  {
    return this->dataPtr->boundingBox->GetVisible();
  }
  return false;
}

//////////////////////////////////////////////////
float Visual::GetTransparency()
{
  return this->dataPtr->transparency;
}

//////////////////////////////////////////////////
float Visual::DerivedTransparency() const
{
  if (!this->InheritTransparency())
    return this->dataPtr->transparency;

  float derivedTransparency = this->dataPtr->transparency;

  VisualPtr worldVis = this->dataPtr->scene->GetWorldVisual();
  VisualPtr vis = this->GetParent();

  while (vis && vis != worldVis)
  {
    derivedTransparency = 1 - ((1 - derivedTransparency) *
        (1 - vis->GetTransparency()));
    if (!vis->InheritTransparency())
      break;
    vis = vis->GetParent();
  }

  return derivedTransparency;
}

//////////////////////////////////////////////////
void Visual::SetCastShadows(bool _shadows)
{
  for (int i = 0; i < this->dataPtr->sceneNode->numAttachedObjects(); i++)
  {
    Ogre::MovableObject *obj = this->dataPtr->sceneNode->getAttachedObject(i);
    obj->setCastShadows(_shadows);
  }

  if (this->IsStatic() && this->dataPtr->staticGeom)
    this->dataPtr->staticGeom->setCastShadows(_shadows);

  this->dataPtr->castShadows = _shadows;
  this->dataPtr->sdf->GetElement("cast_shadows")->Set(_shadows);
}

//////////////////////////////////////////////////
bool Visual::GetCastShadows() const
{
  return this->dataPtr->castShadows;
}

//////////////////////////////////////////////////
void Visual::SetVisible(bool _visible, bool _cascade)
{
  if (this->dataPtr->sceneNode)
    this->dataPtr->sceneNode->setVisible(_visible, _cascade);

  if (_cascade)
  {
    for (auto child: this->dataPtr->children)
      child->SetVisible(_visible);
  }

  this->dataPtr->visible = _visible;
}

//////////////////////////////////////////////////
uint32_t Visual::GetVisibilityFlags()
{
  return this->dataPtr->visibilityFlags;
}

//////////////////////////////////////////////////
void Visual::ToggleVisible()
{
  this->SetVisible(!this->GetVisible(), true);
}

//////////////////////////////////////////////////
bool Visual::GetVisible() const
{
  return this->dataPtr->visible;
}

//////////////////////////////////////////////////
void Visual::SetPosition(const math::Vector3 &_pos)
{
  /*if (this->IsStatic() && this->staticGeom)
  {
    this->staticGeom->reset();
    delete this->staticGeom;
    this->staticGeom = NULL;
    // this->staticGeom->setOrigin(Ogre::Vector3(pos.x, pos.y, pos.z));
  }*/
  GZ_ASSERT(this->dataPtr->sceneNode, "Visual SceneNode is NULL");
  this->dataPtr->sceneNode->setPosition(_pos.x, _pos.y, _pos.z);

  this->dataPtr->sdf->GetElement("pose")->Set(this->GetPose());
}

//////////////////////////////////////////////////
void Visual::SetRotation(const math::Quaternion &_rot)
{
  GZ_ASSERT(this->dataPtr->sceneNode, "Visual SceneNode is NULL");
  this->dataPtr->sceneNode->setOrientation(
      Ogre::Quaternion(_rot.w, _rot.x, _rot.y, _rot.z));

  this->dataPtr->sdf->GetElement("pose")->Set(this->GetPose());
}

//////////////////////////////////////////////////
void Visual::SetPose(const math::Pose &_pose)
{
  this->SetPosition(_pose.pos);
  this->SetRotation(_pose.rot);
}

//////////////////////////////////////////////////
math::Vector3 Visual::GetPosition() const
{
  return Conversions::Convert(this->dataPtr->sceneNode->getPosition());
}

//////////////////////////////////////////////////
math::Quaternion Visual::GetRotation() const
{
  return Conversions::Convert(this->dataPtr->sceneNode->getOrientation());
}

//////////////////////////////////////////////////
math::Pose Visual::GetPose() const
{
  math::Pose pos;
  pos.pos = this->GetPosition();
  pos.rot = this->GetRotation();
  return pos;
}

//////////////////////////////////////////////////
void Visual::SetWorldPose(const math::Pose &_pose)
{
  this->SetWorldPosition(_pose.pos);
  this->SetWorldRotation(_pose.rot);
}

//////////////////////////////////////////////////
void Visual::SetWorldPosition(const math::Vector3 &_pos)
{
  this->dataPtr->sceneNode->_setDerivedPosition(Conversions::Convert(_pos));
}

//////////////////////////////////////////////////
void Visual::SetWorldRotation(const math::Quaternion &_q)
{
  this->dataPtr->sceneNode->_setDerivedOrientation(Conversions::Convert(_q));
}

//////////////////////////////////////////////////
math::Pose Visual::GetWorldPose() const
{
  math::Pose pose;

  Ogre::Vector3 vpos;
  Ogre::Quaternion vquatern;

  if (this->dataPtr->sceneNode)
  {
    vpos = this->dataPtr->sceneNode->_getDerivedPosition();
    pose.pos.x = vpos.x;
    pose.pos.y = vpos.y;
    pose.pos.z = vpos.z;

    vquatern = this->dataPtr->sceneNode->_getDerivedOrientation();
    pose.rot.w = vquatern.w;
    pose.rot.x = vquatern.x;
    pose.rot.y = vquatern.y;
    pose.rot.z = vquatern.z;
  }

  return pose;
}


//////////////////////////////////////////////////
Ogre::SceneNode * Visual::GetSceneNode() const
{
  return this->dataPtr->sceneNode;
}


//////////////////////////////////////////////////
bool Visual::IsStatic() const
{
  return this->dataPtr->isStatic;
}

//////////////////////////////////////////////////
void Visual::EnableTrackVisual(VisualPtr _vis)
{
  this->dataPtr->sceneNode->setAutoTracking(true, _vis->GetSceneNode());
}

//////////////////////////////////////////////////
void Visual::DisableTrackVisual()
{
  this->dataPtr->sceneNode->setAutoTracking(false);
}

//////////////////////////////////////////////////
std::string Visual::GetNormalMap() const
{
  std::string file = this->dataPtr->sdf->GetElement("material")->GetElement(
      "shader")->GetElement("normal_map")->Get<std::string>();

  std::string uriFile = common::find_file(file);
  if (!uriFile.empty())
    file = uriFile;

  return file;
}

//////////////////////////////////////////////////
void Visual::SetNormalMap(const std::string &_nmap)
{
  this->dataPtr->sdf->GetElement("material")->GetElement(
      "shader")->GetElement("normal_map")->GetValue()->Set(_nmap);
  if (this->dataPtr->useRTShader && this->dataPtr->scene->GetInitialized())
    RTShaderSystem::Instance()->UpdateShaders();
}

//////////////////////////////////////////////////
std::string Visual::GetShaderType() const
{
  return this->dataPtr->sdf->GetElement("material")->GetElement(
      "shader")->Get<std::string>("type");
}

//////////////////////////////////////////////////
void Visual::SetShaderType(const std::string &_type)
{
  this->dataPtr->sdf->GetElement("material")->GetElement(
      "shader")->GetAttribute("type")->Set(_type);
  if (this->dataPtr->useRTShader && this->dataPtr->scene->GetInitialized())
    RTShaderSystem::Instance()->UpdateShaders();
}


//////////////////////////////////////////////////
void Visual::SetRibbonTrail(bool _value, const common::Color &_initialColor,
                            const common::Color &_changeColor)
{
  if (this->dataPtr->ribbonTrail == NULL)
  {
    this->dataPtr->ribbonTrail =
        this->dataPtr->scene->GetManager()->createRibbonTrail(
        this->GetName() + "_RibbonTrail");
    this->dataPtr->ribbonTrail->setMaterialName("Gazebo/RibbonTrail");
    // this->dataPtr->ribbonTrail->setTrailLength(100);
    this->dataPtr->ribbonTrail->setMaxChainElements(10000);
    // this->dataPtr->ribbonTrail->setNumberOfChains(1);
    this->dataPtr->ribbonTrail->setVisible(false);
    this->dataPtr->ribbonTrail->setCastShadows(false);
    this->dataPtr->ribbonTrail->setInitialWidth(0, 0.05);
    this->dataPtr->scene->GetManager()->getRootSceneNode()->attachObject(
        this->dataPtr->ribbonTrail);

    this->dataPtr->ribbonTrail->setInitialColour(0,
        Conversions::Convert(_initialColor));
    this->dataPtr->ribbonTrail->setColourChange(0,
        Conversions::Convert(_changeColor));
  }

  if (_value)
  {
    try
    {
      this->dataPtr->ribbonTrail->addNode(this->dataPtr->sceneNode);
    }
    catch(...)
    {
      gzerr << "Unable to create ribbon trail\n";
    }
  }
  else
  {
    this->dataPtr->ribbonTrail->removeNode(this->dataPtr->sceneNode);
    this->dataPtr->ribbonTrail->clearChain(0);
  }
  this->dataPtr->ribbonTrail->setVisible(_value);
}

//////////////////////////////////////////////////
DynamicLines *Visual::CreateDynamicLine(RenderOpType _type)
{
  this->dataPtr->preRenderConnection = event::Events::ConnectPreRender(
      boost::bind(&Visual::Update, this));

  DynamicLines *line = new DynamicLines(_type);
  this->dataPtr->lines.push_back(line);
  this->AttachObject(line);
  return line;
}

//////////////////////////////////////////////////
void Visual::DeleteDynamicLine(DynamicLines *_line)
{
  // delete instance from lines vector
  for (std::list<DynamicLines*>::iterator iter = this->dataPtr->lines.begin();
       iter != this->dataPtr->lines.end(); ++iter)
  {
    if (*iter == _line)
    {
      delete *iter;
      this->dataPtr->lines.erase(iter);
      break;
    }
  }
}

//////////////////////////////////////////////////
void Visual::AttachLineVertex(DynamicLines *_line, unsigned int _index)
{
  this->dataPtr->lineVertices.push_back(std::make_pair(_line, _index));
  _line->SetPoint(_index, this->GetWorldPose().pos.Ign());
}

//////////////////////////////////////////////////
std::string Visual::GetMaterialName() const
{
  return this->dataPtr->myMaterialName;
}

//////////////////////////////////////////////////
math::Box Visual::GetBoundingBox() const
{
  math::Box box;
  this->GetBoundsHelper(this->GetSceneNode(), box);
  return box;
}

//////////////////////////////////////////////////
void Visual::GetBoundsHelper(Ogre::SceneNode *node, math::Box &box) const
{
  node->_updateBounds();
  node->_update(false, true);

  Ogre::Matrix4 invTransform =
      this->dataPtr->sceneNode->_getFullTransform().inverse();

  Ogre::SceneNode::ChildNodeIterator it = node->getChildIterator();

  for (int i = 0; i < node->numAttachedObjects(); i++)
  {
    Ogre::MovableObject *obj = node->getAttachedObject(i);

    if (obj->isVisible() && obj->getMovableType() != "gazebo::dynamiclines"
        && obj->getMovableType() != "BillboardSet"
        && obj->getVisibilityFlags() != GZ_VISIBILITY_GUI)
    {
      Ogre::Any any = obj->getUserObjectBindings().getUserAny();
      if (any.getType() == typeid(std::string))
      {
        std::string str = Ogre::any_cast<std::string>(any);
        if (str.substr(0, 3) == "rot" || str.substr(0, 5) == "trans"
            || str.substr(0, 5) == "scale" ||
            str.find("_APPLY_WRENCH_") != std::string::npos)
          continue;
      }

      Ogre::AxisAlignedBox bb = obj->getBoundingBox();

      math::Vector3 min;
      math::Vector3 max;

      // Ogre does not return a valid bounding box for lights.
      if (obj->getMovableType() == "Light")
      {
        min = math::Vector3(-0.5, -0.5, -0.5);
        max = math::Vector3(0.5, 0.5, 0.5);
      }
      else
      {
        // Get transform to be applied to the current node.
        Ogre::Matrix4 transform = invTransform * node->_getFullTransform();
        // Correct precision error which makes ogre's isAffine check fail.
        transform[3][0] = transform[3][1] = transform[3][2] = 0;
        transform[3][3] = 1;
        // get oriented bounding box in object's local space
        bb.transformAffine(transform);

        min = Conversions::Convert(bb.getMinimum());
        max = Conversions::Convert(bb.getMaximum());
      }

      box.Merge(math::Box(min, max));
    }
  }

  while (it.hasMoreElements())
  {
    Ogre::SceneNode *next = dynamic_cast<Ogre::SceneNode*>(it.getNext());
    this->GetBoundsHelper(next, box);
  }
}

//////////////////////////////////////////////////
void Visual::InsertMesh(const std::string &_meshName,
                        const std::string &_subMesh,
                        bool _centerSubmesh)
{
  const common::Mesh *mesh;
  if (!common::MeshManager::Instance()->HasMesh(_meshName))
  {
    mesh = common::MeshManager::Instance()->Load(_meshName);
    if (!mesh)
    {
      gzerr << "Unable to create a mesh from " << _meshName << "\n";
      return;
    }
  }
  else
  {
    mesh = common::MeshManager::Instance()->GetMesh(_meshName);
  }

  this->InsertMesh(mesh, _subMesh, _centerSubmesh);

  // Add the mesh into OGRE
  /*if (!this->dataPtr->sceneNode->getCreator()->hasEntity(_meshName) &&
      common::MeshManager::Instance()->HasMesh(_meshName))
  {
    const common::Mesh *mesh =
      common::MeshManager::Instance()->GetMesh(_meshName);
    this->InsertMesh(mesh);
  }*/
}

//////////////////////////////////////////////////
void Visual::InsertMesh(const common::Mesh *_mesh, const std::string &_subMesh,
    bool _centerSubmesh)
{
  Ogre::MeshPtr ogreMesh;

  GZ_ASSERT(_mesh != NULL, "Unable to insert a NULL mesh");

  RenderEngine::Instance()->AddResourcePath(_mesh->GetPath());

  if (_mesh->GetSubMeshCount() == 0)
  {
    gzerr << "Visual::InsertMesh no submeshes, this is an invalid mesh\n";
    return;
  }

  // Don't re-add existing meshes
  if (Ogre::MeshManager::getSingleton().resourceExists(_mesh->GetName()))
  {
    return;
  }

  try
  {
    // Create a new mesh specifically for manual definition.
    if (_subMesh.empty())
    {
      ogreMesh = Ogre::MeshManager::getSingleton().createManual(
          _mesh->GetName(),
          Ogre::ResourceGroupManager::DEFAULT_RESOURCE_GROUP_NAME);
    }
    else
    {
      ogreMesh = Ogre::MeshManager::getSingleton().createManual(
          _mesh->GetName() + "::" + _subMesh,
          Ogre::ResourceGroupManager::DEFAULT_RESOURCE_GROUP_NAME);
    }

    Ogre::SkeletonPtr ogreSkeleton;

    if (_mesh->HasSkeleton())
    {
      common::Skeleton *skel = _mesh->GetSkeleton();
      ogreSkeleton = Ogre::SkeletonManager::getSingleton().create(
        _mesh->GetName() + "_skeleton",
        Ogre::ResourceGroupManager::DEFAULT_RESOURCE_GROUP_NAME,
        true);

      for (unsigned int i = 0; i < skel->GetNumNodes(); i++)
      {
        common::SkeletonNode *node = skel->GetNodeByHandle(i);
        Ogre::Bone *bone = ogreSkeleton->createBone(node->GetName());

        if (node->GetParent())
          ogreSkeleton->getBone(node->GetParent()->GetName())->addChild(bone);

        ignition::math::Matrix4d trans = node->Transform();
        ignition::math::Vector3d pos = trans.Translation();
        ignition::math::Quaterniond q = trans.Rotation();
        bone->setPosition(Ogre::Vector3(pos.X(), pos.Y(), pos.Z()));
        bone->setOrientation(Ogre::Quaternion(q.W(), q.X(), q.Y(), q.Z()));
        bone->setInheritOrientation(true);
        bone->setManuallyControlled(true);
        bone->setInitialState();
      }
      ogreMesh->setSkeletonName(_mesh->GetName() + "_skeleton");
    }

    for (unsigned int i = 0; i < _mesh->GetSubMeshCount(); i++)
    {
      if (!_subMesh.empty() && _mesh->GetSubMesh(i)->GetName() != _subMesh)
        continue;

      Ogre::SubMesh *ogreSubMesh;
      Ogre::VertexData *vertexData;
      Ogre::VertexDeclaration* vertexDecl;
      Ogre::HardwareVertexBufferSharedPtr vBuf;
      Ogre::HardwareIndexBufferSharedPtr iBuf;
      float *vertices;
      uint32_t *indices;

      size_t currOffset = 0;

      // Copy the original submesh. We may need to modify the vertices, and
      // we don't want to change the original.
      common::SubMesh subMesh(_mesh->GetSubMesh(i));

      // Recenter the vertices if requested.
      if (_centerSubmesh)
        subMesh.Center(ignition::math::Vector3d::Zero);

      ogreSubMesh = ogreMesh->createSubMesh();
      ogreSubMesh->useSharedVertices = false;
      if (subMesh.GetPrimitiveType() == common::SubMesh::TRIANGLES)
        ogreSubMesh->operationType = Ogre::RenderOperation::OT_TRIANGLE_LIST;
      else if (subMesh.GetPrimitiveType() == common::SubMesh::LINES)
        ogreSubMesh->operationType = Ogre::RenderOperation::OT_LINE_LIST;
      else if (subMesh.GetPrimitiveType() == common::SubMesh::LINESTRIPS)
        ogreSubMesh->operationType = Ogre::RenderOperation::OT_LINE_STRIP;
      else if (subMesh.GetPrimitiveType() == common::SubMesh::TRIFANS)
        ogreSubMesh->operationType = Ogre::RenderOperation::OT_TRIANGLE_FAN;
      else if (subMesh.GetPrimitiveType() == common::SubMesh::TRISTRIPS)
        ogreSubMesh->operationType = Ogre::RenderOperation::OT_TRIANGLE_STRIP;
      else if (subMesh.GetPrimitiveType() == common::SubMesh::POINTS)
        ogreSubMesh->operationType = Ogre::RenderOperation::OT_POINT_LIST;
      else
        gzerr << "Unknown primitive type["
              << subMesh.GetPrimitiveType() << "]\n";

      ogreSubMesh->vertexData = new Ogre::VertexData();
      vertexData = ogreSubMesh->vertexData;
      vertexDecl = vertexData->vertexDeclaration;

      // The vertexDecl should contain positions, blending weights, normals,
      // diffiuse colors, specular colors, tex coords. In that order.
      vertexDecl->addElement(0, currOffset, Ogre::VET_FLOAT3,
                             Ogre::VES_POSITION);
      currOffset += Ogre::VertexElement::getTypeSize(Ogre::VET_FLOAT3);

      // TODO: blending weights

      // normals
      if (subMesh.GetNormalCount() > 0)
      {
        vertexDecl->addElement(0, currOffset, Ogre::VET_FLOAT3,
                               Ogre::VES_NORMAL);
        currOffset += Ogre::VertexElement::getTypeSize(Ogre::VET_FLOAT3);
      }

      // TODO: diffuse colors

      // TODO: specular colors

      // two dimensional texture coordinates
      if (subMesh.GetTexCoordCount() > 0)
      {
        vertexDecl->addElement(0, currOffset, Ogre::VET_FLOAT2,
            Ogre::VES_TEXTURE_COORDINATES, 0);
        currOffset += Ogre::VertexElement::getTypeSize(Ogre::VET_FLOAT2);
      }

      // allocate the vertex buffer
      vertexData->vertexCount = subMesh.GetVertexCount();

      vBuf = Ogre::HardwareBufferManager::getSingleton().createVertexBuffer(
                 vertexDecl->getVertexSize(0),
                 vertexData->vertexCount,
                 Ogre::HardwareBuffer::HBU_STATIC_WRITE_ONLY,
                 false);

      vertexData->vertexBufferBinding->setBinding(0, vBuf);
      vertices = static_cast<float*>(vBuf->lock(
                      Ogre::HardwareBuffer::HBL_DISCARD));

      if (_mesh->HasSkeleton())
      {
        common::Skeleton *skel = _mesh->GetSkeleton();
        for (unsigned int j = 0; j < subMesh.GetNodeAssignmentsCount(); j++)
        {
          common::NodeAssignment na = subMesh.GetNodeAssignment(j);
          Ogre::VertexBoneAssignment vba;
          vba.vertexIndex = na.vertexIndex;
          vba.boneIndex = ogreSkeleton->getBone(skel->GetNodeByHandle(
                              na.nodeIndex)->GetName())->getHandle();
          vba.weight = na.weight;
          ogreSubMesh->addBoneAssignment(vba);
        }
      }

      // allocate index buffer
      ogreSubMesh->indexData->indexCount = subMesh.GetIndexCount();

      ogreSubMesh->indexData->indexBuffer =
        Ogre::HardwareBufferManager::getSingleton().createIndexBuffer(
            Ogre::HardwareIndexBuffer::IT_32BIT,
            ogreSubMesh->indexData->indexCount,
            Ogre::HardwareBuffer::HBU_STATIC_WRITE_ONLY,
            false);

      iBuf = ogreSubMesh->indexData->indexBuffer;
      indices = static_cast<uint32_t*>(
          iBuf->lock(Ogre::HardwareBuffer::HBL_DISCARD));

      unsigned int j;

      // Add all the vertices
      for (j = 0; j < subMesh.GetVertexCount(); j++)
      {
        *vertices++ = subMesh.Vertex(j).X();
        *vertices++ = subMesh.Vertex(j).Y();
        *vertices++ = subMesh.Vertex(j).Z();

        if (subMesh.GetNormalCount() > 0)
        {
          *vertices++ = subMesh.Normal(j).X();
          *vertices++ = subMesh.Normal(j).Y();
          *vertices++ = subMesh.Normal(j).Z();
        }

        if (subMesh.GetTexCoordCount() > 0)
        {
          *vertices++ = subMesh.TexCoord(j).X();
          *vertices++ = subMesh.TexCoord(j).Y();
        }
      }

      // Add all the indices
      for (j = 0; j < subMesh.GetIndexCount(); j++)
        *indices++ = subMesh.GetIndex(j);

      const common::Material *material;
      material = _mesh->GetMaterial(subMesh.GetMaterialIndex());
      if (material)
      {
        rendering::Material::Update(material);
        ogreSubMesh->setMaterialName(material->GetName());
      }
      else
      {
        ogreSubMesh->setMaterialName("Gazebo/White");
      }

      // Unlock
      vBuf->unlock();
      iBuf->unlock();
    }

    ignition::math::Vector3d max = _mesh->Max();
    ignition::math::Vector3d min = _mesh->Min();

    if (_mesh->HasSkeleton())
    {
      min = ignition::math::Vector3d(-1, -1, -1);
      max = ignition::math::Vector3d(1, 1, 1);
    }

    if (!max.IsFinite())
      gzthrow("Max bounding box is not finite[" << max << "]\n");

    if (!min.IsFinite())
      gzthrow("Min bounding box is not finite[" << min << "]\n");

    ogreMesh->_setBounds(Ogre::AxisAlignedBox(
          Ogre::Vector3(min.X(), min.Y(), min.Z()),
          Ogre::Vector3(max.X(), max.Y(), max.Z())),
          false);

    // this line makes clear the mesh is loaded (avoids memory leaks)
    ogreMesh->load();
  }
  catch(Ogre::Exception &e)
  {
    gzerr << "Unable to insert mesh[" << e.getDescription() << "]" << std::endl;
  }
}

//////////////////////////////////////////////////
void Visual::UpdateFromMsg(const boost::shared_ptr< msgs::Visual const> &_msg)
{
  // TODO: Put back in, and check for performance improvements.
  /*if (msg->has_is_static() && msg->is_static())
    this->MakeStatic();
    */

  // Set meta information
  if (_msg->has_meta())
  {
    if (_msg->meta().has_layer())
    {
      this->dataPtr->layer = _msg->meta().layer();
      rendering::Events::newLayer(this->dataPtr->layer);
    }
  }

  if (_msg->has_pose())
    this->SetPose(msgs::ConvertIgn(_msg->pose()));

  if (_msg->has_visible())
    this->SetVisible(_msg->visible());

  if (_msg->has_scale())
    this->SetScale(msgs::ConvertIgn(_msg->scale()));

  if (_msg->has_geometry() && _msg->geometry().has_type())
  {
    std::string newGeometryType =
        msgs::ConvertGeometryType(_msg->geometry().type());

    std::string geometryType = this->GetGeometryType();
    std::string geometryName = this->GetMeshName();

    std::string newGeometryName = geometryName;
    if (_msg->geometry().has_mesh() && _msg->geometry().mesh().has_filename())
        newGeometryName = _msg->geometry().mesh().filename();

    if (newGeometryType != geometryType ||
        (newGeometryType == "mesh" && newGeometryName != geometryName))
    {
      std::string origMaterial = this->dataPtr->myMaterialName;
      float origTransparency = this->dataPtr->transparency;

      sdf::ElementPtr geomElem = this->dataPtr->sdf->GetElement("geometry");
      geomElem->ClearElements();

      this->DetachObjects();

      if (newGeometryType == "box" || newGeometryType == "cylinder" ||
          newGeometryType == "sphere" || newGeometryType == "plane")
      {
        this->AttachMesh("unit_" + newGeometryType);
        sdf::ElementPtr shapeElem = geomElem->AddElement(newGeometryType);
        if (newGeometryType == "sphere" || newGeometryType == "cylinder")
          shapeElem->GetElement("radius")->Set(0.5);
      }
      else if (newGeometryType == "mesh")
      {
        std::string filename = _msg->geometry().mesh().filename();
        std::string meshName = common::find_file(filename);
        std::string submeshName;
        bool centerSubmesh = false;

        if (meshName.empty())
        {
          meshName = "unit_box";
          gzerr << "No mesh found, setting mesh to a unit box" << std::endl;
        }
        else
        {
          if (_msg->geometry().mesh().has_submesh())
            submeshName= _msg->geometry().mesh().submesh();
          if (_msg->geometry().mesh().has_center_submesh())
            centerSubmesh= _msg->geometry().mesh().center_submesh();
        }

        this->AttachMesh(meshName, submeshName, centerSubmesh);

        sdf::ElementPtr meshElem = geomElem->AddElement(newGeometryType);
        if (!filename.empty())
          meshElem->GetElement("uri")->Set(filename);
        if (!submeshName.empty())
        {
          sdf::ElementPtr submeshElem = meshElem->GetElement("submesh");
          submeshElem->GetElement("name")->Set(submeshName);
          submeshElem->GetElement("center")->Set(centerSubmesh);
        }
      }
      this->SetTransparency(origTransparency);
      this->SetMaterial(origMaterial);
    }

    math::Vector3 geomScale(1, 1, 1);

    if (_msg->geometry().type() == msgs::Geometry::BOX)
    {
      geomScale = msgs::ConvertIgn(_msg->geometry().box().size());
    }
    else if (_msg->geometry().type() == msgs::Geometry::CYLINDER)
    {
      geomScale.x = _msg->geometry().cylinder().radius() * 2.0;
      geomScale.y = _msg->geometry().cylinder().radius() * 2.0;
      geomScale.z = _msg->geometry().cylinder().length();
    }
    else if (_msg->geometry().type() == msgs::Geometry::SPHERE)
    {
      geomScale.x = geomScale.y = geomScale.z
          = _msg->geometry().sphere().radius() * 2.0;
    }
    else if (_msg->geometry().type() == msgs::Geometry::PLANE)
    {
      if (_msg->geometry().plane().has_size())
      {
        geomScale.x = _msg->geometry().plane().size().x();
        geomScale.y = _msg->geometry().plane().size().y();
      }
    }
    else if (_msg->geometry().type() == msgs::Geometry::IMAGE)
    {
      geomScale.x = geomScale.y = geomScale.z
          = _msg->geometry().image().scale();
    }
    else if (_msg->geometry().type() == msgs::Geometry::HEIGHTMAP)
    {
      geomScale = msgs::ConvertIgn(_msg->geometry().heightmap().size());
    }
    else if (_msg->geometry().type() == msgs::Geometry::MESH)
    {
      if (_msg->geometry().mesh().has_scale())
      {
        geomScale = msgs::ConvertIgn(_msg->geometry().mesh().scale());
      }
    }
    else if (_msg->geometry().type() == msgs::Geometry::EMPTY ||
        _msg->geometry().type() == msgs::Geometry::POLYLINE)
    {
      // do nothing for now - keep unit scale.
    }
    else
      gzerr << "Unknown geometry type[" << _msg->geometry().type() << "]\n";

    this->SetScale(geomScale * this->dataPtr->scale / this->DerivedScale());
  }

  if (_msg->has_material())
  {
    if (_msg->material().has_lighting())
    {
      this->SetLighting(_msg->material().lighting());
    }

    if (_msg->material().has_script())
    {
      for (int i = 0; i < _msg->material().script().uri_size(); ++i)
      {
        RenderEngine::Instance()->AddResourcePath(
            _msg->material().script().uri(i));
      }
      if (_msg->material().script().has_name() &&
          !_msg->material().script().name().empty())
      {
        this->SetMaterial(_msg->material().script().name());
      }
    }

    if (_msg->material().has_ambient())
      this->SetAmbient(msgs::Convert(_msg->material().ambient()));

    if (_msg->material().has_diffuse())
      this->SetDiffuse(msgs::Convert(_msg->material().diffuse()));

    if (_msg->material().has_specular())
      this->SetSpecular(msgs::Convert(_msg->material().specular()));

    if (_msg->material().has_emissive())
      this->SetEmissive(msgs::Convert(_msg->material().emissive()));


    if (_msg->material().has_shader_type())
    {
      if (_msg->material().shader_type() == msgs::Material::VERTEX)
      {
        this->SetShaderType("vertex");
      }
      else if (_msg->material().shader_type() == msgs::Material::PIXEL)
      {
        this->SetShaderType("pixel");
      }
      else if (_msg->material().shader_type() ==
          msgs::Material::NORMAL_MAP_OBJECT_SPACE)
      {
        this->SetShaderType("normal_map_object_space");
      }
      else if (_msg->material().shader_type() ==
          msgs::Material::NORMAL_MAP_TANGENT_SPACE)
      {
        this->SetShaderType("normal_map_tangent_space");
      }
      else
      {
        gzerr << "Unrecognized shader type" << std::endl;
      }

      if (_msg->material().has_normal_map())
        this->SetNormalMap(_msg->material().normal_map());
    }
  }

  if (_msg->has_transparency())
  {
    this->SetTransparency(_msg->transparency());
  }

  /*if (msg->points.size() > 0)
  {
    DynamicLines *lines = this->AddDynamicLine(RENDERING_LINE_LIST);
    for (unsigned int i = 0; i < msg->points.size(); i++)
      lines->AddPoint(msg->points[i]);
  }
  */
}

//////////////////////////////////////////////////
VisualPtr Visual::GetParent() const
{
  return this->dataPtr->parent;
}

//////////////////////////////////////////////////
VisualPtr Visual::GetRootVisual()
{
  VisualPtr p = shared_from_this();
  while (p->GetParent() &&
      p->GetParent() != this->dataPtr->scene->GetWorldVisual())
  {
    p = p->GetParent();
  }

  return p;
}

//////////////////////////////////////////////////
VisualPtr Visual::GetNthAncestor(unsigned int _n)
{
  // Get visual's depth
  unsigned int depth = this->GetDepth();

  // Must be deeper than ancestor
  if (depth < _n)
    return NULL;

  // Get ancestor
  VisualPtr p = shared_from_this();
  while (p->GetParent() && depth != _n)
  {
    p = p->GetParent();
    --depth;
  }

  return p;
}

/////////////////////////////////////////////////
bool Visual::IsAncestorOf(const rendering::VisualPtr _visual) const
{
  if (!_visual || !this->dataPtr->scene)
    return false;

  rendering::VisualPtr world = this->dataPtr->scene->GetWorldVisual();
  rendering::VisualPtr vis = _visual->GetParent();
  while (vis)
  {
    if (vis->GetName() == this->GetName())
      return true;
    vis = vis->GetParent();
  }

  return false;
}

/////////////////////////////////////////////////
bool Visual::IsDescendantOf(const rendering::VisualPtr _visual) const
{
  if (!_visual || !this->dataPtr->scene)
    return false;

  rendering::VisualPtr world = this->dataPtr->scene->GetWorldVisual();
  rendering::VisualPtr vis = this->GetParent();
  while (vis)
  {
    if (vis->GetName() == _visual->GetName())
      return true;
    vis = vis->GetParent();
  }

  return false;
}

//////////////////////////////////////////////////
unsigned int Visual::GetDepth() const
{
  std::shared_ptr<const Visual> p = shared_from_this();
  unsigned int depth = 0;
  while (p->GetParent())
  {
    p = p->GetParent();
    ++depth;
  }
  return depth;
}

//////////////////////////////////////////////////
bool Visual::IsPlane() const
{
  if (this->dataPtr->sdf->HasElement("geometry"))
  {
    sdf::ElementPtr geomElem = this->dataPtr->sdf->GetElement("geometry");
    if (geomElem->HasElement("plane"))
      return true;
  }

  std::vector<VisualPtr>::const_iterator iter;
  for (iter = this->dataPtr->children.begin();
      iter != this->dataPtr->children.end(); ++iter)
  {
    if ((*iter)->IsPlane())
      return true;
  }

  return false;
}

//////////////////////////////////////////////////
std::string Visual::GetGeometryType() const
{
  if (this->dataPtr->sdf->HasElement("geometry"))
  {
    sdf::ElementPtr geomElem = this->dataPtr->sdf->GetElement("geometry");
    if (geomElem->HasElement("box"))
      return "box";
    else if (geomElem->HasElement("sphere"))
      return "sphere";
    else if (geomElem->HasElement("cylinder"))
      return "cylinder";
    else if (geomElem->HasElement("plane"))
      return "plane";
    else if (geomElem->HasElement("image"))
      return "image";
    else if (geomElem->HasElement("polyline"))
      return "polyline";
    else if (geomElem->HasElement("mesh"))
      return "mesh";
    else if (geomElem->HasElement("heightmap"))
      return "heightmap";
  }
  return "";
}

//////////////////////////////////////////////////
std::string Visual::GetMeshName() const
{
  if (!this->dataPtr->meshName.empty())
  {
    return this->dataPtr->meshName;
  }

  if (this->dataPtr->sdf->HasElement("geometry"))
  {
    sdf::ElementPtr geomElem = this->dataPtr->sdf->GetElement("geometry");
    if (geomElem->HasElement("box"))
      return "unit_box";
    else if (geomElem->HasElement("sphere"))
      return "unit_sphere";
    else if (geomElem->HasElement("cylinder"))
      return "unit_cylinder";
    else if (geomElem->HasElement("plane"))
      return "unit_plane";
    else if (geomElem->HasElement("polyline"))
    {
      std::string polyLineName = this->GetName();
      common::MeshManager *meshManager = common::MeshManager::Instance();

      if (!meshManager->IsValidFilename(polyLineName))
      {
        sdf::ElementPtr polylineElem = geomElem->GetElement("polyline");

        std::vector<std::vector<ignition::math::Vector2d> > polylines;
        while (polylineElem)
        {
          std::vector<ignition::math::Vector2d> vertices;
          sdf::ElementPtr pointElem = polylineElem->GetElement("point");
          while (pointElem)
          {
            ignition::math::Vector2d point =
              pointElem->Get<ignition::math::Vector2d>();
            vertices.push_back(point);
            pointElem = pointElem->GetNextElement("point");
          }
          polylineElem = polylineElem->GetNextElement("polyline");
          polylines.push_back(vertices);
        }

        meshManager->CreateExtrudedPolyline(polyLineName, polylines,
            geomElem->GetElement("polyline")->Get<double>("height"));
      }
      return polyLineName;
    }
    else if (geomElem->HasElement("mesh") || geomElem->HasElement("heightmap"))
    {
      sdf::ElementPtr tmpElem = geomElem->GetElement("mesh");
      std::string filename;

      std::string uri = tmpElem->Get<std::string>("uri");
      if (uri.empty())
      {
        gzerr << "<uri> element missing for geometry element:\n";
        return std::string();
      }

      filename = common::find_file(uri);

      if (filename == "__default__" || filename.empty())
        gzerr << "No mesh specified\n";

      return filename;
    }
  }

  return std::string();
}

//////////////////////////////////////////////////
std::string Visual::GetSubMeshName() const
{
  if (!this->dataPtr->subMeshName.empty())
  {
    return this->dataPtr->subMeshName;
  }

  std::string result;

  if (this->dataPtr->sdf->HasElement("geometry"))
  {
    sdf::ElementPtr geomElem = this->dataPtr->sdf->GetElement("geometry");
    if (geomElem->HasElement("mesh"))
    {
      sdf::ElementPtr tmpElem = geomElem->GetElement("mesh");
      if (tmpElem->HasElement("submesh"))
        result = tmpElem->GetElement("submesh")->Get<std::string>("name");
    }
  }

  return result;
}

//////////////////////////////////////////////////
bool Visual::GetCenterSubMesh() const
{
  bool result = false;

  if (this->dataPtr->sdf->HasElement("geometry"))
  {
    sdf::ElementPtr geomElem = this->dataPtr->sdf->GetElement("geometry");
    if (geomElem->HasElement("mesh"))
    {
      sdf::ElementPtr tmpElem = geomElem->GetElement("mesh");
      if (tmpElem->HasElement("submesh"))
        result = tmpElem->GetElement("submesh")->Get<bool>("center");
    }
  }

  return result;
}

//////////////////////////////////////////////////
void Visual::MoveToPositions(const std::vector<math::Pose> &_pts,
                             double _time,
                             boost::function<void()> _onComplete)
{
  Ogre::TransformKeyFrame *key;
  math::Vector3 start = this->GetWorldPose().pos;

  this->dataPtr->onAnimationComplete = _onComplete;

  std::string animName = this->GetName() + "_animation";

  Ogre::Animation *anim =
    this->dataPtr->sceneNode->getCreator()->createAnimation(animName, _time);
  anim->setInterpolationMode(Ogre::Animation::IM_SPLINE);

  Ogre::NodeAnimationTrack *strack = anim->createNodeTrack(0,
      this->dataPtr->sceneNode);

  key = strack->createNodeKeyFrame(0);
  key->setTranslate(Ogre::Vector3(start.x, start.y, start.z));
  key->setRotation(this->dataPtr->sceneNode->getOrientation());

  double dt = _time / (_pts.size()-1);
  double tt = 0;
  for (unsigned int i = 0; i < _pts.size(); i++)
  {
    key = strack->createNodeKeyFrame(tt);
    key->setTranslate(Ogre::Vector3(
          _pts[i].pos.x, _pts[i].pos.y, _pts[i].pos.z));
    key->setRotation(Conversions::Convert(_pts[i].rot));

    tt += dt;
  }

  this->dataPtr->animState =
    this->dataPtr->sceneNode->getCreator()->createAnimationState(animName);

  this->dataPtr->animState->setTimePosition(0);
  this->dataPtr->animState->setEnabled(true);
  this->dataPtr->animState->setLoop(false);
  this->dataPtr->prevAnimTime = common::Time::GetWallTime();

  if (!this->dataPtr->preRenderConnection)
  {
    this->dataPtr->preRenderConnection =
      event::Events::ConnectPreRender(boost::bind(&Visual::Update, this));
  }
}

//////////////////////////////////////////////////
void Visual::MoveToPosition(const math::Pose &_pose, double _time)
{
  Ogre::TransformKeyFrame *key;
  math::Vector3 start = this->GetWorldPose().pos;
  math::Vector3 rpy = _pose.rot.GetAsEuler();

  math::Quaternion rotFinal(0, rpy.y, rpy.z);

  std::string animName = this->GetName() + "_animation";

  Ogre::Animation *anim =
    this->dataPtr->sceneNode->getCreator()->createAnimation(animName, _time);
  anim->setInterpolationMode(Ogre::Animation::IM_SPLINE);

  Ogre::NodeAnimationTrack *strack =
      anim->createNodeTrack(0, this->dataPtr->sceneNode);

  key = strack->createNodeKeyFrame(0);
  key->setTranslate(Ogre::Vector3(start.x, start.y, start.z));
  key->setRotation(this->dataPtr->sceneNode->getOrientation());

  key = strack->createNodeKeyFrame(_time);
  key->setTranslate(Ogre::Vector3(_pose.pos.x, _pose.pos.y, _pose.pos.z));
  key->setRotation(Conversions::Convert(rotFinal));

  this->dataPtr->animState =
    this->dataPtr->sceneNode->getCreator()->createAnimationState(animName);

  this->dataPtr->animState->setTimePosition(0);
  this->dataPtr->animState->setEnabled(true);
  this->dataPtr->animState->setLoop(false);
  this->dataPtr->prevAnimTime = common::Time::GetWallTime();

  this->dataPtr->preRenderConnection =
    event::Events::ConnectPreRender(boost::bind(&Visual::Update, this));
}

//////////////////////////////////////////////////
void Visual::ShowBoundingBox()
{
  this->dataPtr->sceneNode->showBoundingBox(true);
}

//////////////////////////////////////////////////
void Visual::SetScene(ScenePtr _scene)
{
  this->dataPtr->scene = _scene;
}

//////////////////////////////////////////////////
ScenePtr Visual::GetScene() const
{
  return this->dataPtr->scene;
}

//////////////////////////////////////////////////
void Visual::ShowCollision(bool _show)
{
  if (this->GetName().find("__COLLISION_VISUAL__") != std::string::npos)
    this->SetVisible(_show);

  std::vector<VisualPtr>::iterator iter;
  for (iter = this->dataPtr->children.begin();
      iter != this->dataPtr->children.end(); ++iter)
  {
    (*iter)->ShowCollision(_show);
  }
}

//////////////////////////////////////////////////
void Visual::ShowSkeleton(bool _show)
{
  double transp = 0.0;
  if (_show)
    transp = 0.5;

  ///  make the rest of the model transparent
  this->SetTransparency(transp);

  if (this->GetName().find("__SKELETON_VISUAL__") != std::string::npos)
    this->SetVisible(_show);

  std::vector<VisualPtr>::iterator iter;
  for (iter = this->dataPtr->children.begin();
      iter != this->dataPtr->children.end(); ++iter)
  {
    (*iter)->ShowSkeleton(_show);
  }
}

//////////////////////////////////////////////////
void Visual::SetVisibilityFlags(uint32_t _flags)
{
  for (std::vector<VisualPtr>::iterator iter = this->dataPtr->children.begin();
       iter != this->dataPtr->children.end(); ++iter)
  {
    (*iter)->SetVisibilityFlags(_flags);
  }

  for (int i = 0; i < this->dataPtr->sceneNode->numAttachedObjects(); ++i)
  {
    this->dataPtr->sceneNode->getAttachedObject(i)->setVisibilityFlags(_flags);
  }

  for (unsigned int i = 0; i < this->dataPtr->sceneNode->numChildren(); ++i)
  {
    Ogre::SceneNode *sn =
        (Ogre::SceneNode*)(this->dataPtr->sceneNode->getChild(i));

    for (int j = 0; j < sn->numAttachedObjects(); ++j)
      sn->getAttachedObject(j)->setVisibilityFlags(_flags);
  }

  this->dataPtr->visibilityFlags = _flags;
}

//////////////////////////////////////////////////
void Visual::ShowJoints(bool _show)
{
  if (this->dataPtr->type == VT_PHYSICS &&
      this->GetName().find("JOINT_VISUAL__") != std::string::npos)
    this->SetVisible(_show);

  for (auto &child : this->dataPtr->children)
  {
    child->ShowJoints(_show);
  }
}

//////////////////////////////////////////////////
void Visual::ShowCOM(bool _show)
{
  if (this->dataPtr->type == VT_PHYSICS &&
      this->GetName().find("COM_VISUAL__") != std::string::npos)
    this->SetVisible(_show);

  for (auto &child : this->dataPtr->children)
  {
    child->ShowCOM(_show);
  }
}

//////////////////////////////////////////////////
void Visual::ShowInertia(bool _show)
{
  if (this->dataPtr->type == VT_PHYSICS &&
     this->GetName().find("INERTIA_VISUAL__") != std::string::npos)
    this->SetVisible(_show);

  for (auto &child : this->dataPtr->children)
  {
    child->ShowInertia(_show);
  }
}

//////////////////////////////////////////////////
void Visual::ShowLinkFrame(bool _show)
{
  if (this->dataPtr->type == VT_PHYSICS &&
      this->GetName().find("LINK_FRAME_VISUAL__") != std::string::npos)
    this->SetVisible(_show);

  for (auto &child : this->dataPtr->children)
  {
    child->ShowLinkFrame(_show);
  }
}

//////////////////////////////////////////////////
void Visual::SetSkeletonPose(const msgs::PoseAnimation &_pose)
{
  if (!this->dataPtr->skeleton)
  {
    gzerr << "Visual " << this->GetName() << " has no skeleton.\n";
    return;
  }

  for (int i = 0; i < _pose.pose_size(); i++)
  {
    const msgs::Pose& bonePose = _pose.pose(i);
    if (!this->dataPtr->skeleton->hasBone(bonePose.name()))
      continue;
    Ogre::Bone *bone = this->dataPtr->skeleton->getBone(bonePose.name());
    Ogre::Vector3 p(bonePose.position().x(),
                    bonePose.position().y(),
                    bonePose.position().z());
    Ogre::Quaternion quat(Ogre::Quaternion(bonePose.orientation().w(),
                                           bonePose.orientation().x(),
                                           bonePose.orientation().y(),
                                           bonePose.orientation().z()));

    bone->setManuallyControlled(true);
    bone->setPosition(p);
    bone->setOrientation(quat);
  }
}


//////////////////////////////////////////////////
void Visual::LoadPlugins()
{
  if (this->dataPtr->sdf->HasElement("plugin"))
  {
    sdf::ElementPtr pluginElem = this->dataPtr->sdf->GetElement("plugin");
    while (pluginElem)
    {
      this->LoadPlugin(pluginElem);
      pluginElem = pluginElem->GetNextElement("plugin");
    }
  }


  for (std::vector<VisualPluginPtr>::iterator iter =
      this->dataPtr->plugins.begin();
      iter != this->dataPtr->plugins.end(); ++iter)
  {
    (*iter)->Init();
  }
}

//////////////////////////////////////////////////
void Visual::LoadPlugin(const std::string &_filename,
                       const std::string &_name,
                       sdf::ElementPtr _sdf)
{
  gazebo::VisualPluginPtr plugin = gazebo::VisualPlugin::Create(_filename,
                                                              _name);

  if (plugin)
  {
    if (plugin->GetType() != VISUAL_PLUGIN)
    {
      gzerr << "Visual[" << this->GetName() << "] is attempting to load "
            << "a plugin, but detected an incorrect plugin type. "
            << "Plugin filename[" << _filename << "] name[" << _name << "]\n";
      return;
    }
    plugin->Load(shared_from_this(), _sdf);
    this->dataPtr->plugins.push_back(plugin);

    if (this->dataPtr->initialized)
      plugin->Init();
  }
}

//////////////////////////////////////////////////
void Visual::RemovePlugin(const std::string &_name)
{
  std::vector<VisualPluginPtr>::iterator iter;
  for (iter = this->dataPtr->plugins.begin();
      iter != this->dataPtr->plugins.end(); ++iter)
  {
    if ((*iter)->GetHandle() == _name)
    {
      this->dataPtr->plugins.erase(iter);
      break;
    }
  }
}

//////////////////////////////////////////////////
void Visual::LoadPlugin(sdf::ElementPtr _sdf)
{
  std::string pluginName = _sdf->Get<std::string>("name");
  std::string filename = _sdf->Get<std::string>("filename");
  this->LoadPlugin(filename, pluginName, _sdf);
}

//////////////////////////////////////////////////
uint32_t Visual::GetId() const
{
  return this->dataPtr->id;
}

//////////////////////////////////////////////////
void Visual::SetId(uint32_t _id)
{
  if (this->dataPtr->id == _id)
    return;

  // set new id and also let the scene know that the id has changed.
  this->dataPtr->scene->SetVisualId(shared_from_this(), _id);
  this->dataPtr->id = _id;
}

//////////////////////////////////////////////////
sdf::ElementPtr Visual::GetSDF() const
{
  return this->dataPtr->sdf;
}

//////////////////////////////////////////////////
Visual::VisualType Visual::GetType() const
{
  return this->dataPtr->type;
}

//////////////////////////////////////////////////
void Visual::SetType(const Visual::VisualType _type)
{
  this->dataPtr->type = _type;
}

//////////////////////////////////////////////////
void Visual::ToggleLayer(const int32_t _layer)
{
  // Visuals with negative layers are always visible
  if (this->dataPtr->layer < 0)
    return;

  if (this->dataPtr->layer == _layer)
  {
    this->ToggleVisible();
  }
}

//////////////////////////////////////////////////
Visual::VisualType Visual::ConvertVisualType(const msgs::Visual::Type &_type)
{
  Visual::VisualType visualType = Visual::VT_ENTITY;

  switch (_type)
  {
    case msgs::Visual::ENTITY:
      visualType = Visual::VT_ENTITY;
      break;
    case msgs::Visual::MODEL:
      visualType = Visual::VT_MODEL;
      break;
    case msgs::Visual::LINK:
      visualType = Visual::VT_LINK;
      break;
    case msgs::Visual::VISUAL:
      visualType = Visual::VT_VISUAL;
      break;
    case msgs::Visual::COLLISION:
      visualType = Visual::VT_COLLISION;
      break;
    case msgs::Visual::SENSOR:
      visualType = Visual::VT_SENSOR;
      break;
    case msgs::Visual::GUI:
      visualType = Visual::VT_GUI;
      break;
    case msgs::Visual::PHYSICS:
      visualType = Visual::VT_PHYSICS;
      break;
    default:
      gzerr << "Cannot convert visual type. Defaults to 'VT_ENTITY'"
          << std::endl;
      break;
  }
  return visualType;
}

//////////////////////////////////////////////////
msgs::Visual::Type Visual::ConvertVisualType(const Visual::VisualType &_type)
{
  msgs::Visual::Type visualType = msgs::Visual::ENTITY;

  switch (_type)
  {
    case Visual::VT_ENTITY:
      visualType = msgs::Visual::ENTITY;
      break;
    case Visual::VT_MODEL:
      visualType = msgs::Visual::MODEL;
      break;
    case Visual::VT_LINK:
      visualType = msgs::Visual::LINK;
      break;
    case Visual::VT_VISUAL:
      visualType = msgs::Visual::VISUAL;
      break;
    case Visual::VT_COLLISION:
      visualType = msgs::Visual::COLLISION;
      break;
    case Visual::VT_SENSOR:
      visualType = msgs::Visual::SENSOR;
      break;
    case Visual::VT_GUI:
      visualType = msgs::Visual::GUI;
      break;
    case Visual::VT_PHYSICS:
      visualType = msgs::Visual::PHYSICS;
      break;
    default:
      gzerr << "Cannot convert visual type. Defaults to 'msgs::Visual::ENTITY'"
          << std::endl;
      break;
  }
  return visualType;
}

//////////////////////////////////////////////////
bool Visual::UseRTShader() const
{
  return this->dataPtr->useRTShader;
}<|MERGE_RESOLUTION|>--- conflicted
+++ resolved
@@ -236,10 +236,7 @@
   VisualPtr result(new Visual(_name, _newParent));
   result->Load(this->dataPtr->sdf);
   result->SetScale(this->dataPtr->scale);
-<<<<<<< HEAD
-=======
   result->SetVisibilityFlags(this->dataPtr->visibilityFlags);
->>>>>>> 37efcbe2
   std::string visName = this->GetName();
   for (auto iter: this->dataPtr->children)
   {
