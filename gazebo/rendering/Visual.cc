/*
 * Copyright (C) 2012-2015 Open Source Robotics Foundation
 *
 * Licensed under the Apache License, Version 2.0 (the "License");
 * you may not use this file except in compliance with the License.
 * You may obtain a copy of the License at
 *
 *     http://www.apache.org/licenses/LICENSE-2.0
 *
 * Unless required by applicable law or agreed to in writing, software
 * distributed under the License is distributed on an "AS IS" BASIS,
 * WITHOUT WARRANTIES OR CONDITIONS OF ANY KIND, either express or implied.
 * See the License for the specific language governing permissions and
 * limitations under the License.
 *
*/
#include <boost/bind.hpp>
#include <boost/function.hpp>
#include "gazebo/rendering/ogre_gazebo.h"

#include "gazebo/msgs/msgs.hh"
#include "gazebo/math/Vector2d.hh"
#include "gazebo/common/Assert.hh"
#include "gazebo/common/Event.hh"
#include "gazebo/common/Events.hh"
#include "gazebo/common/CommonIface.hh"
#include "gazebo/common/MeshManager.hh"
#include "gazebo/common/Console.hh"
#include "gazebo/common/Exception.hh"
#include "gazebo/common/Mesh.hh"
#include "gazebo/common/Plugin.hh"
#include "gazebo/common/Skeleton.hh"
#include "gazebo/rendering/RenderEvents.hh"
#include "gazebo/rendering/WireBox.hh"
#include "gazebo/rendering/Conversions.hh"
#include "gazebo/rendering/DynamicLines.hh"
#include "gazebo/rendering/Scene.hh"
#include "gazebo/rendering/RTShaderSystem.hh"
#include "gazebo/rendering/RenderEngine.hh"
#include "gazebo/rendering/Material.hh"
#include "gazebo/rendering/VisualPrivate.hh"
#include "gazebo/rendering/Visual.hh"

using namespace gazebo;
using namespace rendering;

// Note: The value of GZ_UINT32_MAX is reserved as a flag.
uint32_t VisualPrivate::visualIdCount = GZ_UINT32_MAX - 1;

//////////////////////////////////////////////////
Visual::Visual(const std::string &_name, VisualPtr _parent, bool _useRTShader)
  : dataPtr(new VisualPrivate)
{
  this->Init(_name, _parent, _useRTShader);
}

//////////////////////////////////////////////////
Visual::Visual(const std::string &_name, ScenePtr _scene, bool _useRTShader)
  : dataPtr(new VisualPrivate)
{
  this->Init(_name, _scene, _useRTShader);
}

//////////////////////////////////////////////////
Visual::Visual(VisualPrivate &_dataPtr, const std::string &_name,
    VisualPtr _parent, bool _useRTShader)
    : dataPtr(&_dataPtr)
{
  this->Init(_name, _parent, _useRTShader);
}

//////////////////////////////////////////////////
Visual::Visual(VisualPrivate &_dataPtr, const std::string &_name,
    ScenePtr _scene,  bool _useRTShader)
    : dataPtr(&_dataPtr)
{
  this->Init(_name, _scene, _useRTShader);
}

//////////////////////////////////////////////////
void Visual::Init(const std::string &_name, ScenePtr _scene,
    bool _useRTShader)
{
  this->dataPtr->id = this->dataPtr->visualIdCount--;
  this->dataPtr->boundingBox = NULL;
  this->dataPtr->useRTShader = _useRTShader;
  this->dataPtr->visibilityFlags = GZ_VISIBILITY_ALL;

  this->dataPtr->sdf.reset(new sdf::Element);
  sdf::initFile("visual.sdf", this->dataPtr->sdf);

  this->SetName(_name);
  this->dataPtr->sceneNode = NULL;
  this->dataPtr->animState = NULL;
  this->dataPtr->skeleton = NULL;
  this->dataPtr->initialized = false;
  this->dataPtr->lighting = true;
  this->dataPtr->castShadows = true;
  this->dataPtr->visible = true;
  this->dataPtr->layer = -1;
  this->dataPtr->inheritTransparency = true;

  std::string uniqueName = this->GetName();
  int index = 0;
  while (_scene->GetManager()->hasSceneNode(uniqueName))
  {
    uniqueName = this->GetName() + "_" +
                 boost::lexical_cast<std::string>(index++);
  }

  this->dataPtr->scene = _scene;
  this->SetName(uniqueName);
  this->dataPtr->sceneNode =
    this->dataPtr->scene->GetManager()->getRootSceneNode()->
        createChildSceneNode(this->GetName());

  this->Init();
}

//////////////////////////////////////////////////
void Visual::Init(const std::string &_name, VisualPtr _parent,
    bool _useRTShader)
{
  this->dataPtr->id = this->dataPtr->visualIdCount--;
  this->dataPtr->boundingBox = NULL;
  this->dataPtr->useRTShader = _useRTShader;
  this->dataPtr->scale = math::Vector3::One;

  this->dataPtr->sdf.reset(new sdf::Element);
  sdf::initFile("visual.sdf", this->dataPtr->sdf);

  this->SetName(_name);
  this->dataPtr->sceneNode = NULL;
  this->dataPtr->animState = NULL;
  this->dataPtr->initialized = false;
  this->dataPtr->lighting = true;
  this->dataPtr->castShadows = true;
  this->dataPtr->visible = true;
  this->dataPtr->layer = -1;
  this->dataPtr->inheritTransparency = true;

  Ogre::SceneNode *pnode = NULL;
  if (_parent)
    pnode = _parent->GetSceneNode();
  else
  {
    gzerr << "Create a visual, invalid parent!!!\n";
    return;
  }

  if (!pnode)
  {
    gzerr << "Unable to get parent scene node\n";
    return;
  }

  std::string uniqueName = this->GetName();
  int index = 0;
  while (pnode->getCreator()->hasSceneNode(uniqueName))
    uniqueName = this->GetName() + "_" +
                 boost::lexical_cast<std::string>(index++);

  this->SetName(uniqueName);

  this->dataPtr->sceneNode = pnode->createChildSceneNode(this->GetName());

  this->dataPtr->parent = _parent;
  this->dataPtr->scene = this->dataPtr->parent->GetScene();
  this->Init();
}

//////////////////////////////////////////////////
Visual::~Visual()
{
  RTShaderSystem::Instance()->DetachEntity(this);

  if (this->dataPtr->preRenderConnection)
    event::Events::DisconnectPreRender(this->dataPtr->preRenderConnection);

  delete this->dataPtr->boundingBox;

  // delete instance from lines vector
  /*for (std::list<DynamicLines*>::iterator iter = this->dataPtr->lines.begin();
       iter != this->dataPtr->lines.end(); ++iter)
    delete *iter;
    */
  this->dataPtr->lines.clear();

  if (this->dataPtr->sceneNode != NULL)
  {
    // seems we never get into this block because Fini() runs first
    this->DestroyAllAttachedMovableObjects(this->dataPtr->sceneNode);
    this->dataPtr->sceneNode->removeAndDestroyAllChildren();
    this->dataPtr->scene->GetManager()->destroySceneNode(
        this->dataPtr->sceneNode->getName());
    this->dataPtr->sceneNode = NULL;
  }

  this->dataPtr->scene.reset();
  this->dataPtr->sdf->Reset();
  this->dataPtr->sdf.reset();
  this->dataPtr->parent.reset();
  this->dataPtr->children.clear();

  delete this->dataPtr;
  this->dataPtr = 0;
}

/////////////////////////////////////////////////
void Visual::Fini()
{
  this->dataPtr->plugins.clear();

  // Detach from the parent
  if (this->dataPtr->parent)
    this->dataPtr->parent->DetachVisual(this->GetName());

  if (this->dataPtr->sceneNode)
  {
    this->dataPtr->sceneNode->detachAllObjects();
    this->dataPtr->scene->GetManager()->destroySceneNode(
        this->dataPtr->sceneNode);
    this->dataPtr->sceneNode = NULL;
  }

  if (this->dataPtr->preRenderConnection)
  {
    event::Events::DisconnectPreRender(this->dataPtr->preRenderConnection);
    this->dataPtr->preRenderConnection.reset();
  }

  RTShaderSystem::Instance()->DetachEntity(this);
  this->dataPtr->scene.reset();
}

/////////////////////////////////////////////////
VisualPtr Visual::Clone(const std::string &_name, VisualPtr _newParent)
{
  VisualPtr result(new Visual(_name, _newParent));
  result->Load(this->dataPtr->sdf);
  std::vector<VisualPtr>::iterator iter;
  for (iter = this->dataPtr->children.begin();
      iter != this->dataPtr->children.end(); ++iter)
  {
    (*iter)->Clone((*iter)->GetName(), result);
  }

  if (_newParent == this->dataPtr->scene->GetWorldVisual())
    result->SetWorldPose(this->GetWorldPose());
  result->ShowCollision(false);
  result->SetInheritTransparency(this->InheritTransparency());

  result->SetName(_name);
  return result;
}

/////////////////////////////////////////////////
void Visual::DestroyAllAttachedMovableObjects(Ogre::SceneNode *_sceneNode)
{
  if (!_sceneNode)
    return;

  // Destroy all the attached objects
  Ogre::SceneNode::ObjectIterator itObject =
    _sceneNode->getAttachedObjectIterator();

  while (itObject.hasMoreElements())
  {
    Ogre::Entity *ent = static_cast<Ogre::Entity*>(itObject.getNext());
    if (ent->getMovableType() != DynamicLines::GetMovableType())
      this->dataPtr->scene->GetManager()->destroyEntity(ent);
    else
      delete ent;
  }

  // Recurse to child SceneNodes
  Ogre::SceneNode::ChildNodeIterator itChild = _sceneNode->getChildIterator();

  while (itChild.hasMoreElements())
  {
    Ogre::SceneNode* pChildNode =
        static_cast<Ogre::SceneNode*>(itChild.getNext());
    this->DestroyAllAttachedMovableObjects(pChildNode);
  }
}

//////////////////////////////////////////////////
void Visual::Init()
{
  this->dataPtr->type = VT_ENTITY;
  this->dataPtr->transparency = 0.0;
  this->dataPtr->isStatic = false;
  this->dataPtr->visible = true;
  this->dataPtr->ribbonTrail = NULL;
  this->dataPtr->staticGeom = NULL;
  this->dataPtr->layer = -1;
  this->dataPtr->wireframe = false;

  if (this->dataPtr->useRTShader)
    RTShaderSystem::Instance()->AttachEntity(this);

  this->dataPtr->initialized = true;
}

//////////////////////////////////////////////////
void Visual::LoadFromMsg(const boost::shared_ptr< msgs::Visual const> &_msg)
{
  this->dataPtr->sdf = msgs::VisualToSDF(*_msg.get());
  this->Load();
  this->UpdateFromMsg(_msg);
}

//////////////////////////////////////////////////
void Visual::Load(sdf::ElementPtr _sdf)
{
  this->dataPtr->sdf->Copy(_sdf);
  this->Load();
}

//////////////////////////////////////////////////
void Visual::Load()
{
  std::ostringstream stream;
  math::Pose pose;
  Ogre::Vector3 meshSize(1, 1, 1);
  Ogre::MovableObject *obj = NULL;

  if (this->dataPtr->parent)
    this->dataPtr->parent->AttachVisual(shared_from_this());

  // Read the desired position and rotation of the mesh
  pose = this->dataPtr->sdf->Get<math::Pose>("pose");

  std::string mesh = this->GetMeshName();
  std::string subMesh = this->GetSubMeshName();
  bool centerSubMesh = this->GetCenterSubMesh();

  if (!mesh.empty())
  {
    try
    {
      // Create the visual
      stream << "VISUAL_" << this->dataPtr->sceneNode->getName();
      obj = this->AttachMesh(mesh, subMesh, centerSubMesh,
          stream.str());
    }
    catch(Ogre::Exception &e)
    {
      gzerr << "Ogre Error:" << e.getFullDescription() << "\n";
      gzerr << "Unable to create a mesh from " <<  mesh << "\n";
      return;
    }
  }

  Ogre::Entity *ent = static_cast<Ogre::Entity *>(obj);
  if (ent)
  {
    if (ent->hasSkeleton())
      this->dataPtr->skeleton = ent->getSkeleton();

    for (unsigned int i = 0; i < ent->getNumSubEntities(); i++)
    {
      ent->getSubEntity(i)->setCustomParameter(1, Ogre::Vector4(
          this->dataPtr->sdf->Get<double>("laser_retro"), 0.0, 0.0, 0.0));
    }
  }

  // Set the pose of the scene node
  this->SetPose(pose);

  // Get the size of the mesh
  if (obj)
    meshSize = obj->getBoundingBox().getSize();

  if (this->dataPtr->sdf->HasElement("geometry"))
  {
    sdf::ElementPtr geomElem = this->dataPtr->sdf->GetElement("geometry");

    bool hasGeom = true;
    if (geomElem->HasElement("box"))
    {
      this->dataPtr->scale =
          geomElem->GetElement("box")->Get<math::Vector3>("size");
    }
    else if (geomElem->HasElement("sphere"))
    {
      double r = geomElem->GetElement("sphere")->Get<double>("radius");
      this->dataPtr->scale.Set(r * 2.0, r * 2.0, r * 2.0);
    }
    else if (geomElem->HasElement("cylinder"))
    {
      double r = geomElem->GetElement("cylinder")->Get<double>("radius");
      double l = geomElem->GetElement("cylinder")->Get<double>("length");
      this->dataPtr->scale.Set(r * 2.0, r * 2.0, l);
    }
    else if (geomElem->HasElement("plane"))
    {
      math::Vector2d size =
        geomElem->GetElement("plane")->Get<math::Vector2d>("size");
      this->dataPtr->scale.Set(size.x, size.y, 1);
    }
    else if (geomElem->HasElement("mesh"))
    {
      this->dataPtr->scale =
          geomElem->GetElement("mesh")->Get<math::Vector3>("scale");
    }
    else
    {
      hasGeom = false;
    }

    if (hasGeom)
    {
      // geom values give the absolute size so compute a scale that will
      // be mulitiply by the current scale to get to the geom size.
      math::Vector3 derivedScale = Conversions::Convert(
          this->dataPtr->sceneNode->_getDerivedScale());
      math::Vector3 toScale = this->dataPtr->scale / derivedScale;
      this->dataPtr->sceneNode->scale(toScale.x, toScale.y, toScale.z);
    }
  }

  // Set the material of the mesh
  if (this->dataPtr->sdf->HasElement("material"))
  {
    sdf::ElementPtr matElem =
        this->dataPtr->sdf->GetElement("material");

    // clone the material sdf to preserve the new values to be set
    // as updating the material name via SetMaterial can affect the
    // ambient/diffuse/specular/emissive color sdf elements.
    sdf::ElementPtr matElemClone = matElem->Clone();

    if (matElem->HasElement("script"))
    {
      sdf::ElementPtr scriptElem = matElem->GetElement("script");
      sdf::ElementPtr uriElem = scriptElem->GetElement("uri");

      // Add all the URI paths to the render engine
      while (uriElem)
      {
        std::string matUri = uriElem->Get<std::string>();
        if (!matUri.empty())
          RenderEngine::Instance()->AddResourcePath(matUri);
        uriElem = uriElem->GetNextElement("uri");
      }

      std::string matName = scriptElem->Get<std::string>("name");

      if (!matName.empty())
        this->SetMaterial(matName);
    }

    if (matElemClone->HasElement("ambient"))
      this->SetAmbient(matElemClone->Get<common::Color>("ambient"));
    if (matElemClone->HasElement("diffuse"))
      this->SetDiffuse(matElemClone->Get<common::Color>("diffuse"));
    if (matElemClone->HasElement("specular"))
      this->SetSpecular(matElemClone->Get<common::Color>("specular"));
    if (matElemClone->HasElement("emissive"))
      this->SetEmissive(matElemClone->Get<common::Color>("emissive"));

    if (matElem->HasElement("lighting"))
    {
      this->SetLighting(matElem->Get<bool>("lighting"));
    }
  }

  if (this->dataPtr->sdf->HasElement("transparency"))
  {
    this->SetTransparency(this->dataPtr->sdf->Get<float>("transparency"));
  }

  // Allow the mesh to cast shadows
  this->SetCastShadows(this->dataPtr->sdf->Get<bool>("cast_shadows"));
  this->LoadPlugins();
  this->dataPtr->scene->AddVisual(shared_from_this());

  // Set meta information
  if (this->dataPtr->sdf->HasElement("meta"))
  {
    if (this->dataPtr->sdf->GetElement("meta")->HasElement("layer"))
    {
      this->dataPtr->layer =
        this->dataPtr->sdf->GetElement("meta")->Get<int32_t>("layer");
      rendering::Events::newLayer(this->dataPtr->layer);
    }
  }
}

//////////////////////////////////////////////////
void Visual::Update()
{
  if (!this->dataPtr->visible)
    return;

  std::list<DynamicLines*>::iterator iter;

  // Update the lines
  for (iter = this->dataPtr->lines.begin(); iter != this->dataPtr->lines.end();
      ++iter)
  {
    (*iter)->Update();
  }

  std::list< std::pair<DynamicLines*, unsigned int> >::iterator liter;
  for (liter = this->dataPtr->lineVertices.begin();
       liter != this->dataPtr->lineVertices.end(); ++liter)
  {
    liter->first->SetPoint(liter->second,
        Conversions::Convert(this->dataPtr->sceneNode->_getDerivedPosition()));
    liter->first->Update();
  }

  if (this->dataPtr->animState)
  {
    this->dataPtr->animState->addTime(
        (common::Time::GetWallTime() - this->dataPtr->prevAnimTime).Double());
    this->dataPtr->prevAnimTime = common::Time::GetWallTime();
    if (this->dataPtr->animState->hasEnded())
    {
      this->dataPtr->animState = NULL;
      this->dataPtr->sceneNode->getCreator()->destroyAnimation(
          this->GetName() + "_animation");
      if (this->dataPtr->onAnimationComplete)
        this->dataPtr->onAnimationComplete();
      // event::Events::DisconnectPreRender(this->preRenderConnection);
    }
  }
}

//////////////////////////////////////////////////
void Visual::SetName(const std::string &_name)
{
  this->dataPtr->name = _name;
  this->dataPtr->sdf->GetAttribute("name")->Set(_name);
}

//////////////////////////////////////////////////
std::string Visual::GetName() const
{
  return this->dataPtr->name;
}

//////////////////////////////////////////////////
void Visual::AttachVisual(VisualPtr _vis)
{
  if (!_vis)
    gzerr << "Visual is null\n";
  else
  {
    if (_vis->GetSceneNode()->getParentSceneNode())
    {
      _vis->GetSceneNode()->getParentSceneNode()->removeChild(
          _vis->GetSceneNode());
    }
    this->dataPtr->sceneNode->addChild(_vis->GetSceneNode());
    this->dataPtr->children.push_back(_vis);
    _vis->dataPtr->parent = shared_from_this();
  }
}

//////////////////////////////////////////////////
void Visual::DetachVisual(VisualPtr _vis)
{
  this->DetachVisual(_vis->GetName());
}

//////////////////////////////////////////////////
void Visual::DetachVisual(const std::string &_name)
{
  std::vector<VisualPtr>::iterator iter;
  for (iter = this->dataPtr->children.begin();
      iter != this->dataPtr->children.end(); ++iter)
  {
    if ((*iter)->GetName() == _name)
    {
      VisualPtr childVis = (*iter);
      this->dataPtr->children.erase(iter);
<<<<<<< HEAD
      if (this->dataPtr->sceneNode)
        this->dataPtr->sceneNode->removeChild(childVis->GetSceneNode());
      childVis->GetParent().reset();
=======
      this->dataPtr->sceneNode->removeChild(childVis->GetSceneNode());
>>>>>>> b26459f2
      break;
    }
  }
}

//////////////////////////////////////////////////
void Visual::AttachObject(Ogre::MovableObject *_obj)
{
  // This code makes plane render before grids. This allows grids to overlay
  // planes, and then other elements to overlay both planes and grids.
  // if (this->dataPtr->sdf->HasElement("geometry"))
  // if (this->dataPtr->sdf->GetElement("geometry")->HasElement("plane"))
  // _obj->setRenderQueueGroup(Ogre::RENDER_QUEUE_SKIES_EARLY+1);

  if (!this->HasAttachedObject(_obj->getName()))
  {
    // update to use unique materials
    Ogre::Entity *entity = dynamic_cast<Ogre::Entity *>(_obj);
    if (entity)
    {
      for (unsigned j = 0; j < entity->getNumSubEntities(); ++j)
      {
        Ogre::SubEntity *subEntity = entity->getSubEntity(j);
        Ogre::MaterialPtr material = subEntity->getMaterial();
        if (!material.isNull() &&
            material->getName().find("_MATERIAL_") == std::string::npos)
        {
          std::string newMaterialName;
          newMaterialName = this->dataPtr->sceneNode->getName() +
              "_MATERIAL_" + material->getName();
          material = material->clone(newMaterialName);
          subEntity->setMaterial(material);
        }
      }
    }

    this->dataPtr->sceneNode->attachObject(_obj);
    if (this->dataPtr->useRTShader && this->dataPtr->scene->GetInitialized() &&
      _obj->getName().find("__COLLISION_VISUAL__") == std::string::npos)
    {
      RTShaderSystem::Instance()->UpdateShaders();
    }
    _obj->getUserObjectBindings().setUserAny(Ogre::Any(this->GetName()));
  }
  else
    gzerr << "Visual[" << this->GetName() << "] already has object["
          << _obj->getName() << "] attached.";

  _obj->setVisibilityFlags(GZ_VISIBILITY_ALL);
}

//////////////////////////////////////////////////
bool Visual::HasAttachedObject(const std::string &_name)
{
  for (unsigned int i = 0; i < this->dataPtr->sceneNode->numAttachedObjects();
      ++i)
  {
    if (this->dataPtr->sceneNode->getAttachedObject(i)->getName() == _name)
      return true;
  }

  return false;
}

//////////////////////////////////////////////////
unsigned int Visual::GetAttachedObjectCount() const
{
  return this->dataPtr->sceneNode->numAttachedObjects();
}

//////////////////////////////////////////////////
void Visual::DetachObjects()
{
  if (this->dataPtr->sceneNode)
    this->dataPtr->sceneNode->detachAllObjects();
  this->dataPtr->meshName = "";
  this->dataPtr->subMeshName = "";
  this->dataPtr->myMaterialName = "";
}

//////////////////////////////////////////////////
unsigned int Visual::GetChildCount()
{
  return this->dataPtr->children.size();
}

//////////////////////////////////////////////////
VisualPtr Visual::GetChild(unsigned int _num)
{
  if (_num < this->dataPtr->children.size())
    return this->dataPtr->children[_num];
  return VisualPtr();
}

//////////////////////////////////////////////////
void Visual::MakeStatic()
{
  /*if (!this->staticGeom)
    this->staticGeom =
    this->dataPtr->sceneNode->getCreator()->createStaticGeometry(
    this->dataPtr->sceneNode->getName() + "_Static");

  // Add the scene node to the static geometry
  this->staticGeom->addSceneNode(this->dataPtr->sceneNode);

  // Build the static geometry
  this->staticGeom->build();

  // Prevent double rendering
  this->dataPtr->sceneNode->setVisible(false);
  this->dataPtr->sceneNode->detachAllObjects();
  */
}

//////////////////////////////////////////////////
Ogre::MovableObject *Visual::AttachMesh(const std::string &_meshName,
                                        const std::string &_subMesh,
                                        bool _centerSubmesh,
                                        const std::string &_objName)
{
  if (_meshName.empty())
    return NULL;

  this->dataPtr->meshName = _meshName;
  this->dataPtr->subMeshName = _subMesh;

  Ogre::MovableObject *obj;
  std::string objName = _objName;
  std::string meshName = _meshName;
  meshName += _subMesh.empty() ? "" : "::" + _subMesh;

  if (objName.empty())
    objName = this->dataPtr->sceneNode->getName() + "_ENTITY_" + meshName;

  this->InsertMesh(_meshName, _subMesh, _centerSubmesh);

  if (this->dataPtr->sceneNode->getCreator()->hasEntity(objName))
  {
    obj = (Ogre::MovableObject*)
      (this->dataPtr->sceneNode->getCreator()->getEntity(objName));
  }
  else
  {
    obj = (Ogre::MovableObject*)
        (this->dataPtr->sceneNode->getCreator()->createEntity(objName,
        meshName));
  }

  this->AttachObject(obj);
  return obj;
}

//////////////////////////////////////////////////
void Visual::SetScale(const math::Vector3 &_scale)
{
  if (this->dataPtr->scale == _scale)
    return;

  this->dataPtr->scale = _scale;

  // update geom size based on scale.
  this->UpdateGeomSize(this->dataPtr->scale);

  this->dataPtr->sceneNode->setScale(
      Conversions::Convert(this->dataPtr->scale));
}

//////////////////////////////////////////////////
void Visual::UpdateGeomSize(const math::Vector3 &_scale)
{
  for (std::vector<VisualPtr>::iterator iter = this->dataPtr->children.begin();
       iter != this->dataPtr->children.end(); ++iter)
  {
    (*iter)->UpdateGeomSize(_scale);
  }

  math::Vector3 derivedScale = math::Vector3::One;
  VisualPtr parentVis = this->GetParent();
  if (parentVis)
  {
     derivedScale = Conversions::Convert(
        parentVis->GetSceneNode()->_getDerivedScale());
  }

  sdf::ElementPtr geomElem = this->dataPtr->sdf->GetElement("geometry");
  if (geomElem->HasElement("box"))
  {
    geomElem->GetElement("box")->GetElement("size")->Set(_scale);
  }
  else if (geomElem->HasElement("sphere"))
  {
    geomElem->GetElement("sphere")->GetElement("radius")->Set(
        _scale.x*0.5);
  }
  else if (geomElem->HasElement("cylinder"))
  {
    geomElem->GetElement("cylinder")->GetElement("radius")
        ->Set(_scale.x*0.5);
    geomElem->GetElement("cylinder")->GetElement("length")->Set(_scale.z);
  }
  else if (geomElem->HasElement("mesh"))
    geomElem->GetElement("mesh")->GetElement("scale")->Set(_scale);
}

//////////////////////////////////////////////////
math::Vector3 Visual::GetScale()
{
  return this->dataPtr->scale;
}

//////////////////////////////////////////////////
void Visual::SetLighting(bool _lighting)
{
  if (this->dataPtr->lighting == _lighting)
    return;

  this->dataPtr->lighting = _lighting;

  if (this->dataPtr->useRTShader)
  {
    if (this->dataPtr->lighting)
      RTShaderSystem::Instance()->AttachEntity(this);
    else
    {
      // Detach from RTShaderSystem otherwise setting lighting here will have
      // no effect if shaders are used.
      RTShaderSystem::Instance()->DetachEntity(this);
    }
  }

  try
  {
    for (int i = 0; i < this->dataPtr->sceneNode->numAttachedObjects(); ++i)
    {
      Ogre::MovableObject *obj = this->dataPtr->sceneNode->getAttachedObject(i);

      Ogre::Entity *entity = dynamic_cast<Ogre::Entity*>(obj);
      if (entity)
      {
        for (unsigned j = 0; j < entity->getNumSubEntities(); ++j)
        {
          Ogre::MaterialPtr mat = entity->getSubEntity(j)->getMaterial();
          if (!mat.isNull())
          {
            mat->setLightingEnabled(this->dataPtr->lighting);
          }
        }
      }
    }

    // Apply lighting to all child scene nodes
    for (unsigned int i = 0; i < this->dataPtr->sceneNode->numChildren(); ++i)
    {
      Ogre::SceneNode *sn = dynamic_cast<Ogre::SceneNode *>(
          this->dataPtr->sceneNode->getChild(i));
      for (int j = 0; j < sn->numAttachedObjects(); j++)
      {
        Ogre::MovableObject *obj = sn->getAttachedObject(j);

        Ogre::Entity *entity = dynamic_cast<Ogre::Entity*>(obj);
        if (entity)
        {
          for (unsigned k = 0; k < entity->getNumSubEntities(); ++k)
          {
            Ogre::MaterialPtr mat = entity->getSubEntity(k)->getMaterial();
            if (!mat.isNull())
            {
              mat->setLightingEnabled(this->dataPtr->lighting);
            }
          }
        }
      }
    }
  }
  catch(Ogre::Exception &e)
  {
    gzwarn << "Unable to set lighting to Geometry["
           << this->dataPtr->sceneNode->getName() << ".\n";
  }

  // Apply lighting to all child visuals
  for (std::vector<VisualPtr>::iterator iter = this->dataPtr->children.begin();
       iter != this->dataPtr->children.end(); ++iter)
  {
    (*iter)->SetLighting(this->dataPtr->lighting);
  }

  this->dataPtr->sdf->GetElement("material")
      ->GetElement("lighting")->Set(this->dataPtr->lighting);
}

//////////////////////////////////////////////////
bool Visual::GetLighting() const
{
  return this->dataPtr->lighting;
}

//////////////////////////////////////////////////
void Visual::SetMaterial(const std::string &_materialName, bool _unique)
{
  if (_materialName.empty() || _materialName == "__default__")
    return;

  common::Color matAmbient;
  common::Color matDiffuse;
  common::Color matSpecular;
  common::Color matEmissive;
  bool matColor = rendering::Material::GetMaterialAsColor(
      _materialName, matAmbient, matDiffuse, matSpecular, matEmissive);

  if (_unique)
  {
    // Create a custom material name
    std::string newMaterialName;
    newMaterialName = this->dataPtr->sceneNode->getName() + "_MATERIAL_" +
        _materialName;

    if (this->GetMaterialName() == newMaterialName &&
        matAmbient == this->GetAmbient() &&
        matDiffuse == this->GetDiffuse() &&
        matSpecular == this->GetSpecular() &&
        matEmissive == this->GetEmissive())
      return;

    this->dataPtr->myMaterialName = newMaterialName;

    Ogre::MaterialPtr origMaterial;
    try
    {
      this->dataPtr->origMaterialName = _materialName;
      // Get the original material
      origMaterial =
        Ogre::MaterialManager::getSingleton().getByName(_materialName);
    }
    catch(Ogre::Exception &e)
    {
      gzwarn << "Unable to get Material[" << _materialName << "] for Geometry["
          << this->dataPtr->sceneNode->getName()
          << ". Object will appear white.\n";
      return;
    }

    if (origMaterial.isNull())
    {
      gzwarn << "Unable to get Material[" << _materialName << "] for Geometry["
        << this->dataPtr->sceneNode->getName()
        << ". Object will appear white\n";
      return;
    }

    Ogre::MaterialPtr myMaterial;

    // Clone the material. This will allow us to change the look of each geom
    // individually.
    if (Ogre::MaterialManager::getSingleton().resourceExists(
          this->dataPtr->myMaterialName))
    {
      myMaterial =
        (Ogre::MaterialPtr)(Ogre::MaterialManager::getSingleton().getByName(
              this->dataPtr->myMaterialName));
    }
    else
    {
      myMaterial = origMaterial->clone(this->dataPtr->myMaterialName);
    }
  }
  else
  {
    if ( this->dataPtr->myMaterialName == _materialName)
      return;
    this->dataPtr->myMaterialName = _materialName;
  }

  try
  {
    for (unsigned int i = 0;
        i < this->dataPtr->sceneNode->numAttachedObjects(); ++i)
    {
      Ogre::MovableObject *obj = this->dataPtr->sceneNode->getAttachedObject(i);
      Ogre::Entity *entity = dynamic_cast<Ogre::Entity *>(obj);
      if (entity)
        entity->setMaterialName(this->dataPtr->myMaterialName);
      else
      {
        Ogre::SimpleRenderable *simpleRenderable =
            dynamic_cast<Ogre::SimpleRenderable *>(obj);
        if (simpleRenderable)
          simpleRenderable->setMaterial(this->dataPtr->myMaterialName);
      }
    }

    // Apply material to all child scene nodes
    for (unsigned int i = 0; i < this->dataPtr->sceneNode->numChildren(); ++i)
    {
      Ogre::SceneNode *sn = dynamic_cast<Ogre::SceneNode*>(
          this->dataPtr->sceneNode->getChild(i));
      for (int j = 0; j < sn->numAttachedObjects(); j++)
      {
        Ogre::MovableObject *obj = sn->getAttachedObject(j);

        if (dynamic_cast<Ogre::Entity*>(obj))
          ((Ogre::Entity*)obj)->setMaterialName(this->dataPtr->myMaterialName);
        else
        {
          ((Ogre::SimpleRenderable*)obj)->setMaterial(
              this->dataPtr->myMaterialName);
        }
      }
    }
  }
  catch(Ogre::Exception &e)
  {
    gzwarn << "Unable to set Material[" << this->dataPtr->myMaterialName
           << "] to Geometry["
           << this->dataPtr->sceneNode->getName()
           << ". Object will appear white.\n";
  }

  // check if material has color components, if so, set them.
  if (matColor)
  {
    this->SetAmbient(matAmbient);
    this->SetDiffuse(matDiffuse);
    this->SetSpecular(matSpecular);
    this->SetEmissive(matEmissive);
  }

  // Re-apply the transparency filter for the last known transparency value
  this->SetTransparencyInnerLoop(this->dataPtr->sceneNode);

  // Apply material to all child visuals
  for (std::vector<VisualPtr>::iterator iter = this->dataPtr->children.begin();
       iter != this->dataPtr->children.end(); ++iter)
  {
    (*iter)->SetMaterial(_materialName, _unique);
  }

  if (this->dataPtr->useRTShader && this->dataPtr->scene->GetInitialized()
      && this->dataPtr->lighting &&
      this->GetName().find("__COLLISION_VISUAL__") == std::string::npos)
  {
    RTShaderSystem::Instance()->UpdateShaders();
  }

  this->dataPtr->sdf->GetElement("material")->GetElement("script")
      ->GetElement("name")->Set(_materialName);
}

/////////////////////////////////////////////////
void Visual::SetAmbient(const common::Color &_color)
{
  if (!this->dataPtr->lighting)
    return;

  if (this->dataPtr->myMaterialName.empty())
  {
    std::string matName = this->GetName() + "_MATERIAL_";
    Ogre::MaterialManager::getSingleton().create(matName, "General");
    this->SetMaterial(matName);
  }

  for (unsigned int i = 0; i < this->dataPtr->children.size(); ++i)
  {
    this->dataPtr->children[i]->SetAmbient(_color);
  }

  for (unsigned int i = 0; i < this->dataPtr->sceneNode->numAttachedObjects();
      ++i)
  {
    Ogre::Entity *entity = NULL;
    Ogre::MovableObject *obj = this->dataPtr->sceneNode->getAttachedObject(i);

    entity = dynamic_cast<Ogre::Entity*>(obj);

    if (!entity)
      continue;

    // For each ogre::entity
    for (unsigned int j = 0; j < entity->getNumSubEntities(); j++)
    {
      Ogre::SubEntity *subEntity = entity->getSubEntity(j);
      Ogre::MaterialPtr material = subEntity->getMaterial();

      unsigned int techniqueCount, passCount;
      Ogre::Technique *technique;
      Ogre::Pass *pass;
      Ogre::ColourValue dc;

      for (techniqueCount = 0; techniqueCount < material->getNumTechniques();
           techniqueCount++)
      {
        technique = material->getTechnique(techniqueCount);
        technique->setLightingEnabled(true);

        for (passCount = 0; passCount < technique->getNumPasses(); passCount++)
        {
          pass = technique->getPass(passCount);
          pass->setAmbient(Conversions::Convert(_color));
        }
      }
    }
  }

  for (unsigned int i = 0; i < this->dataPtr->children.size(); ++i)
  {
    this->dataPtr->children[i]->SetAmbient(_color);
  }

  this->dataPtr->ambient = _color;

  this->dataPtr->sdf->GetElement("material")
      ->GetElement("ambient")->Set(_color);
}

/////////////////////////////////////////////////
void Visual::SetDiffuse(const common::Color &_color)
{
  if (!this->dataPtr->lighting)
    return;

  if (this->dataPtr->myMaterialName.empty())
  {
    std::string matName = this->GetName() + "_MATERIAL_";
    Ogre::MaterialManager::getSingleton().create(matName, "General");
    this->SetMaterial(matName);
  }

  for (unsigned int i = 0; i < this->dataPtr->sceneNode->numAttachedObjects();
      i++)
  {
    Ogre::Entity *entity = NULL;
    Ogre::MovableObject *obj = this->dataPtr->sceneNode->getAttachedObject(i);

    entity = dynamic_cast<Ogre::Entity*>(obj);

    if (!entity)
    {
      continue;
    }

    // For each ogre::entity
    for (unsigned int j = 0; j < entity->getNumSubEntities(); j++)
    {
      Ogre::SubEntity *subEntity = entity->getSubEntity(j);
      Ogre::MaterialPtr material = subEntity->getMaterial();

      unsigned int techniqueCount, passCount;
      Ogre::Technique *technique;
      Ogre::Pass *pass;
      Ogre::ColourValue dc;

      for (techniqueCount = 0; techniqueCount < material->getNumTechniques();
           techniqueCount++)
      {
        technique = material->getTechnique(techniqueCount);
        technique->setLightingEnabled(true);

        for (passCount = 0; passCount < technique->getNumPasses(); passCount++)
        {
          pass = technique->getPass(passCount);
          dc = Conversions::Convert(_color);
          pass->setDiffuse(dc);
          this->dataPtr->transparency = 1.0f - dc.a;
        }
      }
    }
  }

  for (unsigned int i = 0; i < this->dataPtr->children.size(); ++i)
  {
    this->dataPtr->children[i]->SetDiffuse(_color);
  }

  this->dataPtr->diffuse = _color;

  this->dataPtr->sdf->GetElement("material")
      ->GetElement("diffuse")->Set(_color);
}

/////////////////////////////////////////////////
void Visual::SetSpecular(const common::Color &_color)
{
  if (!this->dataPtr->lighting)
    return;

  if (this->dataPtr->myMaterialName.empty())
  {
    std::string matName = this->GetName() + "_MATERIAL_";
    Ogre::MaterialManager::getSingleton().create(matName, "General");
    this->SetMaterial(matName);
  }

  for (unsigned int i = 0; i < this->dataPtr->sceneNode->numAttachedObjects();
      i++)
  {
    Ogre::Entity *entity = NULL;
    Ogre::MovableObject *obj = this->dataPtr->sceneNode->getAttachedObject(i);

    entity = dynamic_cast<Ogre::Entity*>(obj);

    if (!entity)
      continue;

    // For each ogre::entity
    for (unsigned int j = 0; j < entity->getNumSubEntities(); j++)
    {
      Ogre::SubEntity *subEntity = entity->getSubEntity(j);
      Ogre::MaterialPtr material = subEntity->getMaterial();

      unsigned int techniqueCount, passCount;
      Ogre::Technique *technique;
      Ogre::Pass *pass;
      Ogre::ColourValue dc;

      for (techniqueCount = 0; techniqueCount < material->getNumTechniques();
           techniqueCount++)
      {
        technique = material->getTechnique(techniqueCount);
        technique->setLightingEnabled(true);

        for (passCount = 0; passCount < technique->getNumPasses(); passCount++)
        {
          pass = technique->getPass(passCount);
          pass->setSpecular(Conversions::Convert(_color));
        }
      }
    }
  }

  for (unsigned int i = 0; i < this->dataPtr->children.size(); ++i)
  {
    this->dataPtr->children[i]->SetSpecular(_color);
  }

  this->dataPtr->specular = _color;

  this->dataPtr->sdf->GetElement("material")
      ->GetElement("specular")->Set(_color);
}

//////////////////////////////////////////////////
void Visual::SetEmissive(const common::Color &_color)
{
  for (unsigned int i = 0; i < this->dataPtr->sceneNode->numAttachedObjects();
      i++)
  {
    Ogre::Entity *entity = NULL;
    Ogre::MovableObject *obj = this->dataPtr->sceneNode->getAttachedObject(i);

    entity = dynamic_cast<Ogre::Entity*>(obj);

    if (!entity)
      continue;

    // For each ogre::entity
    for (unsigned int j = 0; j < entity->getNumSubEntities(); j++)
    {
      Ogre::SubEntity *subEntity = entity->getSubEntity(j);
      Ogre::MaterialPtr material = subEntity->getMaterial();

      unsigned int techniqueCount, passCount;
      Ogre::Technique *technique;
      Ogre::Pass *pass;
      Ogre::ColourValue dc;

      for (techniqueCount = 0; techniqueCount < material->getNumTechniques();
          techniqueCount++)
      {
        technique = material->getTechnique(techniqueCount);

        for (passCount = 0; passCount < technique->getNumPasses();
            passCount++)
        {
          pass = technique->getPass(passCount);
          pass->setSelfIllumination(Conversions::Convert(_color));
        }
      }
    }
  }

  for (unsigned int i = 0; i < this->dataPtr->children.size(); ++i)
  {
    this->dataPtr->children[i]->SetEmissive(_color);
  }

  this->dataPtr->emissive = _color;

  this->dataPtr->sdf->GetElement("material")
      ->GetElement("emissive")->Set(_color);
}

/////////////////////////////////////////////////
common::Color Visual::GetAmbient() const
{
  return this->dataPtr->ambient;
}

/////////////////////////////////////////////////
common::Color Visual::GetDiffuse() const
{
  return this->dataPtr->diffuse;
}

/////////////////////////////////////////////////
common::Color Visual::GetSpecular() const
{
  return this->dataPtr->specular;
}

/////////////////////////////////////////////////
common::Color Visual::GetEmissive() const
{
  return this->dataPtr->emissive;
}

//////////////////////////////////////////////////
void Visual::SetWireframe(bool _show)
{
  if (this->dataPtr->type == VT_GUI || this->dataPtr->type == VT_PHYSICS ||
      this->dataPtr->type == VT_SENSOR)
    return;

  for (auto &iter : this->dataPtr->children)
  {
    iter->SetWireframe(_show);
  }

  if (this->dataPtr->wireframe == _show)
    return;

  this->dataPtr->wireframe = _show;
  for (unsigned int i = 0; i < this->dataPtr->sceneNode->numAttachedObjects();
      i++)
  {
    Ogre::Entity *entity = NULL;
    Ogre::MovableObject *obj = this->dataPtr->sceneNode->getAttachedObject(i);

    entity = dynamic_cast<Ogre::Entity*>(obj);

    if (!entity)
      continue;

    // For each ogre::entity
    for (unsigned int j = 0; j < entity->getNumSubEntities(); j++)
    {
      Ogre::SubEntity *subEntity = entity->getSubEntity(j);
      Ogre::MaterialPtr material = subEntity->getMaterial();
      if (material.isNull())
        continue;

      unsigned int techniqueCount, passCount;
      Ogre::Technique *technique;
      Ogre::Pass *pass;

      for (techniqueCount = 0; techniqueCount < material->getNumTechniques();
           ++techniqueCount)
      {
        technique = material->getTechnique(techniqueCount);

        for (passCount = 0; passCount < technique->getNumPasses(); passCount++)
        {
          pass = technique->getPass(passCount);
          if (_show)
            pass->setPolygonMode(Ogre::PM_WIREFRAME);
          else
            pass->setPolygonMode(Ogre::PM_SOLID);
        }
      }
    }
  }
}

//////////////////////////////////////////////////
bool Visual::Wireframe() const
{
  return this->dataPtr->wireframe;
}

//////////////////////////////////////////////////
void Visual::SetTransparencyInnerLoop(Ogre::SceneNode *_sceneNode)
{
  float derivedTransparency = this->dataPtr->inheritTransparency ?
      this->DerivedTransparency() : this->dataPtr->transparency;

  for (unsigned int i = 0; i < _sceneNode->numAttachedObjects(); ++i)
  {
    Ogre::Entity *entity = NULL;
    Ogre::MovableObject *obj = _sceneNode->getAttachedObject(i);

    entity = dynamic_cast<Ogre::Entity*>(obj);

    if (!entity)
      continue;

    if (entity->getName().find("__COLLISION_VISUAL__") != std::string::npos)
      continue;

    // For each ogre::entity
    for (unsigned int j = 0; j < entity->getNumSubEntities(); ++j)
    {
      Ogre::SubEntity *subEntity = entity->getSubEntity(j);
      Ogre::MaterialPtr material = subEntity->getMaterial();

      unsigned int techniqueCount, passCount, unitStateCount;
      Ogre::Technique *technique;
      Ogre::Pass *pass;
      Ogre::ColourValue dc;

      for (techniqueCount = 0; techniqueCount < material->getNumTechniques();
           ++techniqueCount)
      {
        technique = material->getTechnique(techniqueCount);

        for (passCount = 0; passCount < technique->getNumPasses(); ++passCount)
        {
          pass = technique->getPass(passCount);

          // Need to fix transparency
          if (!pass->isProgrammable() &&
              pass->getPolygonMode() == Ogre::PM_SOLID)
          {
            pass->setSceneBlending(Ogre::SBT_TRANSPARENT_ALPHA);
          }

          if (derivedTransparency > 0.0)
          {
            pass->setDepthWriteEnabled(false);
            pass->setDepthCheckEnabled(true);
          }
          else
          {
            pass->setDepthWriteEnabled(true);
            pass->setDepthCheckEnabled(true);
          }

          dc = pass->getDiffuse();
          dc.a = (1.0f - derivedTransparency);
          pass->setDiffuse(dc);
          this->dataPtr->diffuse = Conversions::Convert(dc);

          for (unitStateCount = 0; unitStateCount <
              pass->getNumTextureUnitStates(); ++unitStateCount)
          {
            auto textureUnitState = pass->getTextureUnitState(unitStateCount);

            if (textureUnitState->getColourBlendMode().operation ==
                Ogre::LBX_SOURCE1)
            {
              textureUnitState->setAlphaOperation(
                  Ogre::LBX_SOURCE1, Ogre::LBS_MANUAL, Ogre::LBS_CURRENT,
                  1.0 - derivedTransparency);
            }
          }
        }
      }
    }
  }
}

//////////////////////////////////////////////////
void Visual::UpdateTransparency(const bool _cascade)
{
  this->SetTransparencyInnerLoop(this->dataPtr->sceneNode);

  if (_cascade)
  {
    for (auto child : this->dataPtr->children)
    {
      // Don't change some visualizations when link changes
      if (!(this->GetType() == VT_LINK &&
          (child->GetType() == VT_GUI ||
           child->GetType() == VT_PHYSICS ||
           child->GetType() == VT_SENSOR)))
      {
        child->UpdateTransparency(_cascade);
      }
    }
  }

  if (this->dataPtr->useRTShader && this->dataPtr->scene->GetInitialized())
    RTShaderSystem::Instance()->UpdateShaders();

  this->dataPtr->sdf->GetElement("transparency")->Set(
      this->dataPtr->transparency);
}

//////////////////////////////////////////////////
void Visual::SetTransparency(float _trans)
{
  if (math::equal(this->dataPtr->transparency, _trans))
    return;

  this->dataPtr->transparency = std::min(
      std::max(_trans, static_cast<float>(0.0)), static_cast<float>(1.0));

  // cascade is true by default in gazebo versions <= 6
  this->UpdateTransparency(true);
}

//////////////////////////////////////////////////
void Visual::SetInheritTransparency(const bool _inherit)
{
  this->dataPtr->inheritTransparency = _inherit;
}

//////////////////////////////////////////////////
bool Visual::InheritTransparency() const
{
  return this->dataPtr->inheritTransparency;
}

//////////////////////////////////////////////////
void Visual::SetHighlighted(bool _highlighted)
{
  if (_highlighted)
  {
    math::Box bbox = this->GetBoundingBox();

    // Create the bounding box if it's not already created.
    if (!this->dataPtr->boundingBox)
    {
      this->dataPtr->boundingBox = new WireBox(shared_from_this(), bbox);
    }
    else
    {
      this->dataPtr->boundingBox->Init(bbox);
    }
    this->dataPtr->boundingBox->SetVisible(true);
  }
  else if (this->dataPtr->boundingBox)
  {
    this->dataPtr->boundingBox->SetVisible(false);
  }

  // If this is a link, highlight frame visual
  if (this->GetType() == VT_LINK)
  {
    VisualPtr linkFrameVis;
    for (auto child : this->dataPtr->children)
    {
      if (child->GetName().find("LINK_FRAME_VISUAL__") != std::string::npos)
        child->SetHighlighted(_highlighted);
    }
  }
}

//////////////////////////////////////////////////
bool Visual::GetHighlighted() const
{
  if (this->dataPtr->boundingBox)
  {
    return this->dataPtr->boundingBox->GetVisible();
  }
  return false;
}

//////////////////////////////////////////////////
float Visual::GetTransparency()
{
  return this->dataPtr->transparency;
}

//////////////////////////////////////////////////
float Visual::DerivedTransparency() const
{
  if (!this->InheritTransparency())
    return this->dataPtr->transparency;

  float derivedTransparency = this->dataPtr->transparency;

  VisualPtr worldVis = this->dataPtr->scene->GetWorldVisual();
  VisualPtr vis = this->GetParent();

  while (vis && vis != worldVis)
  {
    derivedTransparency = 1 - ((1 - derivedTransparency) *
        (1 - vis->GetTransparency()));
    if (!vis->InheritTransparency())
      break;
    vis = vis->GetParent();
  }

  return derivedTransparency;
}

//////////////////////////////////////////////////
void Visual::SetCastShadows(bool _shadows)
{
  for (int i = 0; i < this->dataPtr->sceneNode->numAttachedObjects(); i++)
  {
    Ogre::MovableObject *obj = this->dataPtr->sceneNode->getAttachedObject(i);
    obj->setCastShadows(_shadows);
  }

  if (this->IsStatic() && this->dataPtr->staticGeom)
    this->dataPtr->staticGeom->setCastShadows(_shadows);

  this->dataPtr->castShadows = _shadows;
  this->dataPtr->sdf->GetElement("cast_shadows")->Set(_shadows);
}

//////////////////////////////////////////////////
bool Visual::GetCastShadows() const
{
  return this->dataPtr->castShadows;
}

//////////////////////////////////////////////////
void Visual::SetVisible(bool _visible, bool _cascade)
{
  this->dataPtr->sceneNode->setVisible(_visible, _cascade);
  if (_cascade)
  {
    for (auto child: this->dataPtr->children)
      child->SetVisible(_visible);
  }

  this->dataPtr->visible = _visible;
}

//////////////////////////////////////////////////
uint32_t Visual::GetVisibilityFlags()
{
  return this->dataPtr->visibilityFlags;
}

//////////////////////////////////////////////////
void Visual::ToggleVisible()
{
  this->SetVisible(!this->GetVisible(), true);
}

//////////////////////////////////////////////////
bool Visual::GetVisible() const
{
  return this->dataPtr->visible;
}

//////////////////////////////////////////////////
void Visual::SetPosition(const math::Vector3 &_pos)
{
  /*if (this->IsStatic() && this->staticGeom)
  {
    this->staticGeom->reset();
    delete this->staticGeom;
    this->staticGeom = NULL;
    // this->staticGeom->setOrigin(Ogre::Vector3(pos.x, pos.y, pos.z));
  }*/
  GZ_ASSERT(this->dataPtr->sceneNode, "Visual SceneNode is NULL");
  this->dataPtr->sceneNode->setPosition(_pos.x, _pos.y, _pos.z);

  this->dataPtr->sdf->GetElement("pose")->Set(this->GetPose());
}

//////////////////////////////////////////////////
void Visual::SetRotation(const math::Quaternion &_rot)
{
  GZ_ASSERT(this->dataPtr->sceneNode, "Visual SceneNode is NULL");
  this->dataPtr->sceneNode->setOrientation(
      Ogre::Quaternion(_rot.w, _rot.x, _rot.y, _rot.z));

  this->dataPtr->sdf->GetElement("pose")->Set(this->GetPose());
}

//////////////////////////////////////////////////
void Visual::SetPose(const math::Pose &_pose)
{
  this->SetPosition(_pose.pos);
  this->SetRotation(_pose.rot);
}

//////////////////////////////////////////////////
math::Vector3 Visual::GetPosition() const
{
  return Conversions::Convert(this->dataPtr->sceneNode->getPosition());
}

//////////////////////////////////////////////////
math::Quaternion Visual::GetRotation() const
{
  return Conversions::Convert(this->dataPtr->sceneNode->getOrientation());
}

//////////////////////////////////////////////////
math::Pose Visual::GetPose() const
{
  math::Pose pos;
  pos.pos = this->GetPosition();
  pos.rot = this->GetRotation();
  return pos;
}

//////////////////////////////////////////////////
void Visual::SetWorldPose(const math::Pose &_pose)
{
  this->SetWorldPosition(_pose.pos);
  this->SetWorldRotation(_pose.rot);
}

//////////////////////////////////////////////////
void Visual::SetWorldPosition(const math::Vector3 &_pos)
{
  this->dataPtr->sceneNode->_setDerivedPosition(Conversions::Convert(_pos));
}

//////////////////////////////////////////////////
void Visual::SetWorldRotation(const math::Quaternion &_q)
{
  this->dataPtr->sceneNode->_setDerivedOrientation(Conversions::Convert(_q));
}

//////////////////////////////////////////////////
math::Pose Visual::GetWorldPose() const
{
  math::Pose pose;

  Ogre::Vector3 vpos;
  Ogre::Quaternion vquatern;

  if (this->dataPtr->sceneNode)
  {
    vpos = this->dataPtr->sceneNode->_getDerivedPosition();
    pose.pos.x = vpos.x;
    pose.pos.y = vpos.y;
    pose.pos.z = vpos.z;

    vquatern = this->dataPtr->sceneNode->_getDerivedOrientation();
    pose.rot.w = vquatern.w;
    pose.rot.x = vquatern.x;
    pose.rot.y = vquatern.y;
    pose.rot.z = vquatern.z;
  }

  return pose;
}


//////////////////////////////////////////////////
Ogre::SceneNode * Visual::GetSceneNode() const
{
  return this->dataPtr->sceneNode;
}


//////////////////////////////////////////////////
bool Visual::IsStatic() const
{
  return this->dataPtr->isStatic;
}

//////////////////////////////////////////////////
void Visual::EnableTrackVisual(VisualPtr _vis)
{
  this->dataPtr->sceneNode->setAutoTracking(true, _vis->GetSceneNode());
}

//////////////////////////////////////////////////
void Visual::DisableTrackVisual()
{
  this->dataPtr->sceneNode->setAutoTracking(false);
}

//////////////////////////////////////////////////
std::string Visual::GetNormalMap() const
{
  std::string file = this->dataPtr->sdf->GetElement("material")->GetElement(
      "shader")->GetElement("normal_map")->Get<std::string>();

  std::string uriFile = common::find_file(file);
  if (!uriFile.empty())
    file = uriFile;

  return file;
}

//////////////////////////////////////////////////
void Visual::SetNormalMap(const std::string &_nmap)
{
  this->dataPtr->sdf->GetElement("material")->GetElement(
      "shader")->GetElement("normal_map")->GetValue()->Set(_nmap);
  if (this->dataPtr->useRTShader && this->dataPtr->scene->GetInitialized())
    RTShaderSystem::Instance()->UpdateShaders();
}

//////////////////////////////////////////////////
std::string Visual::GetShaderType() const
{
  return this->dataPtr->sdf->GetElement("material")->GetElement(
      "shader")->Get<std::string>("type");
}

//////////////////////////////////////////////////
void Visual::SetShaderType(const std::string &_type)
{
  this->dataPtr->sdf->GetElement("material")->GetElement(
      "shader")->GetAttribute("type")->Set(_type);
  if (this->dataPtr->useRTShader && this->dataPtr->scene->GetInitialized())
    RTShaderSystem::Instance()->UpdateShaders();
}


//////////////////////////////////////////////////
void Visual::SetRibbonTrail(bool _value, const common::Color &_initialColor,
                            const common::Color &_changeColor)
{
  if (this->dataPtr->ribbonTrail == NULL)
  {
    this->dataPtr->ribbonTrail =
        this->dataPtr->scene->GetManager()->createRibbonTrail(
        this->GetName() + "_RibbonTrail");
    this->dataPtr->ribbonTrail->setMaterialName("Gazebo/RibbonTrail");
    // this->dataPtr->ribbonTrail->setTrailLength(100);
    this->dataPtr->ribbonTrail->setMaxChainElements(10000);
    // this->dataPtr->ribbonTrail->setNumberOfChains(1);
    this->dataPtr->ribbonTrail->setVisible(false);
    this->dataPtr->ribbonTrail->setCastShadows(false);
    this->dataPtr->ribbonTrail->setInitialWidth(0, 0.05);
    this->dataPtr->scene->GetManager()->getRootSceneNode()->attachObject(
        this->dataPtr->ribbonTrail);

    this->dataPtr->ribbonTrail->setInitialColour(0,
        Conversions::Convert(_initialColor));
    this->dataPtr->ribbonTrail->setColourChange(0,
        Conversions::Convert(_changeColor));
  }

  if (_value)
  {
    try
    {
      this->dataPtr->ribbonTrail->addNode(this->dataPtr->sceneNode);
    }
    catch(...)
    {
      gzerr << "Unable to create ribbon trail\n";
    }
  }
  else
  {
    this->dataPtr->ribbonTrail->removeNode(this->dataPtr->sceneNode);
    this->dataPtr->ribbonTrail->clearChain(0);
  }
  this->dataPtr->ribbonTrail->setVisible(_value);
}

//////////////////////////////////////////////////
DynamicLines *Visual::CreateDynamicLine(RenderOpType _type)
{
  this->dataPtr->preRenderConnection = event::Events::ConnectPreRender(
      boost::bind(&Visual::Update, this));

  DynamicLines *line = new DynamicLines(_type);
  this->dataPtr->lines.push_back(line);
  this->AttachObject(line);
  return line;
}

//////////////////////////////////////////////////
void Visual::DeleteDynamicLine(DynamicLines *_line)
{
  // delete instance from lines vector
  for (std::list<DynamicLines*>::iterator iter = this->dataPtr->lines.begin();
       iter != this->dataPtr->lines.end(); ++iter)
  {
    if (*iter == _line)
    {
      delete *iter;
      this->dataPtr->lines.erase(iter);
      break;
    }
  }
}

//////////////////////////////////////////////////
void Visual::AttachLineVertex(DynamicLines *_line, unsigned int _index)
{
  this->dataPtr->lineVertices.push_back(std::make_pair(_line, _index));
  _line->SetPoint(_index, this->GetWorldPose().pos);
}

//////////////////////////////////////////////////
std::string Visual::GetMaterialName() const
{
  return this->dataPtr->myMaterialName;
}

//////////////////////////////////////////////////
math::Box Visual::GetBoundingBox() const
{
  math::Box box;
  this->GetBoundsHelper(this->GetSceneNode(), box);
  return box;
}

//////////////////////////////////////////////////
void Visual::GetBoundsHelper(Ogre::SceneNode *node, math::Box &box) const
{
  node->_updateBounds();
  node->_update(false, true);

  Ogre::Matrix4 invTransform =
      this->dataPtr->sceneNode->_getFullTransform().inverse();

  Ogre::SceneNode::ChildNodeIterator it = node->getChildIterator();

  for (int i = 0; i < node->numAttachedObjects(); i++)
  {
    Ogre::MovableObject *obj = node->getAttachedObject(i);

    if (obj->isVisible() && obj->getMovableType() != "gazebo::dynamiclines"
        && obj->getMovableType() != "BillboardSet"
        && obj->getVisibilityFlags() != GZ_VISIBILITY_GUI)
    {
      Ogre::Any any = obj->getUserObjectBindings().getUserAny();
      if (any.getType() == typeid(std::string))
      {
        std::string str = Ogre::any_cast<std::string>(any);
        if (str.substr(0, 3) == "rot" || str.substr(0, 5) == "trans"
            || str.substr(0, 5) == "scale" ||
            str.find("_APPLY_WRENCH_") != std::string::npos)
          continue;
      }

      Ogre::AxisAlignedBox bb = obj->getBoundingBox();

      math::Vector3 min;
      math::Vector3 max;

      // Ogre does not return a valid bounding box for lights.
      if (obj->getMovableType() == "Light")
      {
        min = math::Vector3(-0.5, -0.5, -0.5);
        max = math::Vector3(0.5, 0.5, 0.5);
      }
      else
      {
        // Get transform to be applied to the current node.
        Ogre::Matrix4 transform = invTransform * node->_getFullTransform();
        // Correct precision error which makes ogre's isAffine check fail.
        transform[3][0] = transform[3][1] = transform[3][2] = 0;
        transform[3][3] = 1;
        // get oriented bounding box in object's local space
        bb.transformAffine(transform);

        min = Conversions::Convert(bb.getMinimum());
        max = Conversions::Convert(bb.getMaximum());
      }

      box.Merge(math::Box(min, max));
    }
  }

  while (it.hasMoreElements())
  {
    Ogre::SceneNode *next = dynamic_cast<Ogre::SceneNode*>(it.getNext());
    this->GetBoundsHelper(next, box);
  }
}

//////////////////////////////////////////////////
void Visual::InsertMesh(const std::string &_meshName,
                        const std::string &_subMesh,
                        bool _centerSubmesh)
{
  const common::Mesh *mesh;
  if (!common::MeshManager::Instance()->HasMesh(_meshName))
  {
    mesh = common::MeshManager::Instance()->Load(_meshName);
    if (!mesh)
    {
      gzerr << "Unable to create a mesh from " << _meshName << "\n";
      return;
    }
  }
  else
  {
    mesh = common::MeshManager::Instance()->GetMesh(_meshName);
  }

  this->InsertMesh(mesh, _subMesh, _centerSubmesh);

  // Add the mesh into OGRE
  /*if (!this->dataPtr->sceneNode->getCreator()->hasEntity(_meshName) &&
      common::MeshManager::Instance()->HasMesh(_meshName))
  {
    const common::Mesh *mesh =
      common::MeshManager::Instance()->GetMesh(_meshName);
    this->InsertMesh(mesh);
  }*/
}

//////////////////////////////////////////////////
void Visual::InsertMesh(const common::Mesh *_mesh, const std::string &_subMesh,
    bool _centerSubmesh)
{
  Ogre::MeshPtr ogreMesh;

  GZ_ASSERT(_mesh != NULL, "Unable to insert a NULL mesh");

  RenderEngine::Instance()->AddResourcePath(_mesh->GetPath());

  if (_mesh->GetSubMeshCount() == 0)
  {
    gzerr << "Visual::InsertMesh no submeshes, this is an invalid mesh\n";
    return;
  }

  // Don't re-add existing meshes
  if (Ogre::MeshManager::getSingleton().resourceExists(_mesh->GetName()))
  {
    return;
  }

  try
  {
    // Create a new mesh specifically for manual definition.
    if (_subMesh.empty())
    {
      ogreMesh = Ogre::MeshManager::getSingleton().createManual(
          _mesh->GetName(),
          Ogre::ResourceGroupManager::DEFAULT_RESOURCE_GROUP_NAME);
    }
    else
    {
      ogreMesh = Ogre::MeshManager::getSingleton().createManual(
          _mesh->GetName() + "::" + _subMesh,
          Ogre::ResourceGroupManager::DEFAULT_RESOURCE_GROUP_NAME);
    }

    Ogre::SkeletonPtr ogreSkeleton;

    if (_mesh->HasSkeleton())
    {
      common::Skeleton *skel = _mesh->GetSkeleton();
      ogreSkeleton = Ogre::SkeletonManager::getSingleton().create(
        _mesh->GetName() + "_skeleton",
        Ogre::ResourceGroupManager::DEFAULT_RESOURCE_GROUP_NAME,
        true);

      for (unsigned int i = 0; i < skel->GetNumNodes(); i++)
      {
        common::SkeletonNode *node = skel->GetNodeByHandle(i);
        Ogre::Bone *bone = ogreSkeleton->createBone(node->GetName());

        if (node->GetParent())
          ogreSkeleton->getBone(node->GetParent()->GetName())->addChild(bone);

        ignition::math::Matrix4d trans = node->Transform();
        ignition::math::Vector3d pos = trans.Translation();
        ignition::math::Quaterniond q = trans.Rotation();
        bone->setPosition(Ogre::Vector3(pos.X(), pos.Y(), pos.Z()));
        bone->setOrientation(Ogre::Quaternion(q.W(), q.X(), q.Y(), q.Z()));
        bone->setInheritOrientation(true);
        bone->setManuallyControlled(true);
        bone->setInitialState();
      }
      ogreMesh->setSkeletonName(_mesh->GetName() + "_skeleton");
    }

    for (unsigned int i = 0; i < _mesh->GetSubMeshCount(); i++)
    {
      if (!_subMesh.empty() && _mesh->GetSubMesh(i)->GetName() != _subMesh)
        continue;

      Ogre::SubMesh *ogreSubMesh;
      Ogre::VertexData *vertexData;
      Ogre::VertexDeclaration* vertexDecl;
      Ogre::HardwareVertexBufferSharedPtr vBuf;
      Ogre::HardwareIndexBufferSharedPtr iBuf;
      float *vertices;
      uint32_t *indices;

      size_t currOffset = 0;

      // Copy the original submesh. We may need to modify the vertices, and
      // we don't want to change the original.
      common::SubMesh subMesh(_mesh->GetSubMesh(i));

      // Recenter the vertices if requested.
      if (_centerSubmesh)
        subMesh.Center(ignition::math::Vector3d::Zero);

      ogreSubMesh = ogreMesh->createSubMesh();
      ogreSubMesh->useSharedVertices = false;
      if (subMesh.GetPrimitiveType() == common::SubMesh::TRIANGLES)
        ogreSubMesh->operationType = Ogre::RenderOperation::OT_TRIANGLE_LIST;
      else if (subMesh.GetPrimitiveType() == common::SubMesh::LINES)
        ogreSubMesh->operationType = Ogre::RenderOperation::OT_LINE_LIST;
      else if (subMesh.GetPrimitiveType() == common::SubMesh::LINESTRIPS)
        ogreSubMesh->operationType = Ogre::RenderOperation::OT_LINE_STRIP;
      else if (subMesh.GetPrimitiveType() == common::SubMesh::TRIFANS)
        ogreSubMesh->operationType = Ogre::RenderOperation::OT_TRIANGLE_FAN;
      else if (subMesh.GetPrimitiveType() == common::SubMesh::TRISTRIPS)
        ogreSubMesh->operationType = Ogre::RenderOperation::OT_TRIANGLE_STRIP;
      else if (subMesh.GetPrimitiveType() == common::SubMesh::POINTS)
        ogreSubMesh->operationType = Ogre::RenderOperation::OT_POINT_LIST;
      else
        gzerr << "Unknown primitive type["
              << subMesh.GetPrimitiveType() << "]\n";

      ogreSubMesh->vertexData = new Ogre::VertexData();
      vertexData = ogreSubMesh->vertexData;
      vertexDecl = vertexData->vertexDeclaration;

      // The vertexDecl should contain positions, blending weights, normals,
      // diffiuse colors, specular colors, tex coords. In that order.
      vertexDecl->addElement(0, currOffset, Ogre::VET_FLOAT3,
                             Ogre::VES_POSITION);
      currOffset += Ogre::VertexElement::getTypeSize(Ogre::VET_FLOAT3);

      // TODO: blending weights

      // normals
      if (subMesh.GetNormalCount() > 0)
      {
        vertexDecl->addElement(0, currOffset, Ogre::VET_FLOAT3,
                               Ogre::VES_NORMAL);
        currOffset += Ogre::VertexElement::getTypeSize(Ogre::VET_FLOAT3);
      }

      // TODO: diffuse colors

      // TODO: specular colors

      // two dimensional texture coordinates
      if (subMesh.GetTexCoordCount() > 0)
      {
        vertexDecl->addElement(0, currOffset, Ogre::VET_FLOAT2,
            Ogre::VES_TEXTURE_COORDINATES, 0);
        currOffset += Ogre::VertexElement::getTypeSize(Ogre::VET_FLOAT2);
      }

      // allocate the vertex buffer
      vertexData->vertexCount = subMesh.GetVertexCount();

      vBuf = Ogre::HardwareBufferManager::getSingleton().createVertexBuffer(
                 vertexDecl->getVertexSize(0),
                 vertexData->vertexCount,
                 Ogre::HardwareBuffer::HBU_STATIC_WRITE_ONLY,
                 false);

      vertexData->vertexBufferBinding->setBinding(0, vBuf);
      vertices = static_cast<float*>(vBuf->lock(
                      Ogre::HardwareBuffer::HBL_DISCARD));

      if (_mesh->HasSkeleton())
      {
        common::Skeleton *skel = _mesh->GetSkeleton();
        for (unsigned int j = 0; j < subMesh.GetNodeAssignmentsCount(); j++)
        {
          common::NodeAssignment na = subMesh.GetNodeAssignment(j);
          Ogre::VertexBoneAssignment vba;
          vba.vertexIndex = na.vertexIndex;
          vba.boneIndex = ogreSkeleton->getBone(skel->GetNodeByHandle(
                              na.nodeIndex)->GetName())->getHandle();
          vba.weight = na.weight;
          ogreSubMesh->addBoneAssignment(vba);
        }
      }

      // allocate index buffer
      ogreSubMesh->indexData->indexCount = subMesh.GetIndexCount();

      ogreSubMesh->indexData->indexBuffer =
        Ogre::HardwareBufferManager::getSingleton().createIndexBuffer(
            Ogre::HardwareIndexBuffer::IT_32BIT,
            ogreSubMesh->indexData->indexCount,
            Ogre::HardwareBuffer::HBU_STATIC_WRITE_ONLY,
            false);

      iBuf = ogreSubMesh->indexData->indexBuffer;
      indices = static_cast<uint32_t*>(
          iBuf->lock(Ogre::HardwareBuffer::HBL_DISCARD));

      unsigned int j;

      // Add all the vertices
      for (j = 0; j < subMesh.GetVertexCount(); j++)
      {
        *vertices++ = subMesh.Vertex(j).X();
        *vertices++ = subMesh.Vertex(j).Y();
        *vertices++ = subMesh.Vertex(j).Z();

        if (subMesh.GetNormalCount() > 0)
        {
          *vertices++ = subMesh.Normal(j).X();
          *vertices++ = subMesh.Normal(j).Y();
          *vertices++ = subMesh.Normal(j).Z();
        }

        if (subMesh.GetTexCoordCount() > 0)
        {
          *vertices++ = subMesh.TexCoord(j).X();
          *vertices++ = subMesh.TexCoord(j).Y();
        }
      }

      // Add all the indices
      for (j = 0; j < subMesh.GetIndexCount(); j++)
        *indices++ = subMesh.GetIndex(j);

      const common::Material *material;
      material = _mesh->GetMaterial(subMesh.GetMaterialIndex());
      if (material)
      {
        rendering::Material::Update(material);
        ogreSubMesh->setMaterialName(material->GetName());
      }
      else
      {
        ogreSubMesh->setMaterialName("Gazebo/White");
      }

      // Unlock
      vBuf->unlock();
      iBuf->unlock();
    }

    ignition::math::Vector3d max = _mesh->Max();
    ignition::math::Vector3d min = _mesh->Min();

    if (_mesh->HasSkeleton())
    {
      min = ignition::math::Vector3d(-1, -1, -1);
      max = ignition::math::Vector3d(1, 1, 1);
    }

    if (!max.IsFinite())
      gzthrow("Max bounding box is not finite[" << max << "]\n");

    if (!min.IsFinite())
      gzthrow("Min bounding box is not finite[" << min << "]\n");

    ogreMesh->_setBounds(Ogre::AxisAlignedBox(
          Ogre::Vector3(min.X(), min.Y(), min.Z()),
          Ogre::Vector3(max.X(), max.Y(), max.Z())),
          false);

    // this line makes clear the mesh is loaded (avoids memory leaks)
    ogreMesh->load();
  }
  catch(Ogre::Exception &e)
  {
    gzerr << "Unable to insert mesh[" << e.getDescription() << "]" << std::endl;
  }
}

//////////////////////////////////////////////////
void Visual::UpdateFromMsg(const boost::shared_ptr< msgs::Visual const> &_msg)
{
  // TODO: Put back in, and check for performance improvements.
  /*if (msg->has_is_static() && msg->is_static())
    this->MakeStatic();
    */

  // Set meta information
  if (_msg->has_meta())
  {
    if (_msg->meta().has_layer())
    {
      this->dataPtr->layer = _msg->meta().layer();
      rendering::Events::newLayer(this->dataPtr->layer);
    }
  }

  if (_msg->has_pose())
    this->SetPose(msgs::ConvertIgn(_msg->pose()));

  if (_msg->has_visible())
    this->SetVisible(_msg->visible());

  if (_msg->has_scale())
    this->SetScale(msgs::ConvertIgn(_msg->scale()));

  if (_msg->has_geometry() && _msg->geometry().has_type())
  {
    std::string newGeometryType =
        msgs::ConvertGeometryType(_msg->geometry().type());

    std::string geometryType = this->GetGeometryType();
    std::string geometryName = this->GetMeshName();

    std::string newGeometryName = geometryName;
    if (_msg->geometry().has_mesh() && _msg->geometry().mesh().has_filename())
        newGeometryName = _msg->geometry().mesh().filename();

    if (newGeometryType != geometryType ||
        (newGeometryType == "mesh" && newGeometryName != geometryName))
    {
      std::string origMaterial = this->dataPtr->myMaterialName;
      float origTransparency = this->dataPtr->transparency;

      sdf::ElementPtr geomElem = this->dataPtr->sdf->GetElement("geometry");
      geomElem->ClearElements();

      this->DetachObjects();

      if (newGeometryType == "box" || newGeometryType == "cylinder" ||
          newGeometryType == "sphere" || newGeometryType == "plane")
      {
        this->AttachMesh("unit_" + newGeometryType);
        sdf::ElementPtr shapeElem = geomElem->AddElement(newGeometryType);
        if (newGeometryType == "sphere" || newGeometryType == "cylinder")
          shapeElem->GetElement("radius")->Set(0.5);
      }
      else if (newGeometryType == "mesh")
      {
        std::string filename = _msg->geometry().mesh().filename();
        std::string meshName = common::find_file(filename);
        std::string submeshName;
        bool centerSubmesh = false;

        if (meshName.empty())
        {
          meshName = "unit_box";
          gzerr << "No mesh found, setting mesh to a unit box" << std::endl;
        }
        else
        {
          if (_msg->geometry().mesh().has_submesh())
            submeshName= _msg->geometry().mesh().submesh();
          if (_msg->geometry().mesh().has_center_submesh())
            centerSubmesh= _msg->geometry().mesh().center_submesh();
        }

        this->AttachMesh(meshName, submeshName, centerSubmesh);

        sdf::ElementPtr meshElem = geomElem->AddElement(newGeometryType);
        if (!filename.empty())
          meshElem->GetElement("uri")->Set(filename);
        if (!submeshName.empty())
        {
          sdf::ElementPtr submeshElem = meshElem->GetElement("submesh");
          submeshElem->GetElement("name")->Set(submeshName);
          submeshElem->GetElement("center")->Set(centerSubmesh);
        }
      }
      this->SetTransparency(origTransparency);
      this->SetMaterial(origMaterial);
    }

    math::Vector3 geomScale(1, 1, 1);

    if (_msg->geometry().type() == msgs::Geometry::BOX)
    {
      geomScale = msgs::ConvertIgn(_msg->geometry().box().size());
    }
    else if (_msg->geometry().type() == msgs::Geometry::CYLINDER)
    {
      geomScale.x = _msg->geometry().cylinder().radius() * 2.0;
      geomScale.y = _msg->geometry().cylinder().radius() * 2.0;
      geomScale.z = _msg->geometry().cylinder().length();
    }
    else if (_msg->geometry().type() == msgs::Geometry::SPHERE)
    {
      geomScale.x = geomScale.y = geomScale.z
          = _msg->geometry().sphere().radius() * 2.0;
    }
    else if (_msg->geometry().type() == msgs::Geometry::PLANE)
    {
      if (_msg->geometry().plane().has_size())
      {
        geomScale.x = _msg->geometry().plane().size().x();
        geomScale.y = _msg->geometry().plane().size().y();
      }
    }
    else if (_msg->geometry().type() == msgs::Geometry::IMAGE)
    {
      geomScale.x = geomScale.y = geomScale.z
          = _msg->geometry().image().scale();
    }
    else if (_msg->geometry().type() == msgs::Geometry::HEIGHTMAP)
    {
      geomScale = msgs::ConvertIgn(_msg->geometry().heightmap().size());
    }
    else if (_msg->geometry().type() == msgs::Geometry::MESH)
    {
      if (_msg->geometry().mesh().has_scale())
      {
        geomScale = msgs::ConvertIgn(_msg->geometry().mesh().scale());
      }
    }
    else if (_msg->geometry().type() == msgs::Geometry::EMPTY ||
        _msg->geometry().type() == msgs::Geometry::POLYLINE)
    {
      // do nothing for now - keep unit scale.
    }
    else
      gzerr << "Unknown geometry type[" << _msg->geometry().type() << "]\n";

    this->SetScale(geomScale);
  }

  if (_msg->has_material())
  {
    if (_msg->material().has_lighting())
    {
      this->SetLighting(_msg->material().lighting());
    }

    if (_msg->material().has_script())
    {
      for (int i = 0; i < _msg->material().script().uri_size(); ++i)
      {
        RenderEngine::Instance()->AddResourcePath(
            _msg->material().script().uri(i));
      }
      if (_msg->material().script().has_name() &&
          !_msg->material().script().name().empty())
      {
        this->SetMaterial(_msg->material().script().name());
      }
    }

    if (_msg->material().has_ambient())
      this->SetAmbient(msgs::Convert(_msg->material().ambient()));

    if (_msg->material().has_diffuse())
      this->SetDiffuse(msgs::Convert(_msg->material().diffuse()));

    if (_msg->material().has_specular())
      this->SetSpecular(msgs::Convert(_msg->material().specular()));

    if (_msg->material().has_emissive())
      this->SetEmissive(msgs::Convert(_msg->material().emissive()));


    if (_msg->material().has_shader_type())
    {
      if (_msg->material().shader_type() == msgs::Material::VERTEX)
      {
        this->SetShaderType("vertex");
      }
      else if (_msg->material().shader_type() == msgs::Material::PIXEL)
      {
        this->SetShaderType("pixel");
      }
      else if (_msg->material().shader_type() ==
          msgs::Material::NORMAL_MAP_OBJECT_SPACE)
      {
        this->SetShaderType("normal_map_object_space");
      }
      else if (_msg->material().shader_type() ==
          msgs::Material::NORMAL_MAP_TANGENT_SPACE)
      {
        this->SetShaderType("normal_map_tangent_space");
      }
      else
      {
        gzerr << "Unrecognized shader type" << std::endl;
      }

      if (_msg->material().has_normal_map())
        this->SetNormalMap(_msg->material().normal_map());
    }
  }

  if (_msg->has_transparency())
  {
    this->SetTransparency(_msg->transparency());
  }

  /*if (msg->points.size() > 0)
  {
    DynamicLines *lines = this->AddDynamicLine(RENDERING_LINE_LIST);
    for (unsigned int i = 0; i < msg->points.size(); i++)
      lines->AddPoint(msg->points[i]);
  }
  */
}

//////////////////////////////////////////////////
VisualPtr Visual::GetParent() const
{
  return this->dataPtr->parent;
}

//////////////////////////////////////////////////
VisualPtr Visual::GetRootVisual()
{
  VisualPtr p = shared_from_this();
  while (p->GetParent() &&
      p->GetParent() != this->dataPtr->scene->GetWorldVisual())
  {
    p = p->GetParent();
  }

  return p;
}

//////////////////////////////////////////////////
VisualPtr Visual::GetNthAncestor(unsigned int _n)
{
  // Get visual's depth
  unsigned int depth = this->GetDepth();

  // Must be deeper than ancestor
  if (depth < _n)
    return NULL;

  // Get ancestor
  VisualPtr p = shared_from_this();
  while (p->GetParent() && depth != _n)
  {
    p = p->GetParent();
    --depth;
  }

  return p;
}

//////////////////////////////////////////////////
unsigned int Visual::GetDepth() const
{
  boost::shared_ptr<Visual const> p = shared_from_this();
  unsigned int depth = 0;
  while (p->GetParent())
  {
    p = p->GetParent();
    ++depth;
  }
  return depth;
}

//////////////////////////////////////////////////
bool Visual::IsPlane() const
{
  if (this->dataPtr->sdf->HasElement("geometry"))
  {
    sdf::ElementPtr geomElem = this->dataPtr->sdf->GetElement("geometry");
    if (geomElem->HasElement("plane"))
      return true;
  }

  std::vector<VisualPtr>::const_iterator iter;
  for (iter = this->dataPtr->children.begin();
      iter != this->dataPtr->children.end(); ++iter)
  {
    if ((*iter)->IsPlane())
      return true;
  }

  return false;
}

//////////////////////////////////////////////////
std::string Visual::GetGeometryType() const
{
  if (this->dataPtr->sdf->HasElement("geometry"))
  {
    sdf::ElementPtr geomElem = this->dataPtr->sdf->GetElement("geometry");
    if (geomElem->HasElement("box"))
      return "box";
    else if (geomElem->HasElement("sphere"))
      return "sphere";
    else if (geomElem->HasElement("cylinder"))
      return "cylinder";
    else if (geomElem->HasElement("plane"))
      return "plane";
    else if (geomElem->HasElement("image"))
      return "image";
    else if (geomElem->HasElement("polyline"))
      return "polyline";
    else if (geomElem->HasElement("mesh"))
      return "mesh";
    else if (geomElem->HasElement("heightmap"))
      return "heightmap";
  }
  return "";
}

//////////////////////////////////////////////////
std::string Visual::GetMeshName() const
{
  if (!this->dataPtr->meshName.empty())
  {
    return this->dataPtr->meshName;
  }

  if (this->dataPtr->sdf->HasElement("geometry"))
  {
    sdf::ElementPtr geomElem = this->dataPtr->sdf->GetElement("geometry");
    if (geomElem->HasElement("box"))
      return "unit_box";
    else if (geomElem->HasElement("sphere"))
      return "unit_sphere";
    else if (geomElem->HasElement("cylinder"))
      return "unit_cylinder";
    else if (geomElem->HasElement("plane"))
      return "unit_plane";
    else if (geomElem->HasElement("polyline"))
    {
      std::string polyLineName = this->GetName();
      common::MeshManager *meshManager = common::MeshManager::Instance();

      if (!meshManager->IsValidFilename(polyLineName))
      {
        sdf::ElementPtr polylineElem = geomElem->GetElement("polyline");

        std::vector<std::vector<ignition::math::Vector2d> > polylines;
        while (polylineElem)
        {
          std::vector<ignition::math::Vector2d> vertices;
          sdf::ElementPtr pointElem = polylineElem->GetElement("point");
          while (pointElem)
          {
            ignition::math::Vector2d point =
              pointElem->Get<ignition::math::Vector2d>();
            vertices.push_back(point);
            pointElem = pointElem->GetNextElement("point");
          }
          polylineElem = polylineElem->GetNextElement("polyline");
          polylines.push_back(vertices);
        }

        meshManager->CreateExtrudedPolyline(polyLineName, polylines,
            geomElem->GetElement("polyline")->Get<double>("height"));
      }
      return polyLineName;
    }
    else if (geomElem->HasElement("mesh") || geomElem->HasElement("heightmap"))
    {
      sdf::ElementPtr tmpElem = geomElem->GetElement("mesh");
      std::string filename;

      std::string uri = tmpElem->Get<std::string>("uri");
      if (uri.empty())
      {
        gzerr << "<uri> element missing for geometry element:\n";
        return std::string();
      }

      filename = common::find_file(uri);

      if (filename == "__default__" || filename.empty())
        gzerr << "No mesh specified\n";

      return filename;
    }
  }

  return std::string();
}

//////////////////////////////////////////////////
std::string Visual::GetSubMeshName() const
{
  if (!this->dataPtr->subMeshName.empty())
  {
    return this->dataPtr->subMeshName;
  }

  std::string result;

  if (this->dataPtr->sdf->HasElement("geometry"))
  {
    sdf::ElementPtr geomElem = this->dataPtr->sdf->GetElement("geometry");
    if (geomElem->HasElement("mesh"))
    {
      sdf::ElementPtr tmpElem = geomElem->GetElement("mesh");
      if (tmpElem->HasElement("submesh"))
        result = tmpElem->GetElement("submesh")->Get<std::string>("name");
    }
  }

  return result;
}

//////////////////////////////////////////////////
bool Visual::GetCenterSubMesh() const
{
  bool result = false;

  if (this->dataPtr->sdf->HasElement("geometry"))
  {
    sdf::ElementPtr geomElem = this->dataPtr->sdf->GetElement("geometry");
    if (geomElem->HasElement("mesh"))
    {
      sdf::ElementPtr tmpElem = geomElem->GetElement("mesh");
      if (tmpElem->HasElement("submesh"))
        result = tmpElem->GetElement("submesh")->Get<bool>("center");
    }
  }

  return result;
}

//////////////////////////////////////////////////
void Visual::MoveToPositions(const std::vector<math::Pose> &_pts,
                             double _time,
                             boost::function<void()> _onComplete)
{
  Ogre::TransformKeyFrame *key;
  math::Vector3 start = this->GetWorldPose().pos;

  this->dataPtr->onAnimationComplete = _onComplete;

  std::string animName = this->GetName() + "_animation";

  Ogre::Animation *anim =
    this->dataPtr->sceneNode->getCreator()->createAnimation(animName, _time);
  anim->setInterpolationMode(Ogre::Animation::IM_SPLINE);

  Ogre::NodeAnimationTrack *strack = anim->createNodeTrack(0,
      this->dataPtr->sceneNode);

  key = strack->createNodeKeyFrame(0);
  key->setTranslate(Ogre::Vector3(start.x, start.y, start.z));
  key->setRotation(this->dataPtr->sceneNode->getOrientation());

  double dt = _time / (_pts.size()-1);
  double tt = 0;
  for (unsigned int i = 0; i < _pts.size(); i++)
  {
    key = strack->createNodeKeyFrame(tt);
    key->setTranslate(Ogre::Vector3(
          _pts[i].pos.x, _pts[i].pos.y, _pts[i].pos.z));
    key->setRotation(Conversions::Convert(_pts[i].rot));

    tt += dt;
  }

  this->dataPtr->animState =
    this->dataPtr->sceneNode->getCreator()->createAnimationState(animName);

  this->dataPtr->animState->setTimePosition(0);
  this->dataPtr->animState->setEnabled(true);
  this->dataPtr->animState->setLoop(false);
  this->dataPtr->prevAnimTime = common::Time::GetWallTime();

  if (!this->dataPtr->preRenderConnection)
  {
    this->dataPtr->preRenderConnection =
      event::Events::ConnectPreRender(boost::bind(&Visual::Update, this));
  }
}

//////////////////////////////////////////////////
void Visual::MoveToPosition(const math::Pose &_pose, double _time)
{
  Ogre::TransformKeyFrame *key;
  math::Vector3 start = this->GetWorldPose().pos;
  math::Vector3 rpy = _pose.rot.GetAsEuler();

  math::Quaternion rotFinal(0, rpy.y, rpy.z);

  std::string animName = this->GetName() + "_animation";

  Ogre::Animation *anim =
    this->dataPtr->sceneNode->getCreator()->createAnimation(animName, _time);
  anim->setInterpolationMode(Ogre::Animation::IM_SPLINE);

  Ogre::NodeAnimationTrack *strack =
      anim->createNodeTrack(0, this->dataPtr->sceneNode);

  key = strack->createNodeKeyFrame(0);
  key->setTranslate(Ogre::Vector3(start.x, start.y, start.z));
  key->setRotation(this->dataPtr->sceneNode->getOrientation());

  key = strack->createNodeKeyFrame(_time);
  key->setTranslate(Ogre::Vector3(_pose.pos.x, _pose.pos.y, _pose.pos.z));
  key->setRotation(Conversions::Convert(rotFinal));

  this->dataPtr->animState =
    this->dataPtr->sceneNode->getCreator()->createAnimationState(animName);

  this->dataPtr->animState->setTimePosition(0);
  this->dataPtr->animState->setEnabled(true);
  this->dataPtr->animState->setLoop(false);
  this->dataPtr->prevAnimTime = common::Time::GetWallTime();

  this->dataPtr->preRenderConnection =
    event::Events::ConnectPreRender(boost::bind(&Visual::Update, this));
}

//////////////////////////////////////////////////
void Visual::ShowBoundingBox()
{
  this->dataPtr->sceneNode->showBoundingBox(true);
}

//////////////////////////////////////////////////
void Visual::SetScene(ScenePtr _scene)
{
  this->dataPtr->scene = _scene;
}

//////////////////////////////////////////////////
ScenePtr Visual::GetScene() const
{
  return this->dataPtr->scene;
}

//////////////////////////////////////////////////
void Visual::ShowCollision(bool _show)
{
  if (this->GetName().find("__COLLISION_VISUAL__") != std::string::npos)
    this->SetVisible(_show);

  std::vector<VisualPtr>::iterator iter;
  for (iter = this->dataPtr->children.begin();
      iter != this->dataPtr->children.end(); ++iter)
  {
    (*iter)->ShowCollision(_show);
  }
}

//////////////////////////////////////////////////
void Visual::ShowSkeleton(bool _show)
{
  double transp = 0.0;
  if (_show)
    transp = 0.5;

  ///  make the rest of the model transparent
  this->SetTransparency(transp);

  if (this->GetName().find("__SKELETON_VISUAL__") != std::string::npos)
    this->SetVisible(_show);

  std::vector<VisualPtr>::iterator iter;
  for (iter = this->dataPtr->children.begin();
      iter != this->dataPtr->children.end(); ++iter)
  {
    (*iter)->ShowSkeleton(_show);
  }
}

//////////////////////////////////////////////////
void Visual::SetVisibilityFlags(uint32_t _flags)
{
  for (std::vector<VisualPtr>::iterator iter = this->dataPtr->children.begin();
       iter != this->dataPtr->children.end(); ++iter)
  {
    (*iter)->SetVisibilityFlags(_flags);
  }

  for (int i = 0; i < this->dataPtr->sceneNode->numAttachedObjects(); ++i)
  {
    this->dataPtr->sceneNode->getAttachedObject(i)->setVisibilityFlags(_flags);
  }

  for (unsigned int i = 0; i < this->dataPtr->sceneNode->numChildren(); ++i)
  {
    Ogre::SceneNode *sn =
        (Ogre::SceneNode*)(this->dataPtr->sceneNode->getChild(i));

    for (int j = 0; j < sn->numAttachedObjects(); ++j)
      sn->getAttachedObject(j)->setVisibilityFlags(_flags);
  }

  this->dataPtr->visibilityFlags = _flags;
}

//////////////////////////////////////////////////
void Visual::ShowJoints(bool _show)
{
  if (this->GetName().find("JOINT_VISUAL__") != std::string::npos)
    this->SetVisible(_show);

  for (auto &child : this->dataPtr->children)
  {
    child->ShowJoints(_show);
  }
}

//////////////////////////////////////////////////
void Visual::ShowCOM(bool _show)
{
  if (this->GetName().find("COM_VISUAL__") != std::string::npos)
    this->SetVisible(_show);

  for (auto &child : this->dataPtr->children)
  {
    child->ShowCOM(_show);
  }
}

//////////////////////////////////////////////////
void Visual::ShowInertia(bool _show)
{
  if (this->GetName().find("INERTIA_VISUAL__") != std::string::npos)
    this->SetVisible(_show);

  for (auto &child : this->dataPtr->children)
  {
    child->ShowInertia(_show);
  }
}

//////////////////////////////////////////////////
void Visual::ShowLinkFrame(bool _show)
{
  if (this->GetName().find("LINK_FRAME_VISUAL__") != std::string::npos)
    this->SetVisible(_show);

  for (auto &child : this->dataPtr->children)
  {
    child->ShowLinkFrame(_show);
  }
}

//////////////////////////////////////////////////
void Visual::SetSkeletonPose(const msgs::PoseAnimation &_pose)
{
  if (!this->dataPtr->skeleton)
  {
    gzerr << "Visual " << this->GetName() << " has no skeleton.\n";
    return;
  }

  for (int i = 0; i < _pose.pose_size(); i++)
  {
    const msgs::Pose& bonePose = _pose.pose(i);
    if (!this->dataPtr->skeleton->hasBone(bonePose.name()))
      continue;
    Ogre::Bone *bone = this->dataPtr->skeleton->getBone(bonePose.name());
    Ogre::Vector3 p(bonePose.position().x(),
                    bonePose.position().y(),
                    bonePose.position().z());
    Ogre::Quaternion quat(Ogre::Quaternion(bonePose.orientation().w(),
                                           bonePose.orientation().x(),
                                           bonePose.orientation().y(),
                                           bonePose.orientation().z()));

    bone->setManuallyControlled(true);
    bone->setPosition(p);
    bone->setOrientation(quat);
  }
}


//////////////////////////////////////////////////
void Visual::LoadPlugins()
{
  if (this->dataPtr->sdf->HasElement("plugin"))
  {
    sdf::ElementPtr pluginElem = this->dataPtr->sdf->GetElement("plugin");
    while (pluginElem)
    {
      this->LoadPlugin(pluginElem);
      pluginElem = pluginElem->GetNextElement("plugin");
    }
  }


  for (std::vector<VisualPluginPtr>::iterator iter =
      this->dataPtr->plugins.begin();
      iter != this->dataPtr->plugins.end(); ++iter)
  {
    (*iter)->Init();
  }
}

//////////////////////////////////////////////////
void Visual::LoadPlugin(const std::string &_filename,
                       const std::string &_name,
                       sdf::ElementPtr _sdf)
{
  gazebo::VisualPluginPtr plugin = gazebo::VisualPlugin::Create(_filename,
                                                              _name);

  if (plugin)
  {
    if (plugin->GetType() != VISUAL_PLUGIN)
    {
      gzerr << "Visual[" << this->GetName() << "] is attempting to load "
            << "a plugin, but detected an incorrect plugin type. "
            << "Plugin filename[" << _filename << "] name[" << _name << "]\n";
      return;
    }
    plugin->Load(shared_from_this(), _sdf);
    this->dataPtr->plugins.push_back(plugin);

    if (this->dataPtr->initialized)
      plugin->Init();
  }
}

//////////////////////////////////////////////////
void Visual::RemovePlugin(const std::string &_name)
{
  std::vector<VisualPluginPtr>::iterator iter;
  for (iter = this->dataPtr->plugins.begin();
      iter != this->dataPtr->plugins.end(); ++iter)
  {
    if ((*iter)->GetHandle() == _name)
    {
      this->dataPtr->plugins.erase(iter);
      break;
    }
  }
}

//////////////////////////////////////////////////
void Visual::LoadPlugin(sdf::ElementPtr _sdf)
{
  std::string pluginName = _sdf->Get<std::string>("name");
  std::string filename = _sdf->Get<std::string>("filename");
  this->LoadPlugin(filename, pluginName, _sdf);
}

//////////////////////////////////////////////////
uint32_t Visual::GetId() const
{
  return this->dataPtr->id;
}

//////////////////////////////////////////////////
void Visual::SetId(uint32_t _id)
{
  if (this->dataPtr->id == _id)
    return;

  // set new id and also let the scene know that the id has changed.
  this->dataPtr->scene->SetVisualId(shared_from_this(), _id);
  this->dataPtr->id = _id;
}

//////////////////////////////////////////////////
sdf::ElementPtr Visual::GetSDF() const
{
  return this->dataPtr->sdf;
}

//////////////////////////////////////////////////
Visual::VisualType Visual::GetType() const
{
  return this->dataPtr->type;
}

//////////////////////////////////////////////////
void Visual::SetType(const Visual::VisualType _type)
{
  this->dataPtr->type = _type;
}

//////////////////////////////////////////////////
void Visual::ToggleLayer(const int32_t _layer)
{
  // Visuals with negative layers are always visible
  if (this->dataPtr->layer < 0)
    return;

  if (this->dataPtr->layer == _layer)
  {
    this->ToggleVisible();
  }
}

//////////////////////////////////////////////////
Visual::VisualType Visual::ConvertVisualType(const msgs::Visual::Type &_type)
{
  Visual::VisualType visualType = Visual::VT_ENTITY;

  switch (_type)
  {
    case msgs::Visual::ENTITY:
      visualType = Visual::VT_ENTITY;
      break;
    case msgs::Visual::MODEL:
      visualType = Visual::VT_MODEL;
      break;
    case msgs::Visual::LINK:
      visualType = Visual::VT_LINK;
      break;
    case msgs::Visual::VISUAL:
      visualType = Visual::VT_VISUAL;
      break;
    case msgs::Visual::COLLISION:
      visualType = Visual::VT_COLLISION;
      break;
    case msgs::Visual::SENSOR:
      visualType = Visual::VT_SENSOR;
      break;
    case msgs::Visual::GUI:
      visualType = Visual::VT_GUI;
      break;
    case msgs::Visual::PHYSICS:
      visualType = Visual::VT_PHYSICS;
      break;
    default:
      gzerr << "Cannot convert visual type. Defaults to 'VT_ENTITY'"
          << std::endl;
      break;
  }
  return visualType;
}

//////////////////////////////////////////////////
msgs::Visual::Type Visual::ConvertVisualType(const Visual::VisualType &_type)
{
  msgs::Visual::Type visualType = msgs::Visual::ENTITY;

  switch (_type)
  {
    case Visual::VT_ENTITY:
      visualType = msgs::Visual::ENTITY;
      break;
    case Visual::VT_MODEL:
      visualType = msgs::Visual::MODEL;
      break;
    case Visual::VT_LINK:
      visualType = msgs::Visual::LINK;
      break;
    case Visual::VT_VISUAL:
      visualType = msgs::Visual::VISUAL;
      break;
    case Visual::VT_COLLISION:
      visualType = msgs::Visual::COLLISION;
      break;
    case Visual::VT_SENSOR:
      visualType = msgs::Visual::SENSOR;
      break;
    case Visual::VT_GUI:
      visualType = msgs::Visual::GUI;
      break;
    case Visual::VT_PHYSICS:
      visualType = msgs::Visual::PHYSICS;
      break;
    default:
      gzerr << "Cannot convert visual type. Defaults to 'msgs::Visual::ENTITY'"
          << std::endl;
      break;
  }
  return visualType;
}<|MERGE_RESOLUTION|>--- conflicted
+++ resolved
@@ -577,13 +577,8 @@
     {
       VisualPtr childVis = (*iter);
       this->dataPtr->children.erase(iter);
-<<<<<<< HEAD
       if (this->dataPtr->sceneNode)
         this->dataPtr->sceneNode->removeChild(childVis->GetSceneNode());
-      childVis->GetParent().reset();
-=======
-      this->dataPtr->sceneNode->removeChild(childVis->GetSceneNode());
->>>>>>> b26459f2
       break;
     }
   }
