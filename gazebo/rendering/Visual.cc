/*
 * Copyright 2012 Open Source Robotics Foundation
 *
 * Licensed under the Apache License, Version 2.0 (the "License");
 * you may not use this file except in compliance with the License.
 * You may obtain a copy of the License at
 *
 *     http://www.apache.org/licenses/LICENSE-2.0
 *
 * Unless required by applicable law or agreed to in writing, software
 * distributed under the License is distributed on an "AS IS" BASIS,
 * WITHOUT WARRANTIES OR CONDITIONS OF ANY KIND, either express or implied.
 * See the License for the specific language governing permissions and
 * limitations under the License.
 *
*/
/* Desc: Ogre Visual Class
 * Author: Nate Koenig
 * Date: 14 Dec 2007
 */

#include "gazebo/rendering/ogre_gazebo.h"

#include "gazebo/msgs/msgs.hh"
#include "gazebo/common/Assert.hh"
#include "gazebo/common/Events.hh"
#include "gazebo/common/Common.hh"

#include "gazebo/rendering/WireBox.hh"
#include "gazebo/rendering/Conversions.hh"
#include "gazebo/rendering/DynamicLines.hh"
#include "gazebo/rendering/Scene.hh"
#include "gazebo/rendering/RTShaderSystem.hh"
#include "gazebo/rendering/RenderEngine.hh"
#include "gazebo/common/MeshManager.hh"
#include "gazebo/common/Console.hh"
#include "gazebo/common/Exception.hh"
#include "gazebo/common/Mesh.hh"
#include "gazebo/common/Skeleton.hh"
#include "gazebo/rendering/Material.hh"
#include "gazebo/rendering/Visual.hh"
#include "gazebo/common/Plugin.hh"

using namespace gazebo;
using namespace rendering;


//////////////////////////////////////////////////
Visual::Visual(const std::string &_name, VisualPtr _parent, bool _useRTShader)
{
  this->boundingBox = NULL;
  this->useRTShader = _useRTShader;
  this->scale = math::Vector3::One;

  this->sdf.reset(new sdf::Element);
  sdf::initFile("visual.sdf", this->sdf);

  this->SetName(_name);
  this->sceneNode = NULL;
  this->animState = NULL;
  this->initialized = false;

  Ogre::SceneNode *pnode = NULL;
  if (_parent)
    pnode = _parent->GetSceneNode();
  else
  {
    gzerr << "Create a visual, invalid parent!!!\n";
    return;
  }

  if (!pnode)
  {
    gzerr << "Unable to get parent scene node\n";
    return;
  }

  std::string uniqueName = this->GetName();
  int index = 0;
  while (pnode->getCreator()->hasSceneNode(uniqueName))
    uniqueName = this->GetName() + "_" +
                 boost::lexical_cast<std::string>(index++);

  this->SetName(uniqueName);

  this->sceneNode = pnode->createChildSceneNode(this->GetName());

  this->parent = _parent;
  this->scene = this->parent->GetScene();
  this->Init();
}

//////////////////////////////////////////////////
Visual::Visual(const std::string &_name, ScenePtr _scene, bool _useRTShader)
{
  this->boundingBox = NULL;
  this->useRTShader = _useRTShader;

  this->sdf.reset(new sdf::Element);
  sdf::initFile("visual.sdf", this->sdf);

  this->SetName(_name);
  this->sceneNode = NULL;
  this->animState = NULL;
  this->skeleton = NULL;
  this->initialized = false;

  std::string uniqueName = this->GetName();
  int index = 0;
  while (_scene->GetManager()->hasSceneNode(uniqueName))
  {
    uniqueName = this->GetName() + "_" +
                 boost::lexical_cast<std::string>(index++);
  }

  this->scene = _scene;
  this->SetName(uniqueName);
  this->sceneNode =
    this->scene->GetManager()->getRootSceneNode()->createChildSceneNode(
        this->GetName());

  this->Init();
}

//////////////////////////////////////////////////
Visual::~Visual()
{
  RTShaderSystem::Instance()->DetachEntity(this);

  if (this->preRenderConnection)
    event::Events::DisconnectPreRender(this->preRenderConnection);

  delete this->boundingBox;

  // delete instance from lines vector
  /*for (std::list<DynamicLines*>::iterator iter = this->lines.begin();
       iter!= this->lines.end(); ++iter)
    delete *iter;
    */
  this->lines.clear();


  if (this->sceneNode != NULL)
  {
    this->DestroyAllAttachedMovableObjects(this->sceneNode);
    this->sceneNode->removeAndDestroyAllChildren();
    this->scene->GetManager()->destroySceneNode(this->sceneNode->getName());
    this->sceneNode = NULL;
  }

  this->sdf->Reset();
  this->sdf.reset();
  this->parent.reset();
  this->children.clear();
}

/////////////////////////////////////////////////
void Visual::Fini()
{
  this->plugins.clear();
  // Detach from the parent
  if (this->parent)
    this->parent->DetachVisual(this->GetName());

  // Detach all children
  std::vector<VisualPtr>::iterator iter;
  for (iter = this->children.begin(); iter != this->children.end(); ++iter)
  {
    this->sceneNode->removeChild((*iter)->GetSceneNode());
    (*iter)->parent.reset();
    (*iter).reset();
  }

  this->children.clear();

  if (this->sceneNode != NULL)
  {
    this->DestroyAllAttachedMovableObjects(this->sceneNode);
    this->sceneNode->removeAndDestroyAllChildren();
    this->sceneNode->detachAllObjects();

    this->scene->GetManager()->destroySceneNode(this->sceneNode);
    this->sceneNode = NULL;
  }

  RTShaderSystem::Instance()->DetachEntity(this);
}

/////////////////////////////////////////////////
VisualPtr Visual::Clone(const std::string &_name, VisualPtr _newParent)
{
  VisualPtr result(new Visual(_name, _newParent));
  result->Load(this->sdf);

  std::vector<VisualPtr>::iterator iter;
  for (iter = this->children.begin(); iter != this->children.end(); ++iter)
  {
    result->children.push_back((*iter)->Clone((*iter)->GetName(), result));
  }

  result->SetWorldPose(this->GetWorldPose());
  result->ShowCollision(false);

  return result;
}

/////////////////////////////////////////////////
void Visual::DestroyAllAttachedMovableObjects(Ogre::SceneNode* _sceneNode)
{
  if (!_sceneNode)
    return;

  // Destroy all the attached objects
  Ogre::SceneNode::ObjectIterator itObject =
    _sceneNode->getAttachedObjectIterator();

  while (itObject.hasMoreElements())
  {
    Ogre::Entity *ent = static_cast<Ogre::Entity*>(itObject.getNext());
    if (ent->getMovableType() != DynamicLines::GetMovableType())
      this->scene->GetManager()->destroyEntity(ent);
    else
      delete ent;
  }

  // Recurse to child SceneNodes
  Ogre::SceneNode::ChildNodeIterator itChild = _sceneNode->getChildIterator();

  while (itChild.hasMoreElements())
  {
    Ogre::SceneNode* pChildNode =
      static_cast<Ogre::SceneNode*>(itChild.getNext());
    this->DestroyAllAttachedMovableObjects(pChildNode);
  }
}

//////////////////////////////////////////////////
void Visual::Init()
{
  this->transparency = 0.0;
  this->isStatic = false;
  this->visible = true;
  this->ribbonTrail = NULL;
  this->staticGeom = NULL;

  if (this->useRTShader)
    RTShaderSystem::Instance()->AttachEntity(this);

  this->initialized = true;
}

//////////////////////////////////////////////////
void Visual::LoadFromMsg(const boost::shared_ptr< msgs::Visual const> &_msg)
{
  sdf::ElementPtr geomElem = this->sdf->GetElement("geometry");
  geomElem->ClearElements();

  if (_msg->has_geometry())
  {
    if (_msg->geometry().type() == msgs::Geometry::BOX)
    {
      sdf::ElementPtr elem = geomElem->AddElement("box");
      elem->GetElement("size")->Set(
          msgs::Convert(_msg->geometry().box().size()));
    }
    else if (_msg->geometry().type() == msgs::Geometry::SPHERE)
    {
      sdf::ElementPtr elem = geomElem->AddElement("sphere");
      elem->GetElement("radius")->Set(_msg->geometry().sphere().radius());
    }
    else if (_msg->geometry().type() == msgs::Geometry::CYLINDER)
    {
      sdf::ElementPtr elem = geomElem->AddElement("cylinder");
      elem->GetElement("radius")->Set(_msg->geometry().cylinder().radius());
      elem->GetElement("length")->Set(_msg->geometry().cylinder().length());
    }
    else if (_msg->geometry().type() == msgs::Geometry::PLANE)
    {
      math::Plane plane = msgs::Convert(_msg->geometry().plane());
      sdf::ElementPtr elem = geomElem->AddElement("plane");
      elem->GetElement("normal")->Set(plane.normal);
      elem->GetElement("size")->Set(plane.size);
    }
    else if (_msg->geometry().type() == msgs::Geometry::MESH)
    {
      sdf::ElementPtr elem = geomElem->AddElement("mesh");
      elem->GetElement("uri")->Set(_msg->geometry().mesh().filename());

      if (_msg->geometry().mesh().has_submesh())
      {
        elem->GetElement("submesh")->GetElement("name")->Set(
            _msg->geometry().mesh().submesh());
      }

      if (_msg->geometry().mesh().has_center_submesh())
      {
        elem->GetElement("submesh")->GetElement("center")->Set(
            _msg->geometry().mesh().center_submesh());
      }
    }
  }

  if (_msg->has_pose())
  {
    sdf::ElementPtr elem = this->sdf->GetElement("pose");
    math::Pose p(msgs::Convert(_msg->pose().position()),
                  msgs::Convert(_msg->pose().orientation()));

    elem->Set(p);
  }

  if (_msg->has_material())
  {
    if (_msg->material().has_script())
    {
      sdf::ElementPtr elem =
        this->sdf->GetElement("material")->GetElement("script");
      elem->GetElement("name")->Set(_msg->material().script().name());
      for (int i = 0; i < _msg->material().script().uri_size(); ++i)
      {
        sdf::ElementPtr uriElem = elem->AddElement("uri");
        uriElem->Set(_msg->material().script().uri(i));
      }
    }

    if (_msg->material().has_ambient())
    {
      sdf::ElementPtr elem = this->sdf->GetElement("material");
      elem->GetElement("ambient")->Set(
          msgs::Convert(_msg->material().ambient()));
    }

    if (_msg->material().has_diffuse())
    {
      sdf::ElementPtr elem = this->sdf->GetElement("material");
      elem->GetElement("diffuse")->Set(
          msgs::Convert(_msg->material().diffuse()));
    }

    if (_msg->material().has_specular())
    {
      sdf::ElementPtr elem = this->sdf->GetElement("material");
      elem->GetElement("specular")->Set(
          msgs::Convert(_msg->material().specular()));
    }

    if (_msg->material().has_emissive())
    {
      sdf::ElementPtr elem = this->sdf->GetElement("material");
      elem->GetElement("emissive")->Set(
          msgs::Convert(_msg->material().emissive()));
    }
  }

  if (_msg->has_cast_shadows())
    this->sdf->GetElement("cast_shadows")->Set(_msg->cast_shadows());

  if (_msg->has_laser_retro())
    this->sdf->GetElement("laser_retro")->Set(_msg->laser_retro());

  if (_msg->has_plugin())
  {
    sdf::ElementPtr elem = this->sdf->GetElement("plugin");
    if (_msg->plugin().has_name())
      elem->GetAttribute("name")->Set(_msg->plugin().name());
    if (_msg->plugin().has_filename())
      elem->GetAttribute("filename")->Set(_msg->plugin().filename());
    if (_msg->plugin().has_innerxml())
    {
      TiXmlDocument innerXML;
      innerXML.Parse(_msg->plugin().innerxml().c_str());
      sdf::copyChildren(elem, innerXML.RootElement());
    }
  }

  this->Load();
  this->UpdateFromMsg(_msg);
}

//////////////////////////////////////////////////
void Visual::Load(sdf::ElementPtr _sdf)
{
  this->sdf->Copy(_sdf);
  this->Load();
  this->scene->AddVisual(shared_from_this());
}

//////////////////////////////////////////////////
void Visual::Load()
{
  std::ostringstream stream;
  math::Pose pose;
  Ogre::Vector3 meshSize(1, 1, 1);
  Ogre::MovableObject *obj = NULL;

  if (this->parent)
    this->parent->AttachVisual(shared_from_this());

  // Read the desired position and rotation of the mesh
  pose = this->sdf->Get<math::Pose>("pose");

  std::string meshName = this->GetMeshName();
  std::string subMeshName = this->GetSubMeshName();
  bool centerSubMesh = this->GetCenterSubMesh();

  if (!meshName.empty())
  {
    try
    {
      // Create the visual
      stream << "VISUAL_" << this->sceneNode->getName();
      obj = this->AttachMesh(meshName, subMeshName, centerSubMesh,
          stream.str());
    }
    catch(Ogre::Exception &e)
    {
      gzerr << "Ogre Error:" << e.getFullDescription() << "\n";
      gzerr << "Unable to create a mesh from " <<  meshName << "\n";
      return;
    }
  }

  Ogre::Entity *ent = static_cast<Ogre::Entity *>(obj);
  if (ent)
  {
    if (ent->hasSkeleton())
      this->skeleton = ent->getSkeleton();

    for (unsigned int i = 0; i < ent->getNumSubEntities(); i++)
    {
      ent->getSubEntity(i)->setCustomParameter(1, Ogre::Vector4(
          this->sdf->Get<double>("laser_retro"), 0.0, 0.0, 0.0));
    }
  }

  // Set the pose of the scene node
  this->SetPose(pose);

  // Get the size of the mesh
  if (obj)
    meshSize = obj->getBoundingBox().getSize();

<<<<<<< HEAD
  //math::Vector3 scale = this->GetScale();
=======
>>>>>>> 52e3c81d
  if (this->sdf->HasElement("geometry"))
  {
    sdf::ElementPtr geomElem = this->sdf->GetElement("geometry");

    if (geomElem->HasElement("box"))
    {
      this->scale = geomElem->GetElement("box")->Get<math::Vector3>("size");
    }
    else if (geomElem->HasElement("sphere"))
    {
      double r = geomElem->GetElement("sphere")->Get<double>("radius");
      this->scale.Set(r * 2.0, r * 2.0, r * 2.0);
    }
    else if (geomElem->HasElement("cylinder"))
    {
      double r = geomElem->GetElement("cylinder")->Get<double>("radius");
      double l = geomElem->GetElement("cylinder")->Get<double>("length");
      this->scale.Set(r * 2.0, r * 2.0, l);
    }
    else if (geomElem->HasElement("plane"))
    {
      math::Vector2d size =
        geomElem->GetElement("plane")->Get<math::Vector2d>("size");
      this->scale.Set(size.x, size.y, 1);
    }
    else if (geomElem->HasElement("mesh"))
    {
      this->scale = geomElem->GetElement("mesh")->Get<math::Vector3>("scale");
    }
  }

  this->sceneNode->setScale(this->scale.x, this->scale.y, this->scale.z);

  // Set the material of the mesh
  if (this->sdf->HasElement("material"))
  {
    sdf::ElementPtr matElem = this->sdf->GetElement("material");
    if (matElem->HasElement("script"))
    {
      sdf::ElementPtr scriptElem = matElem->GetElement("script");
      sdf::ElementPtr uriElem = scriptElem->GetElement("uri");

      // Add all the URI paths to the render engine
      while (uriElem)
      {
        std::string matUri = uriElem->Get<std::string>();
        if (!matUri.empty())
          RenderEngine::Instance()->AddResourcePath(matUri);
        uriElem = uriElem->GetNextElement("uri");
      }

      std::string matName = scriptElem->Get<std::string>("name");

      if (!matName.empty())
        this->SetMaterial(matName);
    }
    else if (matElem->HasElement("ambient"))
      this->SetAmbient(matElem->Get<common::Color>("ambient"));
    else if (matElem->HasElement("diffuse"))
      this->SetDiffuse(matElem->Get<common::Color>("diffuse"));
    else if (matElem->HasElement("specular"))
      this->SetSpecular(matElem->Get<common::Color>("specular"));
    else if (matElem->HasElement("emissive"))
      this->SetEmissive(matElem->Get<common::Color>("emissive"));
  }

  // Allow the mesh to cast shadows
  this->SetCastShadows(this->sdf->Get<bool>("cast_shadows"));
  this->LoadPlugins();
}

//////////////////////////////////////////////////
void Visual::Update()
{
  if (!this->visible)
    return;

  std::list<DynamicLines*>::iterator iter;

  // Update the lines
  for (iter = this->lines.begin(); iter != this->lines.end(); ++iter)
    (*iter)->Update();

  std::list< std::pair<DynamicLines*, unsigned int> >::iterator liter;
  for (liter = this->lineVertices.begin();
       liter != this->lineVertices.end(); ++liter)
  {
    liter->first->SetPoint(liter->second,
        Conversions::Convert(this->sceneNode->_getDerivedPosition()));
    liter->first->Update();
  }

  if (this->animState)
  {
    this->animState->addTime(
        (common::Time::GetWallTime() - this->prevAnimTime).Double());
    this->prevAnimTime = common::Time::GetWallTime();
    if (this->animState->hasEnded())
    {
      this->animState = NULL;
      this->sceneNode->getCreator()->destroyAnimation(
          this->GetName() + "_animation");
      if (this->onAnimationComplete)
        this->onAnimationComplete();
      // event::Events::DisconnectPreRender(this->preRenderConnection);
    }
  }
}

//////////////////////////////////////////////////
void Visual::SetName(const std::string &_name)
{
  this->name = _name;
  this->sdf->GetAttribute("name")->Set(_name);
}

//////////////////////////////////////////////////
std::string Visual::GetName() const
{
  return this->name;
}

//////////////////////////////////////////////////
void Visual::AttachVisual(VisualPtr _vis)
{
  if (!_vis)
    gzerr << "Visual is null\n";
  else
  {
    if (_vis->GetSceneNode()->getParentSceneNode())
    {
      _vis->GetSceneNode()->getParentSceneNode()->removeChild(
          _vis->GetSceneNode());
    }
    this->sceneNode->addChild(_vis->GetSceneNode());
    this->children.push_back(_vis);
    _vis->parent = shared_from_this();
  }
}

//////////////////////////////////////////////////
void Visual::DetachVisual(VisualPtr _vis)
{
  this->DetachVisual(_vis->GetName());
}

//////////////////////////////////////////////////
void Visual::DetachVisual(const std::string &_name)
{
  std::vector<VisualPtr>::iterator iter;
  for (iter = this->children.begin(); iter != this->children.end(); ++iter)
  {
    if ((*iter)->GetName() == _name)
    {
      this->sceneNode->removeChild((*iter)->GetSceneNode());
      (*iter)->parent.reset();
      this->children.erase(iter);
      break;
    }
  }
}

//////////////////////////////////////////////////
void Visual::AttachObject(Ogre::MovableObject *_obj)
{
  // This code makes plane render before grids. This allows grids to overlay
  // planes, and then other elements to overlay both planes and grids.
  // if (this->sdf->HasElement("geometry"))
  // if (this->sdf->GetElement("geometry")->HasElement("plane"))
  // _obj->setRenderQueueGroup(Ogre::RENDER_QUEUE_SKIES_EARLY+1);

  if (!this->HasAttachedObject(_obj->getName()))
  {
    this->sceneNode->attachObject(_obj);
    if (this->useRTShader)
      RTShaderSystem::Instance()->UpdateShaders();
    _obj->setUserAny(Ogre::Any(this->GetName()));
  }
  else
    gzerr << "Visual[" << this->GetName() << "] already has object["
          << _obj->getName() << "] attached.";

  _obj->setVisibilityFlags(GZ_VISIBILITY_ALL & ~GZ_VISIBILITY_NOT_SELECTABLE);
}

//////////////////////////////////////////////////
bool Visual::HasAttachedObject(const std::string &_name)
{
  for (unsigned int i = 0; i < this->sceneNode->numAttachedObjects(); ++i)
  {
    if (this->sceneNode->getAttachedObject(i)->getName() == _name)
      return true;
  }

  return false;
}

//////////////////////////////////////////////////
unsigned int Visual::GetAttachedObjectCount() const
{
  return this->sceneNode->numAttachedObjects();
}

//////////////////////////////////////////////////
void Visual::DetachObjects()
{
  this->sceneNode->detachAllObjects();
}

//////////////////////////////////////////////////
unsigned int Visual::GetChildCount()
{
  return this->children.size();
}

//////////////////////////////////////////////////
VisualPtr Visual::GetChild(unsigned int _num)
{
  if (_num < this->children.size())
    return this->children[_num];
  return VisualPtr();
}

//////////////////////////////////////////////////
void Visual::MakeStatic()
{
  /*if (!this->staticGeom)
    this->staticGeom =
    this->sceneNode->getCreator()->createStaticGeometry(
    this->sceneNode->getName() + "_Static");

  // Add the scene node to the static geometry
  this->staticGeom->addSceneNode(this->sceneNode);

  // Build the static geometry
  this->staticGeom->build();

  // Prevent double rendering
  this->sceneNode->setVisible(false);
  this->sceneNode->detachAllObjects();
  */
}

//////////////////////////////////////////////////
Ogre::MovableObject *Visual::AttachMesh(const std::string &_meshName,
                                        const std::string &_subMesh,
                                        bool _centerSubmesh,
                                        const std::string &_objName)
{
  if (_meshName.empty())
    return NULL;

  Ogre::MovableObject *obj;
  std::string objName = _objName;
  std::string meshName = _meshName;
  meshName += _subMesh.empty() ? "" : "::" + _subMesh;

  if (objName.empty())
    objName = this->sceneNode->getName() + "_ENTITY_" + meshName;

  this->InsertMesh(_meshName, _subMesh, _centerSubmesh);

  obj = (Ogre::MovableObject*)
    (this->sceneNode->getCreator()->createEntity(objName, meshName));

  this->AttachObject(obj);
  return obj;
}

//////////////////////////////////////////////////
void Visual::SetScale(const math::Vector3 &_scale)
{
  if (this->scale == _scale)
    return;

  math::Vector3 tmpScale = this->scale;
  this->scale = _scale;

  sdf::ElementPtr geomElem = this->sdf->GetElement("geometry");

  if (geomElem->HasElement("box"))
    geomElem->GetElement("box")->GetElement("size")->Set(_scale);
  else if (geomElem->HasElement("sphere"))
  {
    geomElem->GetElement("sphere")->GetElement("radius")->Set(_scale.x/2.0);
  }
  else if (geomElem->HasElement("cylinder"))
  {
    geomElem->GetElement("cylinder")->GetElement("radius")
        ->Set(_scale.x/2.0);
    geomElem->GetElement("cylinder")->GetElement("length")->Set(_scale.z);
  }
  else if (geomElem->HasElement("mesh"))
    geomElem->GetElement("mesh")->GetElement("scale")->Set(_scale);

  this->sceneNode->setScale(Conversions::Convert(this->scale));
}

//////////////////////////////////////////////////
math::Vector3 Visual::GetScale()
{
  return this->scale;
  /*math::Vector3 result(1, 1, 1);
  if (this->sdf->HasElement("geometry"))
  {
    sdf::ElementPtr geomElem = this->sdf->GetElement("geometry");

    if (geomElem->HasElement("box"))
    {
      result = geomElem->GetElement("box")->Get<math::Vector3>("size");
    }
    else if (geomElem->HasElement("sphere"))
    {
      double r = geomElem->GetElement("sphere")->Get<double>("radius");
      result.Set(r * 2.0, r * 2.0, r * 2.0);
    }
    else if (geomElem->HasElement("cylinder"))
    {
      double r = geomElem->GetElement("cylinder")->Get<double>("radius");
      double l = geomElem->GetElement("cylinder")->Get<double>("length");
      result.Set(r * 2.0, r * 2.0, l);
    }
    else if (geomElem->HasElement("plane"))
    {
      math::Vector2d size =
        geomElem->GetElement("plane")->Get<math::Vector2d>("size");
      result.Set(size.x, size.y, 1);
    }
    else if (geomElem->HasElement("mesh"))
    {
      result = geomElem->GetElement("mesh")->Get<math::Vector3>("scale");
    }
  }

  return result;*/
}


//////////////////////////////////////////////////
void Visual::SetMaterial(const std::string &_materialName, bool _unique)
{
  if (_materialName.empty() || _materialName == "__default__")
    return;

  if (_unique)
  {
    // Create a custom material name
    std::string newMaterialName;
    newMaterialName = this->sceneNode->getName() + "_MATERIAL_" + _materialName;

    if (this->GetMaterialName() == newMaterialName)
      return;

    this->myMaterialName = newMaterialName;

    Ogre::MaterialPtr origMaterial;
    try
    {
      this->origMaterialName = _materialName;
      // Get the original material
      origMaterial =
        Ogre::MaterialManager::getSingleton().getByName(_materialName);
    }
    catch(Ogre::Exception &e)
    {
      gzwarn << "Unable to get Material[" << _materialName << "] for Geometry["
        << this->sceneNode->getName() << ". Object will appear white.\n";
      return;
    }

    if (origMaterial.isNull())
    {
      gzwarn << "Unable to get Material[" << _materialName << "] for Geometry["
        << this->sceneNode->getName() << ". Object will appear white\n";
      return;
    }

    Ogre::MaterialPtr myMaterial;

    // Clone the material. This will allow us to change the look of each geom
    // individually.
    if (Ogre::MaterialManager::getSingleton().resourceExists(
          this->myMaterialName))
    {
      myMaterial =
        (Ogre::MaterialPtr)(Ogre::MaterialManager::getSingleton().getByName(
              this->myMaterialName));
    }
    else
    {
      myMaterial = origMaterial->clone(this->myMaterialName);
    }
  }
  else
  {
    this->myMaterialName = _materialName;
  }

  try
  {
    for (int i = 0; i < this->sceneNode->numAttachedObjects(); i++)
    {
      Ogre::MovableObject *obj = this->sceneNode->getAttachedObject(i);

      if (dynamic_cast<Ogre::Entity*>(obj))
        ((Ogre::Entity*)obj)->setMaterialName(this->myMaterialName);
      else if (dynamic_cast<Ogre::SimpleRenderable*>(obj))
        ((Ogre::SimpleRenderable*)obj)->setMaterial(this->myMaterialName);
    }

    // Apply material to all child scene nodes
    for (unsigned int i = 0; i < this->sceneNode->numChildren(); ++i)
    {
      Ogre::SceneNode *sn = (Ogre::SceneNode*)(this->sceneNode->getChild(i));
      for (int j = 0; j < sn->numAttachedObjects(); j++)
      {
        Ogre::MovableObject *obj = sn->getAttachedObject(j);

        if (dynamic_cast<Ogre::Entity*>(obj))
          ((Ogre::Entity*)obj)->setMaterialName(this->myMaterialName);
        else
          ((Ogre::SimpleRenderable*)obj)->setMaterial(this->myMaterialName);
      }
    }
  }
  catch(Ogre::Exception &e)
  {
    gzwarn << "Unable to set Material[" << this->myMaterialName
           << "] to Geometry["
           << this->sceneNode->getName() << ". Object will appear white.\n";
  }

  // Apply material to all child visuals
  for (std::vector<VisualPtr>::iterator iter = this->children.begin();
       iter != this->children.end(); ++iter)
  {
    (*iter)->SetMaterial(_materialName, _unique);
  }

  if (this->useRTShader)
    RTShaderSystem::Instance()->UpdateShaders();
}

/////////////////////////////////////////////////
void Visual::SetAmbient(const common::Color &_color)
{
  if (this->myMaterialName.empty())
  {
    std::string matName = this->GetName() + "_MATERIAL_";
    Ogre::MaterialManager::getSingleton().create(matName, "General");
    this->SetMaterial(matName);
  }

  for (unsigned int i = 0; i < this->children.size(); ++i)
  {
    this->children[i]->SetAmbient(_color);
  }

  for (unsigned int i = 0; i < this->sceneNode->numAttachedObjects(); ++i)
  {
    Ogre::Entity *entity = NULL;
    Ogre::MovableObject *obj = this->sceneNode->getAttachedObject(i);

    entity = dynamic_cast<Ogre::Entity*>(obj);

    if (!entity)
      continue;

    // For each ogre::entity
    for (unsigned int j = 0; j < entity->getNumSubEntities(); j++)
    {
      Ogre::SubEntity *subEntity = entity->getSubEntity(j);
      Ogre::MaterialPtr material = subEntity->getMaterial();

      unsigned int techniqueCount, passCount;
      Ogre::Technique *technique;
      Ogre::Pass *pass;
      Ogre::ColourValue dc;

      for (techniqueCount = 0; techniqueCount < material->getNumTechniques();
           techniqueCount++)
      {
        technique = material->getTechnique(techniqueCount);
        technique->setLightingEnabled(true);

        for (passCount = 0; passCount < technique->getNumPasses(); passCount++)
        {
          pass = technique->getPass(passCount);
          pass->setAmbient(Conversions::Convert(_color));
        }
      }
    }
  }

  for (unsigned int i = 0; i < this->children.size(); ++i)
  {
    this->children[i]->SetSpecular(_color);
  }
}

/// Set the diffuse color of the visual
void Visual::SetDiffuse(const common::Color &_color)
{
  if (this->myMaterialName.empty())
  {
    std::string matName = this->GetName() + "_MATERIAL_";
    Ogre::MaterialManager::getSingleton().create(matName, "General");
    this->SetMaterial(matName);
  }

  for (unsigned int i = 0; i < this->sceneNode->numAttachedObjects(); i++)
  {
    Ogre::Entity *entity = NULL;
    Ogre::MovableObject *obj = this->sceneNode->getAttachedObject(i);

    entity = dynamic_cast<Ogre::Entity*>(obj);

    if (!entity)
    {
      continue;
    }

    // For each ogre::entity
    for (unsigned int j = 0; j < entity->getNumSubEntities(); j++)
    {
      Ogre::SubEntity *subEntity = entity->getSubEntity(j);
      Ogre::MaterialPtr material = subEntity->getMaterial();

      unsigned int techniqueCount, passCount;
      Ogre::Technique *technique;
      Ogre::Pass *pass;
      Ogre::ColourValue dc;

      for (techniqueCount = 0; techniqueCount < material->getNumTechniques();
           techniqueCount++)
      {
        technique = material->getTechnique(techniqueCount);
        technique->setLightingEnabled(true);

        for (passCount = 0; passCount < technique->getNumPasses(); passCount++)
        {
          pass = technique->getPass(passCount);
          pass->setDiffuse(Conversions::Convert(_color));
        }
      }
    }
  }

  for (unsigned int i = 0; i < this->children.size(); ++i)
  {
    this->children[i]->SetDiffuse(_color);
  }
}

/// Set the specular color of the visual
void Visual::SetSpecular(const common::Color &_color)
{
  if (this->myMaterialName.empty())
  {
    std::string matName = this->GetName() + "_MATERIAL_";
    Ogre::MaterialManager::getSingleton().create(matName, "General");
    this->SetMaterial(matName);
  }

  for (unsigned int i = 0; i < this->sceneNode->numAttachedObjects(); i++)
  {
    Ogre::Entity *entity = NULL;
    Ogre::MovableObject *obj = this->sceneNode->getAttachedObject(i);

    entity = dynamic_cast<Ogre::Entity*>(obj);

    if (!entity)
      continue;

    // For each ogre::entity
    for (unsigned int j = 0; j < entity->getNumSubEntities(); j++)
    {
      Ogre::SubEntity *subEntity = entity->getSubEntity(j);
      Ogre::MaterialPtr material = subEntity->getMaterial();

      unsigned int techniqueCount, passCount;
      Ogre::Technique *technique;
      Ogre::Pass *pass;
      Ogre::ColourValue dc;

      for (techniqueCount = 0; techniqueCount < material->getNumTechniques();
           techniqueCount++)
      {
        technique = material->getTechnique(techniqueCount);
        technique->setLightingEnabled(true);

        for (passCount = 0; passCount < technique->getNumPasses(); passCount++)
        {
          pass = technique->getPass(passCount);
          pass->setSpecular(Conversions::Convert(_color));
        }
      }
    }
  }

  for (unsigned int i = 0; i < this->children.size(); ++i)
  {
    this->children[i]->SetSpecular(_color);
  }
}

/////////////////////////////////////////////////
void Visual::AttachAxes()
{
  std::ostringstream nodeName;

  nodeName << this->sceneNode->getName() << "_AXES_NODE";

  if (!this->sceneNode->getCreator()->hasEntity("axis_cylinder"))
    this->InsertMesh(common::MeshManager::Instance()->GetMesh("axis_cylinder"));

  Ogre::SceneNode *node = this->sceneNode->createChildSceneNode(nodeName.str());
  Ogre::SceneNode *x, *y, *z;

  x = node->createChildSceneNode(nodeName.str() + "_axisX");
  x->setInheritScale(true);
  x->translate(.25, 0, 0);
  x->yaw(Ogre::Radian(M_PI/2.0));

  y = node->createChildSceneNode(nodeName.str() + "_axisY");
  y->setInheritScale(true);
  y->translate(0, .25, 0);
  y->pitch(Ogre::Radian(M_PI/2.0));

  z = node->createChildSceneNode(nodeName.str() + "_axisZ");
  z->translate(0, 0, .25);
  z->setInheritScale(true);

  Ogre::MovableObject *xobj, *yobj, *zobj;

  xobj = (Ogre::MovableObject*)(node->getCreator()->createEntity(
        nodeName.str()+"X_AXIS", "axis_cylinder"));
  xobj->setCastShadows(false);
  ((Ogre::Entity*)xobj)->setMaterialName("Gazebo/Red");

  yobj = (Ogre::MovableObject*)(node->getCreator()->createEntity(
        nodeName.str()+"Y_AXIS", "axis_cylinder"));
  yobj->setCastShadows(false);
  ((Ogre::Entity*)yobj)->setMaterialName("Gazebo/Green");

  zobj = (Ogre::MovableObject*)(node->getCreator()->createEntity(
        nodeName.str()+"Z_AXIS", "axis_cylinder"));
  zobj->setCastShadows(false);
  ((Ogre::Entity*)zobj)->setMaterialName("Gazebo/Blue");

  x->attachObject(xobj);
  y->attachObject(yobj);
  z->attachObject(zobj);
}


//////////////////////////////////////////////////
void Visual::SetWireframe(bool _show)
{
  std::vector<VisualPtr>::iterator iter;
  for (iter = this->children.begin(); iter != this->children.end(); ++iter)
  {
    (*iter)->SetWireframe(_show);
  }

  for (unsigned int i = 0; i < this->sceneNode->numAttachedObjects(); i++)
  {
    Ogre::Entity *entity = NULL;
    Ogre::MovableObject *obj = this->sceneNode->getAttachedObject(i);

    entity = dynamic_cast<Ogre::Entity*>(obj);

    if (!entity)
      continue;

    // For each ogre::entity
    for (unsigned int j = 0; j < entity->getNumSubEntities(); j++)
    {
      Ogre::SubEntity *subEntity = entity->getSubEntity(j);
      Ogre::MaterialPtr material = subEntity->getMaterial();

      unsigned int techniqueCount, passCount;
      Ogre::Technique *technique;
      Ogre::Pass *pass;

      for (techniqueCount = 0; techniqueCount < material->getNumTechniques();
           techniqueCount++)
      {
        technique = material->getTechnique(techniqueCount);

        for (passCount = 0; passCount < technique->getNumPasses(); passCount++)
        {
          pass = technique->getPass(passCount);
          if (_show)
            pass->setPolygonMode(Ogre::PM_WIREFRAME);
          else
            pass->setPolygonMode(Ogre::PM_SOLID);
        }
      }
    }
  }
}

//////////////////////////////////////////////////
void Visual::SetTransparency(float _trans)
{
  if (math::equal(_trans, this->transparency))
    return;

  this->transparency = std::min(
      std::max(_trans, static_cast<float>(0.0)), static_cast<float>(1.0));
  std::vector<VisualPtr>::iterator iter;
  for (iter = this->children.begin(); iter != this->children.end(); ++iter)
  {
    (*iter)->SetTransparency(_trans);
  }

  for (unsigned int i = 0; i < this->sceneNode->numAttachedObjects(); i++)
  {
    Ogre::Entity *entity = NULL;
    Ogre::MovableObject *obj = this->sceneNode->getAttachedObject(i);

    entity = dynamic_cast<Ogre::Entity*>(obj);

    if (!entity)
      continue;

    // For each ogre::entity
    for (unsigned int j = 0; j < entity->getNumSubEntities(); j++)
    {
      Ogre::SubEntity *subEntity = entity->getSubEntity(j);
      Ogre::MaterialPtr material = subEntity->getMaterial();

      unsigned int techniqueCount, passCount;
      Ogre::Technique *technique;
      Ogre::Pass *pass;
      Ogre::ColourValue dc;

      for (techniqueCount = 0; techniqueCount < material->getNumTechniques();
           techniqueCount++)
      {
        technique = material->getTechnique(techniqueCount);

        for (passCount = 0; passCount < technique->getNumPasses(); passCount++)
        {
          pass = technique->getPass(passCount);
          // Need to fix transparency
          if (!pass->isProgrammable() &&
              pass->getPolygonMode() == Ogre::PM_SOLID)
          {
            pass->setSceneBlending(Ogre::SBT_TRANSPARENT_ALPHA);
          }

          if (this->transparency > 0.0)
          {
            pass->setDepthWriteEnabled(false);
            pass->setDepthCheckEnabled(true);
          }
          else
          {
            pass->setDepthWriteEnabled(true);
            pass->setDepthCheckEnabled(true);
          }


          dc = pass->getDiffuse();
          dc.a =(1.0f - this->transparency);
          pass->setDiffuse(dc);
        }
      }
    }
  }

  if (this->useRTShader)
    RTShaderSystem::Instance()->UpdateShaders();
}

//////////////////////////////////////////////////
void Visual::SetHighlighted(bool _highlighted)
{
  if (_highlighted)
  {
    // Create the bounding box if it's not already created.
    if (!this->boundingBox)
    {
      this->boundingBox = new WireBox(shared_from_this(),
                                      this->GetBoundingBox());
    }

    this->boundingBox->SetVisible(true);
  }
  else if (this->boundingBox)
  {
    this->boundingBox->SetVisible(false);
  }
}

//////////////////////////////////////////////////
void Visual::SetEmissive(const common::Color &_color)
{
  for (unsigned int i = 0; i < this->sceneNode->numAttachedObjects(); i++)
  {
    Ogre::Entity *entity = NULL;
    Ogre::MovableObject *obj = this->sceneNode->getAttachedObject(i);

    entity = dynamic_cast<Ogre::Entity*>(obj);

    if (!entity)
      continue;

    // For each ogre::entity
    for (unsigned int j = 0; j < entity->getNumSubEntities(); j++)
    {
      Ogre::SubEntity *subEntity = entity->getSubEntity(j);
      Ogre::MaterialPtr material = subEntity->getMaterial();

      unsigned int techniqueCount, passCount;
      Ogre::Technique *technique;
      Ogre::Pass *pass;
      Ogre::ColourValue dc;

      for (techniqueCount = 0; techniqueCount < material->getNumTechniques();
          techniqueCount++)
      {
        technique = material->getTechnique(techniqueCount);

        for (passCount = 0; passCount < technique->getNumPasses();
            passCount++)
        {
          pass = technique->getPass(passCount);
          pass->setSelfIllumination(Conversions::Convert(_color));
        }
      }
    }
  }

  for (unsigned int i = 0; i < this->children.size(); ++i)
  {
    this->children[i]->SetEmissive(_color);
  }
}

//////////////////////////////////////////////////
float Visual::GetTransparency()
{
  return this->transparency;
}

//////////////////////////////////////////////////
void Visual::SetCastShadows(bool shadows)
{
  for (int i = 0; i < this->sceneNode->numAttachedObjects(); i++)
  {
    Ogre::MovableObject *obj = this->sceneNode->getAttachedObject(i);
    obj->setCastShadows(shadows);
  }

  if (this->IsStatic() && this->staticGeom)
    this->staticGeom->setCastShadows(shadows);
}

//////////////////////////////////////////////////
void Visual::SetVisible(bool _visible, bool _cascade)
{
  this->sceneNode->setVisible(_visible, _cascade);
  this->visible = _visible;
}

//////////////////////////////////////////////////
uint32_t Visual::GetVisibilityFlags()
{
  if (this->sceneNode->numAttachedObjects() > 0)
  {
    return this->sceneNode->getAttachedObject(0)->getVisibilityFlags();
  }

  return GZ_VISIBILITY_ALL;
}

//////////////////////////////////////////////////
void Visual::ToggleVisible()
{
  this->SetVisible(!this->GetVisible());
}

//////////////////////////////////////////////////
bool Visual::GetVisible() const
{
  return this->visible;
}

//////////////////////////////////////////////////
void Visual::SetPosition(const math::Vector3 &_pos)
{
  /*if (this->IsStatic() && this->staticGeom)
  {
    this->staticGeom->reset();
    delete this->staticGeom;
    this->staticGeom = NULL;
    // this->staticGeom->setOrigin(Ogre::Vector3(pos.x, pos.y, pos.z));
  }*/
  GZ_ASSERT(this->sceneNode, "Visual SceneNode is NULL");
  this->sceneNode->setPosition(_pos.x, _pos.y, _pos.z);
}

//////////////////////////////////////////////////
void Visual::SetRotation(const math::Quaternion &_rot)
{
  GZ_ASSERT(this->sceneNode, "Visual SceneNode is NULL");
  this->sceneNode->setOrientation(
      Ogre::Quaternion(_rot.w, _rot.x, _rot.y, _rot.z));
}

//////////////////////////////////////////////////
void Visual::SetPose(const math::Pose &_pose)
{
  this->SetPosition(_pose.pos);
  this->SetRotation(_pose.rot);
}

//////////////////////////////////////////////////
math::Vector3 Visual::GetPosition() const
{
  return Conversions::Convert(this->sceneNode->getPosition());
}

//////////////////////////////////////////////////
math::Quaternion Visual::GetRotation() const
{
  return Conversions::Convert(this->sceneNode->getOrientation());
}

//////////////////////////////////////////////////
math::Pose Visual::GetPose() const
{
  math::Pose pos;
  pos.pos = this->GetPosition();
  pos.rot = this->GetRotation();
  return pos;
}

//////////////////////////////////////////////////
void Visual::SetWorldPose(const math::Pose _pose)
{
  this->SetWorldPosition(_pose.pos);
  this->SetWorldRotation(_pose.rot);
}

//////////////////////////////////////////////////
void Visual::SetWorldPosition(const math::Vector3 &_pos)
{
  this->sceneNode->_setDerivedPosition(Conversions::Convert(_pos));
}

//////////////////////////////////////////////////
void Visual::SetWorldRotation(const math::Quaternion &_q)
{
  this->sceneNode->_setDerivedOrientation(Conversions::Convert(_q));
}

//////////////////////////////////////////////////
math::Pose Visual::GetWorldPose() const
{
  math::Pose pose;

  Ogre::Vector3 vpos;
  Ogre::Quaternion vquatern;

  vpos = this->sceneNode->_getDerivedPosition();
  pose.pos.x = vpos.x;
  pose.pos.y = vpos.y;
  pose.pos.z = vpos.z;

  vquatern = this->sceneNode->_getDerivedOrientation();
  pose.rot.w = vquatern.w;
  pose.rot.x = vquatern.x;
  pose.rot.y = vquatern.y;
  pose.rot.z = vquatern.z;

  return pose;
}


//////////////////////////////////////////////////
Ogre::SceneNode * Visual::GetSceneNode() const
{
  return this->sceneNode;
}


//////////////////////////////////////////////////
bool Visual::IsStatic() const
{
  return this->isStatic;
}

//////////////////////////////////////////////////
void Visual::EnableTrackVisual(VisualPtr _vis)
{
  this->sceneNode->setAutoTracking(true, _vis->GetSceneNode());
}

//////////////////////////////////////////////////
void Visual::DisableTrackVisual()
{
  this->sceneNode->setAutoTracking(false);
}

//////////////////////////////////////////////////
std::string Visual::GetNormalMap() const
{
  std::string file = this->sdf->GetElement("material")->GetElement(
      "shader")->GetElement("normal_map")->Get<std::string>();

  std::string uriFile = common::find_file(file);
  if (!uriFile.empty())
    file = uriFile;

  return file;
}

//////////////////////////////////////////////////
void Visual::SetNormalMap(const std::string &_nmap)
{
  this->sdf->GetElement("material")->GetElement(
      "shader")->GetElement("normal_map")->GetValue()->Set(_nmap);
  if (this->useRTShader)
    RTShaderSystem::Instance()->UpdateShaders();
}

//////////////////////////////////////////////////
std::string Visual::GetShaderType() const
{
  return this->sdf->GetElement("material")->GetElement(
      "shader")->Get<std::string>("type");
}

//////////////////////////////////////////////////
void Visual::SetShaderType(const std::string &_type)
{
  this->sdf->GetElement("material")->GetElement(
      "shader")->GetAttribute("type")->Set(_type);
  if (this->useRTShader)
    RTShaderSystem::Instance()->UpdateShaders();
}


//////////////////////////////////////////////////
void Visual::SetRibbonTrail(bool _value, const common::Color &_initialColor,
                            const common::Color &_changeColor)
{
  if (this->ribbonTrail == NULL)
  {
    this->ribbonTrail =
      this->scene->GetManager()->createRibbonTrail(this->GetName() +
                                                   "_RibbonTrail");
    this->ribbonTrail->setMaterialName("Gazebo/RibbonTrail");
    // this->ribbonTrail->setTrailLength(100);
    this->ribbonTrail->setMaxChainElements(10000);
    // this->ribbonTrail->setNumberOfChains(1);
    this->ribbonTrail->setVisible(false);
    this->ribbonTrail->setCastShadows(false);
    this->ribbonTrail->setInitialWidth(0, 0.05);
    this->scene->GetManager()->getRootSceneNode()->attachObject(
        this->ribbonTrail);

    this->ribbonTrail->setInitialColour(0, Conversions::Convert(_initialColor));
    this->ribbonTrail->setColourChange(0, Conversions::Convert(_changeColor));
  }


  if (_value)
  {
    try
    {
      this->ribbonTrail->addNode(this->sceneNode);
    }
    catch(...)
    {
      gzerr << "Unable to create ribbon trail\n";
    }
  }
  else
  {
    this->ribbonTrail->removeNode(this->sceneNode);
    this->ribbonTrail->clearChain(0);
  }
  this->ribbonTrail->setVisible(_value);
}

//////////////////////////////////////////////////
DynamicLines *Visual::CreateDynamicLine(RenderOpType type)
{
  this->preRenderConnection = event::Events::ConnectPreRender(
      boost::bind(&Visual::Update, this));

  DynamicLines *line = new DynamicLines(type);
  this->lines.push_back(line);
  this->AttachObject(line);
  return line;
}

//////////////////////////////////////////////////
void Visual::DeleteDynamicLine(DynamicLines *_line)
{
  // delete instance from lines vector
  for (std::list<DynamicLines*>::iterator iter = this->lines.begin();
       iter!= this->lines.end(); ++iter)
  {
    if (*iter == _line)
    {
      this->lines.erase(iter);
      break;
    }
  }
}

//////////////////////////////////////////////////
void Visual::AttachLineVertex(DynamicLines *_line, unsigned int _index)
{
  this->lineVertices.push_back(std::make_pair(_line, _index));
  _line->SetPoint(_index, this->GetWorldPose().pos);
}

//////////////////////////////////////////////////
std::string Visual::GetMaterialName() const
{
  return this->myMaterialName;
}

//////////////////////////////////////////////////
math::Box Visual::GetBoundingBox() const
{
  math::Box box;
  this->GetBoundsHelper(this->GetSceneNode(), box);
  return box;
}

//////////////////////////////////////////////////
void Visual::GetBoundsHelper(Ogre::SceneNode *node, math::Box &box) const
{
  node->_updateBounds();

  Ogre::SceneNode::ChildNodeIterator it = node->getChildIterator();

  for (int i = 0; i < node->numAttachedObjects(); i++)
  {
    Ogre::MovableObject *obj = node->getAttachedObject(i);

    if (obj->isVisible() && obj->getMovableType() != "gazebo::dynamiclines"
        && obj->getVisibilityFlags() != GZ_VISIBILITY_GUI)
    {
      Ogre::Any any = obj->getUserAny();
      if (any.getType() == typeid(std::string))
      {
        std::string str = Ogre::any_cast<std::string>(any);
        if (str.substr(0, 3) == "rot" || str.substr(0, 5) == "trans")
          continue;
      }

      Ogre::AxisAlignedBox bb = obj->getBoundingBox();

      math::Vector3 min;
      math::Vector3 max;
      math::Quaternion rotDiff;
      math::Vector3 posDiff;

      rotDiff = Conversions::Convert(node->_getDerivedOrientation()) -
                this->GetWorldPose().rot;

      posDiff = Conversions::Convert(node->_getDerivedPosition()) -
                this->GetWorldPose().pos;

      // Ogre does not return a valid bounding box for lights.
      if (obj->getMovableType() == "Light")
      {
        min = math::Vector3(-0.5, -0.5, -0.5);
        max = math::Vector3(0.5, 0.5, 0.5);
      }
      else
      {
        min = rotDiff *
          Conversions::Convert(bb.getMinimum() * node->getScale()) + posDiff;
        max = rotDiff *
          Conversions::Convert(bb.getMaximum() * node->getScale()) + posDiff;
      }


      box.Merge(math::Box(min, max));
    }
  }

  while (it.hasMoreElements())
  {
    Ogre::SceneNode *next = dynamic_cast<Ogre::SceneNode*>(it.getNext());
    this->GetBoundsHelper(next, box);
  }
}

//////////////////////////////////////////////////
void Visual::InsertMesh(const std::string &_meshName,
                        const std::string &_subMesh,
                        bool _centerSubmesh)
{
  const common::Mesh *mesh;
  if (!common::MeshManager::Instance()->HasMesh(_meshName))
  {
    mesh = common::MeshManager::Instance()->Load(_meshName);
    if (!mesh)
    {
      gzerr << "Unable to create a mesh from " << _meshName << "\n";
      return;
    }
  }
  else
  {
    mesh = common::MeshManager::Instance()->GetMesh(_meshName);
  }

  this->InsertMesh(mesh, _subMesh, _centerSubmesh);

  // Add the mesh into OGRE
  /*if (!this->sceneNode->getCreator()->hasEntity(_meshName) &&
      common::MeshManager::Instance()->HasMesh(_meshName))
  {
    const common::Mesh *mesh =
      common::MeshManager::Instance()->GetMesh(_meshName);
    this->InsertMesh(mesh);
  }*/
}

//////////////////////////////////////////////////
void Visual::InsertMesh(const common::Mesh *_mesh, const std::string &_subMesh,
    bool _centerSubmesh)
{
  Ogre::MeshPtr ogreMesh;

  GZ_ASSERT(_mesh != NULL, "Unable to insert a NULL mesh");

  RenderEngine::Instance()->AddResourcePath(_mesh->GetPath());

  if (_mesh->GetSubMeshCount() == 0)
  {
    gzerr << "Visual::InsertMesh no submeshes, this is an invalid mesh\n";
    return;
  }

  // Don't re-add existing meshes
  if (Ogre::MeshManager::getSingleton().resourceExists(_mesh->GetName()))
  {
    return;
  }

  try
  {
    // Create a new mesh specifically for manual definition.
    if (_subMesh.empty())
    {
      ogreMesh = Ogre::MeshManager::getSingleton().createManual(
          _mesh->GetName(),
          Ogre::ResourceGroupManager::DEFAULT_RESOURCE_GROUP_NAME);
    }
    else
    {
      ogreMesh = Ogre::MeshManager::getSingleton().createManual(
          _mesh->GetName() + "::" + _subMesh,
          Ogre::ResourceGroupManager::DEFAULT_RESOURCE_GROUP_NAME);
    }

    Ogre::SkeletonPtr ogreSkeleton;

    if (_mesh->HasSkeleton())
    {
      common::Skeleton *skel = _mesh->GetSkeleton();
      ogreSkeleton = Ogre::SkeletonManager::getSingleton().create(
        _mesh->GetName() + "_skeleton",
        Ogre::ResourceGroupManager::DEFAULT_RESOURCE_GROUP_NAME,
        true);

      for (unsigned int i = 0; i < skel->GetNumNodes(); i++)
      {
        common::SkeletonNode *node = skel->GetNodeByHandle(i);
        Ogre::Bone *bone = ogreSkeleton->createBone(node->GetName());

        if (node->GetParent())
          ogreSkeleton->getBone(node->GetParent()->GetName())->addChild(bone);

        math::Matrix4 trans = node->GetTransform();
        math::Vector3 pos = trans.GetTranslation();
        math::Quaternion q = trans.GetRotation();
        bone->setPosition(Ogre::Vector3(pos.x, pos.y, pos.z));
        bone->setOrientation(Ogre::Quaternion(q.w, q.x, q.y, q.z));
        bone->setInheritOrientation(true);
        bone->setManuallyControlled(true);
        bone->setInitialState();
      }
      ogreMesh->setSkeletonName(_mesh->GetName() + "_skeleton");
    }

    for (unsigned int i = 0; i < _mesh->GetSubMeshCount(); i++)
    {
      if (!_subMesh.empty() && _mesh->GetSubMesh(i)->GetName() != _subMesh)
        continue;

      Ogre::SubMesh *ogreSubMesh;
      Ogre::VertexData *vertexData;
      Ogre::VertexDeclaration* vertexDecl;
      Ogre::HardwareVertexBufferSharedPtr vBuf;
      Ogre::HardwareIndexBufferSharedPtr iBuf;
      float *vertices;
      uint32_t *indices;

      size_t currOffset = 0;

      // Copy the original submesh. We may need to modify the vertices, and
      // we don't want to change the original.
      common::SubMesh subMesh(_mesh->GetSubMesh(i));

      // Recenter the vertices if requested.
      if (_centerSubmesh)
        subMesh.Center();

      ogreSubMesh = ogreMesh->createSubMesh();
      ogreSubMesh->useSharedVertices = false;
      if (subMesh.GetPrimitiveType() == common::SubMesh::TRIANGLES)
        ogreSubMesh->operationType = Ogre::RenderOperation::OT_TRIANGLE_LIST;
      else if (subMesh.GetPrimitiveType() == common::SubMesh::LINES)
        ogreSubMesh->operationType = Ogre::RenderOperation::OT_LINE_LIST;
      else if (subMesh.GetPrimitiveType() == common::SubMesh::LINESTRIPS)
        ogreSubMesh->operationType = Ogre::RenderOperation::OT_LINE_STRIP;
      else if (subMesh.GetPrimitiveType() == common::SubMesh::TRIFANS)
        ogreSubMesh->operationType = Ogre::RenderOperation::OT_TRIANGLE_FAN;
      else if (subMesh.GetPrimitiveType() == common::SubMesh::TRISTRIPS)
        ogreSubMesh->operationType = Ogre::RenderOperation::OT_TRIANGLE_STRIP;
      else if (subMesh.GetPrimitiveType() == common::SubMesh::POINTS)
        ogreSubMesh->operationType = Ogre::RenderOperation::OT_POINT_LIST;
      else
        gzerr << "Unknown primitive type["
              << subMesh.GetPrimitiveType() << "]\n";

      ogreSubMesh->vertexData = new Ogre::VertexData();
      vertexData = ogreSubMesh->vertexData;
      vertexDecl = vertexData->vertexDeclaration;

      // The vertexDecl should contain positions, blending weights, normals,
      // diffiuse colors, specular colors, tex coords. In that order.
      vertexDecl->addElement(0, currOffset, Ogre::VET_FLOAT3,
                             Ogre::VES_POSITION);
      currOffset += Ogre::VertexElement::getTypeSize(Ogre::VET_FLOAT3);

      // TODO: blending weights

      // normals
      if (subMesh.GetNormalCount() > 0)
      {
        vertexDecl->addElement(0, currOffset, Ogre::VET_FLOAT3,
                               Ogre::VES_NORMAL);
        currOffset += Ogre::VertexElement::getTypeSize(Ogre::VET_FLOAT3);
      }

      // TODO: diffuse colors

      // TODO: specular colors

      // two dimensional texture coordinates
      if (subMesh.GetTexCoordCount() > 0)
      {
        vertexDecl->addElement(0, currOffset, Ogre::VET_FLOAT2,
            Ogre::VES_TEXTURE_COORDINATES, 0);
        currOffset += Ogre::VertexElement::getTypeSize(Ogre::VET_FLOAT2);
      }

      // allocate the vertex buffer
      vertexData->vertexCount = subMesh.GetVertexCount();

      vBuf = Ogre::HardwareBufferManager::getSingleton().createVertexBuffer(
                 vertexDecl->getVertexSize(0),
                 vertexData->vertexCount,
                 Ogre::HardwareBuffer::HBU_STATIC_WRITE_ONLY,
                 false);

      vertexData->vertexBufferBinding->setBinding(0, vBuf);
      vertices = static_cast<float*>(vBuf->lock(
                      Ogre::HardwareBuffer::HBL_DISCARD));

      if (_mesh->HasSkeleton())
      {
        common::Skeleton *skel = _mesh->GetSkeleton();
        for (unsigned int j = 0; j < subMesh.GetNodeAssignmentsCount(); j++)
        {
          common::NodeAssignment na = subMesh.GetNodeAssignment(j);
          Ogre::VertexBoneAssignment vba;
          vba.vertexIndex = na.vertexIndex;
          vba.boneIndex = ogreSkeleton->getBone(skel->GetNodeByHandle(
                              na.nodeIndex)->GetName())->getHandle();
          vba.weight = na.weight;
          ogreSubMesh->addBoneAssignment(vba);
        }
      }

      // allocate index buffer
      ogreSubMesh->indexData->indexCount = subMesh.GetIndexCount();

      ogreSubMesh->indexData->indexBuffer =
        Ogre::HardwareBufferManager::getSingleton().createIndexBuffer(
            Ogre::HardwareIndexBuffer::IT_32BIT,
            ogreSubMesh->indexData->indexCount,
            Ogre::HardwareBuffer::HBU_STATIC_WRITE_ONLY,
            false);

      iBuf = ogreSubMesh->indexData->indexBuffer;
      indices = static_cast<uint32_t*>(
          iBuf->lock(Ogre::HardwareBuffer::HBL_DISCARD));

      unsigned int j;

      // Add all the vertices
      for (j = 0; j < subMesh.GetVertexCount(); j++)
      {
        *vertices++ = subMesh.GetVertex(j).x;
        *vertices++ = subMesh.GetVertex(j).y;
        *vertices++ = subMesh.GetVertex(j).z;

        if (subMesh.GetNormalCount() > 0)
        {
          *vertices++ = subMesh.GetNormal(j).x;
          *vertices++ = subMesh.GetNormal(j).y;
          *vertices++ = subMesh.GetNormal(j).z;
        }

        if (subMesh.GetTexCoordCount() > 0)
        {
          *vertices++ = subMesh.GetTexCoord(j).x;
          *vertices++ = subMesh.GetTexCoord(j).y;
        }
      }

      // Add all the indices
      for (j = 0; j < subMesh.GetIndexCount(); j++)
        *indices++ = subMesh.GetIndex(j);

      const common::Material *material;
      material = _mesh->GetMaterial(subMesh.GetMaterialIndex());
      if (material)
      {
        rendering::Material::Update(material);
        ogreSubMesh->setMaterialName(material->GetName());
      }

      // Unlock
      vBuf->unlock();
      iBuf->unlock();
    }

    math::Vector3 max = _mesh->GetMax();
    math::Vector3 min = _mesh->GetMin();

    if (_mesh->HasSkeleton())
    {
      min = math::Vector3(-1, -1, -1);
      max = math::Vector3(1, 1, 1);
    }

    if (!max.IsFinite())
      gzthrow("Max bounding box is not finite[" << max << "]\n");

    if (!min.IsFinite())
      gzthrow("Min bounding box is not finite[" << min << "]\n");

    ogreMesh->_setBounds(Ogre::AxisAlignedBox(
          Ogre::Vector3(min.x, min.y, min.z),
          Ogre::Vector3(max.x, max.y, max.z)),
          false);

    // this line makes clear the mesh is loaded (avoids memory leaks)
    ogreMesh->load();
  }
  catch(Ogre::Exception &e)
  {
    gzerr << "Unable to insert mesh[" << e.getDescription() << "]" << std::endl;
  }
}

//////////////////////////////////////////////////
void Visual::UpdateFromMsg(const boost::shared_ptr< msgs::Visual const> &_msg)
{
  // TODO: Put back in, and check for performance improvements.
  /*if (msg->has_is_static() && msg->is_static())
    this->MakeStatic();
    */

  if (_msg->has_pose())
    this->SetPose(msgs::Convert(_msg->pose()));

  if (_msg->has_visible())
    this->SetVisible(_msg->visible());

  if (_msg->has_transparency())
    this->SetTransparency(_msg->transparency());

  if (_msg->has_material())
  {
    if (_msg->material().has_script())
    {
      for (int i = 0; i < _msg->material().script().uri_size(); ++i)
      {
        RenderEngine::Instance()->AddResourcePath(
            _msg->material().script().uri(i));
      }
      this->SetMaterial(_msg->material().script().name());
    }

    if (_msg->material().has_ambient())
      this->SetAmbient(msgs::Convert(_msg->material().ambient()));

    if (_msg->material().has_diffuse())
      this->SetDiffuse(msgs::Convert(_msg->material().diffuse()));

    if (_msg->material().has_specular())
      this->SetSpecular(msgs::Convert(_msg->material().specular()));

    if (_msg->material().has_emissive())
      this->SetEmissive(msgs::Convert(_msg->material().emissive()));

    if (_msg->material().has_shader_type())
    {
      if (_msg->material().shader_type() == msgs::Material::VERTEX)
      {
        this->SetShaderType("vertex");
      }
      else if (_msg->material().shader_type() == msgs::Material::PIXEL)
      {
        this->SetShaderType("pixel");
      }
      else if (_msg->material().shader_type() ==
          msgs::Material::NORMAL_MAP_OBJECT_SPACE)
      {
        this->SetShaderType("normal_map_object_space");
      }
      else if (_msg->material().shader_type() ==
          msgs::Material::NORMAL_MAP_TANGENT_SPACE)
      {
        this->SetShaderType("normal_map_tangent_space");
      }

      if (_msg->material().has_normal_map())
        this->SetNormalMap(_msg->material().normal_map());
    }
  }

  if (_msg->has_scale())
    this->SetScale(msgs::Convert(_msg->scale()));

  // TODO: Make sure this isn't necessary
  if (_msg->has_geometry() && _msg->geometry().has_type())
  {
    math::Vector3 geomScale(1, 1, 1);

    if (_msg->geometry().type() == msgs::Geometry::BOX)
    {
      geomScale = msgs::Convert(_msg->geometry().box().size());
    }
    else if (_msg->geometry().type() == msgs::Geometry::CYLINDER)
    {
      geomScale.x = _msg->geometry().cylinder().radius() * 2.0;
      geomScale.y = _msg->geometry().cylinder().radius() * 2.0;
      geomScale.z = _msg->geometry().cylinder().length();
    }
    else if (_msg->geometry().type() == msgs::Geometry::SPHERE)
    {
      geomScale.x = geomScale.y = geomScale.z
          = _msg->geometry().sphere().radius() * 2.0;
    }
    else if (_msg->geometry().type() == msgs::Geometry::PLANE)
    {
      geomScale.x = geomScale.y = 1.0;
      if (_msg->geometry().plane().has_size())
      {
        geomScale.x = _msg->geometry().plane().size().x();
        geomScale.y = _msg->geometry().plane().size().y();
      }
      geomScale.z = 1.0;
    }
    else if (_msg->geometry().type() == msgs::Geometry::IMAGE)
    {
      geomScale.x = geomScale.y = geomScale.z
          = _msg->geometry().image().scale();
    }
    else if (_msg->geometry().type() == msgs::Geometry::HEIGHTMAP)
      geomScale = msgs::Convert(_msg->geometry().heightmap().size());
    else if (_msg->geometry().type() == msgs::Geometry::MESH)
    {
      if (_msg->geometry().mesh().has_scale())
        geomScale = msgs::Convert(_msg->geometry().mesh().scale());
      else
        geomScale.x = geomScale.y = geomScale.z = 1.0;
    }
    else if (_msg->geometry().type() == msgs::Geometry::EMPTY)
      geomScale.x = geomScale.y = geomScale.z = 1.0;
    else
      gzerr << "Unknown geometry type[" << _msg->geometry().type() << "]\n";

    this->SetScale(geomScale);
  }

  /*if (msg->points.size() > 0)
  {
    DynamicLines *lines = this->AddDynamicLine(RENDERING_LINE_LIST);
    for (unsigned int i = 0; i < msg->points.size(); i++)
      lines->AddPoint(msg->points[i]);
  }
  */
}

//////////////////////////////////////////////////
VisualPtr Visual::GetParent() const
{
  return this->parent;
}

//////////////////////////////////////////////////
VisualPtr Visual::GetRootVisual()
{
  VisualPtr p = shared_from_this();
  while (p->GetParent() && p->GetParent()->GetName() != "__world_node__")
    p = p->GetParent();

  return p;
}

//////////////////////////////////////////////////
bool Visual::IsPlane() const
{
  if (this->sdf->HasElement("geometry"))
  {
    sdf::ElementPtr geomElem = this->sdf->GetElement("geometry");
    if (geomElem->HasElement("plane"))
      return true;
  }

  std::vector<VisualPtr>::const_iterator iter;
  for (iter = this->children.begin(); iter != this->children.end(); ++iter)
  {
    if ((*iter)->IsPlane())
      return true;
  }

  return false;
}

//////////////////////////////////////////////////
std::string Visual::GetMeshName() const
{
  if (this->sdf->HasElement("geometry"))
  {
    sdf::ElementPtr geomElem = this->sdf->GetElement("geometry");
    if (geomElem->HasElement("box"))
      return "unit_box";
    else if (geomElem->HasElement("sphere"))
      return "unit_sphere";
    else if (geomElem->HasElement("cylinder"))
      return "unit_cylinder";
    else if (geomElem->HasElement("plane"))
      return "unit_plane";
    else if (geomElem->HasElement("mesh") || geomElem->HasElement("heightmap"))
    {
      sdf::ElementPtr tmpElem = geomElem->GetElement("mesh");
      std::string filename;

      std::string uri = tmpElem->Get<std::string>("uri");
      if (uri.empty())
      {
        gzerr << "<uri> element missing for geometry element:\n";
        return std::string();
      }

      filename = common::find_file(uri);

      if (filename == "__default__" || filename.empty())
        gzerr << "No mesh specified\n";

      return filename;
    }
  }

  return std::string();
}

//////////////////////////////////////////////////
std::string Visual::GetSubMeshName() const
{
  std::string result;

  if (this->sdf->HasElement("geometry"))
  {
    sdf::ElementPtr geomElem = this->sdf->GetElement("geometry");
    if (geomElem->HasElement("mesh"))
    {
      sdf::ElementPtr tmpElem = geomElem->GetElement("mesh");
      if (tmpElem->HasElement("submesh"))
        result = tmpElem->GetElement("submesh")->Get<std::string>("name");
    }
  }

  return result;
}

//////////////////////////////////////////////////
bool Visual::GetCenterSubMesh() const
{
  bool result = false;

  if (this->sdf->HasElement("geometry"))
  {
    sdf::ElementPtr geomElem = this->sdf->GetElement("geometry");
    if (geomElem->HasElement("mesh"))
    {
      sdf::ElementPtr tmpElem = geomElem->GetElement("mesh");
      if (tmpElem->HasElement("submesh"))
        result = tmpElem->GetElement("submesh")->Get<bool>("center");
    }
  }

  return result;
}

//////////////////////////////////////////////////
void Visual::MoveToPositions(const std::vector<math::Pose> &_pts,
                             double _time,
                             boost::function<void()> _onComplete)
{
  Ogre::TransformKeyFrame *key;
  math::Vector3 start = this->GetWorldPose().pos;

  this->onAnimationComplete = _onComplete;

  std::string animName = this->GetName() + "_animation";

  Ogre::Animation *anim =
    this->sceneNode->getCreator()->createAnimation(animName, _time);
  anim->setInterpolationMode(Ogre::Animation::IM_SPLINE);

  Ogre::NodeAnimationTrack *strack = anim->createNodeTrack(0, this->sceneNode);

  key = strack->createNodeKeyFrame(0);
  key->setTranslate(Ogre::Vector3(start.x, start.y, start.z));
  key->setRotation(this->sceneNode->getOrientation());

  double dt = _time / (_pts.size()-1);
  double tt = 0;
  for (unsigned int i = 0; i < _pts.size(); i++)
  {
    key = strack->createNodeKeyFrame(tt);
    key->setTranslate(Ogre::Vector3(
          _pts[i].pos.x, _pts[i].pos.y, _pts[i].pos.z));
    key->setRotation(Conversions::Convert(_pts[i].rot));

    tt += dt;
  }

  this->animState =
    this->sceneNode->getCreator()->createAnimationState(animName);

  this->animState->setTimePosition(0);
  this->animState->setEnabled(true);
  this->animState->setLoop(false);
  this->prevAnimTime = common::Time::GetWallTime();

  if (!this->preRenderConnection)
    this->preRenderConnection =
      event::Events::ConnectPreRender(boost::bind(&Visual::Update, this));
}

//////////////////////////////////////////////////
void Visual::MoveToPosition(const math::Pose &_pose, double _time)
{
  Ogre::TransformKeyFrame *key;
  math::Vector3 start = this->GetWorldPose().pos;
  math::Vector3 rpy = _pose.rot.GetAsEuler();

  math::Quaternion rotFinal(0, rpy.y, rpy.z);

  std::string animName = this->GetName() + "_animation";

  Ogre::Animation *anim =
    this->sceneNode->getCreator()->createAnimation(animName, _time);
  anim->setInterpolationMode(Ogre::Animation::IM_SPLINE);

  Ogre::NodeAnimationTrack *strack = anim->createNodeTrack(0, this->sceneNode);

  key = strack->createNodeKeyFrame(0);
  key->setTranslate(Ogre::Vector3(start.x, start.y, start.z));
  key->setRotation(this->sceneNode->getOrientation());

  key = strack->createNodeKeyFrame(_time);
  key->setTranslate(Ogre::Vector3(_pose.pos.x, _pose.pos.y, _pose.pos.z));
  key->setRotation(Conversions::Convert(rotFinal));

  this->animState =
    this->sceneNode->getCreator()->createAnimationState(animName);

  this->animState->setTimePosition(0);
  this->animState->setEnabled(true);
  this->animState->setLoop(false);
  this->prevAnimTime = common::Time::GetWallTime();

  this->preRenderConnection =
    event::Events::ConnectPreRender(boost::bind(&Visual::Update, this));
}

//////////////////////////////////////////////////
void Visual::ShowBoundingBox()
{
  this->sceneNode->showBoundingBox(true);
}

//////////////////////////////////////////////////
void Visual::SetScene(ScenePtr _scene)
{
  this->scene = _scene;
}

//////////////////////////////////////////////////
ScenePtr Visual::GetScene() const
{
  return this->scene;
}

//////////////////////////////////////////////////
void Visual::ShowCollision(bool _show)
{
  if (this->GetName().find("__COLLISION_VISUAL__") != std::string::npos)
    this->SetVisible(_show);

  std::vector<VisualPtr>::iterator iter;
  for (iter = this->children.begin(); iter != this->children.end(); ++iter)
  {
    (*iter)->ShowCollision(_show);
  }
}

//////////////////////////////////////////////////
void Visual::ShowSkeleton(bool _show)
{
  double transp = 0.0;
  if (_show)
    transp = 0.5;

  ///  make the rest of the model transparent
  this->SetTransparency(transp);

  if (this->GetName().find("__SKELETON_VISUAL__") != std::string::npos)
    this->SetVisible(_show);

  std::vector<VisualPtr>::iterator iter;
  for (iter = this->children.begin(); iter != this->children.end(); ++iter)
  {
    (*iter)->ShowSkeleton(_show);
  }
}

//////////////////////////////////////////////////
void Visual::SetVisibilityFlags(uint32_t _flags)
{
  for (std::vector<VisualPtr>::iterator iter = this->children.begin();
       iter != this->children.end(); ++iter)
  {
    (*iter)->SetVisibilityFlags(_flags);
  }

  for (int i = 0; i < this->sceneNode->numAttachedObjects(); ++i)
  {
    this->sceneNode->getAttachedObject(i)->setVisibilityFlags(_flags);
  }

  for (unsigned int i = 0; i < this->sceneNode->numChildren(); ++i)
  {
    Ogre::SceneNode *sn = (Ogre::SceneNode*)(this->sceneNode->getChild(i));

    for (int j = 0; j < sn->numAttachedObjects(); ++j)
      sn->getAttachedObject(j)->setVisibilityFlags(_flags);
  }
}

//////////////////////////////////////////////////
void Visual::ShowJoints(bool _show)
{
  if (this->GetName().find("JOINT_VISUAL__") != std::string::npos)
    this->SetVisible(_show);

  std::vector<VisualPtr>::iterator iter;
  for (iter = this->children.begin(); iter != this->children.end(); ++iter)
  {
    (*iter)->ShowJoints(_show);
  }
}

//////////////////////////////////////////////////
void Visual::ShowCOM(bool _show)
{
  if (this->GetName().find("COM_VISUAL__") != std::string::npos)
    this->SetVisible(_show);

  std::vector<VisualPtr>::iterator iter;
  for (iter = this->children.begin(); iter != this->children.end(); ++iter)
  {
    (*iter)->ShowCOM(_show);
  }
}

//////////////////////////////////////////////////
void Visual::SetSkeletonPose(const msgs::PoseAnimation &_pose)
{
  if (!this->skeleton)
  {
    gzerr << "Visual " << this->GetName() << " has no skeleton.\n";
    return;
  }

  for (int i = 0; i < _pose.pose_size(); i++)
  {
    const msgs::Pose& bonePose = _pose.pose(i);
    if (!this->skeleton->hasBone(bonePose.name()))
      continue;
    Ogre::Bone *bone = this->skeleton->getBone(bonePose.name());
    Ogre::Vector3 p(bonePose.position().x(),
                    bonePose.position().y(),
                    bonePose.position().z());
    Ogre::Quaternion quat(Ogre::Quaternion(bonePose.orientation().w(),
                                           bonePose.orientation().x(),
                                           bonePose.orientation().y(),
                                           bonePose.orientation().z()));

    bone->setManuallyControlled(true);
    bone->setPosition(p);
    bone->setOrientation(quat);
  }
}


//////////////////////////////////////////////////
void Visual::LoadPlugins()
{
  if (this->sdf->HasElement("plugin"))
  {
    sdf::ElementPtr pluginElem = this->sdf->GetElement("plugin");
    while (pluginElem)
    {
      this->LoadPlugin(pluginElem);
      pluginElem = pluginElem->GetNextElement("plugin");
    }
  }


  for (std::vector<VisualPluginPtr>::iterator iter = this->plugins.begin();
       iter != this->plugins.end(); ++iter)
  {
    (*iter)->Init();
  }
}

//////////////////////////////////////////////////
void Visual::LoadPlugin(const std::string &_filename,
                       const std::string &_name,
                       sdf::ElementPtr _sdf)
{
  gazebo::VisualPluginPtr plugin = gazebo::VisualPlugin::Create(_filename,
                                                              _name);

  if (plugin)
  {
    if (plugin->GetType() != VISUAL_PLUGIN)
    {
      gzerr << "Visual[" << this->GetName() << "] is attempting to load "
            << "a plugin, but detected an incorrect plugin type. "
            << "Plugin filename[" << _filename << "] name[" << _name << "]\n";
      return;
    }
    plugin->Load(shared_from_this(), _sdf);
    this->plugins.push_back(plugin);

    if (this->initialized)
      plugin->Init();
  }
}

//////////////////////////////////////////////////
void Visual::RemovePlugin(const std::string &_name)
{
  std::vector<VisualPluginPtr>::iterator iter;
  for (iter = this->plugins.begin(); iter != this->plugins.end(); ++iter)
  {
    if ((*iter)->GetHandle() == _name)
    {
      this->plugins.erase(iter);
      break;
    }
  }
}

//////////////////////////////////////////////////
void Visual::LoadPlugin(sdf::ElementPtr _sdf)
{
  std::string pluginName = _sdf->Get<std::string>("name");
  std::string filename = _sdf->Get<std::string>("filename");
  this->LoadPlugin(filename, pluginName, _sdf);
}<|MERGE_RESOLUTION|>--- conflicted
+++ resolved
@@ -440,10 +440,6 @@
   if (obj)
     meshSize = obj->getBoundingBox().getSize();
 
-<<<<<<< HEAD
-  //math::Vector3 scale = this->GetScale();
-=======
->>>>>>> 52e3c81d
   if (this->sdf->HasElement("geometry"))
   {
     sdf::ElementPtr geomElem = this->sdf->GetElement("geometry");
