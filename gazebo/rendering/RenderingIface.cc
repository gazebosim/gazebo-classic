/*
 * Copyright (C) 2012 Open Source Robotics Foundation
 *
 * Licensed under the Apache License, Version 2.0 (the "License");
 * you may not use this file except in compliance with the License.
 * You may obtain a copy of the License at
 *
 *     http://www.apache.org/licenses/LICENSE-2.0
 *
 * Unless required by applicable law or agreed to in writing, software
 * distributed under the License is distributed on an "AS IS" BASIS,
 * WITHOUT WARRANTIES OR CONDITIONS OF ANY KIND, either express or implied.
 * See the License for the specific language governing permissions and
 * limitations under the License.
 *
*/
#include <boost/thread.hpp>
#include "gazebo/common/Exception.hh"
#include "gazebo/common/Console.hh"

#include "gazebo/rendering/RenderEngine.hh"
#include "gazebo/rendering/RenderingIface.hh"
#include "gazebo/rendering/Scene.hh"

using namespace gazebo;

//////////////////////////////////////////////////
bool rendering::load()
{
  bool result = true;

  try
  {
    rendering::RenderEngine::Instance()->Load();
  }
  catch(common::Exception &e)
  {
    result = false;
    gzerr << "Failed to load the Rendering engine subsystem\n" << e;
  }

  return result;
}

//////////////////////////////////////////////////
bool rendering::init()
{
  bool result = true;

  // Initialize RenderEngine
  try
  {
    rendering::RenderEngine::Instance()->Init();
  }
  catch(common::Exception &e)
  {
    result = false;
    gzerr << "Failed to Initialize the Rendering engine subsystem\n" << e;
  }

  return result;
}

//////////////////////////////////////////////////
bool rendering::fini()
{
  rendering::RenderEngine::Instance()->Fini();
  return true;
}

//////////////////////////////////////////////////
rendering::ScenePtr rendering::get_scene(const std::string &_name)
{
  return rendering::RenderEngine::Instance()->GetScene(_name);
}

//////////////////////////////////////////////////
rendering::ScenePtr rendering::create_scene(const std::string &_name,
                                            bool _enableVisualizations,
                                            bool _isServer)
{
  ScenePtr scene = get_scene(_name);

  if (!scene)
  {
    // Create a default scene for the gui
    try
    {
      scene = rendering::RenderEngine::Instance()->CreateScene(_name,
          _enableVisualizations, _isServer);
    }
    catch(common::Exception &e)
    {
      gzerr << "Failed to create a scene in the Rendering engine"
        << e << std::endl;
    }
    catch(...)
    {
      gzerr << "Faild to create a scene\n";
    }
  }

  return scene;
}

//////////////////////////////////////////////////
void rendering::remove_scene(const std::string &_name)
{
  rendering::RenderEngine::Instance()->RemoveScene(_name);
}

//////////////////////////////////////////////////
<<<<<<< HEAD
bool rendering::wait_for_render_request(const std::string &_name,
                                        const double _timeoutsec)
{
  ScenePtr scene = get_scene(_name);

  if (!scene)
  {
    common::Time::NSleep(_timeoutsec * 1e9);
    return false;
  }

  return scene->WaitForRenderRequest(_timeoutsec);
}

//////////////////////////////////////////////////
void rendering::set_pose_msg(const std::string &_name,
                             const msgs::PosesStamped &_msg)
{
    ScenePtr scn = get_scene(_name);
    if (scn)
      scn->SetPoseMsg(_msg);
}

=======
void rendering::update_scene_poses(const std::string &_name,
                                   const msgs::PosesStamped &_msg)
{
  ScenePtr scene = get_scene(_name);
  if (scene && scene->Initialized())
  {
    scene->UpdatePoses(_msg);
  }
}
>>>>>>> 3831e7b0
<|MERGE_RESOLUTION|>--- conflicted
+++ resolved
@@ -110,7 +110,6 @@
 }
 
 //////////////////////////////////////////////////
-<<<<<<< HEAD
 bool rendering::wait_for_render_request(const std::string &_name,
                                         const double _timeoutsec)
 {
@@ -126,15 +125,6 @@
 }
 
 //////////////////////////////////////////////////
-void rendering::set_pose_msg(const std::string &_name,
-                             const msgs::PosesStamped &_msg)
-{
-    ScenePtr scn = get_scene(_name);
-    if (scn)
-      scn->SetPoseMsg(_msg);
-}
-
-=======
 void rendering::update_scene_poses(const std::string &_name,
                                    const msgs::PosesStamped &_msg)
 {
@@ -143,5 +133,4 @@
   {
     scene->UpdatePoses(_msg);
   }
-}
->>>>>>> 3831e7b0
+}