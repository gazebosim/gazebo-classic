--- conflicted
+++ resolved
@@ -45,11 +45,6 @@
         ROT,
         /// \brief Scale mode
         SCALE,
-<<<<<<< HEAD
-        /// \brief Translation and Rotation mode
-        TRANS_ROT,
-=======
->>>>>>> 52e3c81d
         /// \brief Translation in x
         TRANS_X,
         /// \brief Translation in y
@@ -71,12 +66,9 @@
       };
 
       /// \brief Constructor
-<<<<<<< HEAD
-=======
       /// \param[in] _name Name of selection object.
       /// \param[in] _vis Parent visual that the selection object is
       /// attached to.
->>>>>>> 52e3c81d
       public: SelectionObj(const std::string &_name, VisualPtr _vis);
 
       /// \brief Deconstructor
@@ -93,61 +85,6 @@
       /// \brief Detach the selection object from the current visual.
       public: void Detach();
 
-<<<<<<< HEAD
-      void SetMode(const std::string &_mode);
-
-      void SetMode(SelectionMode _mode);
-
-      /// \brief Set state by highlighting the corresponding selection object
-      /// visual.
-      /// \param[in] _state Selection state in string format.
-      void SetState(const std::string &_state);
-
-      /// \brief Set state by highlighting the corresponding selection object
-      /// visual.
-      /// \param[in] _state Selection state.
-      void SetState(SelectionMode _state);
-
-      /// \brief Get the current selection state.
-      SelectionMode GetState();
-
-      /// \brief Get the current selection mode.
-      SelectionMode GetMode();
-
-      private: void CreateScaleVisual();
-      private: void CreateRotateVisual();
-      private: void CreateTranslateVisual();
-
-      private: VisualPtr transVisual;
-      private: VisualPtr transXVisual;
-      private: VisualPtr transYVisual;
-      private: VisualPtr transZVisual;
-
-      private: VisualPtr scaleVisual;
-      private: VisualPtr scaleXVisual;
-      private: VisualPtr scaleYVisual;
-      private: VisualPtr scaleZVisual;
-
-      private: VisualPtr rotVisual;
-      private: VisualPtr rotXVisual;
-      private: VisualPtr rotYVisual;
-      private: VisualPtr rotZVisual;
-
-      private: AxisVisualPtr axisVisual;
-
-      private: static int counter;
-
-      private: std::string name;
-
-      private: SelectionMode mode;
-
-      private: SelectionMode state;
-
-      private: VisualPtr activeVis;
-
-      private: boost::unordered_map<std::string, std::string>
-          highlightMaterials;
-=======
       /// \brief Set the manipulation mode.
       /// \param[in] _mode Manipulation mode in string: translate rotate, scale.
       public: void SetMode(const std::string &_mode);
@@ -257,7 +194,6 @@
 
       /// \brief Overlay material name for the z axis.
       private: std::string zAxisMatOverlay;
->>>>>>> 52e3c81d
     };
   }
 }
