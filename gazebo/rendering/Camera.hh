/*
 * Copyright (C) 2012-2013 Open Source Robotics Foundation
 *
 * Licensed under the Apache License, Version 2.0 (the "License");
 * you may not use this file except in compliance with the License.
 * You may obtain a copy of the License at
 *
 *     http://www.apache.org/licenses/LICENSE-2.0
 *
 * Unless required by applicable law or agreed to in writing, software
 * distributed under the License is distributed on an "AS IS" BASIS,
 * WITHOUT WARRANTIES OR CONDITIONS OF ANY KIND, either express or implied.
 * See the License for the specific language governing permissions and
 * limitations under the License.
 *
*/

#ifndef _GAZEBO_RENDERING_CAMERA_HH_
#define _GAZEBO_RENDERING_CAMERA_HH_

#include <boost/enable_shared_from_this.hpp>
#include <string>
#include <utility>
#include <list>
#include <vector>
#include <deque>
#include <sdf/sdf.hh>

#include "gazebo/msgs/msgs.hh"

#include "gazebo/transport/Node.hh"
#include "gazebo/transport/Subscriber.hh"

#include "gazebo/common/Event.hh"
#include "gazebo/common/PID.hh"
#include "gazebo/common/Time.hh"

#include "gazebo/math/Angle.hh"
#include "gazebo/math/Pose.hh"
#include "gazebo/math/Plane.hh"
#include "gazebo/math/Vector2i.hh"

#include "gazebo/msgs/MessageTypes.hh"
#include "gazebo/rendering/RenderTypes.hh"

// Forward Declarations
namespace Ogre
{
  class Texture;
  class RenderTarget;
  class Camera;
  class Viewport;
  class SceneNode;
  class AnimationState;
}

namespace gazebo
{
  /// \ingroup gazebo_rendering
  /// \brief Rendering namespace
  namespace rendering
  {
    class MouseEvent;
    class ViewController;
    class Scene;
    class GaussianNoiseCompositorListener;
    class CameraPrivate;

    /// \addtogroup gazebo_rendering Rendering
    /// \brief A set of rendering related class, functions, and definitions
    /// \{

    /// \class Camera Camera.hh rendering/rendering.hh
    /// \brief Basic camera sensor
    ///
    /// This is the base class for all cameras.
    class Camera : public boost::enable_shared_from_this<Camera>
    {
      /// \brief Constructor
      /// \param[in] _namePrefix Unique prefix name for the camera.
      /// \param[in] _scene Scene that will contain the camera
      /// \param[in] _autoRender Almost everyone should leave this as true.
      public: Camera(const std::string &_namePrefix, ScenePtr _scene,
                     bool _autoRender = true);

      /// \brief Destructor
      public: virtual ~Camera();

      /// \brief Load the camera with a set of parmeters
      /// \param[in] _sdf The SDF camera info
      public: virtual void Load(sdf::ElementPtr _sdf);

       /// \brief Load the camera with default parmeters
      public: virtual void Load();

      /// \brief Initialize the camera
      public: virtual void Init();

      /// \brief Set the render Hz rate
      /// \param[in] _hz The Hz rate
      public: void SetRenderRate(double _hz);

      /// \brief Get the render Hz rate
      /// \return The Hz rate
      public: double GetRenderRate() const;

      /// \brief Render the camera.
      /// Called after the pre-render signal. This function will generate
      /// camera images.
      // \todo Deprecated in Gazebo 2.1. In Gazebo 3.0 remove this function,
      // and change Render(bool _force) to have a default value of false.
      public: void Render();

      /// \brief Render the camera.
      /// Called after the pre-render signal. This function will generate
      /// camera images.
      /// \param[in] _force Force camera to render. Ignore camera update
      /// rate.
      public: void Render(bool _force);

      /// \brief Post render
      ///
      /// Called afer the render signal.
      public: virtual void PostRender();

      /// \internal
      /// \brief Update the camera information. This does not render images.
      ///
      /// This function gets called automatically. There is no need for the
      /// average user to call this function.
      public: virtual void Update();

      /// \brief Finalize the camera.
      ///
      /// This function is called before the camera is destructed
      public: virtual void Fini();

      /// \brief Return true if the camera has been initialized
      /// \return True if initialized was successful
      public: bool GetInitialized() const;

      /// \internal
      /// \brief Set the ID of the window this camera is rendering into.
      /// \param[in] _windowId The window id of the camera.
      public: void SetWindowId(unsigned int _windowId);

      /// \brief Get the ID of the window this camera is rendering into.
      /// \return The ID of the window.
      public: unsigned int GetWindowId() const;

      /// \brief Set the scene this camera is viewing
      /// \param[in] _scene Pointer to the scene
      public: void SetScene(ScenePtr _scene);

      /// \brief Get the global pose of the camera
      /// \return Pose of the camera in the world coordinate frame
      public: math::Pose GetWorldPose();

      /// \brief Get the camera position in the world
      /// \return The world position of the camera
      public: math::Vector3 GetWorldPosition() const;

      /// \brief Get the camera's orientation in the world
      /// \return The camera's orientation as a math::Quaternion
      public: math::Quaternion GetWorldRotation() const;

      /// \brief Set the global pose of the camera
      /// \param[in] _pose The new math::Pose of the camera
      public: virtual void SetWorldPose(const math::Pose &_pose);

      /// \brief Get the world pose.
      /// \return The pose of the camera in the world coordinate frame.
      public: math::Pose GetWorldPose() const;

      /// \brief Set the world position
      /// \param[in] _pos The new position of the camera
      public: void SetWorldPosition(const math::Vector3 &_pos);

      /// \brief Set the world orientation
      /// \param[in] _quat The new orientation of the camera
      public: void SetWorldRotation(const math::Quaternion &_quat);

      /// \brief Translate the camera
      /// \param[in] _direction The translation vector
      public: void Translate(const math::Vector3 &_direction);

      /// \brief Rotate the camera around the yaw axis
      /// \param[in] _angle Rotation amount
      public: void RotateYaw(math::Angle _angle);

      /// \brief Rotate the camera around the pitch axis
      /// \param[in] _angle Pitch amount
      public: void RotatePitch(math::Angle _angle);

      /// \brief Set the clip distances
      /// \param[in] _near Near clip distance in meters
      /// \param[in] _far Far clip distance in meters
      public: void SetClipDist(float _near, float _far);

      /// \brief Set the camera FOV (horizontal)
      /// \param[in] _radians Horizontal field of view
      public: void SetHFOV(math::Angle _angle);

      /// \brief Get the camera FOV (horizontal)
      /// \return The horizontal field of view
      public: math::Angle GetHFOV() const;

      /// \brief Get the camera FOV (vertical)
      /// \return The vertical field of view
      public: math::Angle GetVFOV() const;

      /// \brief Set the image size
      /// \param[in] _w Image width
      /// \param[in] _h Image height
      public: void SetImageSize(unsigned int _w, unsigned int _h);

      /// \brief Set the image height
      /// \param[in] _w Image width
      public: void SetImageWidth(unsigned int _w);

      /// \brief Set the image height
      /// \param[in] _h Image height
      public: void SetImageHeight(unsigned int _h);

      /// \brief Get the width of the image
      /// \return Image width
      public: virtual unsigned int GetImageWidth() const;

      /// \brief Get the width of the off-screen render texture
      /// \return Render texture width
      public: unsigned int GetTextureWidth() const;

      /// \brief Get the height of the image
      /// \return Image height
      public: virtual unsigned int GetImageHeight() const;

      /// \brief Get the depth of the image
      /// \return Depth of the image
      public: unsigned int GetImageDepth() const;

      /// \brief Get the string representation of the image format.
      /// \return String representation of the image format.
      public: std::string GetImageFormat() const;

      /// \brief Get the height of the off-screen render texture
      /// \return Render texture height
      public: unsigned int GetTextureHeight() const;

      /// \brief Get the image size in bytes
      /// \return Size in bytes
      public: size_t GetImageByteSize() const;

      /// \brief Calculate image byte size base on a few parameters.
      /// \param[in] _width Width of an image
      /// \param[in] _height Height of an image
      /// \param[in] _format Image format
      /// \return Size of an image based on the parameters
      public: static size_t GetImageByteSize(unsigned int _width,
                                             unsigned int _height,
                                             const std::string &_format);

      /// \brief Get the Z-buffer value at the given image coordinate.
      /// \param[in] _x Image coordinate; (0, 0) specifies the top-left corner.
      /// \param[in] _y Image coordinate; (0, 0) specifies the top-left corner.
      /// \returns Image z value; note that this is abitrarily scaled and
      /// is @e not the same as the depth value.
      public: double GetZValue(int _x, int _y);

      /// \brief Get the near clip distance
      /// \return Near clip distance
      public: double GetNearClip();

      /// \brief Get the far clip distance
      /// \return Far clip distance
      public: double GetFarClip();

      /// \brief Enable or disable saving
      /// \param[in] _enable Set to True to enable saving of frames
      public: void EnableSaveFrame(bool _enable);

      /// \brief Return the value of this->captureData.
      /// \return True if the camera is set to capture data.
      public: bool GetCaptureData() const;

      /// \brief Set the save frame pathname
      /// \param[in] _pathname Directory in which to store saved image frames
      public: void SetSaveFramePathname(const std::string &_pathname);

      /// \brief Save the last frame to disk
      /// \param[in] _filename File in which to save a single frame
      /// \return True if saving was successful
      public: bool SaveFrame(const std::string &_filename);

      /// \brief Get a pointer to the ogre camera
      /// \return Pointer to the OGRE camera
      public: Ogre::Camera *GetOgreCamera() const;

      /// \brief Get a pointer to the Ogre::Viewport
      /// \return Pointer to the Ogre::Viewport
      public: Ogre::Viewport *GetViewport() const;

      /// \brief Get the viewport width in pixels
      /// \return The viewport width
      public: unsigned int GetViewportWidth() const;

      /// \brief Get the viewport height in pixels
      /// \return The viewport height
      public: unsigned int GetViewportHeight() const;

      /// \brief Get the viewport up vector
      /// \return The viewport up vector
      public: math::Vector3 GetUp();

      /// \brief Get the viewport right vector
      /// \return The viewport right vector
      public: math::Vector3 GetRight();

      /// \brief Get the average FPS
      /// \return The average frames per second
      public: virtual float GetAvgFPS() {return 0;}

      /// \brief Get the triangle count
      /// \return The current triangle count
      public: virtual unsigned int GetTriangleCount() {return 0;}

      /// \brief Set the aspect ratio
      /// \param[in] _ratio The aspect ratio (width / height) in pixels
      public: void SetAspectRatio(float _ratio);

      /// \brief Get the apect ratio
      /// \return The aspect ratio (width / height) in pixels
      public: float GetAspectRatio() const;

      /// \brief Set the camera's scene node
      /// \param[in] _node The scene nodes to attach the camera to
      public: void SetSceneNode(Ogre::SceneNode *_node);

      /// \brief Get the camera's scene node
      /// \return The scene node the camera is attached to
      public: Ogre::SceneNode *GetSceneNode() const;

      /// \brief Get the camera's pitch scene node
      /// \return The pitch node the camera is attached to
      public: Ogre::SceneNode *GetPitchNode() const;

      /// \brief Get a pointer to the image data
      ///
      /// Get the raw image data from a camera's buffer.
      /// \param[in] _i Index of the camera's texture (0 = RGB, 1 = depth).
      /// \return Pointer to the raw data, null if data is not available.
      public: virtual const unsigned char *GetImageData(unsigned int i = 0);

<<<<<<< HEAD
      /// \brief Get the camera's short name
=======
      /// \brief Get the camera's unscoped name
>>>>>>> 7801bee7
      /// \return The name of the camera
      public: std::string GetName() const;

      /// \brief Get the camera's scoped name (scene_name::camera_name)
      /// \return The name of the camera
      public: std::string GetScopedName() const;

      /// \brief Set the camera's name
      /// \param[in] _name New name for the camera
      public: void SetName(const std::string &_name);

      /// \brief Toggle whether to view the world in wireframe
      public: void ToggleShowWireframe();

      /// \brief Set whether to view the world in wireframe
      /// \param[in] _s Set to True to render objects as wireframe
      public: void ShowWireframe(bool _s);

      /// \brief Get a world space ray as cast from the camera
      /// through the viewport
      /// \param[in] _screenx X coordinate in the camera's viewport, in pixels.
      /// \param[in] _screeny Y coordinate in the camera's viewport, in pixels.
      /// \param[out] _origin Origin in the world coordinate frame of the
      /// resulting ray
      /// \param[out] _dir Direction of the resulting ray
      public: void GetCameraToViewportRay(int _screenx, int _screeny,
                                          math::Vector3 &_origin,
                                          math::Vector3 &_dir);

      /// \brief Set whether to capture data
      /// \param[in] _value Set to true to capture data into a memory buffer.
      public: void SetCaptureData(bool _value);

      /// \brief Capture data once and save to disk
      public: void SetCaptureDataOnce();

      /// \brief Set the render target
      /// \param[in] _textureName Name of the new render texture
      public: void CreateRenderTexture(const std::string &_textureName);

      /// \brief Get the scene this camera is in
      /// \return Pointer to scene containing this camera
      public: ScenePtr GetScene() const;

      /// \brief Get point on a plane
      /// \param[in] _x X cooridnate in camera's viewport, in pixels
      /// \param[in] _y Y cooridnate in camera's viewport, in pixels
      /// \param[in] _plane Plane on which to find the intersecting point
      /// \param[out] _result Point on the plane
      /// \return True if a valid point was found
      public: bool GetWorldPointOnPlane(int _x, int _y,
                  const math::Plane &_plane, math::Vector3 &_result);

      /// \brief Set the camera's render target
      /// \param[in] _target Pointer to the render target
      public: virtual void SetRenderTarget(Ogre::RenderTarget *_target);

      /// \brief Attach the camera to a scene node
      /// \param[in] _visualName Name of the visual to attach the camera to
      /// \param[in] _inheritOrientation True means camera acquires the visual's
      /// orientation
      /// \param[in] _minDist Minimum distance the camera is allowed to get to
      /// the visual
      /// \param[in] _maxDist Maximum distance the camera is allowd to get from
      /// the visual
      public: void AttachToVisual(const std::string &_visualName,
                  bool _inheritOrientation,
                  double _minDist = 0.0, double _maxDist = 0.0);

      /// \brief Attach the camera to a scene node
      /// \param[in] _id ID of the visual to attach the camera to
      /// \param[in] _inheritOrientation True means camera acquires the visual's
      /// orientation
      /// \param[in] _minDist Minimum distance the camera is allowed to get to
      /// the visual
      /// \param[in] _maxDist Maximum distance the camera is allowd to get from
      /// the visual
      public: void AttachToVisual(uint32_t _id,
                  bool _inheritOrientation,
                  double _minDist = 0.0, double _maxDist = 0.0);

      /// \brief Set the camera to track a scene node
      /// \param[in] _visualName Name of the visual to track
      public: void TrackVisual(const std::string &_visualName);

      /// \brief Get the render texture
      /// \return Pointer to the render texture
      public: Ogre::Texture *GetRenderTexture() const;

      /// \brief Get the camera's direction vector
      /// \return Direction the camera is facing
      public: math::Vector3 GetDirection() const;

      /// \brief Connect to the new image signal
      /// \param[in] _subscriber Callback that is called when a new image is
      /// generated
      /// \return A pointer to the connection. This must be kept in scope.
      public: template<typename T>
              event::ConnectionPtr ConnectNewImageFrame(T _subscriber)
              {return newImageFrame.Connect(_subscriber);}

      /// \brief Disconnect from an image frame
      /// \param[in] _c The connection to disconnect
      public: void DisconnectNewImageFrame(event::ConnectionPtr &_c)
              {newImageFrame.Disconnect(_c);}

      /// \brief Save a frame using an image buffer
      /// \param[in] _image The raw image buffer
      /// \param[in] _width Width of the image
      /// \param[in] _height Height of the image
      /// \param[in] _depth Depth of the image data
      /// \param[in] _format Format the image data is in
      /// \param[in] _filename Name of the file in which to write the frame
      /// \return True if saving was successful
      public: static bool SaveFrame(const unsigned char *_image,
                  unsigned int _width, unsigned int _height, int _depth,
                  const std::string &_format,
                  const std::string &_filename);


      /// \brief Get the last time the camera was rendered
      /// \return Time the camera was last rendered
      public: common::Time GetLastRenderWallTime();

      /// \brief Return true if the visual is within the camera's view
      /// frustum
      /// \param[in] _visual The visual to check for visibility
      /// \return True if the _visual is in the camera's frustum
      public: bool IsVisible(VisualPtr _visual);

      /// \brief Return true if the visual is within the camera's view
      /// frustum
      /// \param[in] _visualName Name of the visual to check for visibility
      /// \return True if the _visual is in the camera's frustum
      public: bool IsVisible(const std::string &_visualName);

      /// \brief Return true if the camera is moving due to an animation.
      public: bool IsAnimating() const;

      /// \brief Move the camera to a position (this is an animated motion).
      /// \sa Camera::MoveToPositions
      /// \param[in] _pose End position of the camera
      /// \param[in] _time Duration of the camera's movement
      public: virtual bool MoveToPosition(const math::Pose &_pose,
                                          double _time);

      /// \brief Move the camera to a series of poses (this is an
      /// animated motion).
      /// \sa Camera::MoveToPosition
      /// \param[in] _pts Vector of poses to move to
      /// \param[in] _time Duration of the entire move
      /// \param[in] _onComplete Callback that is called when the move is
      /// complete
      public: bool MoveToPositions(const std::vector<math::Pose> &_pts,
                                   double _time,
                                   boost::function<void()> _onComplete = NULL);

      /// \brief Get the path to saved screenshots.
      /// \return Path to saved screenshots.
      public: std::string GetScreenshotPath() const;

      /// \brief Implementation of the render call
      protected: virtual void RenderImpl();

      /// \brief Read image data from pixel buffer
      protected: void ReadPixelBuffer();

      /// \brief Implementation of the Camera::TrackVisual call
      /// \param[in] _visualName Name of the visual to track
      /// \return True if able to track the visual
      protected: bool TrackVisualImpl(const std::string &_visualName);

      /// \brief Set the camera to track a scene node
      /// \param[in] _visual The visual to track
      /// \return True if able to track the visual
      protected: virtual bool TrackVisualImpl(VisualPtr _visual);

      /// \brief Attach the camera to a scene node
      /// \param[in] _visualName Name of the visual to attach the camera to
      /// \param[in] _inheritOrientation True means camera acquires the visual's
      /// orientation
      /// \param[in] _minDist Minimum distance the camera is allowed to get to
      /// the visual
      /// \param[in] _maxDist Maximum distance the camera is allowd to get from
      /// the visual
      /// \return True on success
      protected: virtual bool AttachToVisualImpl(const std::string &_name,
                     bool _inheritOrientation,
                     double _minDist = 0, double _maxDist = 0);

      /// \brief Attach the camera to a scene node
      /// \param[in] _id ID of the visual to attach the camera to
      /// \param[in] _inheritOrientation True means camera acquires the visual's
      /// orientation
      /// \param[in] _minDist Minimum distance the camera is allowed to get to
      /// the visual
      /// \param[in] _maxDist Maximum distance the camera is allowd to get from
      /// the visual
      /// \return True on success
      protected: virtual bool AttachToVisualImpl(uint32_t _id,
                     bool _inheritOrientation,
                     double _minDist = 0, double _maxDist = 0);

      /// \brief Attach the camera to a visual
      /// \param[in] _visual The visual to attach the camera to
      /// \param[in] _inheritOrientation True means camera acquires the visual's
      /// orientation
      /// \param[in] _minDist Minimum distance the camera is allowed to get to
      /// the visual
      /// \param[in] _maxDist Maximum distance the camera is allowd to get from
      /// the visual
      /// \return True on success
      protected: virtual bool AttachToVisualImpl(VisualPtr _visual,
                     bool _inheritOrientation,
                     double _minDist = 0, double _maxDist = 0);

      /// \brief Get the next frame filename based on SDF parameters
      /// \return The frame's filename
      protected: std::string GetFrameFilename();

      /// \brief Internal function used to indicate that an animation has
      /// completed.
      protected: virtual void AnimationComplete();

      /// \brief if user requests bayer image, post process rgb from ogre
      ///        to generate bayer formats
      /// \param[in] _dst Destination buffer for the image data
      /// \param[in] _src Source image buffer
      /// \param[in] _format Format of the source buffer
      /// \param[in] _width Image width
      /// \param[in] _height Image height
      private: void ConvertRGBToBAYER(unsigned char *_dst, unsigned char *_src,
                   std::string _format, int _width, int _height);

      /// \brief Set the clip distance based on stored SDF values
      private: void SetClipDist();

      /// \brief Get the OGRE image pixel format in
      /// \param[in] _format The Gazebo image format
      /// \return Integer representation of the Ogre image format
      private: static int GetOgrePixelFormat(const std::string &_format);

      /// \brief Receive command message.
      /// \param[in] _msg Camera Command message.
      private: void OnCmdMsg(ConstCameraCmdPtr &_msg);

      /// \brief Create the ogre camera.
      private: void CreateCamera();

      /// \brief Name of the camera.
      protected: std::string name;

<<<<<<< HEAD
      /// \brief Scene ccoped name of the camera.
      protected: std::string scopedName;

      /// \brief Scene ccoped name of the camera with a unique ID.
=======
      /// \brief Scene scoped name of the camera.
      protected: std::string scopedName;

      /// \brief Scene scoped name of the camera with a unique ID.
>>>>>>> 7801bee7
      protected: std::string scopedUniqueName;

      /// \brief Camera's SDF values.
      protected: sdf::ElementPtr sdf;

      /// \brief ID of the window that the camera is attached to.
      protected: unsigned int windowId;

      /// \brief Width of the render texture.
      protected: unsigned int textureWidth;

      /// \brief Height of the render texture.
      protected: unsigned int textureHeight;

      /// \brief The OGRE camera
      protected: Ogre::Camera *camera;

      /// \brief Viewport the ogre camera uses.
      protected: Ogre::Viewport *viewport;

      /// \brief Scene node that controls camera position.
      protected: Ogre::SceneNode *sceneNode;

      /// \brief Scene nod that controls camera pitch.
      protected: Ogre::SceneNode *pitchNode;

      // \brief Buffer for a single image frame.
      protected: unsigned char *saveFrameBuffer;

      /// \brief Buffer for a bayer image frame.
      protected: unsigned char *bayerFrameBuffer;

      /// \brief Number of saved frames.
      protected: unsigned int saveCount;

      /// \brief Path to saved screenshots.
      protected: std::string screenshotPath;

      /// \brief Format for saving images.
      protected: int imageFormat;

      /// \brief Save image width.
      protected: int imageWidth;

      /// \brief Save image height.
      protected: int imageHeight;

      /// \brief Target that renders frames.
      protected: Ogre::RenderTarget *renderTarget;

      /// \brief Texture that receives results from rendering.
      protected: Ogre::Texture *renderTexture;

      /// \brief True to capture frames into an image buffer.
      protected: bool captureData;

      /// \brief True to capture a frame once and save to disk.
      protected: bool captureDataOnce;

      /// \brief True if new data is available.
      protected: bool newData;

      /// \brief Time the last frame was rendered.
      protected: common::Time lastRenderWallTime;

      /// \brief Pointer to the scene.
      protected: ScenePtr scene;

      /// \brief Event triggered when a new frame is generated.
      protected: event::EventT<void(const unsigned char *,
                     unsigned int, unsigned int, unsigned int,
                     const std::string &)> newImageFrame;

      /// \brief The camera's event connections.
      protected: std::vector<event::ConnectionPtr> connections;

      /// \brief List of requests.
      protected: std::list<msgs::Request> requests;

      /// \brief True if initialized.
      protected: bool initialized;

      /// \brief Animation state, used to animate the camera.
      protected: Ogre::AnimationState *animState;

      /// \brief Previous time the camera animation was updated.
      protected: common::Time prevAnimTime;

      /// \brief User callback for when an animation completes.
      protected: boost::function<void()> onAnimationComplete;

<<<<<<< HEAD
      /// \brief Pointer to image SDF element.
      private: sdf::ElementPtr imageElem;

      /// \brief Visual that the camera is tracking.
      private: VisualPtr trackedVisual;

      /// \brief Counter used to create unique camera names.
      private: static unsigned int cameraCounter;

      /// \brief Deferred shading geometry buffer.
      private: Ogre::CompositorInstance *dsGBufferInstance;

      /// \brief Deferred shading merge compositor.
      private: Ogre::CompositorInstance *dsMergeInstance;

      /// \brief Deferred lighting geometry buffer.
      private: Ogre::CompositorInstance *dlGBufferInstance;

      /// \brief Deferred lighting merge compositor.
      private: Ogre::CompositorInstance *dlMergeInstance;

      /// \brief Screen space ambient occlusion compositor.
      private: Ogre::CompositorInstance *ssaoInstance;

      /// \brief Gaussian noise compositor
      private: Ogre::CompositorInstance *gaussianNoiseInstance;

      /// \brief Gaussian noise compositor listener
      private: boost::shared_ptr<GaussianNoiseCompositorListener>
        gaussianNoiseCompositorListener;

      /// \brief Queue of move positions.
      private: std::deque<std::pair<math::Pose, double> > moveToPositionQueue;

      /// \brief Render period.
      private: common::Time renderPeriod;

      /// \brief Position PID used to track a visual smoothly.
      private: common::PID trackVisualPID;

      /// \brief Pitch PID used to track a visual smoothly.
      private: common::PID trackVisualPitchPID;

      /// \brief Yaw PID used to track a visual smoothly.
      private: common::PID trackVisualYawPID;

      /// \brief Which noise type we support
      private: enum NoiseModelType
      {
        NONE,
        GAUSSIAN
      };

      /// \brief If true, apply the noise model specified by other
      /// noise parameters
      private: bool noiseActive;

      /// \brief Which type of noise we're applying
      private: enum NoiseModelType noiseType;

      /// \brief If noiseType==GAUSSIAN, noiseMean is the mean of the
      /// distibution from which we sample
      private: double noiseMean;

      /// \brief If noiseType==GAUSSIAN, noiseStdDev is the standard
      /// devation of the distibution from which we sample
      private: double noiseStdDev;

      /// \brief Communication Node
      private: transport::NodePtr node;

      /// \brief Subscribe to camera command topic
      private: transport::SubscriberPtr cmdSub;

      /// \def CameraCmdMsgs_L
      /// \brief List for holding camera command messages.
      typedef std::list<boost::shared_ptr<msgs::CameraCmd const> >
        CameraCmdMsgs_L;

      /// \brief List of camera cmd messages.
      private: CameraCmdMsgs_L commandMsgs;

      /// \brief Mutex to lock the various message buffers.
      private: boost::mutex receiveMutex;

      // \todo Move this back up to public section in Gazebo 3.0. It is here
      // for ABI compatibility.
      /// \brief Render the camera.
      /// Called after the pre-render signal. This function will generate
      /// camera images.
      /// \param[in] _force Force camera to render. Ignore camera update
      /// rate.
      public: void Render(bool _force);
=======
      /// \internal
      /// \brief Pointer to private data.
      private: CameraPrivate *dataPtr;
>>>>>>> 7801bee7
    };
    /// \}
  }
}
#endif<|MERGE_RESOLUTION|>--- conflicted
+++ resolved
@@ -350,11 +350,7 @@
       /// \return Pointer to the raw data, null if data is not available.
       public: virtual const unsigned char *GetImageData(unsigned int i = 0);
 
-<<<<<<< HEAD
-      /// \brief Get the camera's short name
-=======
       /// \brief Get the camera's unscoped name
->>>>>>> 7801bee7
       /// \return The name of the camera
       public: std::string GetName() const;
 
@@ -607,17 +603,10 @@
       /// \brief Name of the camera.
       protected: std::string name;
 
-<<<<<<< HEAD
-      /// \brief Scene ccoped name of the camera.
-      protected: std::string scopedName;
-
-      /// \brief Scene ccoped name of the camera with a unique ID.
-=======
       /// \brief Scene scoped name of the camera.
       protected: std::string scopedName;
 
       /// \brief Scene scoped name of the camera with a unique ID.
->>>>>>> 7801bee7
       protected: std::string scopedUniqueName;
 
       /// \brief Camera's SDF values.
@@ -709,105 +698,9 @@
       /// \brief User callback for when an animation completes.
       protected: boost::function<void()> onAnimationComplete;
 
-<<<<<<< HEAD
-      /// \brief Pointer to image SDF element.
-      private: sdf::ElementPtr imageElem;
-
-      /// \brief Visual that the camera is tracking.
-      private: VisualPtr trackedVisual;
-
-      /// \brief Counter used to create unique camera names.
-      private: static unsigned int cameraCounter;
-
-      /// \brief Deferred shading geometry buffer.
-      private: Ogre::CompositorInstance *dsGBufferInstance;
-
-      /// \brief Deferred shading merge compositor.
-      private: Ogre::CompositorInstance *dsMergeInstance;
-
-      /// \brief Deferred lighting geometry buffer.
-      private: Ogre::CompositorInstance *dlGBufferInstance;
-
-      /// \brief Deferred lighting merge compositor.
-      private: Ogre::CompositorInstance *dlMergeInstance;
-
-      /// \brief Screen space ambient occlusion compositor.
-      private: Ogre::CompositorInstance *ssaoInstance;
-
-      /// \brief Gaussian noise compositor
-      private: Ogre::CompositorInstance *gaussianNoiseInstance;
-
-      /// \brief Gaussian noise compositor listener
-      private: boost::shared_ptr<GaussianNoiseCompositorListener>
-        gaussianNoiseCompositorListener;
-
-      /// \brief Queue of move positions.
-      private: std::deque<std::pair<math::Pose, double> > moveToPositionQueue;
-
-      /// \brief Render period.
-      private: common::Time renderPeriod;
-
-      /// \brief Position PID used to track a visual smoothly.
-      private: common::PID trackVisualPID;
-
-      /// \brief Pitch PID used to track a visual smoothly.
-      private: common::PID trackVisualPitchPID;
-
-      /// \brief Yaw PID used to track a visual smoothly.
-      private: common::PID trackVisualYawPID;
-
-      /// \brief Which noise type we support
-      private: enum NoiseModelType
-      {
-        NONE,
-        GAUSSIAN
-      };
-
-      /// \brief If true, apply the noise model specified by other
-      /// noise parameters
-      private: bool noiseActive;
-
-      /// \brief Which type of noise we're applying
-      private: enum NoiseModelType noiseType;
-
-      /// \brief If noiseType==GAUSSIAN, noiseMean is the mean of the
-      /// distibution from which we sample
-      private: double noiseMean;
-
-      /// \brief If noiseType==GAUSSIAN, noiseStdDev is the standard
-      /// devation of the distibution from which we sample
-      private: double noiseStdDev;
-
-      /// \brief Communication Node
-      private: transport::NodePtr node;
-
-      /// \brief Subscribe to camera command topic
-      private: transport::SubscriberPtr cmdSub;
-
-      /// \def CameraCmdMsgs_L
-      /// \brief List for holding camera command messages.
-      typedef std::list<boost::shared_ptr<msgs::CameraCmd const> >
-        CameraCmdMsgs_L;
-
-      /// \brief List of camera cmd messages.
-      private: CameraCmdMsgs_L commandMsgs;
-
-      /// \brief Mutex to lock the various message buffers.
-      private: boost::mutex receiveMutex;
-
-      // \todo Move this back up to public section in Gazebo 3.0. It is here
-      // for ABI compatibility.
-      /// \brief Render the camera.
-      /// Called after the pre-render signal. This function will generate
-      /// camera images.
-      /// \param[in] _force Force camera to render. Ignore camera update
-      /// rate.
-      public: void Render(bool _force);
-=======
       /// \internal
       /// \brief Pointer to private data.
       private: CameraPrivate *dataPtr;
->>>>>>> 7801bee7
     };
     /// \}
   }
