/*
 * Copyright (C) 2012-2015 Open Source Robotics Foundation
 *
 * Licensed under the Apache License, Version 2.0 (the "License");
 * you may not use this file except in compliance with the License.
 * You may obtain a copy of the License at
 *
 *     http://www.apache.org/licenses/LICENSE-2.0
 *
 * Unless required by applicable law or agreed to in writing, software
 * distributed under the License is distributed on an "AS IS" BASIS,
 * WITHOUT WARRANTIES OR CONDITIONS OF ANY KIND, either express or implied.
 * See the License for the specific language governing permissions and
 * limitations under the License.
 *
*/
#include "gazebo/rendering/ogre_gazebo.h"

#include "gazebo/common/Assert.hh"
#include "gazebo/common/Console.hh"
#include "gazebo/common/Events.hh"

#include "gazebo/rendering/selection_buffer/SelectionBuffer.hh"
#include "gazebo/rendering/RenderEngine.hh"
#include "gazebo/rendering/WindowManager.hh"
#include "gazebo/rendering/FPSViewController.hh"
#include "gazebo/rendering/OrbitViewController.hh"
#include "gazebo/rendering/OrthoViewController.hh"
#include "gazebo/rendering/RenderTypes.hh"
#include "gazebo/rendering/Scene.hh"
#include "gazebo/rendering/UserCameraPrivate.hh"
#include "gazebo/rendering/Conversions.hh"
#include "gazebo/rendering/UserCamera.hh"

using namespace gazebo;
using namespace rendering;

//////////////////////////////////////////////////
UserCamera::UserCamera(const std::string &_name, ScenePtr _scene,
    bool _stereoEnabled)
  : Camera(_name, _scene),
    dataPtr(new UserCameraPrivate)
{
  this->dataPtr->orbitViewController = NULL;
  this->dataPtr->orthoViewController = NULL;
  this->dataPtr->fpsViewController = NULL;
  this->dataPtr->viewController = NULL;
  this->dataPtr->selectionBuffer = NULL;
  this->dataPtr->joyTwistControl = true;
  this->dataPtr->joystickButtonToggleLast = false;
  this->dataPtr->joyPoseControl = true;
  this->dataPtr->rightCamera = NULL;
  this->dataPtr->rightViewport = NULL;
  this->dataPtr->stereoEnabled = _stereoEnabled;

  // Set default UserCamera render rate to 120Hz when stereo rendering is
  // enabled. Otherwise use 60Hz.
  // Some padding is added for safety.
  this->SetRenderRate(_stereoEnabled ? 130.0 : 70.0);

  this->SetUseSDFPose(false);
}

//////////////////////////////////////////////////
UserCamera::~UserCamera()
{
  delete this->dataPtr->orbitViewController;
  delete this->dataPtr->orthoViewController;
  delete this->dataPtr->fpsViewController;

  this->connections.clear();

  delete this->dataPtr;
  this->dataPtr = NULL;
}

//////////////////////////////////////////////////
void UserCamera::Load(sdf::ElementPtr _sdf)
{
  Camera::Load(_sdf);
}

//////////////////////////////////////////////////
void UserCamera::Load()
{
  Camera::Load();
  this->dataPtr->node = transport::NodePtr(new transport::Node());
  this->dataPtr->node->Init();

  this->dataPtr->joySubTwist =
    this->dataPtr->node->Subscribe("~/user_camera/joy_twist",
    &UserCamera::OnJoyTwist, this);

  this->dataPtr->joySubPose =
    this->dataPtr->node->Subscribe("~/user_camera/joy_pose",
    &UserCamera::OnJoyPose, this);

  this->dataPtr->posePub =
    this->dataPtr->node->Advertise<msgs::Pose>("~/user_camera/pose", 1, 30.0);
}

//////////////////////////////////////////////////
void UserCamera::Init()
{
  this->dataPtr->orbitViewController = new OrbitViewController(
      boost::dynamic_pointer_cast<UserCamera>(shared_from_this()));
  this->dataPtr->orthoViewController = new OrthoViewController(
      boost::dynamic_pointer_cast<UserCamera>(shared_from_this()));
  this->dataPtr->fpsViewController = new FPSViewController(
      boost::dynamic_pointer_cast<UserCamera>(shared_from_this()));
  this->dataPtr->viewController = this->dataPtr->orbitViewController;

  Camera::Init();

  // Don't yaw along variable axis, causes leaning
  this->camera->setFixedYawAxis(true, Ogre::Vector3::UNIT_Z);
  this->camera->setDirection(1, 0, 0);
  this->camera->setAutoAspectRatio(false);

  // Right camera
  if (this->dataPtr->stereoEnabled)
  {
    this->dataPtr->rightCamera = this->scene->GetManager()->createCamera(
        "StereoUserRight");
    this->dataPtr->rightCamera->pitch(Ogre::Degree(90));

    // Don't yaw along variable axis, causes leaning
    this->dataPtr->rightCamera->setFixedYawAxis(true, Ogre::Vector3::UNIT_Z);
    this->dataPtr->rightCamera->setDirection(1, 0, 0);

    this->dataPtr->rightCamera->setAutoAspectRatio(false);

    this->sceneNode->attachObject(this->dataPtr->rightCamera);
  }

  this->SetHFOV(GZ_DTOR(60));

  // Careful when setting this value.
  // A far clip that is too close will have bad side effects on the
  // lighting. When using deferred shading, the light's use geometry that
  // trigger shaders. If the far clip is too close, the light's geometry is
  // clipped and wholes appear in the lighting.
  switch (RenderEngine::Instance()->GetRenderPathType())
  {
    case RenderEngine::VERTEX:
      this->SetClipDist(0.1, 100);
      break;

    case RenderEngine::DEFERRED:
    case RenderEngine::FORWARD:
      this->SetClipDist(.1, 5000);
      break;

    default:
      this->SetClipDist(.1, 5000);
      break;
  }

  // Removing for now because the axis doesn't not move properly when the
  // window is resized
  /*
  this->axisNode =
    this->sceneNode->createChildSceneNode(this->name + "AxisNode");

  const Ogre::Vector3 *corners =
    this->camera->getWorldSpaceCorners();

  double width = corners[1].y - corners[0].y;

  this->axisNode->setPosition(corners[0].x + 0.01,
                              corners[0].y + 0.0005,
                              corners[0].z + 0.0005);
  axisNode->setScale(width * 0.05, width * 0.05, width * 0.05);
  axisNode->setInheritOrientation(false);

  Ogre::ManualObject *x =
    this->scene->GetManager()->createManualObject("MyXAxis");
  x->begin("Gazebo/Red", Ogre::RenderOperation::OT_LINE_LIST);
  x->position(0, 0, 0);
  x->position(1, 0, 0);
  x->end();
  x->setVisibilityFlags(GZ_VISIBILITY_GUI);

  Ogre::ManualObject *y =
    this->scene->GetManager()->createManualObject("MyYAxis");
  y->begin("Gazebo/Green", Ogre::RenderOperation::OT_LINE_LIST);
  y->position(0, 0, 0);
  y->position(0, 1, 0);
  y->end();
  y->setVisibilityFlags(GZ_VISIBILITY_GUI);

  Ogre::ManualObject *z =
    this->scene->GetManager()->createManualObject("MyZAxis");
  z->begin("Gazebo/Blue", Ogre::RenderOperation::OT_LINE_LIST);
  z->position(0, 0, 0);
  z->position(0, 0, 1);
  z->end();
  z->setVisibilityFlags(GZ_VISIBILITY_GUI);

  this->axisNode->attachObject(x);
  this->axisNode->attachObject(y);
  this->axisNode->attachObject(z);
  */
}

//////////////////////////////////////////////////
void UserCamera::SetWorldPose(const math::Pose &_pose)
{
  Camera::SetWorldPose(_pose);
  this->dataPtr->viewController->Init();
}

//////////////////////////////////////////////////
void UserCamera::Update()
{
  Camera::Update();

  if (this->dataPtr->viewController)
    this->dataPtr->viewController->Update();

  // publish camera pose
  this->dataPtr->posePub->Publish(msgs::Convert(this->GetWorldPose()));
}

//////////////////////////////////////////////////
void UserCamera::AnimationComplete()
{
  this->dataPtr->viewController->Init();
}

//////////////////////////////////////////////////
void UserCamera::PostRender()
{
  Camera::PostRender();
}

//////////////////////////////////////////////////
void UserCamera::Fini()
{
  Camera::Fini();
}

//////////////////////////////////////////////////
void UserCamera::HandleMouseEvent(const common::MouseEvent &_evt)
{
  // DEBUG: this->dataPtr->selectionBuffer->ShowOverlay(true);

  // Don't update the camera if it's being animated.
  if (!this->animState)
    this->dataPtr->viewController->HandleMouseEvent(_evt);
}

/////////////////////////////////////////////////
void UserCamera::HandleKeyPressEvent(const std::string &_key)
{
  this->dataPtr->viewController->HandleKeyPressEvent(_key);
}

/////////////////////////////////////////////////
void UserCamera::HandleKeyReleaseEvent(const std::string &_key)
{
  this->dataPtr->viewController->HandleKeyReleaseEvent(_key);
}

/////////////////////////////////////////////////
bool UserCamera::IsCameraSetInWorldFile()
{
  // note: this function is used in rendering::Heightmap
  // to check if user specified custom pose for the camera.
  // Otherwise, camera is raised based on heightmap height
  // automatically.
  return this->dataPtr->isCameraSetInWorldFile;
}

//////////////////////////////////////////////////
void UserCamera::SetUseSDFPose(bool _value)
{
  // true if user specified custom pose for the camera.
  this->dataPtr->isCameraSetInWorldFile = _value;
}

//////////////////////////////////////////////////
void UserCamera::SetJoyTwistControl(bool _value)
{
  this->dataPtr->joyTwistControl = _value;
}

//////////////////////////////////////////////////
void UserCamera::SetJoyPoseControl(bool _value)
{
  this->dataPtr->joyPoseControl = _value;
}

/////////////////////////////////////////////////
bool UserCamera::AttachToVisualImpl(VisualPtr _visual, bool _inheritOrientation,
                                     double /*_minDist*/, double /*_maxDist*/)
{
  Camera::AttachToVisualImpl(_visual, _inheritOrientation);
  if (_visual)
  {
    math::Pose origPose = this->GetWorldPose();
    double yaw = _visual->GetWorldPose().rot.GetAsEuler().z;

    double zDiff = origPose.pos.z - _visual->GetWorldPose().pos.z;
    double pitch = 0;

    if (fabs(zDiff) > 1e-3)
    {
      double dist = _visual->GetWorldPose().pos.Distance(
          this->GetWorldPose().pos);
      pitch = acos(zDiff/dist);
    }

    this->Yaw(yaw);
    this->Pitch(pitch);

    math::Box bb = _visual->GetBoundingBox();
    math::Vector3 pos = bb.GetCenter();
    pos.z = bb.max.z;

    this->SetViewController(OrbitViewController::GetTypeString(), pos);
  }
  else
    this->SetViewController(FPSViewController::GetTypeString());

  return true;
}

//////////////////////////////////////////////////
bool UserCamera::TrackVisualImpl(VisualPtr _visual)
{
  Camera::TrackVisualImpl(_visual);
  /*if (_visual)
    this->SetViewController(OrbitViewController::GetTypeString());
  else
    this->SetViewController(FPSViewController::GetTypeString());
    */

  return true;
}

//////////////////////////////////////////////////
void UserCamera::SetViewController(const std::string &_type)
{
  if (this->dataPtr->viewController->GetTypeString() == _type)
    return;

  std::string vc = this->dataPtr->viewController->GetTypeString();

  if (_type == OrbitViewController::GetTypeString())
  {
    this->dataPtr->viewController = this->dataPtr->orbitViewController;
    this->dataPtr->viewController->Init();
  }
  else if (_type == OrthoViewController::GetTypeString())
  {
    this->dataPtr->viewController = this->dataPtr->orthoViewController;
    if (vc == "orbit")
    {
      this->dataPtr->viewController->Init(
          this->dataPtr->orbitViewController->GetFocalPoint(),
          this->dataPtr->orbitViewController->Yaw(),
          this->dataPtr->orbitViewController->Pitch());
    }
    else
      this->dataPtr->viewController->Init();
  }
  else if (_type == FPSViewController::GetTypeString())
  {
    this->dataPtr->viewController = this->dataPtr->fpsViewController;
    this->dataPtr->viewController->Init();
  }
  else
    gzthrow("Invalid view controller type: " + _type);

  this->dataPtr->prevViewControllerName = vc;
}

//////////////////////////////////////////////////
void UserCamera::SetViewController(const std::string &_type,
                                   const math::Vector3 &_pos)
{
  if (this->dataPtr->viewController->GetTypeString() == _type)
    return;

  std::string vc = this->dataPtr->viewController->GetTypeString();

  if (_type == OrbitViewController::GetTypeString())
    this->dataPtr->viewController = this->dataPtr->orbitViewController;
  else if (_type == OrthoViewController::GetTypeString())
    this->dataPtr->viewController = this->dataPtr->orthoViewController;
  else if (_type == FPSViewController::GetTypeString())
    this->dataPtr->viewController = this->dataPtr->fpsViewController;
  else
    gzthrow("Invalid view controller type: " + _type);

  this->dataPtr->prevViewControllerName = vc;

  this->dataPtr->viewController->Init(_pos);
}

//////////////////////////////////////////////////
unsigned int UserCamera::GetImageWidth() const
{
  return this->viewport->getActualWidth();
}

//////////////////////////////////////////////////
unsigned int UserCamera::GetImageHeight() const
{
  return this->viewport->getActualHeight();
}

//////////////////////////////////////////////////
void UserCamera::Resize(unsigned int _w, unsigned int _h)
{
  this->UpdateFOV();
  this->dataPtr->viewController->Resize(_w, _h);
}

//////////////////////////////////////////////////
void UserCamera::UpdateFOV()
{
<<<<<<< HEAD
  this->UpdateFOV();
}

//////////////////////////////////////////////////
void UserCamera::UpdateFOV()
{
=======
>>>>>>> 7c22a662
  Camera::UpdateFOV();

  if (this->dataPtr->stereoEnabled && this->viewport)
  {
    double ratio = static_cast<double>(this->viewport->getActualWidth()) /
      static_cast<double>(this->viewport->getActualHeight());

    double hfov =
      this->sdf->Get<double>("horizontal_fov");
    double vfov = 2.0 * atan(tan(hfov / 2.0) / ratio);

    this->dataPtr->rightCamera->setAspectRatio(ratio);
    this->dataPtr->rightCamera->setFOVy(Ogre::Radian(vfov));
  }
}

//////////////////////////////////////////////////
void UserCamera::SetViewportDimensions(float /*x_*/, float /*y_*/,
                                       float /*w_*/, float /*h_*/)
{
  // this->viewport->setDimensions(x, y, w, h);
}

//////////////////////////////////////////////////
void UserCamera::ToggleShowVisual()
{
  // this->visual->ToggleVisible();
}

//////////////////////////////////////////////////
void UserCamera::ShowVisual(bool /*_s*/)
{
  // this->visual->SetVisible(_s);
}

//////////////////////////////////////////////////
bool UserCamera::MoveToPosition(const math::Pose &_pose, double _time)
{
  return Camera::MoveToPosition(_pose, _time);
}

//////////////////////////////////////////////////
void UserCamera::MoveToVisual(const std::string &_name)
{
  VisualPtr visualPtr = this->scene->GetVisual(_name);
  if (visualPtr)
    this->MoveToVisual(visualPtr);
  else
    gzerr << "MoveTo Unknown visual[" << _name << "]\n";
}

//////////////////////////////////////////////////
void UserCamera::MoveToVisual(VisualPtr _visual)
{
  if (!_visual)
    return;

  if (this->scene->GetManager()->hasAnimation("cameratrack"))
  {
    this->scene->GetManager()->destroyAnimation("cameratrack");
  }

  math::Box box = _visual->GetBoundingBox();
  math::Vector3 size = box.GetSize();
  double maxSize = std::max(std::max(size.x, size.y), size.z);

  math::Vector3 start = this->GetWorldPose().pos;
  start.Correct();
  math::Vector3 end = box.GetCenter() + _visual->GetWorldPose().pos;
  end.Correct();
  math::Vector3 dir = end - start;
  dir.Correct();
  dir.Normalize();

  double dist = start.Distance(end) - maxSize;

  math::Vector3 mid = start + dir*(dist*.5);
  mid.z = box.GetCenter().z + box.GetSize().z + 2.0;

  dir = end - mid;
  dir.Correct();

  dist = mid.Distance(end) - maxSize;

  double yawAngle = atan2(dir.y, dir.x);
  double pitchAngle = atan2(-dir.z, sqrt(dir.x*dir.x + dir.y*dir.y));
  math::Quaternion pitchYawOnly(0, pitchAngle, yawAngle);
  Ogre::Quaternion pitchYawFinal(pitchYawOnly.w, pitchYawOnly.x,
    pitchYawOnly.y, pitchYawOnly.z);

  dir.Normalize();

  double scale = maxSize / tan((this->GetHFOV()/2.0).Radian());

  end = mid + dir*(dist - scale);

  // dist = start.Distance(end);
  // double vel = 5.0;
  double time = 0.5;  // dist / vel;

  Ogre::Animation *anim =
    this->scene->GetManager()->createAnimation("cameratrack", time);
  anim->setInterpolationMode(Ogre::Animation::IM_SPLINE);

  Ogre::NodeAnimationTrack *strack = anim->createNodeTrack(0, this->sceneNode);


  Ogre::TransformKeyFrame *key;

  key = strack->createNodeKeyFrame(0);
  key->setTranslate(Ogre::Vector3(start.x, start.y, start.z));
  key->setRotation(this->sceneNode->getOrientation());

  /*key = strack->createNodeKeyFrame(time * 0.5);
  key->setTranslate(Ogre::Vector3(mid.x, mid.y, mid.z));
  key->setRotation(pitchYawFinal);
  */

  key = strack->createNodeKeyFrame(time);
  key->setTranslate(Ogre::Vector3(end.x, end.y, end.z));
  key->setRotation(pitchYawFinal);

  this->animState =
    this->scene->GetManager()->createAnimationState("cameratrack");

  this->animState->setTimePosition(0);
  this->animState->setEnabled(true);
  this->animState->setLoop(false);
  this->prevAnimTime = common::Time::GetWallTime();

  // this->dataPtr->orbitViewController->SetFocalPoint(
  //    _visual->GetWorldPose().pos);
  this->onAnimationComplete =
    boost::bind(&UserCamera::OnMoveToVisualComplete, this);
}

/////////////////////////////////////////////////
void UserCamera::OnMoveToVisualComplete()
{
  this->dataPtr->orbitViewController->SetDistance(
      this->GetWorldPose().pos.Distance(
      this->dataPtr->orbitViewController->GetFocalPoint()));
}

//////////////////////////////////////////////////
void UserCamera::SetRenderTarget(Ogre::RenderTarget *_target)
{
  Camera::SetRenderTarget(_target);

  // Setup stereo rendering viewports
  if (this->dataPtr->stereoEnabled)
  {
    float focalLength = 1.0;

    // Defaulting to 0.03m stereo baseline.
    Ogre::Vector2 offset(0.03f, 0.0f);

    this->camera->setFocalLength(focalLength);
    this->camera->setFrustumOffset(offset);

    this->dataPtr->rightCamera->setFocalLength(focalLength);
    this->dataPtr->rightCamera->setFrustumOffset(-offset);

    this->dataPtr->rightViewport =
      this->renderTarget->addViewport(this->dataPtr->rightCamera, 1);
    this->dataPtr->rightViewport->setBackgroundColour(
        Conversions::Convert(this->scene->GetBackgroundColor()));

#if OGRE_VERSION_MAJOR > 1 || OGRE_VERSION_MINOR > 9
    this->viewport->setDrawBuffer(Ogre::CBT_BACK_LEFT);
    this->dataPtr->rightViewport->setDrawBuffer(Ogre::CBT_BACK_RIGHT);
#endif

    this->dataPtr->rightViewport->setVisibilityMask(GZ_VISIBILITY_ALL);
  }

  this->viewport->setVisibilityMask(GZ_VISIBILITY_ALL);

  this->initialized = true;

  this->dataPtr->selectionBuffer = new SelectionBuffer(this->scopedUniqueName,
      this->scene->GetManager(), this->renderTarget);
}

//////////////////////////////////////////////////
void UserCamera::EnableViewController(bool _value) const
{
  this->dataPtr->viewController->SetEnabled(_value);
}

//////////////////////////////////////////////////
VisualPtr UserCamera::GetVisual(const math::Vector2i &_mousePos,
                                std::string &_mod)
{
  VisualPtr result;

  if (!this->dataPtr->selectionBuffer)
    return result;

  Ogre::Entity *entity =
    this->dataPtr->selectionBuffer->OnSelectionClick(_mousePos.x, _mousePos.y);

  _mod = "";
  if (entity)
  {
    // Make sure we set the _mod only if we have found a selection object
    if (entity->getName().substr(0, 15) == "__SELECTION_OBJ" &&
        !entity->getUserObjectBindings().getUserAny().isEmpty() &&
        entity->getUserObjectBindings().getUserAny().getType() ==
        typeid(std::string))
    {
      try
      {
        _mod = Ogre::any_cast<std::string>(
            entity->getUserObjectBindings().getUserAny());
      }
      catch(Ogre::Exception &e)
      {
        gzerr << "Ogre Error:" << e.getFullDescription() << "\n";
        gzthrow("Unable to get visual " + _mod);
      }
    }

    if (!entity->getUserObjectBindings().getUserAny().isEmpty())
    {
      try
      {
        result = this->scene->GetVisual(
            Ogre::any_cast<std::string>(
              entity->getUserObjectBindings().getUserAny()));
      }
      catch(Ogre::Exception &e)
      {
        gzerr << "Ogre Error:" << e.getFullDescription() << "\n";
        gzthrow("Unable to get visual " + _mod);
      }
    }
  }

  return result;
}

//////////////////////////////////////////////////
void UserCamera::SetFocalPoint(const math::Vector3 &_pt)
{
  this->dataPtr->orbitViewController->SetFocalPoint(_pt);
}

//////////////////////////////////////////////////
VisualPtr UserCamera::GetVisual(const math::Vector2i &_mousePos) const
{
  VisualPtr result;

  Ogre::Entity *entity =
    this->dataPtr->selectionBuffer->OnSelectionClick(_mousePos.x, _mousePos.y);

  if (entity && !entity->getUserObjectBindings().getUserAny().isEmpty())
  {
    result = this->scene->GetVisual(
        Ogre::any_cast<std::string>(
          entity->getUserObjectBindings().getUserAny()));
  }

  return result;
}

//////////////////////////////////////////////////
std::string UserCamera::GetViewControllerTypeString()
{
  GZ_ASSERT(this->dataPtr->viewController, "ViewController != NULL");
  return this->dataPtr->viewController->GetTypeString();
}

//////////////////////////////////////////////////
void UserCamera::OnJoyTwist(ConstJoystickPtr &_msg)
{
  // Scaling factor applied to rotations.
  static math::Vector3 rpyFactor(0, 0.01, 0.05);

  // toggle using joystick to move camera
  if (this->dataPtr->joystickButtonToggleLast == false &&
      _msg->buttons().size() == 2 && _msg->buttons(0) == 1)
  {
    this->dataPtr->joyTwistControl =
      !this->dataPtr->joyTwistControl;

    this->dataPtr->joystickButtonToggleLast = true;

    if (this->dataPtr->joyTwistControl)
      gzmsg << "Joystick camera viewpoint control active.\n";
    else
      gzmsg << "Joystick camera viewpoint control deactivated.\n";
  }
  else if (_msg->buttons().size() == 2 && _msg->buttons(0) == 0)
  {
    // detect button release
    this->dataPtr->joystickButtonToggleLast = false;
  }

  // This function was establish when integrating the space navigator
  // joystick.
  if (this->dataPtr->joyTwistControl &&
      (_msg->has_translation() || _msg->has_rotation()))
  {
    math::Pose pose = this->GetWorldPose();

    // Get the joystick XYZ
    if (_msg->has_translation())
    {
      const double transRotRatio = 0.05;
      math::Vector3 trans = msgs::Convert(_msg->translation()) * transRotRatio;
      pose.pos = pose.rot.RotateVector(trans) + pose.pos;
    }

    // Get the jostick RPY. We are disabling rotation around x.
    if (_msg->has_rotation())
    {
      math::Vector3 rot = msgs::Convert(_msg->rotation()) * rpyFactor;
      pose.rot.SetFromEuler(pose.rot.GetAsEuler() + rot);
    }

    this->SetWorldPose(pose);
  }
}

//////////////////////////////////////////////////
void UserCamera::OnJoyPose(ConstPosePtr &_msg)
{
  if (!this->dataPtr->joyPoseControl)
    return;

  if (_msg->has_position() && _msg->has_orientation())
  {
    // Get the XYZ
    math::Pose pose(msgs::Convert(_msg->position()),
                    msgs::Convert(_msg->orientation()));
    this->SetWorldPose(pose);
  }
}

//////////////////////////////////////////////////
void UserCamera::SetClipDist(float _near, float _far)
{
  Camera::SetClipDist(_near, _far);

  // Update right camera, if it exists.
  if (this->dataPtr->stereoEnabled)
  {
    this->dataPtr->rightCamera->setNearClipDistance(
      this->camera->getNearClipDistance());
    this->dataPtr->rightCamera->setFarClipDistance(
      this->camera->getFarClipDistance());
    this->dataPtr->rightCamera->setRenderingDistance(
      this->camera->getRenderingDistance());
  }
}

//////////////////////////////////////////////////
bool UserCamera::StereoEnabled() const
{
  return this->dataPtr->stereoEnabled;
}

//////////////////////////////////////////////////
void UserCamera::EnableStereo(bool _enable)
{
#if OGRE_VERSION_MAJOR > 1 || OGRE_VERSION_MINOR > 9
  if (this->dataPtr->rightViewport)
  {
    if (_enable)
    {
      this->dataPtr->rightViewport->setDrawBuffer(Ogre::CBT_BACK_RIGHT);
      this->dataPtr->rightViewport->setAutoUpdated(true);
      this->viewport->setDrawBuffer(Ogre::CBT_BACK_LEFT);
    }
    else
    {
      this->dataPtr->rightViewport->setAutoUpdated(false);
      this->dataPtr->rightViewport->setDrawBuffer(Ogre::CBT_BACK);
      this->viewport->setDrawBuffer(Ogre::CBT_BACK);
    }
  }
  else
  {
    gzwarn << "Tried to enable/disable stereo. "
           << "However, stereo is turned off via the gui.ini file.\n";
  }
#else
  gzwarn << "Tried to EnableStereo("
         << _enable
         << "). However, Ogre version >= 1.10.0 is required.\n";
#endif
<<<<<<< HEAD
=======
}

/////////////////////////////////////////////////
bool UserCamera::SetProjectionType(const std::string &_type)
{
  if (_type == "orthographic")
    this->SetViewController("ortho");
  else
    this->SetViewController(this->dataPtr->prevViewControllerName);

  return Camera::SetProjectionType(_type);
>>>>>>> 7c22a662
}<|MERGE_RESOLUTION|>--- conflicted
+++ resolved
@@ -421,15 +421,6 @@
 //////////////////////////////////////////////////
 void UserCamera::UpdateFOV()
 {
-<<<<<<< HEAD
-  this->UpdateFOV();
-}
-
-//////////////////////////////////////////////////
-void UserCamera::UpdateFOV()
-{
-=======
->>>>>>> 7c22a662
   Camera::UpdateFOV();
 
   if (this->dataPtr->stereoEnabled && this->viewport)
@@ -822,8 +813,6 @@
          << _enable
          << "). However, Ogre version >= 1.10.0 is required.\n";
 #endif
-<<<<<<< HEAD
-=======
 }
 
 /////////////////////////////////////////////////
@@ -835,5 +824,4 @@
     this->SetViewController(this->dataPtr->prevViewControllerName);
 
   return Camera::SetProjectionType(_type);
->>>>>>> 7c22a662
 }