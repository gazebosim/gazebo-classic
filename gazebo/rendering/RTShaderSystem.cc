--- conflicted
+++ resolved
@@ -486,17 +486,12 @@
         Ogre::ShadowCameraSetupPtr(new Ogre::PSSMShadowCameraSetup());
   }
 
-<<<<<<< HEAD
-  double shadowFarDistance = 200;
-=======
   double shadowFarDistance = 500;
->>>>>>> c9dc1434
   double cameraNearClip = 0.1;
   sceneMgr->setShadowFarDistance(shadowFarDistance);
 
   Ogre::PSSMShadowCameraSetup *cameraSetup =
       dynamic_cast<Ogre::PSSMShadowCameraSetup*>(this->pssmSetup.get());
-<<<<<<< HEAD
 
   cameraSetup->calculateSplitPoints(3, cameraNearClip, shadowFarDistance);
   cameraSetup->setSplitPadding(4);
@@ -504,15 +499,6 @@
   cameraSetup->setOptimalAdjustFactor(1, 1);
   cameraSetup->setOptimalAdjustFactor(2, .5);
 
-=======
-
-  cameraSetup->calculateSplitPoints(3, cameraNearClip, shadowFarDistance);
-  cameraSetup->setSplitPadding(4);
-  cameraSetup->setOptimalAdjustFactor(0, 2);
-  cameraSetup->setOptimalAdjustFactor(1, 1);
-  cameraSetup->setOptimalAdjustFactor(2, .5);
-
->>>>>>> c9dc1434
   sceneMgr->setShadowCameraSetup(this->pssmSetup);
 
   // These values do not seem to help at all. Leaving here until I have time
