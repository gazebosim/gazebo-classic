--- conflicted
+++ resolved
@@ -99,20 +99,14 @@
 
       /// \brief Set an Ogre::Entity to use RT shaders.
       /// \param[in] _vis Visual that will use the RTShaderSystem.
-<<<<<<< HEAD
-=======
       /// \deprecated This function is no longer needed, and has no
       /// implementation.
->>>>>>> 2113e6c6
       public: void AttachEntity(Visual *vis) GAZEBO_DEPRECATED(7.0);
 
       /// \brief Remove and entity.
       /// \param[in] _vis Remove this visual.
-<<<<<<< HEAD
-=======
       /// \deprecated This function is no longer needed, and has no
       /// implementation.
->>>>>>> 2113e6c6
       public: void DetachEntity(Visual *_vis) GAZEBO_DEPRECATED(7.0);
 
       /// \brief Set a viewport to use shaders.
