/*
 * Copyright (C) 2012-2015 Open Source Robotics Foundation
 *
 * Licensed under the Apache License, Version 2.0 (the "License");
 * you may not use this file except in compliance with the License.
 * You may obtain a copy of the License at
 *
 *     http://www.apache.org/licenses/LICENSE-2.0
 *
 * Unless required by applicable law or agreed to in writing, software
 * distributed under the License is distributed on an "AS IS" BASIS,
 * WITHOUT WARRANTIES OR CONDITIONS OF ANY KIND, either express or implied.
 * See the License for the specific language governing permissions and
 * limitations under the License.
 *
*/
#ifdef _WIN32
  // Ensure that Winsock2.h is included before Windows.h, which can get
  // pulled in by anybody (e.g., Boost).
  #include <Winsock2.h>
#endif

#include <string>
#include <iostream>
#include <functional>
#include <boost/filesystem.hpp>
#include <sys/types.h>

#ifdef __APPLE__
# include <QtCore/qglobal.h>
#endif

// Not Apple or Windows
#if not defined( Q_OS_MAC) && not defined(_WIN32)
# include <X11/Xlib.h>
# include <X11/Xutil.h>
# include <GL/glx.h>
#endif

#ifndef _WIN32
  #include <dirent.h>
#else
  #include "gazebo/common/win_dirent.h"
#endif

#include "gazebo/gazebo_config.h"

#include "gazebo/common/CommonIface.hh"
#include "gazebo/common/Events.hh"
#include "gazebo/common/Exception.hh"
#include "gazebo/common/Console.hh"
#include "gazebo/common/SystemPaths.hh"

#include "gazebo/rendering/ogre_gazebo.h"
#include "gazebo/rendering/Material.hh"
#include "gazebo/rendering/RenderEvents.hh"
#include "gazebo/rendering/RTShaderSystem.hh"
#include "gazebo/rendering/WindowManager.hh"
#include "gazebo/rendering/Scene.hh"
#include "gazebo/rendering/RenderTypes.hh"
#include "gazebo/rendering/RenderEngine.hh"
#include "gazebo/rendering/RenderEnginePrivate.hh"

using namespace gazebo;
using namespace rendering;

//////////////////////////////////////////////////
RenderEngine::RenderEngine()
  : dataPtr(new RenderEnginePrivate)
{
  this->dataPtr->logManager = NULL;
  this->dataPtr->root = NULL;

#if (OGRE_VERSION >= ((1 << 16) | (9 << 8) | 0))
  this->dataPtr->overlaySystem = NULL;
#endif

  this->dummyDisplay = NULL;

  this->dataPtr->initialized = false;

  this->dataPtr->renderPathType = NONE;
  this->dataPtr->windowManager.reset(new WindowManager);
}

//////////////////////////////////////////////////
RenderEngine::~RenderEngine()
{
  // this->Fini();
}

//////////////////////////////////////////////////
void RenderEngine::Load()
{
  if (!this->CreateContext())
  {
    gzwarn << "Unable to create X window. Rendering will be disabled\n";
    return;
  }

  if (!this->dataPtr->root)
  {
    this->dataPtr->connections.push_back(event::Events::ConnectPreRender(
          std::bind(&RenderEngine::PreRender, this)));
    this->dataPtr->connections.push_back(event::Events::ConnectRender(
          std::bind(&RenderEngine::Render, this)));
    this->dataPtr->connections.push_back(event::Events::ConnectPostRender(
          std::bind(&RenderEngine::PostRender, this)));

    // Create a new log manager and prevent output from going to stdout
    this->dataPtr->logManager = new Ogre::LogManager();

    std::string logPath = common::SystemPaths::Instance()->GetLogPath();
    logPath += "/ogre.log";

    this->dataPtr->logManager->createLog(logPath, true, false, false);

    // Make the root
    try
    {
      this->dataPtr->root = new Ogre::Root();
    }
    catch(Ogre::Exception &e)
    {
      gzthrow("Unable to create an Ogre rendering environment, no Root ");
    }

#if (OGRE_VERSION >= ((1 << 16) | (9 << 8) | 0))
    // OgreOverlay is a component on its own in ogre 1.9 so must manually
    // initialize it. Must be created after this->dataPtr->root,
    // but before this->dataPtr->root is initialized.
    if (!this->dataPtr->overlaySystem)
      this->dataPtr->overlaySystem = new Ogre::OverlaySystem();
#endif

    // Load all the plugins
    this->LoadPlugins();

    // Setup the rendering system, and create the context
    this->SetupRenderSystem();

    // Initialize the root node, and don't create a window
    this->dataPtr->root->initialise(false);

    // Setup the available resources
    this->SetupResources();
  }

  // Create a 1x1 render window so that we can grab a GL context. Based on
  // testing, this is a hard requirement by Apple. We also need it to
  // properly initialize GLWidget and UserCameras. See the GLWidget
  // constructor.
  this->dataPtr->windowManager->CreateWindow(
      std::to_string(this->dummyWindowId), 1, 1);

  this->CheckSystemCapabilities();
}

//////////////////////////////////////////////////
ScenePtr RenderEngine::CreateScene(const std::string &_name,
                                   bool _enableVisualizations,
                                   bool _isServer)
{
  if (this->dataPtr->renderPathType == NONE)
    return ScenePtr();

  if (!this->dataPtr->initialized)
  {
    gzerr << "RenderEngine is not initialized\n";
    return ScenePtr();
  }

  ScenePtr scene;

  try
  {
    scene.reset(new Scene(_name, _enableVisualizations, _isServer));
  }
  catch(...)
  {
    gzerr << "Failed to instantiate a scene\n";
    scene.reset();
    return scene;
  }

  try
  {
    scene->Load();
  }
  catch(...)
  {
    gzerr << "Failed to load scene\n";
    scene.reset();
    return scene;
  }

  try
  {
    scene->Init();
  }
  catch(...)
  {
    gzerr << "Failed to initialize scene\n";
    scene.reset();
    return scene;
  }

  this->dataPtr->scenes.push_back(scene);

  rendering::Events::createScene(_name);

  return scene;
}

//////////////////////////////////////////////////
void RenderEngine::RemoveScene(const std::string &_name)
{
  if (this->dataPtr->renderPathType == NONE)
    return;

<<<<<<< HEAD
  std::vector<ScenePtr>::iterator iter;

  for (iter = this->scenes.begin(); iter != this->scenes.end(); ++iter)
    if ((*iter)->Name() == _name)
      break;

  if (iter != this->scenes.end())
=======
  for (auto iter = this->dataPtr->scenes.begin();
      iter != this->dataPtr->scenes.end(); ++iter)
>>>>>>> 75a718fb
  {
    if ((*iter)->GetName() == _name)
    {
      rendering::Events::removeScene(_name);

      (*iter)->Clear();
      (*iter).reset();
      this->dataPtr->scenes.erase(iter);
      return;
    }
  }
}

//////////////////////////////////////////////////
ScenePtr RenderEngine::GetScene(const std::string &_name)
{
  if (this->dataPtr->renderPathType == NONE)
    return ScenePtr();

<<<<<<< HEAD
  std::vector<ScenePtr>::iterator iter;

  for (iter = this->scenes.begin(); iter != this->scenes.end(); ++iter)
    if (_name.empty() || (*iter)->Name() == _name)
      return (*iter);
=======
  for (const auto &scene : this->dataPtr->scenes)
  {
    if (_name.empty() || scene->GetName() == _name)
      return scene;
  }
>>>>>>> 75a718fb

  return ScenePtr();
}

//////////////////////////////////////////////////
ScenePtr RenderEngine::GetScene(unsigned int index)
{
  if (index < this->dataPtr->scenes.size())
    return this->dataPtr->scenes[index];
  else
  {
    gzerr << "Invalid Scene Index[" << index << "]\n";
    return ScenePtr();
  }
}

//////////////////////////////////////////////////
unsigned int RenderEngine::GetSceneCount() const
{
  return this->SceneCount();
}

//////////////////////////////////////////////////
unsigned int RenderEngine::SceneCount() const
{
  return this->dataPtr->scenes.size();
}

//////////////////////////////////////////////////
void RenderEngine::PreRender()
{
  this->dataPtr->root->_fireFrameStarted();
}

//////////////////////////////////////////////////
void RenderEngine::Render()
{
}

//////////////////////////////////////////////////
void RenderEngine::PostRender()
{
  // _fireFrameRenderingQueued was here for CEGUI to work. Leaving because
  // it shouldn't harm anything, and we don't want to introduce
  // a regression.
  this->dataPtr->root->_fireFrameRenderingQueued();
  this->dataPtr->root->_fireFrameEnded();
}

//////////////////////////////////////////////////
void RenderEngine::Init()
{
  if (this->dataPtr->renderPathType == NONE)
  {
    gzwarn << "Cannot initialize render engine since "
           << "render path type is NONE. Ignore this warning if"
           << "rendering has been turned off on purpose.\n";
    return;
  }

  this->dataPtr->initialized = false;

  Ogre::ColourValue ambient;

  /// Create a dummy rendering context.
  /// This will allow gazebo to run headless. And it also allows OGRE to
  /// initialize properly

  // Set default mipmap level (NB some APIs ignore this)
  Ogre::TextureManager::getSingleton().setDefaultNumMipmaps(5);

  // init the resources
  Ogre::ResourceGroupManager::getSingleton().initialiseAllResourceGroups();

  Ogre::MaterialManager::getSingleton().setDefaultTextureFiltering(
      Ogre::TFO_ANISOTROPIC);

  RTShaderSystem::Instance()->Init();
  rendering::Material::CreateMaterials();

  for (unsigned int i = 0; i < this->dataPtr->scenes.size(); i++)
    this->dataPtr->scenes[i]->Init();

  this->dataPtr->initialized = true;
}

//////////////////////////////////////////////////
void RenderEngine::Fini()
{
  if (!this->dataPtr->initialized)
    return;

  this->dataPtr->connections.clear();

  // TODO: this was causing a segfault on shutdown
  // Close all the windows first;
  this->dataPtr->windowManager->Fini();

  RTShaderSystem::Instance()->Fini();

  // Deallocate memory for every scene
  while (!this->dataPtr->scenes.empty())
  {
<<<<<<< HEAD
    this->RemoveScene(this->scenes.front()->Name());
=======
    this->RemoveScene(this->dataPtr->scenes.front()->GetName());
>>>>>>> 75a718fb
  }

#if (OGRE_VERSION >= ((1 << 16) | (9 << 8) | 0))
  delete this->dataPtr->overlaySystem;
  this->dataPtr->overlaySystem = NULL;
#endif

  // TODO: this was causing a segfault. Need to debug, and put back in
  if (this->dataPtr->root)
  {
    this->dataPtr->root->shutdown();
    /*const Ogre::Root::PluginInstanceList ll =
     this->dataPtr->root->getInstalledPlugins();

    for (Ogre::Root::PluginInstanceList::const_iterator iter = ll.begin();
         iter != ll.end(); iter++)
    {
      this->dataPtr->root->unloadPlugin((*iter)->getName());
      this->dataPtr->root->uninstallPlugin(*iter);
    }
    */

    try
    {
      delete this->dataPtr->root;
    }
    catch(...)
    {
    }
  }
  this->dataPtr->root = NULL;

  delete this->dataPtr->logManager;
  this->dataPtr->logManager = NULL;

  for (unsigned int i = 0; i < this->dataPtr->scenes.size(); ++i)
    this->dataPtr->scenes[i].reset();
  this->dataPtr->scenes.clear();

  // Not Apple or Windows
# if not defined( Q_OS_MAC) && not defined(_WIN32)
  if (this->dummyDisplay)
  {
    glXDestroyContext(static_cast<Display*>(this->dummyDisplay),
                      static_cast<GLXContext>(this->dummyContext));
    XDestroyWindow(static_cast<Display*>(this->dummyDisplay),
                   this->dummyWindowId);
    XCloseDisplay(static_cast<Display*>(this->dummyDisplay));
    this->dummyDisplay = NULL;
  }
# endif

  this->dataPtr->initialized = false;
}

//////////////////////////////////////////////////
void RenderEngine::LoadPlugins()
{
  std::list<std::string>::iterator iter;
  std::list<std::string> ogrePaths =
    common::SystemPaths::Instance()->GetOgrePaths();

  for (iter = ogrePaths.begin();
       iter != ogrePaths.end(); ++iter)
  {
    std::string path(*iter);
    DIR *dir = opendir(path.c_str());

    if (dir == NULL)
    {
      continue;
    }
    closedir(dir);

    std::vector<std::string> plugins;
    std::vector<std::string>::iterator piter;

#ifdef __APPLE__
    std::string prefix = "lib";
    std::string extension = ".dylib";
#else
    std::string prefix = "";
    std::string extension = ".so";
#endif

    plugins.push_back(path+"/"+prefix+"RenderSystem_GL");
    plugins.push_back(path+"/"+prefix+"Plugin_ParticleFX");
    plugins.push_back(path+"/"+prefix+"Plugin_BSPSceneManager");
    plugins.push_back(path+"/"+prefix+"Plugin_OctreeSceneManager");

#ifdef HAVE_OCULUS
    plugins.push_back(path+"/Plugin_CgProgramManager");
#endif

    for (piter = plugins.begin(); piter != plugins.end(); ++piter)
    {
      try
      {
        // Load the plugin into OGRE
        this->dataPtr->root->loadPlugin(*piter+extension);
      }
      catch(Ogre::Exception &e)
      {
        try
        {
          // Load the debug plugin into OGRE
          this->dataPtr->root->loadPlugin(*piter+"_d"+extension);
        }
        catch(Ogre::Exception &ed)
        {
          if ((*piter).find("RenderSystem") != std::string::npos)
          {
            gzerr << "Unable to load Ogre Plugin[" << *piter
                  << "]. Rendering will not be possible."
                  << "Make sure you have installed OGRE and Gazebo properly.\n";
          }
        }
      }
    }
  }
}

/////////////////////////////////////////////////
void RenderEngine::AddResourcePath(const std::string &_uri)
{
  if (_uri == "__default__" || _uri.empty())
    return;

  std::string path = common::find_file_path(_uri);

  if (path.empty())
  {
    gzerr << "URI doesn't exist[" << _uri << "]\n";
    return;
  }

  try
  {
    if (!Ogre::ResourceGroupManager::getSingleton().resourceLocationExists(
          path, "General"))
    {
      Ogre::ResourceGroupManager::getSingleton().addResourceLocation(
          path, "FileSystem", "General", true);
      Ogre::ResourceGroupManager::getSingleton().initialiseResourceGroup(
          "General");

      // Parse all material files in the path if any exist
      boost::filesystem::path dir(path);

      if (boost::filesystem::exists(dir) &&
          boost::filesystem::is_directory(dir))
      {
        std::vector<boost::filesystem::path> paths;
        std::copy(boost::filesystem::directory_iterator(dir),
            boost::filesystem::directory_iterator(),
            std::back_inserter(paths));
        std::sort(paths.begin(), paths.end());

        // Iterate over all the models in the current gazebo path
        for (std::vector<boost::filesystem::path>::iterator dIter =
            paths.begin(); dIter != paths.end(); ++dIter)
        {
          if (dIter->filename().extension() == ".material")
          {
            boost::filesystem::path fullPath = path / dIter->filename();

            Ogre::DataStreamPtr stream =
              Ogre::ResourceGroupManager::getSingleton().openResource(
                  fullPath.string(), "General");

            // There is a material file under there somewhere, read the thing in
            try
            {
              Ogre::MaterialManager::getSingleton().parseScript(
                  stream, "General");
              Ogre::MaterialPtr matPtr =
                Ogre::MaterialManager::getSingleton().getByName(
                    fullPath.string());

              if (!matPtr.isNull())
              {
                // is this necessary to do here? Someday try it without
                matPtr->compile();
                matPtr->load();
              }
            }
            catch(Ogre::Exception& e)
            {
              gzerr << "Unable to parse material file[" << fullPath << "]\n";
            }
            stream->close();
          }
        }
      }
    }
  }
  catch(Ogre::Exception &/*_e*/)
  {
    gzthrow("Unable to load Ogre Resources.\nMake sure the"
        "resources path in the world file is set correctly.");
  }
}

//////////////////////////////////////////////////
RenderEngine::RenderPathType RenderEngine::GetRenderPathType() const
{
  return this->dataPtr->renderPathType;
}

//////////////////////////////////////////////////
void RenderEngine::SetupResources()
{
  std::vector< std::pair<std::string, std::string> > archNames;
  std::vector< std::pair<std::string, std::string> >::iterator aiter;
  std::list<std::string>::const_iterator iter;
  std::list<std::string> paths =
    common::SystemPaths::Instance()->GetGazeboPaths();

  std::list<std::string> mediaDirs;
  mediaDirs.push_back("media");
  mediaDirs.push_back("Media");

  for (iter = paths.begin(); iter != paths.end(); ++iter)
  {
    DIR *dir;
    if ((dir = opendir((*iter).c_str())) == NULL)
    {
      continue;
    }
    closedir(dir);

    archNames.push_back(
        std::make_pair((*iter)+"/", "General"));

    for (std::list<std::string>::iterator mediaIter = mediaDirs.begin();
         mediaIter != mediaDirs.end(); ++mediaIter)
    {
      std::string prefix = (*iter) + "/" + (*mediaIter);

      archNames.push_back(
          std::make_pair(prefix, "General"));
      archNames.push_back(
          std::make_pair(prefix + "/skyx", "SkyX"));
      archNames.push_back(
          std::make_pair(prefix + "/rtshaderlib", "General"));
      archNames.push_back(
          std::make_pair(prefix + "/materials/programs", "General"));
      archNames.push_back(
          std::make_pair(prefix + "/materials/scripts", "General"));
      archNames.push_back(
          std::make_pair(prefix + "/materials/textures", "General"));
      archNames.push_back(
          std::make_pair(prefix + "/media/models", "General"));
      archNames.push_back(
          std::make_pair(prefix + "/fonts", "Fonts"));
      archNames.push_back(
          std::make_pair(prefix + "/gui/looknfeel", "LookNFeel"));
      archNames.push_back(
          std::make_pair(prefix + "/gui/schemes", "Schemes"));
      archNames.push_back(
          std::make_pair(prefix + "/gui/imagesets", "Imagesets"));
      archNames.push_back(
          std::make_pair(prefix + "/gui/fonts", "Fonts"));
      archNames.push_back(
          std::make_pair(prefix + "/gui/layouts", "Layouts"));
      archNames.push_back(
          std::make_pair(prefix + "/gui/animations", "Animations"));
    }

    for (aiter = archNames.begin(); aiter != archNames.end(); ++aiter)
    {
      try
      {
        Ogre::ResourceGroupManager::getSingleton().addResourceLocation(
            aiter->first, "FileSystem", aiter->second);
      }
      catch(Ogre::Exception &/*_e*/)
      {
        gzthrow("Unable to load Ogre Resources. Make sure the resources path "
            "in the world file is set correctly.");
      }
    }
  }
}

//////////////////////////////////////////////////
void RenderEngine::SetupRenderSystem()
{
  Ogre::RenderSystem *renderSys;
  const Ogre::RenderSystemList *rsList;

  // Set parameters of render system (window size, etc.)
#if  OGRE_VERSION_MAJOR == 1 && OGRE_VERSION_MINOR == 6
  rsList = this->dataPtr->root->getAvailableRenderers();
#else
  rsList = &(this->dataPtr->root->getAvailableRenderers());
#endif

  int c = 0;

  renderSys = NULL;

  do
  {
    if (c == static_cast<int>(rsList->size()))
      break;

    renderSys = rsList->at(c);
    c++;
  }
  while (renderSys &&
         renderSys->getName().compare("OpenGL Rendering Subsystem") != 0);

  if (renderSys == NULL)
  {
    gzthrow("unable to find OpenGL rendering system. OGRE is probably "
            "installed incorrectly. Double check the OGRE cmake output, "
            "and make sure OpenGL is enabled.");
  }

  // We operate in windowed mode
  renderSys->setConfigOption("Full Screen", "No");

  /// We used to allow the user to set the RTT mode to PBuffer, FBO, or Copy.
  ///   Copy is slow, and there doesn't seem to be a good reason to use it
  ///   PBuffer limits the size of the renderable area of the RTT to the
  ///           size of the first window created.
  ///   FBO seem to be the only good option
  renderSys->setConfigOption("RTT Preferred Mode", "FBO");

  renderSys->setConfigOption("FSAA", "4");

  this->dataPtr->root->setRenderSystem(renderSys);
}

/////////////////////////////////////////////////
bool RenderEngine::CreateContext()
{
  bool result = true;

#if defined Q_OS_MAC || _WIN32
  this->dummyDisplay = 0;
#else
  try
  {
    this->dummyDisplay = XOpenDisplay(0);
    if (!this->dummyDisplay)
    {
      gzerr << "Can't open display: " << XDisplayName(0) << "\n";
      return false;
    }

    int screen = DefaultScreen(this->dummyDisplay);

    int attribList[] = {GLX_RGBA, GLX_DOUBLEBUFFER, GLX_DEPTH_SIZE, 16,
      GLX_STENCIL_SIZE, 8, None };

    XVisualInfo *dummyVisual = glXChooseVisual(
        static_cast<Display*>(this->dummyDisplay),
        screen, static_cast<int *>(attribList));

    if (!dummyVisual)
    {
      gzerr << "Unable to create glx visual\n";
      return false;
    }

    this->dummyWindowId = XCreateSimpleWindow(
        static_cast<Display*>(this->dummyDisplay),
        RootWindow(static_cast<Display*>(this->dummyDisplay), screen),
        0, 0, 1, 1, 0, 0, 0);

    this->dummyContext = glXCreateContext(
        static_cast<Display*>(this->dummyDisplay),
        dummyVisual, NULL, 1);

    if (!this->dummyContext)
    {
      gzerr << "Unable to create glx context\n";
      return false;
    }

    glXMakeCurrent(static_cast<Display*>(this->dummyDisplay),
        this->dummyWindowId, static_cast<GLXContext>(this->dummyContext));
  }
  catch(...)
  {
    result = false;
  }
#endif

  return result;
}

/////////////////////////////////////////////////
void RenderEngine::CheckSystemCapabilities()
{
  const Ogre::RenderSystemCapabilities *capabilities;
  Ogre::RenderSystemCapabilities::ShaderProfiles profiles;
  Ogre::RenderSystemCapabilities::ShaderProfiles::const_iterator iter;

  capabilities = this->dataPtr->root->getRenderSystem()->getCapabilities();
  profiles = capabilities->getSupportedShaderProfiles();

  bool hasFragmentPrograms =
    capabilities->hasCapability(Ogre::RSC_FRAGMENT_PROGRAM);

  bool hasVertexPrograms =
    capabilities->hasCapability(Ogre::RSC_VERTEX_PROGRAM);

  // bool hasGeometryPrograms =
  //  capabilities->hasCapability(Ogre::RSC_GEOMETRY_PROGRAM);

  // bool hasRenderToVertexBuffer =
  //  capabilities->hasCapability(Ogre::RSC_HWRENDER_TO_VERTEX_BUFFER);

  // int multiRenderTargetCount = capabilities->getNumMultiRenderTargets();

  bool hasFBO =
    capabilities->hasCapability(Ogre::RSC_FBO);

  bool hasGLSL =
    std::find(profiles.begin(), profiles.end(), "glsl") != profiles.end();

  if (!hasFragmentPrograms || !hasVertexPrograms)
    gzwarn << "Vertex and fragment shaders are missing. "
           << "Fixed function rendering will be used.\n";

  if (!hasGLSL)
    gzwarn << "GLSL is missing."
           << "Fixed function rendering will be used.\n";

  if (!hasFBO)
    gzwarn << "Frame Buffer Objects (FBO) is missing. "
           << "Rendering will be disabled.\n";

  this->dataPtr->renderPathType = RenderEngine::NONE;

  if (hasFBO && hasGLSL && hasVertexPrograms && hasFragmentPrograms)
    this->dataPtr->renderPathType = RenderEngine::FORWARD;
  else if (hasFBO)
    this->dataPtr->renderPathType = RenderEngine::VERTEX;

  // Disable deferred rendering for now. Needs more work.
  // if (hasRenderToVertexBuffer && multiRenderTargetCount >= 8)
  //  this->dataPtr->renderPathType = RenderEngine::DEFERRED;
}

/////////////////////////////////////////////////
WindowManagerPtr RenderEngine::GetWindowManager() const
{
  return this->dataPtr->windowManager;
}

/////////////////////////////////////////////////
Ogre::Root *RenderEngine::Root() const
{
  return this->dataPtr->root;
}

#if (OGRE_VERSION >= ((1 << 16) | (9 << 8) | 0))
/////////////////////////////////////////////////
Ogre::OverlaySystem *RenderEngine::GetOverlaySystem() const
{
  return this->OverlaySystem();
}

/////////////////////////////////////////////////
Ogre::OverlaySystem *RenderEngine::OverlaySystem() const
{
  return this->dataPtr->overlaySystem;
}
#endif<|MERGE_RESOLUTION|>--- conflicted
+++ resolved
@@ -218,20 +218,10 @@
   if (this->dataPtr->renderPathType == NONE)
     return;
 
-<<<<<<< HEAD
-  std::vector<ScenePtr>::iterator iter;
-
-  for (iter = this->scenes.begin(); iter != this->scenes.end(); ++iter)
-    if ((*iter)->Name() == _name)
-      break;
-
-  if (iter != this->scenes.end())
-=======
   for (auto iter = this->dataPtr->scenes.begin();
       iter != this->dataPtr->scenes.end(); ++iter)
->>>>>>> 75a718fb
-  {
-    if ((*iter)->GetName() == _name)
+  {
+    if ((*iter)->Name() == _name)
     {
       rendering::Events::removeScene(_name);
 
@@ -249,19 +239,11 @@
   if (this->dataPtr->renderPathType == NONE)
     return ScenePtr();
 
-<<<<<<< HEAD
-  std::vector<ScenePtr>::iterator iter;
-
-  for (iter = this->scenes.begin(); iter != this->scenes.end(); ++iter)
-    if (_name.empty() || (*iter)->Name() == _name)
-      return (*iter);
-=======
   for (const auto &scene : this->dataPtr->scenes)
   {
-    if (_name.empty() || scene->GetName() == _name)
+    if (_name.empty() || scene->Name() == _name)
       return scene;
   }
->>>>>>> 75a718fb
 
   return ScenePtr();
 }
@@ -365,11 +347,7 @@
   // Deallocate memory for every scene
   while (!this->dataPtr->scenes.empty())
   {
-<<<<<<< HEAD
-    this->RemoveScene(this->scenes.front()->Name());
-=======
-    this->RemoveScene(this->dataPtr->scenes.front()->GetName());
->>>>>>> 75a718fb
+    this->RemoveScene(this->dataPtr->scenes.front()->Name());
   }
 
 #if (OGRE_VERSION >= ((1 << 16) | (9 << 8) | 0))
