--- conflicted
+++ resolved
@@ -114,11 +114,8 @@
     // Make the root
     try
     {
-<<<<<<< HEAD
       // empty strings for config filenames (plugins.cfg and ogre.cfg)
       // so ogre doesn't try to look for them.
-=======
->>>>>>> c996a876
       this->dataPtr->root = new Ogre::Root("", "");
     }
     catch(Ogre::Exception &e)
@@ -331,10 +328,7 @@
   // TODO: this was causing a segfault on shutdown
   // Windows are created on load so clear them even
   // if render engine is not initialized
-<<<<<<< HEAD
-=======
   // Close all the windows first;
->>>>>>> c996a876
   this->dataPtr->windowManager->Fini();
 
   if (!this->dataPtr->initialized)
