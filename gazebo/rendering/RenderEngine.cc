--- conflicted
+++ resolved
@@ -664,10 +664,7 @@
   {
     result = false;
   }
-<<<<<<< HEAD
 #endif
-=======
->>>>>>> b43cd7ad
 
   return result;
 }
