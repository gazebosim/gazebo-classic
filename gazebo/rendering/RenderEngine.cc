/*
 * Copyright (C) 2012-2014 Open Source Robotics Foundation
 *
 * Licensed under the Apache License, Version 2.0 (the "License");
 * you may not use this file except in compliance with the License.
 * You may obtain a copy of the License at
 *
 *     http://www.apache.org/licenses/LICENSE-2.0
 *
 * Unless required by applicable law or agreed to in writing, software
 * distributed under the License is distributed on an "AS IS" BASIS,
 * WITHOUT WARRANTIES OR CONDITIONS OF ANY KIND, either express or implied.
 * See the License for the specific language governing permissions and
 * limitations under the License.
 *
*/

#ifdef  __APPLE__
# include <QtCore/qglobal.h>
#endif

#ifndef Q_OS_MAC  // Not Apple
# include <X11/Xlib.h>
# include <X11/Xutil.h>
# include <GL/glx.h>
#endif

#include <sys/types.h>
#include <dirent.h>
#include <string>
#include <iostream>

#include <boost/filesystem.hpp>

#include "gazebo/rendering/ogre_gazebo.h"

#include "gazebo/gazebo_config.h"

#include "gazebo/transport/TransportIface.hh"
#include "gazebo/transport/Node.hh"
#include "gazebo/transport/Subscriber.hh"

#include "gazebo/common/CommonIface.hh"
#include "gazebo/common/Color.hh"
#include "gazebo/common/Events.hh"
#include "gazebo/common/Exception.hh"
#include "gazebo/common/Console.hh"
#include "gazebo/common/SystemPaths.hh"

#include "gazebo/rendering/Material.hh"
#include "gazebo/rendering/RenderEvents.hh"
#include "gazebo/rendering/RTShaderSystem.hh"
#include "gazebo/rendering/WindowManager.hh"
#include "gazebo/rendering/Scene.hh"
#include "gazebo/rendering/Grid.hh"
#include "gazebo/rendering/Visual.hh"
#include "gazebo/rendering/UserCamera.hh"
#include "gazebo/rendering/RenderEngine.hh"

using namespace gazebo;
using namespace rendering;

//////////////////////////////////////////////////
RenderEngine::RenderEngine()
{
  this->logManager = NULL;
  this->root = NULL;

#if (OGRE_VERSION >= ((1 << 16) | (9 << 8) | 0))
  this->overlaySystem = NULL;
#endif

  this->dummyDisplay = NULL;

  this->initialized = false;

  this->renderPathType = NONE;
  this->windowManager.reset(new WindowManager);
}

//////////////////////////////////////////////////
RenderEngine::~RenderEngine()
{
  // this->Fini();
}

//////////////////////////////////////////////////
void RenderEngine::Load()
{
  if (!this->CreateContext())
  {
    gzwarn << "Unable to create X window. Rendering will be disabled\n";
    return;
  }

  if (!this->root)
  {
    this->connections.push_back(event::Events::ConnectPreRender(
          boost::bind(&RenderEngine::PreRender, this)));
    this->connections.push_back(event::Events::ConnectRender(
          boost::bind(&RenderEngine::Render, this)));
    this->connections.push_back(event::Events::ConnectPostRender(
          boost::bind(&RenderEngine::PostRender, this)));

    // Create a new log manager and prevent output from going to stdout
    this->logManager = new Ogre::LogManager();

    std::string logPath = common::SystemPaths::Instance()->GetLogPath();
    logPath += "/ogre.log";

    this->logManager->createLog(logPath, true, false, false);

    // Make the root
    try
    {
      this->root = new Ogre::Root();
    }
    catch(Ogre::Exception &e)
    {
      gzthrow("Unable to create an Ogre rendering environment, no Root ");
    }

#if (OGRE_VERSION >= ((1 << 16) | (9 << 8) | 0))
    // OgreOverlay is a component on its own in ogre 1.9 so must manually
    // initialize it. Must be created after this->root, but before this->root
    // is initialized.
    if (!this->overlaySystem)
      this->overlaySystem = new Ogre::OverlaySystem();
#endif

    // Load all the plugins
    this->LoadPlugins();

    // Setup the rendering system, and create the context
    this->SetupRenderSystem();

    // Initialize the root node, and don't create a window
    this->root->initialise(false);

    // Setup the available resources
    this->SetupResources();
  }

  std::stringstream stream;
  stream << (int32_t)this->dummyWindowId;

  this->windowManager->CreateWindow(stream.str(), 1, 1);
  this->CheckSystemCapabilities();
}

//////////////////////////////////////////////////
ScenePtr RenderEngine::CreateScene(const std::string &_name,
                                   bool _enableVisualizations,
                                   bool _isServer)
{
  if (this->renderPathType == NONE)
    return ScenePtr();

  if (!this->initialized)
  {
    gzerr << "RenderEngine is not initialized\n";
    return ScenePtr();
  }

  ScenePtr scene;

  try
  {
    scene.reset(new Scene(_name, _enableVisualizations, _isServer));
  }
  catch(...)
  {
    gzerr << "Failed to instantiate a scene\n";
    scene.reset();
    return scene;
  }

  try
  {
    scene->Load();
  }
  catch(...)
  {
    gzerr << "Failed to load scene\n";
    scene.reset();
    return scene;
  }

  try
  {
    scene->Init();
  }
  catch(...)
  {
    gzerr << "Failed to initialize scene\n";
    scene.reset();
    return scene;
  }

  this->scenes.push_back(scene);

  rendering::Events::createScene(_name);

  return scene;
}

//////////////////////////////////////////////////
void RenderEngine::RemoveScene(const std::string &_name)
{
  if (this->renderPathType == NONE)
    return;

  std::vector<ScenePtr>::iterator iter;

  for (iter = this->scenes.begin(); iter != this->scenes.end(); ++iter)
    if ((*iter)->GetName() == _name)
      break;

  if (iter != this->scenes.end())
  {
    RTShaderSystem::Instance()->Clear();
    rendering::Events::removeScene(_name);

    (*iter)->Clear();
    (*iter).reset();
    this->scenes.erase(iter);
  }
}

//////////////////////////////////////////////////
ScenePtr RenderEngine::GetScene(const std::string &_name)
{
  if (this->renderPathType == NONE)
    return ScenePtr();

  std::vector<ScenePtr>::iterator iter;

  for (iter = this->scenes.begin(); iter != this->scenes.end(); ++iter)
    if (_name.empty() || (*iter)->GetName() == _name)
      return (*iter);

  return ScenePtr();
}

//////////////////////////////////////////////////
ScenePtr RenderEngine::GetScene(unsigned int index)
{
  if (index < this->scenes.size())
    return this->scenes[index];
  else
  {
    gzerr << "Invalid Scene Index[" << index << "]\n";
    return ScenePtr();
  }
}

//////////////////////////////////////////////////
unsigned int RenderEngine::GetSceneCount() const
{
  return this->scenes.size();
}

//////////////////////////////////////////////////
void RenderEngine::PreRender()
{
  this->root->_fireFrameStarted();
  this->root->_fireFrameRenderingQueued();
}

//////////////////////////////////////////////////
void RenderEngine::Render()
{
}

//////////////////////////////////////////////////
void RenderEngine::PostRender()
{
<<<<<<< HEAD
  // _fireFrameRenderingQueued needs to be here for CEGUI to work
  // this->root->_fireFrameRenderingQueued();
=======
  // _fireFrameRenderingQueued was here for CEGUI to work. Leaving because
  // it shouldn't harm anything, and we don't want to introduce
  // a regression.
  this->root->_fireFrameRenderingQueued();
>>>>>>> 9fd9549d
  this->root->_fireFrameEnded();
}

//////////////////////////////////////////////////
void RenderEngine::Init()
{
  if (this->renderPathType == NONE)
    return;

  this->initialized = false;

  Ogre::ColourValue ambient;

  /// Create a dummy rendering context.
  /// This will allow gazebo to run headless. And it also allows OGRE to
  /// initialize properly

  // Set default mipmap level (NB some APIs ignore this)
  Ogre::TextureManager::getSingleton().setDefaultNumMipmaps(5);

  // init the resources
  Ogre::ResourceGroupManager::getSingleton().initialiseAllResourceGroups();

  Ogre::MaterialManager::getSingleton().setDefaultTextureFiltering(
      Ogre::TFO_ANISOTROPIC);

  RTShaderSystem::Instance()->Init();
  rendering::Material::CreateMaterials();

  for (unsigned int i = 0; i < this->scenes.size(); i++)
    this->scenes[i]->Init();

  this->initialized = true;
}


//////////////////////////////////////////////////
void RenderEngine::Fini()
{
  if (!this->initialized)
    return;

  this->connections.clear();

  // TODO: this was causing a segfault on shutdown
  // Close all the windows first;
  this->windowManager->Fini();

  RTShaderSystem::Instance()->Fini();

  // Deallocate memory for every scene
  while (!this->scenes.empty())
  {
    this->RemoveScene(this->scenes.front()->GetName());
  }

#if (OGRE_VERSION >= ((1 << 16) | (9 << 8) | 0))
  delete this->overlaySystem;
  this->overlaySystem = NULL;
#endif

  // TODO: this was causing a segfault. Need to debug, and put back in
  if (this->root)
  {
    this->root->shutdown();
    /*const Ogre::Root::PluginInstanceList ll =
     this->root->getInstalledPlugins();

    for (Ogre::Root::PluginInstanceList::const_iterator iter = ll.begin();
         iter != ll.end(); iter++)
    {
      this->root->unloadPlugin((*iter)->getName());
      this->root->uninstallPlugin(*iter);
    }
    */

    try
    {
      delete this->root;
    }
    catch(...)
    {
    }
  }
  this->root = NULL;

  delete this->logManager;
  this->logManager = NULL;

  for (unsigned int i = 0; i < this->scenes.size(); ++i)
    this->scenes[i].reset();
  this->scenes.clear();

#ifndef Q_OS_MAC
  if (this->dummyDisplay)
  {
    glXDestroyContext(static_cast<Display*>(this->dummyDisplay),
                      static_cast<GLXContext>(this->dummyContext));
    XDestroyWindow(static_cast<Display*>(this->dummyDisplay),
                   this->dummyWindowId);
    XCloseDisplay(static_cast<Display*>(this->dummyDisplay));
    this->dummyDisplay = NULL;
  }
#endif

  this->initialized = false;
}

//////////////////////////////////////////////////
void RenderEngine::LoadPlugins()
{
  std::list<std::string>::iterator iter;
  std::list<std::string> ogrePaths =
    common::SystemPaths::Instance()->GetOgrePaths();

  for (iter = ogrePaths.begin();
       iter != ogrePaths.end(); ++iter)
  {
    std::string path(*iter);
    DIR *dir = opendir(path.c_str());

    if (dir == NULL)
    {
      continue;
    }
    closedir(dir);

    std::vector<std::string> plugins;
    std::vector<std::string>::iterator piter;

#ifdef __APPLE__
    std::string prefix = "lib";
    std::string extension = ".dylib";
#else
    std::string prefix = "";
    std::string extension = ".so";
#endif

    plugins.push_back(path+"/"+prefix+"RenderSystem_GL");
    plugins.push_back(path+"/"+prefix+"Plugin_ParticleFX");
    plugins.push_back(path+"/"+prefix+"Plugin_BSPSceneManager");
    plugins.push_back(path+"/"+prefix+"Plugin_OctreeSceneManager");

#ifdef HAVE_OCULUS
    plugins.push_back(path+"/Plugin_CgProgramManager");
#endif

    for (piter = plugins.begin(); piter != plugins.end(); ++piter)
    {
      try
      {
        // Load the plugin into OGRE
        this->root->loadPlugin(*piter+extension);
      }
      catch(Ogre::Exception &e)
      {
        try
        {
          // Load the debug plugin into OGRE
          this->root->loadPlugin(*piter+"_d"+extension);
        }
        catch(Ogre::Exception &ed)
        {
          if ((*piter).find("RenderSystem") != std::string::npos)
          {
            gzerr << "Unable to load Ogre Plugin[" << *piter
                  << "]. Rendering will not be possible."
                  << "Make sure you have installed OGRE and Gazebo properly.\n";
          }
        }
      }
    }
  }
}

/////////////////////////////////////////////////
void RenderEngine::AddResourcePath(const std::string &_uri)
{
  if (_uri == "__default__" || _uri.empty())
    return;

  std::string path = common::find_file_path(_uri);

  if (path.empty())
  {
    gzerr << "URI doesn't exist[" << _uri << "]\n";
    return;
  }

  try
  {
    if (!Ogre::ResourceGroupManager::getSingleton().resourceLocationExists(
          path, "General"))
    {
      Ogre::ResourceGroupManager::getSingleton().addResourceLocation(
          path, "FileSystem", "General", true);
      Ogre::ResourceGroupManager::getSingleton().initialiseResourceGroup(
          "General");

      // Parse all material files in the path if any exist
      boost::filesystem::path dir(path);

      if (boost::filesystem::exists(dir) &&
          boost::filesystem::is_directory(dir))
      {
        std::vector<boost::filesystem::path> paths;
        std::copy(boost::filesystem::directory_iterator(dir),
            boost::filesystem::directory_iterator(),
            std::back_inserter(paths));
        std::sort(paths.begin(), paths.end());

        // Iterate over all the models in the current gazebo path
        for (std::vector<boost::filesystem::path>::iterator dIter =
            paths.begin(); dIter != paths.end(); ++dIter)
        {
          if (dIter->filename().extension() == ".material")
          {
            boost::filesystem::path fullPath = path / dIter->filename();

            Ogre::DataStreamPtr stream =
              Ogre::ResourceGroupManager::getSingleton().openResource(
                  fullPath.string(), "General");

            // There is a material file under there somewhere, read the thing in
            try
            {
              Ogre::MaterialManager::getSingleton().parseScript(
                  stream, "General");
              Ogre::MaterialPtr matPtr =
                Ogre::MaterialManager::getSingleton().getByName(
                    fullPath.string());

              if (!matPtr.isNull())
              {
                // is this necessary to do here? Someday try it without
                matPtr->compile();
                matPtr->load();
              }
            }
            catch(Ogre::Exception& e)
            {
              gzerr << "Unable to parse material file[" << fullPath << "]\n";
            }
            stream->close();
          }
        }
      }
    }
  }
  catch(Ogre::Exception &/*_e*/)
  {
    gzthrow("Unable to load Ogre Resources.\nMake sure the"
        "resources path in the world file is set correctly.");
  }
}

//////////////////////////////////////////////////
RenderEngine::RenderPathType RenderEngine::GetRenderPathType() const
{
  return this->renderPathType;
}

//////////////////////////////////////////////////
void RenderEngine::SetupResources()
{
  std::vector< std::pair<std::string, std::string> > archNames;
  std::vector< std::pair<std::string, std::string> >::iterator aiter;
  std::list<std::string>::const_iterator iter;
  std::list<std::string> paths =
    common::SystemPaths::Instance()->GetGazeboPaths();

  std::list<std::string> mediaDirs;
  mediaDirs.push_back("media");
  mediaDirs.push_back("Media");

  for (iter = paths.begin(); iter != paths.end(); ++iter)
  {
    DIR *dir;
    if ((dir = opendir((*iter).c_str())) == NULL)
    {
      continue;
    }
    closedir(dir);

    archNames.push_back(
        std::make_pair((*iter)+"/", "General"));

    for (std::list<std::string>::iterator mediaIter = mediaDirs.begin();
         mediaIter != mediaDirs.end(); ++mediaIter)
    {
      std::string prefix = (*iter) + "/" + (*mediaIter);

      archNames.push_back(
          std::make_pair(prefix, "General"));
      archNames.push_back(
          std::make_pair(prefix + "/skyx", "SkyX"));
      archNames.push_back(
          std::make_pair(prefix + "/rtshaderlib", "General"));
      archNames.push_back(
          std::make_pair(prefix + "/materials/programs", "General"));
      archNames.push_back(
          std::make_pair(prefix + "/materials/scripts", "General"));
      archNames.push_back(
          std::make_pair(prefix + "/materials/textures", "General"));
      archNames.push_back(
          std::make_pair(prefix + "/media/models", "General"));
      archNames.push_back(
          std::make_pair(prefix + "/fonts", "Fonts"));
      archNames.push_back(
          std::make_pair(prefix + "/gui/looknfeel", "LookNFeel"));
      archNames.push_back(
          std::make_pair(prefix + "/gui/schemes", "Schemes"));
      archNames.push_back(
          std::make_pair(prefix + "/gui/imagesets", "Imagesets"));
      archNames.push_back(
          std::make_pair(prefix + "/gui/fonts", "Fonts"));
      archNames.push_back(
          std::make_pair(prefix + "/gui/layouts", "Layouts"));
      archNames.push_back(
          std::make_pair(prefix + "/gui/animations", "Animations"));
    }

    for (aiter = archNames.begin(); aiter != archNames.end(); ++aiter)
    {
      try
      {
        Ogre::ResourceGroupManager::getSingleton().addResourceLocation(
            aiter->first, "FileSystem", aiter->second);
      }
      catch(Ogre::Exception &/*_e*/)
      {
        gzthrow("Unable to load Ogre Resources. Make sure the resources path "
            "in the world file is set correctly.");
      }
    }
  }
}

//////////////////////////////////////////////////
void RenderEngine::SetupRenderSystem()
{
  Ogre::RenderSystem *renderSys;
  const Ogre::RenderSystemList *rsList;

  // Set parameters of render system (window size, etc.)
#if  OGRE_VERSION_MAJOR == 1 && OGRE_VERSION_MINOR == 6
  rsList = this->root->getAvailableRenderers();
#else
  rsList = &(this->root->getAvailableRenderers());
#endif

  int c = 0;

  renderSys = NULL;

  do
  {
    if (c == static_cast<int>(rsList->size()))
      break;

    renderSys = rsList->at(c);
    c++;
  }
  while (renderSys &&
         renderSys->getName().compare("OpenGL Rendering Subsystem") != 0);

  if (renderSys == NULL)
  {
    gzthrow("unable to find OpenGL rendering system. OGRE is probably "
            "installed incorrectly. Double check the OGRE cmake output, "
            "and make sure OpenGL is enabled.");
  }

  // We operate in windowed mode
  renderSys->setConfigOption("Full Screen", "No");

  /// We used to allow the user to set the RTT mode to PBuffer, FBO, or Copy.
  ///   Copy is slow, and there doesn't seem to be a good reason to use it
  ///   PBuffer limits the size of the renderable area of the RTT to the
  ///           size of the first window created.
  ///   FBO seem to be the only good option
  renderSys->setConfigOption("RTT Preferred Mode", "FBO");

  renderSys->setConfigOption("FSAA", "4");

  this->root->setRenderSystem(renderSys);
}

/////////////////////////////////////////////////
bool RenderEngine::CreateContext()
{
  bool result = true;

#ifdef Q_OS_MAC
  this->dummyDisplay = 0;
#else
  try
  {
    this->dummyDisplay = XOpenDisplay(0);
    if (!this->dummyDisplay)
    {
      gzerr << "Can't open display: " << XDisplayName(0) << "\n";
      return false;
    }

    int screen = DefaultScreen(this->dummyDisplay);

    int attribList[] = {GLX_RGBA, GLX_DOUBLEBUFFER, GLX_DEPTH_SIZE, 16,
      GLX_STENCIL_SIZE, 8, None };

    XVisualInfo *dummyVisual = glXChooseVisual(
        static_cast<Display*>(this->dummyDisplay),
        screen, static_cast<int *>(attribList));

    if (!dummyVisual)
    {
      gzerr << "Unable to create glx visual\n";
      return false;
    }

    this->dummyWindowId = XCreateSimpleWindow(
        static_cast<Display*>(this->dummyDisplay),
        RootWindow(static_cast<Display*>(this->dummyDisplay), screen),
        0, 0, 1, 1, 0, 0, 0);

    this->dummyContext = glXCreateContext(
        static_cast<Display*>(this->dummyDisplay),
        dummyVisual, NULL, 1);

    if (!this->dummyContext)
    {
      gzerr << "Unable to create glx context\n";
      return false;
    }

    glXMakeCurrent(static_cast<Display*>(this->dummyDisplay),
        this->dummyWindowId, static_cast<GLXContext>(this->dummyContext));
  }
  catch(...)
  {
    result = false;
  }
#endif

  return result;
}

/////////////////////////////////////////////////
void RenderEngine::CheckSystemCapabilities()
{
  const Ogre::RenderSystemCapabilities *capabilities;
  Ogre::RenderSystemCapabilities::ShaderProfiles profiles;
  Ogre::RenderSystemCapabilities::ShaderProfiles::const_iterator iter;

  capabilities = this->root->getRenderSystem()->getCapabilities();
  profiles = capabilities->getSupportedShaderProfiles();

  bool hasFragmentPrograms =
    capabilities->hasCapability(Ogre::RSC_FRAGMENT_PROGRAM);

  bool hasVertexPrograms =
    capabilities->hasCapability(Ogre::RSC_VERTEX_PROGRAM);

  // bool hasGeometryPrograms =
  //  capabilities->hasCapability(Ogre::RSC_GEOMETRY_PROGRAM);

  // bool hasRenderToVertexBuffer =
  //  capabilities->hasCapability(Ogre::RSC_HWRENDER_TO_VERTEX_BUFFER);

  // int multiRenderTargetCount = capabilities->getNumMultiRenderTargets();

  bool hasFBO =
    capabilities->hasCapability(Ogre::RSC_FBO);

  bool hasGLSL =
    std::find(profiles.begin(), profiles.end(), "glsl") != profiles.end();

  if (!hasFragmentPrograms || !hasVertexPrograms)
    gzwarn << "Vertex and fragment shaders are missing. "
           << "Fixed function rendering will be used.\n";

  if (!hasGLSL)
    gzwarn << "GLSL is missing."
           << "Fixed function rendering will be used.\n";

  if (!hasFBO)
    gzwarn << "Frame Buffer Objects (FBO) is missing. "
           << "Rendering will be disabled.\n";

  this->renderPathType = RenderEngine::NONE;

  if (hasFBO && hasGLSL && hasVertexPrograms && hasFragmentPrograms)
    this->renderPathType = RenderEngine::FORWARD;
  else if (hasFBO)
    this->renderPathType = RenderEngine::VERTEX;

  // Disable deferred rendering for now. Needs more work.
  // if (hasRenderToVertexBuffer && multiRenderTargetCount >= 8)
  //  this->renderPathType = RenderEngine::DEFERRED;
}

/////////////////////////////////////////////////
WindowManagerPtr RenderEngine::GetWindowManager() const
{
  return this->windowManager;
}

#if (OGRE_VERSION >= ((1 << 16) | (9 << 8) | 0))
/////////////////////////////////////////////////
Ogre::OverlaySystem *RenderEngine::GetOverlaySystem() const
{
  return this->overlaySystem;
}
#endif<|MERGE_RESOLUTION|>--- conflicted
+++ resolved
@@ -264,6 +264,7 @@
 void RenderEngine::PreRender()
 {
   this->root->_fireFrameStarted();
+  // is this still needed since we recovered the same call in PostRender?
   this->root->_fireFrameRenderingQueued();
 }
 
@@ -275,15 +276,10 @@
 //////////////////////////////////////////////////
 void RenderEngine::PostRender()
 {
-<<<<<<< HEAD
-  // _fireFrameRenderingQueued needs to be here for CEGUI to work
-  // this->root->_fireFrameRenderingQueued();
-=======
   // _fireFrameRenderingQueued was here for CEGUI to work. Leaving because
   // it shouldn't harm anything, and we don't want to introduce
   // a regression.
   this->root->_fireFrameRenderingQueued();
->>>>>>> 9fd9549d
   this->root->_fireFrameEnded();
 }
 
