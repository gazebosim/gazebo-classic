--- conflicted
+++ resolved
@@ -55,12 +55,8 @@
       /// \brief Initial pose of camera, used in OnJoyAbs()
       public: math::Pose initialPose;
 
-<<<<<<< HEAD
       /// \brief Initialized to false in constructor,
       /// set to true after first call to SetWorldPose
-=======
-      /// \brief Has the pose been set by somebody yet?
->>>>>>> aa36110b
       public: bool poseSet;
 
       /// \brief Flag to detect if the user changed the camera pose in the
@@ -70,22 +66,14 @@
       /// \brief Toggle joystick camera move state
       public: bool canJoystickMoveCamera;
 
-<<<<<<< HEAD
       /// \brief Used to detect joystick button release
       public: bool joystickButtonToggleLast;
 
-      /// \brief Ogre camera for the right Oculus screen.
-      protected: Ogre::Camera *rightCamera;
-
-      /// \brief View port for the right camera.
-      protected: Ogre::Viewport *rightViewport;
-=======
       /// \brief Ogre camera for the right Oculus screen.
       public: Ogre::Camera *rightCamera;
 
       /// \brief View port for the right camera.
       public: Ogre::Viewport *rightViewport;
->>>>>>> aa36110b
     };
   }
 }
