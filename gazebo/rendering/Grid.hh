/*
 * Copyright (C) 2012-2016 Open Source Robotics Foundation
 *
 * Licensed under the Apache License, Version 2.0 (the "License");
 * you may not use this file except in compliance with the License.
 * You may obtain a copy of the License at
 *
 *     http://www.apache.org/licenses/LICENSE-2.0
 *
 * Unless required by applicable law or agreed to in writing, software
 * distributed under the License is distributed on an "AS IS" BASIS,
 * WITHOUT WARRANTIES OR CONDITIONS OF ANY KIND, either express or implied.
 * See the License for the specific language governing permissions and
 * limitations under the License.
 *
*/
// This was leveraged from rviz.

#ifndef GAZEBO_RENDERING_GRID_HH_
#define GAZEBO_RENDERING_GRID_HH_

#include <memory>
#include <string>
#include <vector>

#include "gazebo/util/system.hh"

namespace Ogre
{
  class SceneNode;
  class Any;
}

namespace gazebo
{
  namespace common
  {
    class Color;
  }

  namespace rendering
  {
    class Scene;

    // Forward declare provate data
    class GridPrivate;

    /// \addtogroup gazebo_rendering
    /// \{

    /// \class Grid Grid.hh rendering/rendering.hh
    /// \brief Displays a grid of cells, drawn with lines
    ///
    /// Displays a grid of cells, drawn with lines.  A grid with an
    /// identity orientation is drawn along the XY plane.
    class GZ_RENDERING_VISIBLE Grid
    {
      /// \brief Constructor
      ///
      /// \param[in] _scene The scene this object is part of
      /// \param[in] _cellCount The number of cells to draw
      /// \param[in] _cellLength The size of each cell
      /// \param[in] _lineWidth The width of the lines to use
      /// \param[in] _color The color of the grid
      public: Grid(Scene *_scene, const uint32_t _cellCount,
          const float _cellLength, const float _lineWidth,
          const common::Color &_color);

      /// \brief Destructor
      public: ~Grid();

      /// \brief Initialize the grid
      public: void Init();

      /// \brief Enable or disable the grid.
      ///
      /// \param[in] _enable Set to true to view the grid, false to make
      /// invisible.
      public: void Enable(const bool _enable);

      /// \brief Get the Ogre scene node associated with this grid
      /// \return The Ogre scene node associated with this grid
<<<<<<< HEAD
      public: Ogre::SceneNode *GetSceneNode();
=======
      /// \deprecated See SceneNode()
      public: Ogre::SceneNode *GetSceneNode() GAZEBO_DEPRECATED(8.0);

      /// \brief Get the Ogre scene node associated with this grid
      /// \return The Ogre scene node associated with this grid
      public: Ogre::SceneNode *SceneNode() const;
>>>>>>> 935dc012

      /// \brief Sets user data on all ogre objects we own
      /// \param[in] _data The user data
      public: void SetUserData(const Ogre::Any &_data);

      /// \brief Sets the color of the grid
      /// \param[in] _color The grid color
      public: void SetColor(const common::Color &_color);

      /// \brief Return the grid color
      /// \return The grid color
      /// \deprecated See Color()
      public: common::Color GetColor() const GAZEBO_DEPRECATED(8.0);

      /// \brief Return the grid color
      /// \return The grid color
      public: common::Color Color() const;

      /// \brief Set the number of cells
      /// \param[in] _count The number of cells
      public: void SetCellCount(const uint32_t _count);

      /// \brief Get the number of cells
      /// \return The number of cells in each direction.
      /// \deprecated See CellCount()
      public: uint32_t GetCellCount() const GAZEBO_DEPRECATED(8.0);

      /// \brief Get the number of cells
      /// \return The number of cells in each direction.
      public: uint32_t CellCount() const;

      /// \brief Set the cell length
      /// \param[in] _len The cell length
      public: void SetCellLength(const float _len);

      /// \brief Get the cell length
      /// \return The cell length
      /// \deprecated See CellLength()
      public: float GetCellLength() const GAZEBO_DEPRECATED(8.0);

      /// \brief Get the cell length
      /// \return The cell length
      public: float CellLength() const;

      /// \brief Set the line width
      /// \param[in] _width The width of the grid
      public: void SetLineWidth(const float _width);

      /// \brief Get the width of the grid line
      /// \return The line width
      /// \deprecated See LineWidth()
      public: float GetLineWidth() const GAZEBO_DEPRECATED(8.0);

      /// \brief Get the width of the grid line
      /// \return The line width
      public: float LineWidth() const;

      /// \brief Set the height of the grid
      /// \param[in] _count Grid height
      public: void SetHeight(const uint32_t _count);

      /// \brief Get the height of the grid
      /// \return The height
      /// \deprecated See Height()
      public: uint32_t GetHeight() const GAZEBO_DEPRECATED(8.0);

<<<<<<< HEAD
      private: void Create();

      /// \brief Grid visual that contains the grid lines
      private: VisualPtr gridVis;

      private: Ogre::ManualObject *manualObject;

      private: Ogre::MaterialPtr material;

      private: unsigned int cellCount;
      private: float cellLength;
      private: float lineWidth;
      private: common::Color color;
      private: float heightOffset;
=======
      /// \brief Get the number of cells in the normal direction of the grid.
      /// \return The height
      public: uint32_t Height() const;
>>>>>>> 935dc012

      /// \brief Create the grid.
      private: void Create();

      /// \internal
      /// \brief Pointer to private data.
      private: std::unique_ptr<GridPrivate> dataPtr;
    };
    /// \}
  }
}
#endif<|MERGE_RESOLUTION|>--- conflicted
+++ resolved
@@ -80,16 +80,12 @@
 
       /// \brief Get the Ogre scene node associated with this grid
       /// \return The Ogre scene node associated with this grid
-<<<<<<< HEAD
-      public: Ogre::SceneNode *GetSceneNode();
-=======
       /// \deprecated See SceneNode()
       public: Ogre::SceneNode *GetSceneNode() GAZEBO_DEPRECATED(8.0);
 
       /// \brief Get the Ogre scene node associated with this grid
       /// \return The Ogre scene node associated with this grid
       public: Ogre::SceneNode *SceneNode() const;
->>>>>>> 935dc012
 
       /// \brief Sets user data on all ogre objects we own
       /// \param[in] _data The user data
@@ -156,26 +152,9 @@
       /// \deprecated See Height()
       public: uint32_t GetHeight() const GAZEBO_DEPRECATED(8.0);
 
-<<<<<<< HEAD
-      private: void Create();
-
-      /// \brief Grid visual that contains the grid lines
-      private: VisualPtr gridVis;
-
-      private: Ogre::ManualObject *manualObject;
-
-      private: Ogre::MaterialPtr material;
-
-      private: unsigned int cellCount;
-      private: float cellLength;
-      private: float lineWidth;
-      private: common::Color color;
-      private: float heightOffset;
-=======
       /// \brief Get the number of cells in the normal direction of the grid.
       /// \return The height
       public: uint32_t Height() const;
->>>>>>> 935dc012
 
       /// \brief Create the grid.
       private: void Create();
