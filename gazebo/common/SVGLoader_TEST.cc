--- conflicted
+++ resolved
@@ -89,31 +89,6 @@
   EXPECT_EQ(68u, p2.polylines[0].size());
 }
 
-<<<<<<< HEAD
-
-=======
-/////////////////////////////////////////////////
-std::vector<std::string> &split(const std::string &_s,
-                                char _delim,
-                                std::vector<std::string> &_elems)
-{
-  std::stringstream ss(_s);
-  std::string item;
-  while (std::getline(ss, item, _delim))
-  {
-    _elems.push_back(item);
-  }
-  return _elems;
-}
-
-void strv(const std::vector<std::string> &strs)
-{
-  for(auto s : strs)
-  {
-    gzmsg << " \"" << s << "\"" <<  std::endl;
-  }
->>>>>>> 6484ab72
-
 /////////////////////////////////////////////////
 TEST_F(SVGLoader, LoadArcs)
 {
@@ -152,29 +127,9 @@
   std::ofstream out("arc_test.html" );
   loader.DumpPaths(paths, out);
   out.close();
-
 }
 
-<<<<<<< HEAD
 TEST_F(SVGLoader, Capsule)
-=======
-
-/////////////////////////////////////////////////
-TEST_F(SVGLoader, ChainedTransforms)
-{
-
-//  std::string str = "matrix(0,0.55669897,-0.55669897,0,194.55441,-149.50402) translate(0,0) scale(1,3) skewX(22)";
-//  common::SVGTransform tx(str);
-  EXPECT_EQ(42, 41);
-  
-}
-
-
-
-/*
-/////////////////////////////////////////////////
-TEST_F(SVGLoader, ChainedTransforms)
->>>>>>> 6484ab72
 {
   // check for arc command support
   // this test loads a file with 2 superimposed 180 degree arc:
@@ -197,40 +152,6 @@
 
 }
 
-
-/////////////////////////////////////////////////
-TEST_F(SVGLoader, LoadTransform)
-{
-<<<<<<< HEAD
-=======
-
-  std::string str = "matrix(0,0.55669897,-0.55669897,0,194.55441,-149.50402)";
-
-  size_t found1, found2;
-  std::string mtrx("matrix(");
-  found1 = str.find(mtrx) + mtrx.length();
-  found2 = str.find(")");
-  std::string matrixStr = str.substr(found1, found2 -found1);
-  std::vector<std::string> numbers;
-  split(matrixStr, ',', numbers);
-  double matrix[6];
-
-  for (size_t i =0; i < 6; i++)
-  {
-    matrix[i] = stod(numbers[i]);
-  }
-
-  //  for (size_t i =0; i < 6; i++) gzmsg << " [" << i << "] " << matrix[i] << std::endl;
-
-  EXPECT_DOUBLE_EQ(matrix[0], 0);
-  EXPECT_DOUBLE_EQ(matrix[1], 0.55669897);
-  EXPECT_DOUBLE_EQ(matrix[2], -0.55669897);
-  EXPECT_DOUBLE_EQ(matrix[3], 0);
-  EXPECT_DOUBLE_EQ(matrix[4], 194.55441);
-  EXPECT_DOUBLE_EQ(matrix[5], -149.50402);
->>>>>>> 6484ab72
-}
-*/
 /////////////////////////////////////////////////
 int main(int argc, char **argv)
 {
