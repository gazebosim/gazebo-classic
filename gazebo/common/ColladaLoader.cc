/*
 * Copyright (C) 2012-2014 Open Source Robotics Foundation
 *
 * Licensed under the Apache License, Version 2.0 (the "License");
 * you may not use this file except in compliance with the License.
 * You may obtain a copy of the License at
 *
 * http://www.apache.org/licenses/LICENSE-2.0
 *
 * Unless required by applicable law or agreed to in writing, software
 * distributed under the License is distributed on an "AS IS" BASIS,
 * WITHOUT WARRANTIES OR CONDITIONS OF ANY KIND, either express or implied.
 * See the License for the specific language governing permissions and
 * limitations under the License.
 *
 */

#include <tinyxml.h>
#include <math.h>
#include <sstream>
#include <boost/algorithm/string.hpp>
#include <boost/lexical_cast.hpp>
#include <boost/unordered_map.hpp>

#include "gazebo/math/Helpers.hh"
#include "gazebo/math/Angle.hh"
#include "gazebo/math/Vector2d.hh"
#include "gazebo/math/Vector3.hh"
#include "gazebo/math/Matrix4.hh"
#include "gazebo/math/Quaternion.hh"
#include "gazebo/common/Console.hh"
#include "gazebo/common/Material.hh"
#include "gazebo/common/Mesh.hh"
#include "gazebo/common/Skeleton.hh"
#include "gazebo/common/SkeletonAnimation.hh"
#include "gazebo/common/ColladaLoader.hh"
#include "gazebo/common/SystemPaths.hh"
#include "gazebo/common/Exception.hh"


// TODO. These variables are used in a backport fix for issue #1134
// Do not merge them with Gazebo 4.0.
namespace gazebo
{
  namespace common
  {
    /// \brief Helper data structure for loading collada geometries.
    class GeometryIndices
    {
      /// \brief Index of a vertex in the collada <p> element
      public: unsigned int vertexIndex;

      /// \brief Index of a normal in the collada <p> element
      public: unsigned int normalIndex;

      /// \brief Index of a texture coordinate in the collada <p> element
      public: unsigned int texcoordIndex;

      /// \brief Index of a vertex in the Gazebo mesh
      public: unsigned int mappedIndex;
    };

    /// \brief Map of collada POSITION ids to list of vectors.
    static std::map<std::string, std::vector<math::Vector3> > positionIds;

    /// \brief Map of collada NORMAL ids to list of normals.
    static std::map<std::string, std::vector<math::Vector3> > normalIds;

    /// \brief Map of collada TEXCOORD ids to list of texture coordinates.
    static std::map<std::string, std::vector<math::Vector2d> >texcoordIds;

    /// \brief Map of collada  Material ids to Gazebo materials.
    static std::map<std::string, Material *> materialIds;

    /// \brief Map of collada POSITION ids to a map of
    /// duplicate positions.
    static std::map<std::string, std::map<unsigned int, unsigned int> >
        positionDuplicateMap;

    /// \brief Map of collada NORMAL ids to a map of
    /// duplicate normals.
    static std::map<std::string, std::map<unsigned int, unsigned int> >
        normalDuplicateMap;

    /// \brief Map of collada TEXCOORD ids to a map of
    /// duplicate texture coordinates.
    static std::map<std::string, std::map<unsigned int, unsigned int> >
        texcoordDuplicateMap;
  }
}

using namespace gazebo;
using namespace common;

/////////////////////////////////////////////////
struct Vector3Hash : std::unary_function<const math::Vector3, std::size_t>
{
  std::size_t operator()(const math::Vector3 _v) const
  {
    std::size_t seed = 0;
    boost::hash_combine(seed, _v.x);
    boost::hash_combine(seed, _v.y);
    boost::hash_combine(seed, _v.z);
    return seed;
  }
};

/////////////////////////////////////////////////
struct Vector2dHash : std::unary_function<const math::Vector2d, std::size_t>
{
  std::size_t operator()(const math::Vector2d _v) const
  {
    std::size_t seed = 0;
    boost::hash_combine(seed, _v.x);
    boost::hash_combine(seed, _v.y);
    return seed;
  }
};

//////////////////////////////////////////////////
  ColladaLoader::ColladaLoader()
: MeshLoader(), meter(1.0)
{
}

//////////////////////////////////////////////////
ColladaLoader::~ColladaLoader()
{
}

//////////////////////////////////////////////////
Mesh *ColladaLoader::Load(const std::string &_filename)
{
  // backport fix, do not merge with gazebo 4.0+
  positionIds.clear();
  normalIds.clear();
  texcoordIds.clear();
  materialIds.clear();
  positionDuplicateMap.clear();
  normalDuplicateMap.clear();
  texcoordDuplicateMap.clear();

  // reset scale
  this->meter = 1.0;

  TiXmlDocument xmlDoc;

  this->path.clear();
  if (_filename.rfind('/') != std::string::npos)
  {
    this->path = _filename.substr(0, _filename.rfind('/'));
  }

  this->filename = _filename;
  if (!xmlDoc.LoadFile(_filename))
    gzerr << "Unable to load collada file[" << _filename << "]\n";

  this->colladaXml = xmlDoc.FirstChildElement("COLLADA");
  if (!this->colladaXml)
    gzerr << "Missing COLLADA tag\n";

  if (std::string(this->colladaXml->Attribute("version")) != "1.4.0" &&
      std::string(this->colladaXml->Attribute("version")) != "1.4.1")
    gzerr << "Invalid collada file. Must be version 1.4.0 or 1.4.1\n";

  TiXmlElement *assetXml = this->colladaXml->FirstChildElement("asset");
  if (assetXml)
  {
    TiXmlElement *unitXml = assetXml->FirstChildElement("unit");
    if (unitXml && unitXml->Attribute("meter"))
      this->meter = math::parseFloat(unitXml->Attribute("meter"));
  }

  Mesh *mesh = new Mesh();
  mesh->SetPath(this->path);

  this->LoadScene(mesh);

  // This will make the model the correct size.
  mesh->Scale(this->meter);

  return mesh;
}

/////////////////////////////////////////////////
void ColladaLoader::LoadScene(Mesh *_mesh)
{
  TiXmlElement *sceneXml = this->colladaXml->FirstChildElement("scene");
  std::string sceneURL =
    sceneXml->FirstChildElement("instance_visual_scene")->Attribute("url");

  TiXmlElement *visSceneXml = this->GetElementId("visual_scene", sceneURL);

  if (!visSceneXml)
  {
    gzerr << "Unable to find visual_scene id ='" << sceneURL << "'\n";
    return;
  }

  TiXmlElement *nodeXml = visSceneXml->FirstChildElement("node");
  while (nodeXml)
  {
    this->LoadNode(nodeXml, _mesh, math::Matrix4::IDENTITY);
    nodeXml = nodeXml->NextSiblingElement("node");
  }
}

/////////////////////////////////////////////////
void ColladaLoader::LoadNode(TiXmlElement *_elem, Mesh *_mesh,
    const math::Matrix4 &_transform)
{
  TiXmlElement *nodeXml;
  TiXmlElement *instGeomXml;

  math::Matrix4 transform = this->LoadNodeTransform(_elem);
  transform = _transform * transform;

  if (_elem->Attribute("name"))
  {
    this->currentNodeName = _elem->Attribute("name");
  }

  nodeXml = _elem->FirstChildElement("node");
  while (nodeXml)
  {
    this->LoadNode(nodeXml, _mesh, transform);
    nodeXml = nodeXml->NextSiblingElement("node");
  }

  if (_elem->FirstChildElement("instance_node"))
  {
    std::string nodeURLStr =
      _elem->FirstChildElement("instance_node")->Attribute("url");

    nodeXml = this->GetElementId("node", nodeURLStr);
    if (!nodeXml)
    {
      gzerr << "Unable to find node[" << nodeURLStr << "]\n";
      return;
    }
    this->LoadNode(nodeXml, _mesh, transform);
    return;
  }
  else
    nodeXml = _elem;

  instGeomXml = nodeXml->FirstChildElement("instance_geometry");
  while (instGeomXml)
  {
    std::string geomURL = instGeomXml->Attribute("url");
    TiXmlElement *geomXml = this->GetElementId("geometry", geomURL);

    this->materialMap.clear();
    TiXmlElement *bindMatXml, *techniqueXml, *matXml;
    bindMatXml = instGeomXml->FirstChildElement("bind_material");
    while (bindMatXml)
    {
      if ((techniqueXml = bindMatXml->FirstChildElement("technique_common")))
      {
        matXml = techniqueXml->FirstChildElement("instance_material");
        while (matXml)
        {
          std::string symbol = matXml->Attribute("symbol");
          std::string target = matXml->Attribute("target");
          this->materialMap[symbol] = target;
          matXml = matXml->NextSiblingElement("instance_material");
        }
      }
      bindMatXml = bindMatXml->NextSiblingElement("bind_material");
    }

    this->LoadGeometry(geomXml, transform, _mesh);
    instGeomXml = instGeomXml->NextSiblingElement("instance_geometry");
  }

  TiXmlElement *instContrXml =
    nodeXml->FirstChildElement("instance_controller");
  while (instContrXml)
  {
    std::string contrURL = instContrXml->Attribute("url");
    TiXmlElement *contrXml = this->GetElementId("controller", contrURL);

    TiXmlElement *instSkelXml = instContrXml->FirstChildElement("skeleton");
    std::string rootURL = instSkelXml->GetText();
    TiXmlElement *rootNodeXml = this->GetElementId("node", rootURL);

    this->materialMap.clear();
    TiXmlElement *bindMatXml, *techniqueXml, *matXml;
    bindMatXml = instContrXml->FirstChildElement("bind_material");
    while (bindMatXml)
    {
      if ((techniqueXml = bindMatXml->FirstChildElement("technique_common")))
      {
        matXml = techniqueXml->FirstChildElement("instance_material");
        while (matXml)
        {
          std::string symbol = matXml->Attribute("symbol");
          std::string target = matXml->Attribute("target");
          this->materialMap[symbol] = target;
          matXml = matXml->NextSiblingElement("instance_material");
        }
      }
      bindMatXml = bindMatXml->NextSiblingElement("bind_material");
    }

    this->LoadController(contrXml, rootNodeXml, transform, _mesh);
    instContrXml = instContrXml->NextSiblingElement("instance_controller");
  }
}

/////////////////////////////////////////////////
math::Matrix4 ColladaLoader::LoadNodeTransform(TiXmlElement *_elem)
{
  math::Matrix4 transform(math::Matrix4::IDENTITY);

  if (_elem->FirstChildElement("matrix"))
  {
    std::string matrixStr = _elem->FirstChildElement("matrix")->GetText();
    std::istringstream iss(matrixStr);
    std::vector<double> values(16);
    for (unsigned int i = 0; i < 16; i++)
      iss >> values[i];
    transform.Set(values[0], values[1], values[2], values[3],
        values[4], values[5], values[6], values[7],
        values[8], values[9], values[10], values[11],
        values[12], values[13], values[14], values[15]);
  }
  else
  {
    if (_elem->FirstChildElement("translate"))
    {
      std::string transStr = _elem->FirstChildElement("translate")->GetText();
      math::Vector3 translate;
      translate = boost::lexical_cast<math::Vector3>(transStr);
      // translate *= this->meter;
      transform.SetTranslate(translate);
    }

    TiXmlElement *rotateXml = _elem->FirstChildElement("rotate");
    while (rotateXml)
    {
      math::Matrix3 mat;
      math::Vector3 axis;
      double angle;

      std::string rotateStr = rotateXml->GetText();
      std::istringstream iss(rotateStr);

      iss >> axis.x >> axis.y >> axis.z;
      iss >> angle;
      mat.SetFromAxis(axis, GZ_DTOR(angle));

      transform = transform * mat;

      rotateXml = rotateXml->NextSiblingElement("rotate");
    }

    if (_elem->FirstChildElement("scale"))
    {
      std::string scaleStr = _elem->FirstChildElement("scale")->GetText();
      math::Vector3 scale;
      scale = boost::lexical_cast<math::Vector3>(scaleStr);
      math::Matrix4 scaleMat;
      scaleMat.SetScale(scale);
      transform = transform * scaleMat;
    }
  }

  return transform;
}

/////////////////////////////////////////////////
void ColladaLoader::LoadController(TiXmlElement *_contrXml,
      TiXmlElement *_skelXml, const math::Matrix4 _transform, Mesh *_mesh)
{
  Skeleton *skeleton = new Skeleton(this->LoadSkeletonNodes(_skelXml, NULL));
  _mesh->SetSkeleton(skeleton);

  TiXmlElement *rootXml = _contrXml->GetDocument()->RootElement();

  if (rootXml->FirstChildElement("library_animations"))
    this->LoadAnimations(rootXml->FirstChildElement("library_animations"),
        skeleton);

  TiXmlElement *skinXml = _contrXml->FirstChildElement("skin");
  std::string geomURL = skinXml->Attribute("source");

  math::Matrix4 bindTrans;
  std::string matrixStr =
        skinXml->FirstChildElement("bind_shape_matrix")->GetText();
  std::istringstream iss(matrixStr);
  std::vector<double> values(16);
  for (unsigned int i = 0; i < 16; i++)
    iss >> values[i];
  bindTrans.Set(values[0], values[1], values[2], values[3],
                values[4], values[5], values[6], values[7],
                values[8], values[9], values[10], values[11],
                values[12], values[13], values[14], values[15]);

  skeleton->SetBindShapeTransform(bindTrans);

  TiXmlElement *jointsXml = skinXml->FirstChildElement("joints");
  std::string jointsURL, invBindMatURL;
  TiXmlElement *inputXml = jointsXml->FirstChildElement("input");
  while (inputXml)
  {
    std::string semantic = inputXml->Attribute("semantic");
    std::string source = inputXml->Attribute("source");
    if (semantic == "JOINT")
      jointsURL = source;
    else
    {
      if (semantic == "INV_BIND_MATRIX")
        invBindMatURL = source;
    }
    inputXml = inputXml->NextSiblingElement("input");
  }

  jointsXml = this->GetElementId("source", jointsURL);

  if (!jointsXml)
  {
    gzerr << "Could not find node[" << jointsURL << "]\n";
    gzthrow("Faild to parse skinning information in Collada file.");
  }

  std::string jointsStr = jointsXml->FirstChildElement("Name_array")->GetText();

  std::vector<std::string> joints;
  boost::split(joints, jointsStr, boost::is_any_of("   "));

  TiXmlElement *invBMXml = this->GetElementId("source", invBindMatURL);

  if (!invBMXml)
  {
    gzerr << "Could not find node[" << invBindMatURL << "]\n";
    gzthrow("Faild to parse skinning information in Collada file.");
  }

  std::string posesStr = invBMXml->FirstChildElement("float_array")->GetText();

  std::vector<std::string> strs;
  boost::split(strs, posesStr, boost::is_any_of("   "));

  for (unsigned int i = 0; i < joints.size(); i++)
  {
    unsigned int id = i * 16;
    math::Matrix4 mat;
    mat.Set(math::parseFloat(strs[id +  0]), math::parseFloat(strs[id +  1]),
            math::parseFloat(strs[id +  2]), math::parseFloat(strs[id +  3]),
            math::parseFloat(strs[id +  4]), math::parseFloat(strs[id +  5]),
            math::parseFloat(strs[id +  6]), math::parseFloat(strs[id +  7]),
            math::parseFloat(strs[id +  8]), math::parseFloat(strs[id +  9]),
            math::parseFloat(strs[id + 10]), math::parseFloat(strs[id + 11]),
            math::parseFloat(strs[id + 12]), math::parseFloat(strs[id + 13]),
            math::parseFloat(strs[id + 14]), math::parseFloat(strs[id + 15]));

    skeleton->GetNodeByName(joints[i])->SetInverseBindTransform(mat);
  }

  TiXmlElement *vertWeightsXml = skinXml->FirstChildElement("vertex_weights");

  inputXml = vertWeightsXml->FirstChildElement("input");
  unsigned int jOffset = 0;
  unsigned int wOffset = 0;
  std::string weightsURL;
  while (inputXml)
  {
    std::string semantic = inputXml->Attribute("semantic");
    std::string source = inputXml->Attribute("source");
    int offset;
    inputXml->Attribute("offset", &offset);

    if (semantic == "JOINT")
      jOffset = offset;
    else
      if (semantic == "WEIGHT")
      {
        weightsURL = source;
        wOffset = offset;
      }
    inputXml = inputXml->NextSiblingElement("input");
  }

  TiXmlElement *weightsXml = this->GetElementId("source", weightsURL);

  std::string wString = weightsXml->FirstChildElement("float_array")->GetText();
  std::vector<std::string> wStrs;
  boost::split(wStrs, wString, boost::is_any_of("   "));

  std::vector<float> weights;
  for (unsigned int i = 0; i < wStrs.size(); i++)
    weights.push_back(math::parseFloat(wStrs[i]));

  std::string cString = vertWeightsXml->FirstChildElement("vcount")->GetText();
  std::string vString = vertWeightsXml->FirstChildElement("v")->GetText();
  std::vector<std::string> vCountStrs;
  std::vector<std::string> vStrs;

  boost::split(vCountStrs, cString, boost::is_any_of("   "));
  boost::split(vStrs, vString, boost::is_any_of("   "));

  std::vector<unsigned int> vCount;
  std::vector<unsigned int> v;

  for (unsigned int i = 0; i < vCountStrs.size(); i++)
    vCount.push_back(math::parseInt(vCountStrs[i]));

  for (unsigned int i = 0; i < vStrs.size(); i++)
    v.push_back(math::parseInt(vStrs[i]));

  skeleton->SetNumVertAttached(vCount.size());

  unsigned int vIndex = 0;
  for (unsigned int i = 0; i < vCount.size(); i++)
  {
    for (unsigned int j = 0; j < vCount[i]; j++)
    {
      skeleton->AddVertNodeWeight(i, joints[v[vIndex + jOffset]],
                                    weights[v[vIndex + wOffset]]);
      vIndex += (jOffset + wOffset + 1);
    }
  }

  TiXmlElement *geomXml = this->GetElementId("geometry", geomURL);
  this->LoadGeometry(geomXml, _transform, _mesh);
}

/////////////////////////////////////////////////
void ColladaLoader::LoadAnimations(TiXmlElement *_xml, Skeleton *_skel)
{
  TiXmlElement *childXml = _xml->FirstChildElement("animation");
  if (childXml->FirstChildElement("animation"))
  {
    while (childXml)
    {
      this->LoadAnimationSet(childXml, _skel);
      childXml->NextSiblingElement("animation");
    }
  }
  else
    this->LoadAnimationSet(_xml, _skel);
}

/////////////////////////////////////////////////
void ColladaLoader::LoadAnimationSet(TiXmlElement *_xml, Skeleton *_skel)
{
  std::stringstream animName;
  if (_xml->Attribute("name"))
    animName << _xml->Attribute("name");
  else
    if (_xml->Attribute("id"))
      animName << _xml->Attribute("id");
    else
      animName << "animation" << (_skel->GetNumAnimations() + 1);

  RawSkeletonAnim animation;

  TiXmlElement *animXml = _xml->FirstChildElement("animation");
  while (animXml)
  {
    TiXmlElement *chanXml = animXml->FirstChildElement("channel");

    while (chanXml)
    {
      std::string sourceURL = chanXml->Attribute("source");
      std::string targetStr = chanXml->Attribute("target");

      std::string targetBone = targetStr.substr(0, targetStr.find('/'));
      char sep = '0';
      if (targetStr.find('(') != std::string::npos)
        sep = '(';
      else
        if (targetStr.find('.') != std::string::npos)
          sep = '.';

      std::string targetTrans;
      if (sep == '0')
        targetTrans = targetStr.substr(targetStr.find('/') + 1);
      else
        targetTrans = targetStr.substr(targetStr.find('/') + 1,
                          targetStr.find(sep) - targetStr.find('/') - 1);

      std::string idxStr = targetStr.substr(targetStr.find(sep) + 1);
      int idx1 = -1;
      int idx2 = -1;

      if (sep == '.')
        idx1 = (idxStr == "X") ? 0 : ((idxStr == "Y") ? 1 : ((idxStr == "Z")
            ? 2 : ((idxStr == "ANGLE") ? 3 : -1)));
      else
        if (sep == '(')
        {
          std::string idx1Str = idxStr.substr(0, 1);
          idx1 = math::parseInt(idx1Str);
          if (idxStr.length() > 4)
          {
            std::string idx2Str = idxStr.substr(3, 1);
            idx2 = math::parseInt(idx2Str);
          }
        }

      TiXmlElement *frameTimesXml = NULL;
      TiXmlElement *frameTransXml = NULL;

      TiXmlElement *sampXml = this->GetElementId("sampler", sourceURL);
      TiXmlElement *inputXml = sampXml->FirstChildElement("input");
      while (inputXml)
      {
        std::string semantic = inputXml->Attribute("semantic");
        if (semantic == "INPUT")
          frameTimesXml = this->GetElementId("source",
                              inputXml->Attribute("source"));
        else
          if (semantic == "OUTPUT")
            frameTransXml = this->GetElementId("source",
                              inputXml->Attribute("source"));
        /// FIXME interpolation semantic?

        inputXml = inputXml->NextSiblingElement("input");
      }
      TiXmlElement *timeArray = frameTimesXml->FirstChildElement("float_array");
      std::string timeStr = timeArray->GetText();
      std::vector<std::string> timeStrs;
      boost::split(timeStrs, timeStr, boost::is_any_of("   "));

      std::vector<double> times;
      for (unsigned int i = 0; i < timeStrs.size(); i++)
        times.push_back(math::parseFloat(timeStrs[i]));

      TiXmlElement *output = frameTransXml->FirstChildElement("float_array");
      std::string outputStr = output->GetText();
      std::vector<std::string> outputStrs;
      boost::split(outputStrs, outputStr, boost::is_any_of("   "));

      std::vector<double> values;
      for (unsigned int i = 0; i < outputStrs.size(); i++)
        values.push_back(math::parseFloat(outputStrs[i]));

      TiXmlElement *accessor =
        frameTransXml->FirstChildElement("technique_common");
      accessor = accessor->FirstChildElement("accessor");

      unsigned int stride = math::parseInt(accessor->Attribute("stride"));

      for (unsigned int i = 0; i < times.size(); i++)
      {
        if (animation[targetBone].find(times[i]) == animation[targetBone].end())
          animation[targetBone][times[i]] =
                      _skel->GetNodeById(targetBone)->GetTransforms();

        std::vector<NodeTransform> *frame = &animation[targetBone][times[i]];

        for (unsigned int j = 0; j < (*frame).size(); j++)
        {
          NodeTransform *nt = &((*frame)[j]);
          if (nt->GetSID() == targetTrans)
          {
            if (idx1 != -1)
            {
              int index = (idx2 == -1) ? idx1 : (idx1 * 4) + idx2;
              nt->SetComponent(index, values[i]);
            }
            else
              for (unsigned int k = 0; k < stride; k++)
                nt->SetComponent(k, values[(i*stride) + k]);
          }
        }
      }

      chanXml = chanXml->NextSiblingElement("channel");
    }

    animXml = animXml->NextSiblingElement("animation");
  }

  SkeletonAnimation *anim = new SkeletonAnimation(animName.str());

  for (RawSkeletonAnim::iterator iter = animation.begin();
        iter != animation.end(); ++iter)
    for (RawNodeAnim::iterator niter = iter->second.begin();
          niter != iter->second.end(); ++niter)
    {
      math::Matrix4 transform(math::Matrix4::IDENTITY);
      for (unsigned int i = 0; i < niter->second.size(); i++)
      {
        niter->second[i].RecalculateMatrix();
        transform = transform * niter->second[i]();
      }
      anim->AddKeyFrame(iter->first, niter->first, transform);
    }

  _skel->AddAnimation(anim);
}

/////////////////////////////////////////////////
SkeletonNode* ColladaLoader::LoadSkeletonNodes(TiXmlElement *_xml,
      SkeletonNode *_parent)
{
  std::string name;
  if (_xml->Attribute("sid"))
    name = _xml->Attribute("sid");
  else
    name = _xml->Attribute("name");

  SkeletonNode* node = new SkeletonNode(_parent, name, _xml->Attribute("id"));

  if (std::string(_xml->Attribute("type")) == std::string("NODE"))
    node->SetType(SkeletonNode::NODE);

  this->SetSkeletonNodeTransform(_xml, node);

  TiXmlElement *childXml = _xml->FirstChildElement("node");
  while (childXml)
  {
    this->LoadSkeletonNodes(childXml, node);
    childXml = childXml->NextSiblingElement("node");
  }
  return node;
}

/////////////////////////////////////////////////
void ColladaLoader::SetSkeletonNodeTransform(TiXmlElement *_elem,
      SkeletonNode *_node)
{
  math::Matrix4 transform(math::Matrix4::IDENTITY);

  if (_elem->FirstChildElement("matrix"))
  {
    std::string matrixStr = _elem->FirstChildElement("matrix")->GetText();
    std::istringstream iss(matrixStr);
    std::vector<double> values(16);
    for (unsigned int i = 0; i < 16; i++)
      iss >> values[i];
    transform.Set(values[0], values[1], values[2], values[3],
        values[4], values[5], values[6], values[7],
        values[8], values[9], values[10], values[11],
        values[12], values[13], values[14], values[15]);

    NodeTransform nt(transform);
    nt.SetSourceValues(transform);
    if (_elem->FirstChildElement("matrix")->Attribute("sid"))
      nt.SetSID(_elem->FirstChildElement("matrix")->Attribute("sid"));
    _node->AddRawTransform(nt);
  }
  else
  {
    if (_elem->FirstChildElement("translate"))
    {
      std::string transStr = _elem->FirstChildElement("translate")->GetText();
      math::Vector3 translate;
      translate = boost::lexical_cast<math::Vector3>(transStr);
      // translate *= this->meter;
      transform.SetTranslate(translate);

      NodeTransform nt(transform);
      if (_elem->FirstChildElement("translate")->Attribute("sid"))
        nt.SetSID(_elem->FirstChildElement("translate")->Attribute("sid"));
      nt.SetType(NodeTransform::TRANSLATE);
      nt.SetSourceValues(translate);
      _node->AddRawTransform(nt);
    }

    TiXmlElement *rotateXml = _elem->FirstChildElement("rotate");
    while (rotateXml)
    {
      math::Matrix3 mat;
      math::Vector3 axis;
      double angle;

      std::string rotateStr = rotateXml->GetText();
      std::istringstream iss(rotateStr);

      iss >> axis.x >> axis.y >> axis.z;
      iss >> angle;
      mat.SetFromAxis(axis, GZ_DTOR(angle));

      math::Matrix4 mat4(math::Matrix4::IDENTITY);
      mat4 = mat;
      NodeTransform nt(mat4);
      if (rotateXml->Attribute("sid"))
        nt.SetSID(rotateXml->Attribute("sid"));
      nt.SetType(NodeTransform::ROTATE);
      nt.SetSourceValues(axis, angle);
      _node->AddRawTransform(nt);

      transform = transform * mat;

      rotateXml = rotateXml->NextSiblingElement("rotate");
    }

    if (_elem->FirstChildElement("scale"))
    {
      std::string scaleStr = _elem->FirstChildElement("scale")->GetText();
      math::Vector3 scale;
      scale = boost::lexical_cast<math::Vector3>(scaleStr);
      math::Matrix4 scaleMat;
      scaleMat.SetScale(scale);

      NodeTransform nt(scaleMat);
      if (_elem->FirstChildElement("matrix")->Attribute("sid"))
        nt.SetSID(_elem->FirstChildElement("matrix")->Attribute("sid"));
      nt.SetType(NodeTransform::SCALE);
      nt.SetSourceValues(scale);
      _node->AddRawTransform(nt);

      transform = transform * scaleMat;
    }
  }

  _node->SetTransform(transform);
}

/////////////////////////////////////////////////
void ColladaLoader::LoadGeometry(TiXmlElement *_xml,
                                 const math::Matrix4 &_transform, Mesh *_mesh)
{
  TiXmlElement *meshXml = _xml->FirstChildElement("mesh");
  TiXmlElement *childXml;

  if (!meshXml)
    return;

  childXml = meshXml->FirstChildElement("triangles");
  while (childXml)
  {
    this->LoadTriangles(childXml, _transform, _mesh);
    childXml = childXml->NextSiblingElement("triangles");
  }

  childXml = meshXml->FirstChildElement("polylist");
  while (childXml)
  {
    this->LoadPolylist(childXml, _transform, _mesh);
    childXml = childXml->NextSiblingElement("polylist");
  }

  childXml = meshXml->FirstChildElement("lines");
  while (childXml)
  {
    this->LoadLines(childXml, _transform, _mesh);
    childXml = childXml->NextSiblingElement("lines");
  }
}

/////////////////////////////////////////////////
TiXmlElement *ColladaLoader::GetElementId(const std::string &_name,
                                          const std::string &_id)
{
  return this->GetElementId(this->colladaXml, _name, _id);
}

/////////////////////////////////////////////////
TiXmlElement *ColladaLoader::GetElementId(TiXmlElement *_parent,
    const std::string &_name,
    const std::string &_id)
{
  std::string id = _id;
  if (id.length() > 0 && id[0] == '#')
    id.erase(0, 1);

  if ((id.empty() && _parent->Value() == _name) ||
      (_parent->Attribute("id") && _parent->Attribute("id") == id) ||
      (_parent->Attribute("sid") && _parent->Attribute("sid") == id))
  {
    return _parent;
  }

  TiXmlElement *elem = _parent->FirstChildElement();
  while (elem)
  {
    TiXmlElement *result = this->GetElementId(elem, _name, _id);
    if (result)
    {
      return result;
    }

    elem = elem->NextSiblingElement();
  }

  return NULL;
}


/////////////////////////////////////////////////
void ColladaLoader::LoadVertices(const std::string &_id,
    const math::Matrix4 &_transform,
    std::vector<math::Vector3> &_verts,
    std::vector<math::Vector3> &_norms)
{
  std::map<unsigned int, unsigned int> vertDup;
  std::map<unsigned int, unsigned int> normDup;
  this->LoadVertices(_id, _transform, _verts, _norms, vertDup, normDup);
}

/////////////////////////////////////////////////
void ColladaLoader::LoadVertices(const std::string &_id,
    const math::Matrix4 &_transform,
    std::vector<math::Vector3> &_verts,
    std::vector<math::Vector3> &_norms,
    std::map<unsigned int, unsigned int> &_vertDups,
    std::map<unsigned int, unsigned int> &_normDups)
{
  TiXmlElement *verticesXml = this->GetElementId(this->colladaXml,
                                                 "vertices", _id);

  if (!verticesXml)
  {
    gzerr << "Unable to find vertices[" << _id << "] in collada file\n";
    return;
  }

  TiXmlElement *inputXml = verticesXml->FirstChildElement("input");
  while (inputXml)
  {
    std::string semantic = inputXml->Attribute("semantic");
    std::string sourceStr = inputXml->Attribute("source");
    if (semantic == "NORMAL")
    {
      this->LoadNormals(sourceStr, _transform, _norms, _normDups);
    }
    else if (semantic == "POSITION")
    {
      this->LoadPositions(sourceStr, _transform, _verts, _vertDups);
    }

    inputXml = inputXml->NextSiblingElement("input");
  }
}

/////////////////////////////////////////////////
void ColladaLoader::LoadPositions(const std::string &_id,
    const math::Matrix4 &_transform,
    std::vector<math::Vector3> &_values,
    std::map<unsigned int, unsigned int> &_duplicates)
{
  if (positionIds.find(_id) != positionIds.end())
  {
    _values = positionIds[_id];
    _duplicates = positionDuplicateMap[_id];
    return;
  }

  TiXmlElement *sourceXml = this->GetElementId("source", _id);
  TiXmlElement *floatArrayXml = sourceXml->FirstChildElement("float_array");
  if (!floatArrayXml)
  {
    gzerr << "Vertex source missing float_array element\n";
    return;
  }
  std::string valueStr = floatArrayXml->GetText();

  boost::unordered_map<math::Vector3, unsigned int, Vector3Hash> unique;

  std::vector<std::string> strs;
  std::vector<std::string>::iterator iter, end;
  boost::split(strs, valueStr, boost::is_any_of("   "));

  end = strs.end();
  for (iter = strs.begin(); iter != end; iter += 3)
  {
    math::Vector3 vec(math::parseFloat(*iter), math::parseFloat(*(iter+1)),
        math::parseFloat(*(iter+2)));
    vec = _transform * vec;
    _values.push_back(vec);

    // create a map of duplicate indices
    if (unique.find(vec) != unique.end())
      _duplicates[_values.size()-1] = unique[vec];
    else
      unique[vec] = _values.size()-1;
  }

  positionDuplicateMap[_id] = _duplicates;
  positionIds[_id] = _values;
}

/////////////////////////////////////////////////
void ColladaLoader::LoadNormals(const std::string &_id,
    const math::Matrix4 &_transform,
<<<<<<< HEAD
    std::vector<math::Vector3> &_values,
    std::map<unsigned int, unsigned int> &_duplicates)
{
  if (normalIds.find(_id) != normalIds.end())
  {
    _values = normalIds[_id];
    _duplicates = normalDuplicateMap[_id];
    return;
  }

=======
    std::vector<math::Vector3> &_values)
{
>>>>>>> 894366d1
  math::Matrix4 rotMat = _transform;
  rotMat.SetTranslate(math::Vector3::Zero);

  TiXmlElement *normalsXml = this->GetElementId("source", _id);
  if (!normalsXml)
  {
    gzerr << "Unable to find normals[" << _id << "] in collada file\n";
    return;
  }

  TiXmlElement *floatArrayXml = normalsXml->FirstChildElement("float_array");
  if (!floatArrayXml)
  {
    gzwarn << "Normal source missing float_array element\n";
    return;
  }

  boost::unordered_map<math::Vector3, unsigned int, Vector3Hash> unique;

  std::string valueStr = floatArrayXml->GetText();
  std::istringstream iss(valueStr);
  do
  {
    math::Vector3 vec;
    iss >> vec.x >> vec.y >> vec.z;
    if (iss)
    {
      vec = rotMat * vec;
      vec.Normalize();
      _values.push_back(vec);
<<<<<<< HEAD

      // create a map of duplicate indices
      if (unique.find(vec) != unique.end())
        _duplicates[_values.size()-1] = unique[vec];
      else
        unique[vec] = _values.size()-1;
=======
>>>>>>> 894366d1
    }
  } while (iss);

  normalDuplicateMap[_id] = _duplicates;
  normalIds[_id] = _values;
}

/////////////////////////////////////////////////
void ColladaLoader::LoadTexCoords(const std::string &_id,
    std::vector<math::Vector2d> &_values,
    std::map<unsigned int, unsigned int> &_duplicates)
{
  if (texcoordIds.find(_id) != texcoordIds.end())
  {
    _values = texcoordIds[_id];
    _duplicates = texcoordDuplicateMap[_id];
    return;
  }

  int stride = 0;
  int texCount = 0;
  int totCount = 0;

  // Get the source element for the texture coordinates.
  TiXmlElement *xml = this->GetElementId("source", _id);
  if (!xml)
  {
    gzerr << "Unable to find tex coords[" << _id << "] in collada file\n";
    return;
  }

  // Get the array of float values. These are the raw values for the texture
  // coordinates.
  TiXmlElement *floatArrayXml = xml->FirstChildElement("float_array");
  if (!floatArrayXml)
  {
    gzerr << "Normal source missing float_array element\n";
    return;
  }

  // The technique_common holds an <accessor> element that indicates how to
  // parse the float array.
  xml = xml->FirstChildElement("technique_common");
  if (!xml)
  {
    gzerr << "Unable to find technique_common element for texture "
          << "coordinates with id[" << _id << "]\n";
    return;
  }

  // Get the accessor XML element.
  xml = xml->FirstChildElement("accessor");
  if (!xml)
  {
    gzerr << "Unable to find <accessor> as a child of <technique_common> "
          << "for texture coordinates with id[" << _id << "]\n";
    return;
  }

  // Read in the total number of texture coordinate values
  if (floatArrayXml->Attribute("count"))
    totCount = boost::lexical_cast<int>(floatArrayXml->Attribute("count"));
  else
  {
    gzerr << "<float_array> has no count attribute in texture coordinate "
          << "element with id[" << _id << "]\n";
    return;
  }

  // Read in the stride for the texture coordinate values. The stride
  // indicates the number of values in the float array the comprise
  // a complete texture coordinate.
  if (xml->Attribute("stride"))
    stride = boost::lexical_cast<int>(xml->Attribute("stride"));
  else
  {
    gzerr << "<accessor> has no stride attribute in texture coordinate element "
          << "with id[" << _id << "]\n";
    return;
  }

  // Read in the count of texture coordinates.
  if (xml->Attribute("count"))
    texCount = boost::lexical_cast<int>(xml->Attribute("count"));
  else
  {
    gzerr << "<accessor> has no count attribute in texture coordinate element "
          << "with id[" << _id << "]\n";
    return;
  }

  // \TODO This is a good a GZ_ASSERT
  // The total number of texture values should equal the stride multiplied
  // by the number of texture coordinates.
  if (texCount * stride != totCount)
  {
    gzerr << "Error reading texture coordinates. Coordinate counts in element "
             "with id[" << _id << "] do not add up correctly\n";
    return;
  }

  boost::unordered_map<math::Vector2d, unsigned int, Vector2dHash> unique;

  // Read the raw texture values, and split them on spaces.
  std::string valueStr = floatArrayXml->GetText();
  std::vector<std::string> values;
  boost::split(values, valueStr, boost::is_any_of(" "));

  // Read in all the texture coordinates.
  for (int i = 0; i < totCount; i += stride)
  {
    // We only handle 2D texture coordinates right now.
    math::Vector2d vec(boost::lexical_cast<double>(values[i]),
          1.0 - boost::lexical_cast<double>(values[i+1]));
    _values.push_back(vec);

    // create a map of duplicate indices
    if (unique.find(vec) != unique.end())
    {
      _duplicates[_values.size()-1] = unique[vec];
    }
    else
      unique[vec] = _values.size()-1;
  }

  texcoordDuplicateMap[_id] = _duplicates;
  texcoordIds[_id] = _values;
}

/////////////////////////////////////////////////
Material *ColladaLoader::LoadMaterial(const std::string &_name)
{
  if (materialIds.find(_name) != materialIds.end())
  {
    return materialIds[_name];
  }

  TiXmlElement *matXml = this->GetElementId("material", _name);
  if (!matXml || !matXml->FirstChildElement("instance_effect"))
    return NULL;

  Material *mat = new Material();
  std::string effectName =
    matXml->FirstChildElement("instance_effect")->Attribute("url");
  TiXmlElement *effectXml = this->GetElementId("effect", effectName);

  TiXmlElement *commonXml = effectXml->FirstChildElement("profile_COMMON");
  if (commonXml)
  {
    TiXmlElement *techniqueXml = commonXml->FirstChildElement("technique");
    TiXmlElement *lambertXml = techniqueXml->FirstChildElement("lambert");

    TiXmlElement *phongXml = techniqueXml->FirstChildElement("phong");
    TiXmlElement *blinnXml = techniqueXml->FirstChildElement("blinn");
    if (lambertXml)
    {
      this->LoadColorOrTexture(lambertXml, "ambient", mat);
      this->LoadColorOrTexture(lambertXml, "emission", mat);
      this->LoadColorOrTexture(lambertXml, "diffuse", mat);
      if (lambertXml->FirstChildElement("transparency"))
      {
        mat->SetTransparency(
            this->LoadFloat(lambertXml->FirstChildElement("transparency")));
      }

      if (lambertXml->FirstChildElement("transparent"))
      {
        TiXmlElement *transXml = lambertXml->FirstChildElement("transparent");
        this->LoadTransparent(transXml, mat);
      }
    }
    else if (phongXml)
    {
      this->LoadColorOrTexture(phongXml, "ambient", mat);
      this->LoadColorOrTexture(phongXml, "emission", mat);
      this->LoadColorOrTexture(phongXml, "specular", mat);
      this->LoadColorOrTexture(phongXml, "diffuse", mat);
      if (phongXml->FirstChildElement("shininess"))
        mat->SetShininess(
            this->LoadFloat(phongXml->FirstChildElement("shininess")));

      if (phongXml->FirstChildElement("transparency"))
        mat->SetTransparency(
            this->LoadFloat(phongXml->FirstChildElement("transparency")));
      if (phongXml->FirstChildElement("transparent"))
      {
        TiXmlElement *transXml = phongXml->FirstChildElement("transparent");
        this->LoadTransparent(transXml, mat);
      }
    }
    else if (blinnXml)
    {
      this->LoadColorOrTexture(blinnXml, "ambient", mat);
      this->LoadColorOrTexture(blinnXml, "emission", mat);
      this->LoadColorOrTexture(blinnXml, "specular", mat);
      this->LoadColorOrTexture(blinnXml, "diffuse", mat);
      if (blinnXml->FirstChildElement("shininess"))
        mat->SetShininess(
            this->LoadFloat(blinnXml->FirstChildElement("shininess")));

      if (blinnXml->FirstChildElement("transparency"))
        mat->SetTransparency(
            this->LoadFloat(blinnXml->FirstChildElement("transparency")));
      if (blinnXml->FirstChildElement("transparent"))
      {
        TiXmlElement *transXml = blinnXml->FirstChildElement("transparent");
        this->LoadTransparent(transXml, mat);
      }
    }
  }

  TiXmlElement *glslXml = effectXml->FirstChildElement("profile_GLSL");
  if (glslXml)
    gzerr << "profile_GLSL unsupported\n";

  TiXmlElement *cgXml = effectXml->FirstChildElement("profile_CG");
  if (cgXml)
    gzerr << "profile_CG unsupported\n";

  materialIds[_name] = mat;

  return mat;
}

/////////////////////////////////////////////////
void ColladaLoader::LoadColorOrTexture(TiXmlElement *_elem,
    const std::string &_type, Material *_mat)
{
  if (!_elem || !_elem->FirstChildElement(_type))
    return;

  TiXmlElement *typeElem = _elem->FirstChildElement(_type);

  if (typeElem->FirstChildElement("color"))
  {
    std::string colorStr = typeElem->FirstChildElement("color")->GetText();
    Color color = boost::lexical_cast<Color>(colorStr);
    if (_type == "diffuse")
      _mat->SetDiffuse(color);
    else if (_type == "ambient")
      _mat->SetAmbient(color);
    else if (_type == "emission")
      _mat->SetEmissive(color);
  }
  else if (typeElem->FirstChildElement("texture"))
  {
    TiXmlElement *imageXml = NULL;
    std::string textureName =
      typeElem->FirstChildElement("texture")->Attribute("texture");
    TiXmlElement *textureXml = this->GetElementId("newparam", textureName);
    if (textureXml)
    {
      if (std::string(textureXml->Value()) == "image")
      {
        imageXml = textureXml;
      }
      else
      {
        TiXmlElement *sampler = textureXml->FirstChildElement("sampler2D");
        if (sampler)
        {
          std::string sourceName =
            sampler->FirstChildElement("source")->GetText();
          TiXmlElement *sourceXml = this->GetElementId("newparam", sourceName);
          if (sourceXml)
          {
            TiXmlElement *surfaceXml = sourceXml->FirstChildElement("surface");
            if (surfaceXml && surfaceXml->FirstChildElement("init_from"))
            {
              imageXml = this->GetElementId("image",
                  surfaceXml->FirstChildElement("init_from")->GetText());
            }
          }
        }
      }
    }
    else
    {
      imageXml = this->GetElementId("image", textureName);
    }

    if (imageXml && imageXml->FirstChildElement("init_from"))
    {
      std::string imgFile =
        imageXml->FirstChildElement("init_from")->GetText();
      _mat->SetTextureImage(imgFile, this->path);
    }
  }
}

/////////////////////////////////////////////////
void ColladaLoader::LoadPolylist(TiXmlElement *_polylistXml,
    const math::Matrix4 &_transform,
    Mesh *_mesh)
{
  // This function parses polylist types in collada into
  // a set of triangle meshes.  The assumption is that
  // each polylist polygon is convex, and we do decomposion
  // by anchoring each triangle about vertex 0 or each polygon
  SubMesh *subMesh = new SubMesh;
  subMesh->SetName(this->currentNodeName);
  bool combinedVertNorms = false;

  subMesh->SetPrimitiveType(SubMesh::TRIANGLES);

  if (_polylistXml->Attribute("material"))
  {
    std::map<std::string, std::string>::iterator iter;
    std::string matStr = _polylistXml->Attribute("material");

    iter = this->materialMap.find(matStr);
    if (iter != this->materialMap.end())
      matStr = iter->second;

    int matIndex = _mesh->AddMaterial(this->LoadMaterial(matStr));
    if (matIndex < 0)
      gzwarn << "Unable to add material[" << matStr << "]\n";
    else
      subMesh->SetMaterialIndex(matIndex);
  }

  TiXmlElement *polylistInputXml = _polylistXml->FirstChildElement("input");

  std::vector<math::Vector3> verts;
  std::vector<math::Vector3> norms;
  std::vector<math::Vector2d> texcoords;

  const unsigned int VERTEX = 0;
  const unsigned int NORMAL = 1;
  const unsigned int TEXCOORD = 2;
  bool hasVertices = false;
  bool hasNormals = false;
  bool hasTexcoords = false;

  // look up table of position/normal/texcoord duplicate indices
  std::map<unsigned int, unsigned int> texDupMap;
  std::map<unsigned int, unsigned int> normalDupMap;
  std::map<unsigned int, unsigned int> positionDupMap;

  math::Matrix4 bindShapeMat(math::Matrix4::IDENTITY);
  if (_mesh->HasSkeleton())
    bindShapeMat = _mesh->GetSkeleton()->GetBindShapeTransform();

  // read input elements
  std::map<const unsigned int, int> inputs;
  while (polylistInputXml)
  {
    std::string semantic = polylistInputXml->Attribute("semantic");
    std::string source = polylistInputXml->Attribute("source");
    std::string offset = polylistInputXml->Attribute("offset");
    if (semantic == "VERTEX")
    {
      unsigned int count = norms.size();
      this->LoadVertices(source, _transform, verts, norms,
          positionDupMap, normalDupMap);
      if (norms.size() > count)
        combinedVertNorms = true;
      inputs[VERTEX] = math::parseInt(offset);
      hasVertices = true;
    }
    else if (semantic == "NORMAL")
    {
      this->LoadNormals(source, _transform, norms, normalDupMap);
      combinedVertNorms = false;
      inputs[NORMAL] = math::parseInt(offset);
      hasNormals = true;
    }
    else if (semantic == "TEXCOORD")
    {
      this->LoadTexCoords(source, texcoords, texDupMap);
      inputs[TEXCOORD] = math::parseInt(offset);
      hasTexcoords = true;
    }
    polylistInputXml = polylistInputXml->NextSiblingElement("input");
  }

  // read vcount
  // break poly into triangles
  // if vcount >= 4, anchor around 0 (note this is bad for concave elements)
  //   e.g. if vcount = 4, break into triangle 1: [0,1,2], triangle 2: [0,2,3]
  std::vector<std::string> vcountStrs;
  TiXmlElement *vcountXml = _polylistXml->FirstChildElement("vcount");
  std::string vcountStr = vcountXml->GetText();
  boost::split(vcountStrs, vcountStr, boost::is_any_of("   "));
  std::vector<int> vcounts;
  for (unsigned int j = 0; j < vcountStrs.size(); ++j)
    vcounts.push_back(math::parseInt(vcountStrs[j]));

  // read p
  TiXmlElement *pXml = _polylistXml->FirstChildElement("p");
  std::string pStr = pXml->GetText();

  // vertexIndexMap is a map of collada vertex index to Gazebo submesh vertex
  // indices, used for identifying vertices that can be shared.
  std::map<unsigned int, std::vector<GeometryIndices> > vertexIndexMap;
  unsigned int *values = new unsigned int[inputs.size()];

  std::vector<std::string> strs;
  boost::split(strs, pStr, boost::is_any_of("   "));
  std::vector<std::string>::iterator strs_iter = strs.begin();
  for (unsigned int l = 0; l < vcounts.size(); ++l)
  {
    // put us at the beginning of the polygon list
    if (l > 0) strs_iter += inputs.size()*vcounts[l-1];

    for (unsigned int k = 2; k < (unsigned int)vcounts[l]; ++k)
    {
      // if vcounts[l] = 5, then read 0,1,2, then 0,2,3, 0,3,4,...
      // here k = the last number in the series
      // j is the triangle loop
      for (unsigned int j = 0; j < 3; ++j)
      {
        // break polygon into triangles
        unsigned int triangle_index;

        if (j == 0)
          triangle_index = 0;
        if (j == 1)
          triangle_index = (k-1)*inputs.size();
        if (j == 2)
          triangle_index = (k)*inputs.size();

        for (unsigned int i = 0; i < inputs.size(); i++)
        {
          values[i] = math::parseInt(strs_iter[triangle_index+i]);
          /*gzerr << "debug parsing "
                << " poly-i[" << l
                << "] tri-end-index[" << k
                << "] tri-vertex-i[" << j
                << "] triangle[" << triangle_index
                << "] input[" << i
                << "] value[" << values[i]
                << "]\n"; */
        }


        int daeVertIndex = 0;
        bool addIndex = !hasVertices;

        // find a set of vertex/normal/texcoord that can be reused
        // only do this if the mesh has vertices
        if (hasVertices)
        {
          // Get the vertex position index value. If it is a duplicate then use
          // the existing index instead
          daeVertIndex = values[inputs[VERTEX]];
          if (positionDupMap.find(daeVertIndex) != positionDupMap.end())
            daeVertIndex = positionDupMap[daeVertIndex];

          // if the vertex index has not been previously added then just add it.
          if (vertexIndexMap.find(daeVertIndex) == vertexIndexMap.end())
          {
            addIndex = true;
          }
          else
          {
            // if the vertex index was previously added, check to see if it has
            // the same normal and texcoord index values
            bool toDuplicate = true;
            unsigned int reuseIndex = 0;
            std::vector<GeometryIndices> inputValues =
                vertexIndexMap[daeVertIndex];

            for (unsigned int i = 0; i < inputValues.size(); ++i)
            {
              GeometryIndices iv = inputValues[i];
              bool normEqual = false;
              bool texEqual = false;

              if (hasNormals)
              {
                // Get the vertex normal index value. If the normal is a
                // duplicate then reset the index to the first instance of the
                // duplicated position
                unsigned int remappedNormalIndex = values[inputs[NORMAL]];
                if (normalDupMap.find(remappedNormalIndex)
                    != normalDupMap.end())
                 {
                  remappedNormalIndex = normalDupMap[remappedNormalIndex];
                 }

                if (iv.normalIndex == remappedNormalIndex)
                  normEqual = true;
              }
              if (hasTexcoords)
              {
                // Get the vertex texcoord index value. If the texcoord is a
                // duplicate then reset the index to the first instance of the
                // duplicated texcoord
                unsigned int remappedTexcoordIndex = values[inputs[TEXCOORD]];
                if (texDupMap.find(remappedTexcoordIndex) != texDupMap.end())
                  remappedTexcoordIndex = texDupMap[remappedTexcoordIndex];

                if (iv.texcoordIndex == remappedTexcoordIndex)
                  texEqual = true;
              }

              // if the vertex has matching normal and texcoord index values
              // then the vertex can be reused.
              if ((!hasNormals || normEqual) && (!hasTexcoords || texEqual))
              {
                // found a vertex that can be shared.
                toDuplicate = false;
                reuseIndex = iv.mappedIndex;
                subMesh->AddIndex(reuseIndex);
                break;
              }
            }
            addIndex = toDuplicate;
          }
        }

        // if the vertex index is new or can not be shared then add it
        if (addIndex)
        {
          GeometryIndices input;
          if (hasVertices)
          {
            subMesh->AddVertex(verts[daeVertIndex]);
            unsigned int newVertIndex = subMesh->GetVertexCount()-1;
            subMesh->AddIndex(newVertIndex);
            if (combinedVertNorms)
              subMesh->AddNormal(norms[daeVertIndex]);
            if (_mesh->HasSkeleton())
            {
              subMesh->SetVertex(newVertIndex, bindShapeMat *
                  subMesh->GetVertex(newVertIndex));
              Skeleton *skel = _mesh->GetSkeleton();
              for (unsigned int i = 0;
                  i < skel->GetNumVertNodeWeights(values[daeVertIndex]); ++i)
              {
                std::pair<std::string, double> node_weight =
                  skel->GetVertNodeWeight(values[daeVertIndex], i);
                SkeletonNode *node =
                    _mesh->GetSkeleton()->GetNodeByName(node_weight.first);
                subMesh->AddNodeAssignment(subMesh->GetVertexCount()-1,
                                node->GetHandle(), node_weight.second);
              }
            }
            input.vertexIndex = daeVertIndex;
            input.mappedIndex = newVertIndex;
          }
          if (hasNormals)
          {
            subMesh->AddNormal(norms[values[inputs[NORMAL]]]);
            input.normalIndex = values[inputs[NORMAL]];
          }
          if (hasTexcoords)
          {
            subMesh->AddTexCoord(texcoords[values[inputs[TEXCOORD]]].x,
                texcoords[values[inputs[TEXCOORD]]].y);
            input.texcoordIndex = values[inputs[TEXCOORD]];
          }

          // add the new gazebo submesh vertex index to the map
          if (hasVertices)
          {
            std::vector<GeometryIndices> inputValues;
            inputValues.push_back(input);
            vertexIndexMap[daeVertIndex] = inputValues;
          }
        }
      }
    }
  }
  delete [] values;

  _mesh->AddSubMesh(subMesh);
}

/////////////////////////////////////////////////
void ColladaLoader::LoadTriangles(TiXmlElement *_trianglesXml,
                                  const math::Matrix4 &_transform,
                                  Mesh *_mesh)
{
  SubMesh *subMesh = new SubMesh;
  subMesh->SetName(this->currentNodeName);
  bool combinedVertNorms = false;

  subMesh->SetPrimitiveType(SubMesh::TRIANGLES);

  if (_trianglesXml->Attribute("material"))
  {
    std::map<std::string, std::string>::iterator iter;
    std::string matStr = _trianglesXml->Attribute("material");

    iter = this->materialMap.find(matStr);
    if (iter != this->materialMap.end())
      matStr = iter->second;

    int matIndex = _mesh->AddMaterial(this->LoadMaterial(matStr));
    if (matIndex < 0)
      gzwarn << "Unable to add material[" << matStr << "]\n";
    else
      subMesh->SetMaterialIndex(matIndex);
  }

  TiXmlElement *trianglesInputXml = _trianglesXml->FirstChildElement("input");

  std::vector<math::Vector3> verts;
  std::vector<math::Vector3> norms;
  std::vector<math::Vector2d> texcoords;

  const unsigned int VERTEX = 0;
  const unsigned int NORMAL = 1;
  const unsigned int TEXCOORD = 2;
  bool hasVertices = false;
  bool hasNormals = false;
  bool hasTexcoords = false;
  unsigned int offsetSize = 0;
  std::map<const unsigned int, int> inputs;

  // look up table of position/normal/texcoord duplicate indices
  std::map<unsigned int, unsigned int> texDupMap;
  std::map<unsigned int, unsigned int> normalDupMap;
  std::map<unsigned int, unsigned int> positionDupMap;

  while (trianglesInputXml)
  {
    std::string semantic = trianglesInputXml->Attribute("semantic");
    std::string source = trianglesInputXml->Attribute("source");
    std::string offset = trianglesInputXml->Attribute("offset");
    if (semantic == "VERTEX")
    {
      unsigned int count = norms.size();
      this->LoadVertices(source, _transform, verts, norms,
          positionDupMap, normalDupMap);
      if (norms.size() > count)
        combinedVertNorms = true;
      inputs[VERTEX] = math::parseInt(offset);
      hasVertices = true;
    }
    else if (semantic == "NORMAL")
    {
      this->LoadNormals(source, _transform, norms, normalDupMap);
      combinedVertNorms = false;
      inputs[NORMAL] = math::parseInt(offset);
      hasNormals = true;
    }
    else if (semantic == "TEXCOORD" && !hasTexcoords)
    {
      // we currently only support one set of UVs
      this->LoadTexCoords(source, texcoords, texDupMap);
      inputs[TEXCOORD] = math::parseInt(offset);
      hasTexcoords = true;
    }
    trianglesInputXml = trianglesInputXml->NextSiblingElement("input");
    offsetSize++;
  }

  TiXmlElement *pXml = _trianglesXml->FirstChildElement("p");
  if (!pXml || !pXml->GetText())
  {
    gzerr << "Collada file[" << this->filename
          << "] is invalid. Loading what we can...\n";
    return;
  }
  std::string pStr = pXml->GetText();

  // Collada format allows normals and texcoords to have their own set of
  // indices for more efficient storage of data but opengl only supports one
  // index buffer. So we need to reorder normals/texcoord to match the vertex
  // index and duplicate any vertices that have the same index but different
  // normal/texcoord.

  // vertexIndexMap is a map of collada vertex index to Gazebo submesh vertex
  // indices, used for identifying vertices that can be shared.
  std::map<unsigned int, std::vector<GeometryIndices> > vertexIndexMap;

  unsigned int *values = new unsigned int[offsetSize];
  std::vector<std::string> strs;

  boost::split(strs, pStr, boost::is_any_of("   "));

  for (unsigned int j = 0; j < strs.size(); j += offsetSize)
  {
    for (unsigned int i = 0; i < offsetSize; ++i)
      values[i] = math::parseInt(strs[j+i]);

    int daeVertIndex = 0;
    bool addIndex = !hasVertices;

    // find a set of vertex/normal/texcoord that can be reused
    // only do this if the mesh has vertices
    if (hasVertices)
    {
      // Get the vertex position index value. If it is a duplicate then use
      // the existing index instead
      daeVertIndex = values[inputs[VERTEX]];
      if (positionDupMap.find(daeVertIndex) != positionDupMap.end())
        daeVertIndex = positionDupMap[daeVertIndex];

      // if the vertex index has not been previously added then just add it.
      if (vertexIndexMap.find(daeVertIndex) == vertexIndexMap.end())
      {
        addIndex = true;
      }
      else
      {
        // if the vertex index was previously added, check to see if it has the
        // same normal and texcoord index values
        bool toDuplicate = true;
        unsigned int reuseIndex = 0;
        std::vector<GeometryIndices> inputValues = vertexIndexMap[daeVertIndex];

        for (unsigned int i = 0; i < inputValues.size(); ++i)
        {
          GeometryIndices iv = inputValues[i];
          bool normEqual = false;
          bool texEqual = false;
          if (hasNormals)
          {
            // Get the vertex normal index value. If the normal is a duplicate
            // then reset the index to the first instance of the duplicated
            // position
            unsigned int remappedNormalIndex = values[inputs[NORMAL]];
            if (normalDupMap.find(remappedNormalIndex) != normalDupMap.end())
              remappedNormalIndex = normalDupMap[remappedNormalIndex];

            if (iv.normalIndex == remappedNormalIndex)
              normEqual = true;
          }
          if (hasTexcoords)
          {
            // Get the vertex texcoord index value. If the texcoord is a
            // duplicate then reset the index to the first instance of the
            // duplicated texcoord
            unsigned int remappedTexcoordIndex = values[inputs[TEXCOORD]];
            if (texDupMap.find(remappedTexcoordIndex) != texDupMap.end())
              remappedTexcoordIndex = texDupMap[remappedTexcoordIndex];

            if (iv.texcoordIndex == remappedTexcoordIndex)
              texEqual = true;
          }

          // if the vertex has matching normal and texcoord index values then
          // the vertex can be reused.
          if ((!hasNormals || normEqual) && (!hasTexcoords || texEqual))
          {
            // found a vertex that can be shared.
            toDuplicate = false;
            reuseIndex = iv.mappedIndex;
            subMesh->AddIndex(reuseIndex);
            break;
          }
        }
        addIndex = toDuplicate;
      }
    }

    // if the vertex index is new or can not be shared then add it
    if (addIndex)
    {
      GeometryIndices input;
      if (hasVertices)
      {
        subMesh->AddVertex(verts[daeVertIndex]);
        unsigned int newVertIndex = subMesh->GetVertexCount()-1;
        subMesh->AddIndex(newVertIndex);

        if (combinedVertNorms)
          subMesh->AddNormal(norms[daeVertIndex]);
        if (_mesh->HasSkeleton())
        {
          Skeleton *skel = _mesh->GetSkeleton();
          for (unsigned int i = 0;
              i < skel->GetNumVertNodeWeights(values[daeVertIndex]); ++i)
          {
            std::pair<std::string, double> node_weight =
              skel->GetVertNodeWeight(values[daeVertIndex], i);
            SkeletonNode *node =
                _mesh->GetSkeleton()->GetNodeByName(node_weight.first);
            subMesh->AddNodeAssignment(subMesh->GetVertexCount()-1,
                            node->GetHandle(), node_weight.second);
          }
        }
        input.vertexIndex = daeVertIndex;
        input.mappedIndex = newVertIndex;
      }
      if (hasNormals)
      {
        unsigned int inputRemappedNormalIndex = values[inputs[NORMAL]];
        if (normalDupMap.find(inputRemappedNormalIndex) != normalDupMap.end())
          inputRemappedNormalIndex = normalDupMap[inputRemappedNormalIndex];
        subMesh->AddNormal(norms[inputRemappedNormalIndex]);
        input.normalIndex = inputRemappedNormalIndex;
      }
      if (hasTexcoords)
      {
        unsigned int inputRemappedTexcoordIndex = values[inputs[TEXCOORD]];
        if (texDupMap.find(inputRemappedTexcoordIndex) != texDupMap.end())
          inputRemappedTexcoordIndex = texDupMap[inputRemappedTexcoordIndex];
        subMesh->AddTexCoord(texcoords[inputRemappedTexcoordIndex].x,
            texcoords[inputRemappedTexcoordIndex].y);
        input.texcoordIndex = inputRemappedTexcoordIndex;
      }

      // add the new gazebo submesh vertex index to the map
      if (hasVertices)
      {
        std::vector<GeometryIndices> inputValues;
        inputValues.push_back(input);
        vertexIndexMap[daeVertIndex] = inputValues;
      }
    }
  }

  delete [] values;
  _mesh->AddSubMesh(subMesh);
}

/////////////////////////////////////////////////
void ColladaLoader::LoadLines(TiXmlElement *_xml,
    const math::Matrix4 &_transform,
    Mesh *_mesh)
{
  SubMesh *subMesh = new SubMesh;
  subMesh->SetName(this->currentNodeName);
  subMesh->SetPrimitiveType(SubMesh::LINES);

  TiXmlElement *inputXml = _xml->FirstChildElement("input");
  // std::string semantic = inputXml->Attribute("semantic");
  std::string source = inputXml->Attribute("source");

  std::vector<math::Vector3> verts;
  std::vector<math::Vector3> norms;
  this->LoadVertices(source, _transform, verts, norms);

  TiXmlElement *pXml = _xml->FirstChildElement("p");
  std::string pStr = pXml->GetText();
  std::istringstream iss(pStr);

  do
  {
    int a, b;
    iss >> a >> b;

    if (!iss)
      break;
    subMesh->AddVertex(verts[a]);
    subMesh->AddIndex(subMesh->GetVertexCount() - 1);
    subMesh->AddVertex(verts[b]);
    subMesh->AddIndex(subMesh->GetVertexCount() - 1);
  } while (iss);

  _mesh->AddSubMesh(subMesh);
}

/////////////////////////////////////////////////
float ColladaLoader::LoadFloat(TiXmlElement *_elem)
{
  float value = 0;

  if (_elem->FirstChildElement("float"))
  {
    value = math::parseFloat(_elem->FirstChildElement("float")->GetText());
  }

  return value;
}

/////////////////////////////////////////////////
void ColladaLoader::LoadTransparent(TiXmlElement *_elem, Material *_mat)
{
  const char *opaqueCStr = _elem->Attribute("opaque");
  if (!opaqueCStr)
  {
    // gzerr << "No Opaque set\n";
    return;
  }

  // TODO: Handle transparent textures
  if (_elem->FirstChildElement("color"))
  {
    const char *colorCStr = _elem->FirstChildElement("color")->GetText();
    if (!colorCStr)
    {
      gzerr << "No color string\n";
      return;
    }

    std::string opaqueStr = opaqueCStr;
    std::string colorStr = colorCStr;
    Color color = boost::lexical_cast<Color>(colorStr);

    double srcFactor = 0;
    double dstFactor = 0;

    if (opaqueStr == "RGB_ZERO")
    {
      srcFactor = color.r * _mat->GetTransparency();
      dstFactor = 1.0 - color.r * _mat->GetTransparency();
    }
    else if (opaqueStr == "A_ONE")
    {
      srcFactor = 1.0 - color.a * _mat->GetTransparency();
      dstFactor = color.a * _mat->GetTransparency();
    }

    _mat->SetBlendFactors(srcFactor, dstFactor);
  }
}<|MERGE_RESOLUTION|>--- conflicted
+++ resolved
@@ -20,7 +20,6 @@
 #include <sstream>
 #include <boost/algorithm/string.hpp>
 #include <boost/lexical_cast.hpp>
-#include <boost/unordered_map.hpp>
 
 #include "gazebo/math/Helpers.hh"
 #include "gazebo/math/Angle.hh"
@@ -37,85 +36,8 @@
 #include "gazebo/common/SystemPaths.hh"
 #include "gazebo/common/Exception.hh"
 
-
-// TODO. These variables are used in a backport fix for issue #1134
-// Do not merge them with Gazebo 4.0.
-namespace gazebo
-{
-  namespace common
-  {
-    /// \brief Helper data structure for loading collada geometries.
-    class GeometryIndices
-    {
-      /// \brief Index of a vertex in the collada <p> element
-      public: unsigned int vertexIndex;
-
-      /// \brief Index of a normal in the collada <p> element
-      public: unsigned int normalIndex;
-
-      /// \brief Index of a texture coordinate in the collada <p> element
-      public: unsigned int texcoordIndex;
-
-      /// \brief Index of a vertex in the Gazebo mesh
-      public: unsigned int mappedIndex;
-    };
-
-    /// \brief Map of collada POSITION ids to list of vectors.
-    static std::map<std::string, std::vector<math::Vector3> > positionIds;
-
-    /// \brief Map of collada NORMAL ids to list of normals.
-    static std::map<std::string, std::vector<math::Vector3> > normalIds;
-
-    /// \brief Map of collada TEXCOORD ids to list of texture coordinates.
-    static std::map<std::string, std::vector<math::Vector2d> >texcoordIds;
-
-    /// \brief Map of collada  Material ids to Gazebo materials.
-    static std::map<std::string, Material *> materialIds;
-
-    /// \brief Map of collada POSITION ids to a map of
-    /// duplicate positions.
-    static std::map<std::string, std::map<unsigned int, unsigned int> >
-        positionDuplicateMap;
-
-    /// \brief Map of collada NORMAL ids to a map of
-    /// duplicate normals.
-    static std::map<std::string, std::map<unsigned int, unsigned int> >
-        normalDuplicateMap;
-
-    /// \brief Map of collada TEXCOORD ids to a map of
-    /// duplicate texture coordinates.
-    static std::map<std::string, std::map<unsigned int, unsigned int> >
-        texcoordDuplicateMap;
-  }
-}
-
 using namespace gazebo;
 using namespace common;
-
-/////////////////////////////////////////////////
-struct Vector3Hash : std::unary_function<const math::Vector3, std::size_t>
-{
-  std::size_t operator()(const math::Vector3 _v) const
-  {
-    std::size_t seed = 0;
-    boost::hash_combine(seed, _v.x);
-    boost::hash_combine(seed, _v.y);
-    boost::hash_combine(seed, _v.z);
-    return seed;
-  }
-};
-
-/////////////////////////////////////////////////
-struct Vector2dHash : std::unary_function<const math::Vector2d, std::size_t>
-{
-  std::size_t operator()(const math::Vector2d _v) const
-  {
-    std::size_t seed = 0;
-    boost::hash_combine(seed, _v.x);
-    boost::hash_combine(seed, _v.y);
-    return seed;
-  }
-};
 
 //////////////////////////////////////////////////
   ColladaLoader::ColladaLoader()
@@ -131,15 +53,6 @@
 //////////////////////////////////////////////////
 Mesh *ColladaLoader::Load(const std::string &_filename)
 {
-  // backport fix, do not merge with gazebo 4.0+
-  positionIds.clear();
-  normalIds.clear();
-  texcoordIds.clear();
-  materialIds.clear();
-  positionDuplicateMap.clear();
-  normalDuplicateMap.clear();
-  texcoordDuplicateMap.clear();
-
   // reset scale
   this->meter = 1.0;
 
@@ -881,26 +794,12 @@
   return NULL;
 }
 
-
 /////////////////////////////////////////////////
 void ColladaLoader::LoadVertices(const std::string &_id,
     const math::Matrix4 &_transform,
     std::vector<math::Vector3> &_verts,
     std::vector<math::Vector3> &_norms)
 {
-  std::map<unsigned int, unsigned int> vertDup;
-  std::map<unsigned int, unsigned int> normDup;
-  this->LoadVertices(_id, _transform, _verts, _norms, vertDup, normDup);
-}
-
-/////////////////////////////////////////////////
-void ColladaLoader::LoadVertices(const std::string &_id,
-    const math::Matrix4 &_transform,
-    std::vector<math::Vector3> &_verts,
-    std::vector<math::Vector3> &_norms,
-    std::map<unsigned int, unsigned int> &_vertDups,
-    std::map<unsigned int, unsigned int> &_normDups)
-{
   TiXmlElement *verticesXml = this->GetElementId(this->colladaXml,
                                                  "vertices", _id);
 
@@ -917,11 +816,11 @@
     std::string sourceStr = inputXml->Attribute("source");
     if (semantic == "NORMAL")
     {
-      this->LoadNormals(sourceStr, _transform, _norms, _normDups);
+      this->LoadNormals(sourceStr, _transform, _norms);
     }
     else if (semantic == "POSITION")
     {
-      this->LoadPositions(sourceStr, _transform, _verts, _vertDups);
+      this->LoadPositions(sourceStr, _transform, _verts);
     }
 
     inputXml = inputXml->NextSiblingElement("input");
@@ -931,16 +830,8 @@
 /////////////////////////////////////////////////
 void ColladaLoader::LoadPositions(const std::string &_id,
     const math::Matrix4 &_transform,
-    std::vector<math::Vector3> &_values,
-    std::map<unsigned int, unsigned int> &_duplicates)
-{
-  if (positionIds.find(_id) != positionIds.end())
-  {
-    _values = positionIds[_id];
-    _duplicates = positionDuplicateMap[_id];
-    return;
-  }
-
+    std::vector<math::Vector3> &_values)
+{
   TiXmlElement *sourceXml = this->GetElementId("source", _id);
   TiXmlElement *floatArrayXml = sourceXml->FirstChildElement("float_array");
   if (!floatArrayXml)
@@ -949,8 +840,6 @@
     return;
   }
   std::string valueStr = floatArrayXml->GetText();
-
-  boost::unordered_map<math::Vector3, unsigned int, Vector3Hash> unique;
 
   std::vector<std::string> strs;
   std::vector<std::string>::iterator iter, end;
@@ -963,36 +852,14 @@
         math::parseFloat(*(iter+2)));
     vec = _transform * vec;
     _values.push_back(vec);
-
-    // create a map of duplicate indices
-    if (unique.find(vec) != unique.end())
-      _duplicates[_values.size()-1] = unique[vec];
-    else
-      unique[vec] = _values.size()-1;
-  }
-
-  positionDuplicateMap[_id] = _duplicates;
-  positionIds[_id] = _values;
+  }
 }
 
 /////////////////////////////////////////////////
 void ColladaLoader::LoadNormals(const std::string &_id,
     const math::Matrix4 &_transform,
-<<<<<<< HEAD
-    std::vector<math::Vector3> &_values,
-    std::map<unsigned int, unsigned int> &_duplicates)
-{
-  if (normalIds.find(_id) != normalIds.end())
-  {
-    _values = normalIds[_id];
-    _duplicates = normalDuplicateMap[_id];
-    return;
-  }
-
-=======
     std::vector<math::Vector3> &_values)
 {
->>>>>>> 894366d1
   math::Matrix4 rotMat = _transform;
   rotMat.SetTranslate(math::Vector3::Zero);
 
@@ -1009,8 +876,6 @@
     gzwarn << "Normal source missing float_array element\n";
     return;
   }
-
-  boost::unordered_map<math::Vector3, unsigned int, Vector3Hash> unique;
 
   std::string valueStr = floatArrayXml->GetText();
   std::istringstream iss(valueStr);
@@ -1023,34 +888,14 @@
       vec = rotMat * vec;
       vec.Normalize();
       _values.push_back(vec);
-<<<<<<< HEAD
-
-      // create a map of duplicate indices
-      if (unique.find(vec) != unique.end())
-        _duplicates[_values.size()-1] = unique[vec];
-      else
-        unique[vec] = _values.size()-1;
-=======
->>>>>>> 894366d1
     }
   } while (iss);
-
-  normalDuplicateMap[_id] = _duplicates;
-  normalIds[_id] = _values;
 }
 
 /////////////////////////////////////////////////
 void ColladaLoader::LoadTexCoords(const std::string &_id,
-    std::vector<math::Vector2d> &_values,
-    std::map<unsigned int, unsigned int> &_duplicates)
-{
-  if (texcoordIds.find(_id) != texcoordIds.end())
-  {
-    _values = texcoordIds[_id];
-    _duplicates = texcoordDuplicateMap[_id];
-    return;
-  }
-
+                                  std::vector<math::Vector2d> &_values)
+{
   int stride = 0;
   int texCount = 0;
   int totCount = 0;
@@ -1133,8 +978,6 @@
     return;
   }
 
-  boost::unordered_map<math::Vector2d, unsigned int, Vector2dHash> unique;
-
   // Read the raw texture values, and split them on spaces.
   std::string valueStr = floatArrayXml->GetText();
   std::vector<std::string> values;
@@ -1144,31 +987,14 @@
   for (int i = 0; i < totCount; i += stride)
   {
     // We only handle 2D texture coordinates right now.
-    math::Vector2d vec(boost::lexical_cast<double>(values[i]),
-          1.0 - boost::lexical_cast<double>(values[i+1]));
-    _values.push_back(vec);
-
-    // create a map of duplicate indices
-    if (unique.find(vec) != unique.end())
-    {
-      _duplicates[_values.size()-1] = unique[vec];
-    }
-    else
-      unique[vec] = _values.size()-1;
-  }
-
-  texcoordDuplicateMap[_id] = _duplicates;
-  texcoordIds[_id] = _values;
+    _values.push_back(math::Vector2d(boost::lexical_cast<double>(values[i]),
+          1.0 - boost::lexical_cast<double>(values[i+1])));
+  }
 }
 
 /////////////////////////////////////////////////
 Material *ColladaLoader::LoadMaterial(const std::string &_name)
 {
-  if (materialIds.find(_name) != materialIds.end())
-  {
-    return materialIds[_name];
-  }
-
   TiXmlElement *matXml = this->GetElementId("material", _name);
   if (!matXml || !matXml->FirstChildElement("instance_effect"))
     return NULL;
@@ -1250,9 +1076,6 @@
   TiXmlElement *cgXml = effectXml->FirstChildElement("profile_CG");
   if (cgXml)
     gzerr << "profile_CG unsupported\n";
-
-  materialIds[_name] = mat;
-
   return mat;
 }
 
@@ -1359,24 +1182,12 @@
   std::vector<math::Vector3> norms;
   std::vector<math::Vector2d> texcoords;
 
-  const unsigned int VERTEX = 0;
-  const unsigned int NORMAL = 1;
-  const unsigned int TEXCOORD = 2;
-  bool hasVertices = false;
-  bool hasNormals = false;
-  bool hasTexcoords = false;
-
-  // look up table of position/normal/texcoord duplicate indices
-  std::map<unsigned int, unsigned int> texDupMap;
-  std::map<unsigned int, unsigned int> normalDupMap;
-  std::map<unsigned int, unsigned int> positionDupMap;
-
   math::Matrix4 bindShapeMat(math::Matrix4::IDENTITY);
   if (_mesh->HasSkeleton())
     bindShapeMat = _mesh->GetSkeleton()->GetBindShapeTransform();
 
   // read input elements
-  std::map<const unsigned int, int> inputs;
+  std::map<std::string, int> inputs;
   while (polylistInputXml)
   {
     std::string semantic = polylistInputXml->Attribute("semantic");
@@ -1385,26 +1196,20 @@
     if (semantic == "VERTEX")
     {
       unsigned int count = norms.size();
-      this->LoadVertices(source, _transform, verts, norms,
-          positionDupMap, normalDupMap);
+      this->LoadVertices(source, _transform, verts, norms);
       if (norms.size() > count)
         combinedVertNorms = true;
-      inputs[VERTEX] = math::parseInt(offset);
-      hasVertices = true;
     }
     else if (semantic == "NORMAL")
     {
-      this->LoadNormals(source, _transform, norms, normalDupMap);
+      this->LoadNormals(source, _transform, norms);
       combinedVertNorms = false;
-      inputs[NORMAL] = math::parseInt(offset);
-      hasNormals = true;
     }
     else if (semantic == "TEXCOORD")
-    {
-      this->LoadTexCoords(source, texcoords, texDupMap);
-      inputs[TEXCOORD] = math::parseInt(offset);
-      hasTexcoords = true;
-    }
+      this->LoadTexCoords(source, texcoords);
+
+    inputs[semantic] = math::parseInt(offset);
+
     polylistInputXml = polylistInputXml->NextSiblingElement("input");
   }
 
@@ -1424,10 +1229,14 @@
   TiXmlElement *pXml = _polylistXml->FirstChildElement("p");
   std::string pStr = pXml->GetText();
 
-  // vertexIndexMap is a map of collada vertex index to Gazebo submesh vertex
-  // indices, used for identifying vertices that can be shared.
-  std::map<unsigned int, std::vector<GeometryIndices> > vertexIndexMap;
-  unsigned int *values = new unsigned int[inputs.size()];
+  std::vector<math::Vector3> vertNorms(verts.size());
+  std::vector<int> vertNormsCounts(verts.size());
+  std::fill(vertNormsCounts.begin(), vertNormsCounts.end(), 0);
+
+  int *values = new int[inputs.size()];
+  std::map<std::string, int>::iterator end = inputs.end();
+  std::map<std::string, int>::iterator iter;
+  math::Vector2d vec;
 
   std::vector<std::string> strs;
   boost::split(strs, pStr, boost::is_any_of("   "));
@@ -1468,131 +1277,40 @@
         }
 
 
-        int daeVertIndex = 0;
-        bool addIndex = !hasVertices;
-
-        // find a set of vertex/normal/texcoord that can be reused
-        // only do this if the mesh has vertices
-        if (hasVertices)
+        for (iter = inputs.begin(); iter != end; ++iter)
         {
-          // Get the vertex position index value. If it is a duplicate then use
-          // the existing index instead
-          daeVertIndex = values[inputs[VERTEX]];
-          if (positionDupMap.find(daeVertIndex) != positionDupMap.end())
-            daeVertIndex = positionDupMap[daeVertIndex];
-
-          // if the vertex index has not been previously added then just add it.
-          if (vertexIndexMap.find(daeVertIndex) == vertexIndexMap.end())
+          if (iter->first == "VERTEX")
           {
-            addIndex = true;
-          }
-          else
-          {
-            // if the vertex index was previously added, check to see if it has
-            // the same normal and texcoord index values
-            bool toDuplicate = true;
-            unsigned int reuseIndex = 0;
-            std::vector<GeometryIndices> inputValues =
-                vertexIndexMap[daeVertIndex];
-
-            for (unsigned int i = 0; i < inputValues.size(); ++i)
+            subMesh->AddVertex(bindShapeMat * verts[values[iter->second]]);
+            subMesh->AddIndex(subMesh->GetVertexCount()-1);
+            if (combinedVertNorms)
+              subMesh->AddNormal(norms[values[iter->second]]);
+            if (_mesh->HasSkeleton())
             {
-              GeometryIndices iv = inputValues[i];
-              bool normEqual = false;
-              bool texEqual = false;
-
-              if (hasNormals)
+              Skeleton *skel = _mesh->GetSkeleton();
+              for (unsigned int i = 0;
+                  i < skel->GetNumVertNodeWeights(values[iter->second]); i++)
               {
-                // Get the vertex normal index value. If the normal is a
-                // duplicate then reset the index to the first instance of the
-                // duplicated position
-                unsigned int remappedNormalIndex = values[inputs[NORMAL]];
-                if (normalDupMap.find(remappedNormalIndex)
-                    != normalDupMap.end())
-                 {
-                  remappedNormalIndex = normalDupMap[remappedNormalIndex];
-                 }
-
-                if (iv.normalIndex == remappedNormalIndex)
-                  normEqual = true;
-              }
-              if (hasTexcoords)
-              {
-                // Get the vertex texcoord index value. If the texcoord is a
-                // duplicate then reset the index to the first instance of the
-                // duplicated texcoord
-                unsigned int remappedTexcoordIndex = values[inputs[TEXCOORD]];
-                if (texDupMap.find(remappedTexcoordIndex) != texDupMap.end())
-                  remappedTexcoordIndex = texDupMap[remappedTexcoordIndex];
-
-                if (iv.texcoordIndex == remappedTexcoordIndex)
-                  texEqual = true;
-              }
-
-              // if the vertex has matching normal and texcoord index values
-              // then the vertex can be reused.
-              if ((!hasNormals || normEqual) && (!hasTexcoords || texEqual))
-              {
-                // found a vertex that can be shared.
-                toDuplicate = false;
-                reuseIndex = iv.mappedIndex;
-                subMesh->AddIndex(reuseIndex);
-                break;
+                std::pair<std::string, double> node_weight =
+                              skel->GetVertNodeWeight(values[iter->second], i);
+                SkeletonNode *node =
+                  _mesh->GetSkeleton()->GetNodeByName(node_weight.first);
+                subMesh->AddNodeAssignment(subMesh->GetVertexCount()-1,
+                            node->GetHandle(), node_weight.second);
               }
             }
-            addIndex = toDuplicate;
           }
-        }
-
-        // if the vertex index is new or can not be shared then add it
-        if (addIndex)
-        {
-          GeometryIndices input;
-          if (hasVertices)
+          else if (iter->first == "NORMAL")
           {
-            subMesh->AddVertex(verts[daeVertIndex]);
-            unsigned int newVertIndex = subMesh->GetVertexCount()-1;
-            subMesh->AddIndex(newVertIndex);
-            if (combinedVertNorms)
-              subMesh->AddNormal(norms[daeVertIndex]);
-            if (_mesh->HasSkeleton())
-            {
-              subMesh->SetVertex(newVertIndex, bindShapeMat *
-                  subMesh->GetVertex(newVertIndex));
-              Skeleton *skel = _mesh->GetSkeleton();
-              for (unsigned int i = 0;
-                  i < skel->GetNumVertNodeWeights(values[daeVertIndex]); ++i)
-              {
-                std::pair<std::string, double> node_weight =
-                  skel->GetVertNodeWeight(values[daeVertIndex], i);
-                SkeletonNode *node =
-                    _mesh->GetSkeleton()->GetNodeByName(node_weight.first);
-                subMesh->AddNodeAssignment(subMesh->GetVertexCount()-1,
-                                node->GetHandle(), node_weight.second);
-              }
-            }
-            input.vertexIndex = daeVertIndex;
-            input.mappedIndex = newVertIndex;
+            subMesh->AddNormal(norms[values[iter->second]]);
           }
-          if (hasNormals)
+          else if (iter->first == "TEXCOORD")
           {
-            subMesh->AddNormal(norms[values[inputs[NORMAL]]]);
-            input.normalIndex = values[inputs[NORMAL]];
+            subMesh->AddTexCoord(texcoords[values[iter->second]].x,
+                texcoords[values[iter->second]].y);
           }
-          if (hasTexcoords)
-          {
-            subMesh->AddTexCoord(texcoords[values[inputs[TEXCOORD]]].x,
-                texcoords[values[inputs[TEXCOORD]]].y);
-            input.texcoordIndex = values[inputs[TEXCOORD]];
-          }
-
-          // add the new gazebo submesh vertex index to the map
-          if (hasVertices)
-          {
-            std::vector<GeometryIndices> inputValues;
-            inputValues.push_back(input);
-            vertexIndexMap[daeVertIndex] = inputValues;
-          }
+          // else
+          // gzerr << "Unhandled semantic[" << iter->first << "]\n";
         }
       }
     }
@@ -1635,20 +1353,8 @@
   std::vector<math::Vector3> norms;
   std::vector<math::Vector2d> texcoords;
 
-  const unsigned int VERTEX = 0;
-  const unsigned int NORMAL = 1;
-  const unsigned int TEXCOORD = 2;
-  bool hasVertices = false;
-  bool hasNormals = false;
-  bool hasTexcoords = false;
-  unsigned int offsetSize = 0;
-  std::map<const unsigned int, int> inputs;
-
-  // look up table of position/normal/texcoord duplicate indices
-  std::map<unsigned int, unsigned int> texDupMap;
-  std::map<unsigned int, unsigned int> normalDupMap;
-  std::map<unsigned int, unsigned int> positionDupMap;
-
+  // A list of all the input values.
+  std::list<std::pair<std::string, int> > inputs;
   while (trianglesInputXml)
   {
     std::string semantic = trianglesInputXml->Attribute("semantic");
@@ -1657,29 +1363,21 @@
     if (semantic == "VERTEX")
     {
       unsigned int count = norms.size();
-      this->LoadVertices(source, _transform, verts, norms,
-          positionDupMap, normalDupMap);
+      this->LoadVertices(source, _transform, verts, norms);
       if (norms.size() > count)
         combinedVertNorms = true;
-      inputs[VERTEX] = math::parseInt(offset);
-      hasVertices = true;
     }
     else if (semantic == "NORMAL")
     {
-      this->LoadNormals(source, _transform, norms, normalDupMap);
+      this->LoadNormals(source, _transform, norms);
       combinedVertNorms = false;
-      inputs[NORMAL] = math::parseInt(offset);
-      hasNormals = true;
-    }
-    else if (semantic == "TEXCOORD" && !hasTexcoords)
-    {
-      // we currently only support one set of UVs
-      this->LoadTexCoords(source, texcoords, texDupMap);
-      inputs[TEXCOORD] = math::parseInt(offset);
-      hasTexcoords = true;
-    }
+    }
+    else if (semantic == "TEXCOORD")
+      this->LoadTexCoords(source, texcoords);
+
+    inputs.push_back(std::make_pair(semantic, math::parseInt(offset)));
+
     trianglesInputXml = trianglesInputXml->NextSiblingElement("input");
-    offsetSize++;
   }
 
   TiXmlElement *pXml = _trianglesXml->FirstChildElement("p");
@@ -1691,155 +1389,63 @@
   }
   std::string pStr = pXml->GetText();
 
-  // Collada format allows normals and texcoords to have their own set of
-  // indices for more efficient storage of data but opengl only supports one
-  // index buffer. So we need to reorder normals/texcoord to match the vertex
-  // index and duplicate any vertices that have the same index but different
-  // normal/texcoord.
-
-  // vertexIndexMap is a map of collada vertex index to Gazebo submesh vertex
-  // indices, used for identifying vertices that can be shared.
-  std::map<unsigned int, std::vector<GeometryIndices> > vertexIndexMap;
-
-  unsigned int *values = new unsigned int[offsetSize];
+  std::vector<math::Vector3> vertNorms(verts.size());
+  std::vector<int> vertNormsCounts(verts.size());
+  std::fill(vertNormsCounts.begin(), vertNormsCounts.end(), 0);
+
+  int *values = new int[inputs.size()];
+  std::list<std::pair<std::string, int> >::iterator end = inputs.end();
+  std::list<std::pair<std::string, int> >::iterator iter;
+  math::Vector2d vec;
+
   std::vector<std::string> strs;
-
   boost::split(strs, pStr, boost::is_any_of("   "));
 
-  for (unsigned int j = 0; j < strs.size(); j += offsetSize)
-  {
-    for (unsigned int i = 0; i < offsetSize; ++i)
+  for (unsigned int j = 0; j < strs.size(); j += inputs.size())
+  {
+    for (unsigned int i = 0; i < inputs.size(); i++)
       values[i] = math::parseInt(strs[j+i]);
 
-    int daeVertIndex = 0;
-    bool addIndex = !hasVertices;
-
-    // find a set of vertex/normal/texcoord that can be reused
-    // only do this if the mesh has vertices
-    if (hasVertices)
-    {
-      // Get the vertex position index value. If it is a duplicate then use
-      // the existing index instead
-      daeVertIndex = values[inputs[VERTEX]];
-      if (positionDupMap.find(daeVertIndex) != positionDupMap.end())
-        daeVertIndex = positionDupMap[daeVertIndex];
-
-      // if the vertex index has not been previously added then just add it.
-      if (vertexIndexMap.find(daeVertIndex) == vertexIndexMap.end())
+    bool already = false;
+    for (iter = inputs.begin(); iter != end; ++iter)
+    {
+      if ((*iter).first == "VERTEX")
       {
-        addIndex = true;
-      }
-      else
-      {
-        // if the vertex index was previously added, check to see if it has the
-        // same normal and texcoord index values
-        bool toDuplicate = true;
-        unsigned int reuseIndex = 0;
-        std::vector<GeometryIndices> inputValues = vertexIndexMap[daeVertIndex];
-
-        for (unsigned int i = 0; i < inputValues.size(); ++i)
-        {
-          GeometryIndices iv = inputValues[i];
-          bool normEqual = false;
-          bool texEqual = false;
-          if (hasNormals)
-          {
-            // Get the vertex normal index value. If the normal is a duplicate
-            // then reset the index to the first instance of the duplicated
-            // position
-            unsigned int remappedNormalIndex = values[inputs[NORMAL]];
-            if (normalDupMap.find(remappedNormalIndex) != normalDupMap.end())
-              remappedNormalIndex = normalDupMap[remappedNormalIndex];
-
-            if (iv.normalIndex == remappedNormalIndex)
-              normEqual = true;
-          }
-          if (hasTexcoords)
-          {
-            // Get the vertex texcoord index value. If the texcoord is a
-            // duplicate then reset the index to the first instance of the
-            // duplicated texcoord
-            unsigned int remappedTexcoordIndex = values[inputs[TEXCOORD]];
-            if (texDupMap.find(remappedTexcoordIndex) != texDupMap.end())
-              remappedTexcoordIndex = texDupMap[remappedTexcoordIndex];
-
-            if (iv.texcoordIndex == remappedTexcoordIndex)
-              texEqual = true;
-          }
-
-          // if the vertex has matching normal and texcoord index values then
-          // the vertex can be reused.
-          if ((!hasNormals || normEqual) && (!hasTexcoords || texEqual))
-          {
-            // found a vertex that can be shared.
-            toDuplicate = false;
-            reuseIndex = iv.mappedIndex;
-            subMesh->AddIndex(reuseIndex);
-            break;
-          }
-        }
-        addIndex = toDuplicate;
-      }
-    }
-
-    // if the vertex index is new or can not be shared then add it
-    if (addIndex)
-    {
-      GeometryIndices input;
-      if (hasVertices)
-      {
-        subMesh->AddVertex(verts[daeVertIndex]);
-        unsigned int newVertIndex = subMesh->GetVertexCount()-1;
-        subMesh->AddIndex(newVertIndex);
-
+        subMesh->AddVertex(verts[values[(*iter).second]]);
+        subMesh->AddIndex(subMesh->GetVertexCount()-1);
         if (combinedVertNorms)
-          subMesh->AddNormal(norms[daeVertIndex]);
+          subMesh->AddNormal(norms[values[(*iter).second]]);
         if (_mesh->HasSkeleton())
         {
           Skeleton *skel = _mesh->GetSkeleton();
           for (unsigned int i = 0;
-              i < skel->GetNumVertNodeWeights(values[daeVertIndex]); ++i)
+                  i < skel->GetNumVertNodeWeights(values[(*iter).second]); i++)
           {
             std::pair<std::string, double> node_weight =
-              skel->GetVertNodeWeight(values[daeVertIndex], i);
+              skel->GetVertNodeWeight(values[(*iter).second], i);
             SkeletonNode *node =
                 _mesh->GetSkeleton()->GetNodeByName(node_weight.first);
             subMesh->AddNodeAssignment(subMesh->GetVertexCount()-1,
                             node->GetHandle(), node_weight.second);
           }
         }
-        input.vertexIndex = daeVertIndex;
-        input.mappedIndex = newVertIndex;
       }
-      if (hasNormals)
+      else if ((*iter).first == "NORMAL")
       {
-        unsigned int inputRemappedNormalIndex = values[inputs[NORMAL]];
-        if (normalDupMap.find(inputRemappedNormalIndex) != normalDupMap.end())
-          inputRemappedNormalIndex = normalDupMap[inputRemappedNormalIndex];
-        subMesh->AddNormal(norms[inputRemappedNormalIndex]);
-        input.normalIndex = inputRemappedNormalIndex;
+        subMesh->AddNormal(norms[values[(*iter).second]]);
       }
-      if (hasTexcoords)
+      else if ((*iter).first == "TEXCOORD" && !already)
       {
-        unsigned int inputRemappedTexcoordIndex = values[inputs[TEXCOORD]];
-        if (texDupMap.find(inputRemappedTexcoordIndex) != texDupMap.end())
-          inputRemappedTexcoordIndex = texDupMap[inputRemappedTexcoordIndex];
-        subMesh->AddTexCoord(texcoords[inputRemappedTexcoordIndex].x,
-            texcoords[inputRemappedTexcoordIndex].y);
-        input.texcoordIndex = inputRemappedTexcoordIndex;
+        already = true;
+        subMesh->AddTexCoord(texcoords[values[(*iter).second]].x,
+            texcoords[values[(*iter).second]].y);
       }
-
-      // add the new gazebo submesh vertex index to the map
-      if (hasVertices)
-      {
-        std::vector<GeometryIndices> inputValues;
-        inputValues.push_back(input);
-        vertexIndexMap[daeVertIndex] = inputValues;
-      }
-    }
-  }
-
+      // else
+      // gzerr << "Unhandled semantic[" << (*iter).first << "]\n";
+    }
+  }
   delete [] values;
+
   _mesh->AddSubMesh(subMesh);
 }
 
