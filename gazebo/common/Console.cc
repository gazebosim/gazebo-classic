--- conflicted
+++ resolved
@@ -14,11 +14,10 @@
  * limitations under the License.
  *
  */
-#include <string.h>
+#include <string>
 #include <boost/filesystem.hpp>
 #include <boost/algorithm/string/regex.hpp>
 #include <sstream>
-#include <string>
 
 #include "gazebo/common/Exception.hh"
 #include "gazebo/common/Time.hh"
@@ -149,12 +148,11 @@
   boost::filesystem::path logPath(getenv("HOME"));
   logPath = logPath / ".gazebo/" / _filename;
 
-<<<<<<< HEAD
   // Check if the Init method has been already called, and if so
   // remove current buffer.
   if (buf->stream)
     delete buf->stream;
-=======
+
   // If the logPath is a directory, just rename it.
   if (boost::filesystem::is_directory(logPath))
   {
@@ -171,7 +169,6 @@
       return;
     }
   }
->>>>>>> 0bf7171b
 
   buf->stream = new std::ofstream(logPath.string().c_str(), std::ios::out);
   if (!buf->stream->is_open())
