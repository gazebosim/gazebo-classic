--- conflicted
+++ resolved
@@ -1,5 +1,5 @@
 /*
- * Copyright (C) 2013-2014 Open Source Robotics Foundation
+ * Copyright (C) 2012-2014 Open Source Robotics Foundation
  *
  * Licensed under the Apache License, Version 2.0 (the "License");
  * you may not use this file except in compliance with the License.
@@ -48,11 +48,7 @@
 }
 
 /////////////////////////////////////////////////
-<<<<<<< HEAD
-TEST_F(ColladaLoader, ShareVertices)
-=======
 TEST(ColladaLoader, ShareVertices)
->>>>>>> 9ad46133
 {
   common::ColladaLoader loader;
   common::Mesh *mesh = loader.Load(
