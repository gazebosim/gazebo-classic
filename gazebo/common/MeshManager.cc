--- conflicted
+++ resolved
@@ -488,11 +488,7 @@
 }
 
 //////////////////////////////////////////////////
-<<<<<<< HEAD
 bool MeshManager::CreateExtrudedPolyline(const std::string &_name,
-=======
-void MeshManager::CreateExtrudedPolyline(const std::string &_name,
->>>>>>> 93e5bbc6
     const std::vector<std::vector<math::Vector2d> > &_polys, double _height)
 {
   // distance tolerence between 2 points. This is used when creating a list
@@ -565,11 +561,7 @@
   {
     gzerr << "Unable to triangulate polyline." << std::endl;
     delete mesh;
-<<<<<<< HEAD
     return false;
-=======
-    return;
->>>>>>> 93e5bbc6
   }
   #endif
 
@@ -1310,30 +1302,6 @@
 #endif
 
 //////////////////////////////////////////////////
-size_t MeshManager::AddIfNotExistsPointToVerticesTable(
-                     std::vector<math::Vector2d> &_vertices,
-                     const math::Vector2d &_p,
-                     double _tol)
-{
-  double sqrTol = _tol * _tol;
-  for (auto i = 0u; i != _vertices.size(); ++i)
-  {
-    auto v = _vertices[i] - _p;
-    double d = (v.x * v.x + v.y * v.y);
-    if ( d < sqrTol)
-    {
-      return i;
-    }
-  }
-  _vertices.push_back(_p);
-  size_t r =  _vertices.size() -1;
-  return r;
-}
-<<<<<<< HEAD
-=======
-#endif
-
-//////////////////////////////////////////////////
 size_t MeshManager::AddUniquePointToVerticesTable(
                      std::vector<math::Vector2d> &_vertices,
                      const math::Vector2d &_p,
@@ -1353,7 +1321,6 @@
   size_t r =  _vertices.size() -1;
   return r;
 }
->>>>>>> 93e5bbc6
 
 //////////////////////////////////////////////////
 void MeshManager::ConvertPolylinesToVerticesAndEdges(
@@ -1368,15 +1335,9 @@
     for (auto i = 1u; i != poly.size(); ++i)
     {
       auto p = poly[i];
-<<<<<<< HEAD
-      auto startPointIndex = AddIfNotExistsPointToVerticesTable(_vertices,
-                                                              previous, _tol);
-      auto endPointIndex = AddIfNotExistsPointToVerticesTable(_vertices,
-=======
       auto startPointIndex = AddUniquePointToVerticesTable(_vertices,
                                                               previous, _tol);
       auto endPointIndex = AddUniquePointToVerticesTable(_vertices,
->>>>>>> 93e5bbc6
                                                               p, _tol);
       // current end point is now the starting point for the next edge
       previous = p;
@@ -1390,9 +1351,5 @@
       edges.push_back(e);
     }
   }
-<<<<<<< HEAD
-}
-=======
-}
-
->>>>>>> 93e5bbc6
+}
+
