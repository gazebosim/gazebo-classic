/*
 * Copyright (C) 2016 Open Source Robotics Foundation
 *
 * Licensed under the Apache License, Version 2.0 (the "License");
 * you may not use this file except in compliance with the License.
 * You may obtain a copy of the License at
 *
 *     http://www.apache.org/licenses/LICENSE-2.0
 *
 * Unless required by applicable law or agreed to in writing, software
 * distributed under the License is distributed on an "AS IS" BASIS,
 * WITHOUT WARRANTIES OR CONDITIONS OF ANY KIND, either express or implied.
 * See the License for the specific language governing permissions and
 * limitations under the License.
 *
*/

#include <algorithm>
#include <list>
#include <map>
#include <string>

#include "gazebo/common/CommonIface.hh"
#include "gazebo/common/Console.hh"
#include "gazebo/common/URI.hh"

using namespace gazebo;
using namespace common;

static const std::string kSchemeDelim = "://";

namespace gazebo
{
  namespace common
  {
    /// \internal
    /// \brief URIPath private data.
    class URIPathPrivate
    {
      /// \brief The parts of the path.
      public: std::list<std::string> path;
    };

    /// \internal
    /// \brief URIQuery private data.
    class URIQueryPrivate
    {
      /// \brief The key/value tuples that compose the query.
      public: std::map<std::string, std::string> values;
    };

    /// \internal
    /// \brief URI private data.
    class URIPrivate
    {
      /// \brief The URI scheme.
      public: std::string scheme;

      /// \brief Path component.
      public: URIPath path;

      /// \brief Query component.
      public: URIQuery query;
    };
  }
}

/////////////////////////////////////////////////
URIPath::URIPath()
  : dataPtr(new URIPathPrivate())
{
}

/////////////////////////////////////////////////
URIPath::~URIPath()
{
}

/////////////////////////////////////////////////
URIPath::URIPath(const std::string &_str)
  : URIPath()
{
  if (!this->Parse(_str))
  {
    gzwarn << "Unable to parse URIPath [" << _str << "]. Ignoring."
           << std::endl;
  }
}

/////////////////////////////////////////////////
URIPath::URIPath(const URIPath &_path)
  : URIPath()
{
  *this = _path;
}

/////////////////////////////////////////////////
void URIPath::PushFront(const std::string &_part)
{
  this->dataPtr->path.push_front(_part);
}

/////////////////////////////////////////////////
void URIPath::PushBack(const std::string &_part)
{
  this->dataPtr->path.push_back(_part);
}

/////////////////////////////////////////////////
const URIPath URIPath::operator/(const std::string &_part) const
{
  URIPath result = *this;
  result /= _part;
  return result;
}

/////////////////////////////////////////////////
const URIPath &URIPath::operator/=(const std::string &_part)
{
  this->dataPtr->path.push_back(_part);
  return *this;
}

/////////////////////////////////////////////////
std::string URIPath::Str(const std::string &_delim) const
{
  std::string result;
  for (auto const &part : this->dataPtr->path)
  {
    if (!result.empty())
      result += _delim;
    result += part;
  }

  return result;
}

/////////////////////////////////////////////////
URIPath &URIPath::operator=(const URIPath &_path)
{
  this->dataPtr->path = _path.dataPtr->path;
  return *this;
}

/////////////////////////////////////////////////
void URIPath::Clear()
{
  this->dataPtr->path.clear();
}

/////////////////////////////////////////////////
bool URIPath::operator==(const URIPath &_path) const
{
  return this->dataPtr->path == _path.dataPtr->path;
}

/////////////////////////////////////////////////
bool URIPath::Valid() const
{
  return this->Valid(this->Str());
}

/////////////////////////////////////////////////
bool URIPath::Valid(const std::string &_str)
{
  size_t slashCount = std::count(_str.begin(), _str.end(), '/');
  if ((_str.empty()) ||
      (slashCount == _str.size()) ||
      (_str.find_first_of(" ?=&") != std::string::npos))
  {
    return false;
  }

  return true;
}

/////////////////////////////////////////////////
bool URIPath::Parse(const std::string &_str)
{
  if (!this->Valid(_str))
    return false;

  this->Clear();

  for (auto part : common::split(_str, "/"))
    this->PushBack(part);

  return true;
}

/////////////////////////////////////////////////
URIQuery::URIQuery()
  : dataPtr(new URIQueryPrivate())
{
}

/////////////////////////////////////////////////
URIQuery::URIQuery(const std::string &_str)
  : URIQuery()
{
  if (!this->Parse(_str))
  {
    gzwarn << "Unable to parse URIQuery [" << _str << "]. Ignoring."
           << std::endl;
  }
}

/////////////////////////////////////////////////
URIQuery::URIQuery(const URIQuery &_query)
  : URIQuery()
{
  *this = _query;
}

/////////////////////////////////////////////////
URIQuery::~URIQuery()
{
}

/////////////////////////////////////////////////
void URIQuery::Insert(const std::string &_key, const std::string &_value)
{
  this->dataPtr->values.insert(std::make_pair(_key, _value));
}

/////////////////////////////////////////////////
URIQuery &URIQuery::operator=(const URIQuery &_query)
{
  this->dataPtr->values = _query.dataPtr->values;
  return *this;
}

/////////////////////////////////////////////////
std::string URIQuery::Str(const std::string &_delim) const
{
  if (this->dataPtr->values.empty())
      return "";

  std::string result = "?";
  for (auto const &value : this->dataPtr->values)
  {
    if (result != "?")
      result += _delim;
    result += value.first + "=" + value.second;
  }

  return result;
}

/////////////////////////////////////////////////
void URIQuery::Clear()
{
  this->dataPtr->values.clear();
}

/////////////////////////////////////////////////
bool URIQuery::operator==(const URIQuery &_query) const
{
  return this->Str() == _query.Str();
}

/////////////////////////////////////////////////
bool URIQuery::Valid() const
{
  return this->Valid(this->Str());
}

/////////////////////////////////////////////////
bool URIQuery::Valid(const std::string &_str)
{
  if (_str.empty())
    return true;

  if ((std::count(_str.begin(), _str.end(), '?') != 1u) ||
      (_str.find("?") != 0u) ||
      (_str.find_first_of(" ") != std::string::npos))
  {
    return false;
  }

  for (auto const &query : common::split(_str.substr(1), "&"))
  {
    if (common::split(query, "=").size() != 2u)
      return false;
  }

  return true;
}

/////////////////////////////////////////////////
bool URIQuery::Parse(const std::string &_str)
{
  if (!this->Valid(_str))
    return false;

  this->Clear();

  if (!_str.empty())
  {
    for (auto query : common::split(_str.substr(1), "&"))
    {
      auto values = common::split(query, "=");
      this->Insert(values.at(0), values.at(1));
    }
  }

  return true;
}

/////////////////////////////////////////////////
URI::URI()
  : dataPtr(new URIPrivate())
{
}

/////////////////////////////////////////////////
URI::URI(const std::string &_str)
  : URI()
{
  if (!this->Parse(_str))
    gzwarn << "Unable to parse URI [" << _str << "]. Ignoring." << std::endl;
}

/////////////////////////////////////////////////
URI::URI(const URI &_uri)
  : URI()
{
  *this = _uri;
}

/////////////////////////////////////////////////
URI::~URI()
{
}

//////////////////////////////////////////////////
std::string URI::Str() const
{
  std::string result =
    this->dataPtr->scheme.empty() ? "" : this->dataPtr->scheme + "://";
  result += this->dataPtr->path.Str() + this->dataPtr->query.Str();
  return result;
}

/////////////////////////////////////////////////
std::string URI::Scheme() const
{
  return this->dataPtr->scheme;
}

/////////////////////////////////////////////////
void URI::SetScheme(const std::string &_scheme)
{
  this->dataPtr->scheme = _scheme;
}

/////////////////////////////////////////////////
URIPath &URI::Path()
{
  return this->dataPtr->path;
}

/////////////////////////////////////////////////
<<<<<<< HEAD
URIPath URI::Path() const
=======
URIPath &URI::Path() const
>>>>>>> d3e361e1
{
  return this->dataPtr->path;
}

/////////////////////////////////////////////////
URIQuery &URI::Query()
{
  return this->dataPtr->query;
}

/////////////////////////////////////////////////
URIQuery &URI::Query() const
{
  return this->dataPtr->query;
}

/////////////////////////////////////////////////
void URI::Clear()
{
  this->dataPtr->scheme.clear();
  this->dataPtr->path.Clear();
  this->dataPtr->query.Clear();
}

/////////////////////////////////////////////////
bool URI::operator==(const URI &_uri) const
{
  return this->dataPtr->scheme == _uri.dataPtr->scheme &&
         this->dataPtr->path == _uri.dataPtr->path &&
         this->dataPtr->query == _uri.dataPtr->query;
}

/////////////////////////////////////////////////
URI &URI::operator=(const URI &_uri)
{
  this->dataPtr->scheme = _uri.dataPtr->scheme;
  this->dataPtr->path = _uri.dataPtr->path;
  this->dataPtr->query = _uri.dataPtr->query;
  return *this;
}

/////////////////////////////////////////////////
bool URI::Valid() const
{
  return this->Valid(this->Str());
}

/////////////////////////////////////////////////
bool URI::Valid(const std::string &_str)
{
  // Validate scheme.
  auto schemeDelimPos = _str.find(kSchemeDelim);
  if ((_str.empty()) ||
      (schemeDelimPos == std::string::npos) ||
      (schemeDelimPos == 0u))
  {
    return false;
  }

  auto from = schemeDelimPos + kSchemeDelim.size();
  std::string localPath = _str.substr(from);
  std::string localQuery;

  auto to = _str.find("?", from);
  if (to != std::string::npos)
  {
    // Update path.
    localPath = _str.substr(from, to - from);

    // Update the query.
    localQuery = _str.substr(to);
  }

  // Validate the path and query.
  return URIPath::Valid(localPath) && URIQuery::Valid(localQuery);
}

/////////////////////////////////////////////////
bool URI::Parse(const std::string &_str)
{
  if (!this->Valid(_str))
    return false;

  auto schemeDelimPos = _str.find(kSchemeDelim);
  auto from = schemeDelimPos + kSchemeDelim.size();
  std::string localScheme = _str.substr(0, schemeDelimPos);
  std::string localPath = _str.substr(from);
  std::string localQuery;

  auto to = _str.find("?", from);
  if (to != std::string::npos)
  {
    // Update path.
    localPath = _str.substr(from, to - from);

    // Update the query.
    localQuery = _str.substr(to);
  }

  this->Clear();
  this->SetScheme(localScheme);

  return this->dataPtr->path.Parse(localPath) &&
         this->dataPtr->query.Parse(localQuery);
}<|MERGE_RESOLUTION|>--- conflicted
+++ resolved
@@ -361,11 +361,7 @@
 }
 
 /////////////////////////////////////////////////
-<<<<<<< HEAD
-URIPath URI::Path() const
-=======
 URIPath &URI::Path() const
->>>>>>> d3e361e1
 {
   return this->dataPtr->path;
 }
