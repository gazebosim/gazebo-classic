--- conflicted
+++ resolved
@@ -131,11 +131,7 @@
 {
   Time result;
 
-<<<<<<< HEAD
-  if (Time(clock_resolution) <= Time(0, _ms*1000000))
-=======
   if (Time(0, _ms*1000000) >= clock_resolution)
->>>>>>> b4d10c60
   {
     struct timespec interval;
     struct timespec remainder;
@@ -161,11 +157,7 @@
 {
   Time result;
 
-<<<<<<< HEAD
-  if (Time(clock_resolution) <= Time(0, _ns))
-=======
   if (Time(0, _ns) >= clock_resolution)
->>>>>>> b4d10c60
   {
     struct timespec nsleep;
     struct timespec remainder;
@@ -191,11 +183,7 @@
 {
   Time result;
 
-<<<<<<< HEAD
-  if (Time(clock_resolution) <= _time)
-=======
   if (_time >= clock_resolution)
->>>>>>> b4d10c60
   {
     struct timespec nsleep;
     struct timespec remainder;
