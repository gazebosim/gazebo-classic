/*
 * Copyright (C) 2012 Open Source Robotics Foundation
 *
 * Licensed under the Apache License, Version 2.0 (the "License");
 * you may not use this file except in compliance with the License.
 * You may obtain a copy of the License at
 *
 *     http://www.apache.org/licenses/LICENSE-2.0
 *
 * Unless required by applicable law or agreed to in writing, software
 * distributed under the License is distributed on an "AS IS" BASIS,
 * WITHOUT WARRANTIES OR CONDITIONS OF ANY KIND, either express or implied.
 * See the License for the specific language governing permissions and
 * limitations under the License.
 *
*/
#ifdef _WIN32
  #include <Windows.h>
#endif

#include <cstdlib>
#include <cstring>
#include <string>
#include <fstream>
#include <vector>

#include <fcntl.h>
#include <sys/stat.h>

#ifdef __linux__
#include <sys/sendfile.h>
#endif

#include <boost/filesystem/operations.hpp>
#include <boost/filesystem/path.hpp>

#include <gazebo/gazebo_config.h>
#include <gazebo/common/ffmpeg_inc.h>

#include "gazebo/common/Console.hh"
#include "gazebo/common/CommonIface.hh"
#include "gazebo/common/Exception.hh"
#include "gazebo/common/SystemPaths.hh"

using namespace gazebo;

#ifdef _WIN32
  const auto& gzstrtok = strtok_s;
#else
  const auto& gzstrtok = strtok_r;
#endif

#ifdef _WIN32
# define GZ_PATH_MAX _MAX_PATH
#elif defined(PATH_MAX)
# define GZ_PATH_MAX PATH_MAX
#elif defined(_XOPEN_PATH_MAX)
# define GZ_PATH_MAX _XOPEN_PATH_MAX
#else
# define GZ_PATH_MAX _POSIX_PATH_MAX
#endif

/////////////////////////////////////////////////
// avcodec log callback. We use this to redirect message to gazebo's console
// messages.
#ifdef HAVE_FFMPEG
void logCallback(void *_ptr, int _level, const char *_fmt, va_list _args)
{
  static char message[8192];

  std::string msg = "ffmpeg ";

  // Get the ffmpeg module.
  if (_ptr)
  {
    AVClass *avc = *reinterpret_cast<AVClass**>(_ptr);
    const char *module = avc->item_name(_ptr);
    if (module)
      msg += std::string("[") + module + "] ";
  }

  // Create the actual message
  vsnprintf(message, sizeof(message), _fmt, _args);
  msg += message;

  // Output to the appropriate stream.
  switch (_level)
  {
    case AV_LOG_DEBUG:
      // There are a lot of debug messages. So we'll skip those.
      break;
    case AV_LOG_PANIC:
    case AV_LOG_FATAL:
    case AV_LOG_ERROR:
      gzerr << msg << std::endl;
      break;
    case AV_LOG_WARNING:
      gzwarn << msg << std::endl;
      break;
    default:
      gzmsg << msg << std::endl;
      break;
  }
}
#endif

/////////////////////////////////////////////////
void common::load()
{
#ifdef HAVE_FFMPEG
  static bool first = true;
  if (first)
  {
    first = false;
#if LIBAVCODEC_VERSION_INT < AV_VERSION_INT(58, 9, 100)
    avcodec_register_all();
    av_register_all();
<<<<<<< HEAD

#if defined(__linux__) && defined(HAVE_AVDEVICE)
    avdevice_register_all();
#endif

    // Set the log callback function.
    av_log_set_callback(logCallback);
=======
#endif
>>>>>>> 956ec908
  }
#endif
}

/////////////////////////////////////////////////
std::string common::unique_file_path(const std::string &_pathAndName,
    const std::string &_extension)
{
  std::string result = _pathAndName + "." + _extension;
  int count = 1;
  struct stat buf;

  // Check if file exists and change name accordingly
  while (stat(result.c_str(), &buf) != -1)
  {
    result = _pathAndName + "(" + std::to_string(count++) + ")." + _extension;
  }

  return result;
}
/////////////////////////////////////////////////
void common::add_search_path_suffix(const std::string &_suffix)
{
  common::SystemPaths::Instance()->AddSearchPathSuffix(_suffix);
}

/////////////////////////////////////////////////
std::string common::find_file(const std::string &_file)
{
  return common::SystemPaths::Instance()->FindFile(_file, true);
}

/////////////////////////////////////////////////
std::string common::find_file(const std::string &_file, bool _searchLocalPath)
{
  return common::SystemPaths::Instance()->FindFile(_file, _searchLocalPath);
}

/////////////////////////////////////////////////
std::string common::find_file_path(const std::string &_file)
{
  std::string filepath = common::find_file(_file);

  boost::filesystem::path path(filepath);
  if (boost::filesystem::is_directory(path))
  {
    return filepath;
  }
  else
  {
    int index = filepath.find_last_of("/");
    return filepath.substr(0, index);
  }
}

/////////////////////////////////////////////////
const char *common::getEnv(const char *_name)
{
#ifdef _WIN32
  const DWORD buffSize = 65535;
  static char buffer[buffSize];
  if (GetEnvironmentVariable(_name, buffer, buffSize))
    return buffer;
  else
    return nullptr;
#else
  return getenv(_name);
#endif
}

/////////////////////////////////////////////////
std::vector<std::string> common::split(const std::string &_str,
    const std::string &_delim)
{
  std::vector<std::string> tokens;
  char *saveptr;
  char *str = strdup(_str.c_str());

  auto token = gzstrtok(str, _delim.c_str(), &saveptr);

  while (token)
  {
    tokens.push_back(token);
    token = gzstrtok(nullptr, _delim.c_str(), &saveptr);
  }

  free(str);
  return tokens;
}

/////////////////////////////////////////////////
std::string common::cwd()
{
  char buf[GZ_PATH_MAX + 1] = {'\0'};
#ifdef _WIN32
  return _getcwd(buf, sizeof(buf)) == nullptr ? "" : buf;
#else
  return getcwd(buf, sizeof(buf)) == nullptr ? "" : buf;
#endif
}

/////////////////////////////////////////////////
bool common::exists(const std::string &_path)
{
  return common::isFile(_path) || common::isDirectory(_path);
}

/////////////////////////////////////////////////
bool common::isFile(const std::string &_path)
{
  std::ifstream f(_path);
  return f.good();
}

/////////////////////////////////////////////////
bool common::isDirectory(const std::string &_path)
{
  struct stat info;

  if (stat(_path.c_str(), &info) != 0)
    return false;
  else if (info.st_mode & S_IFDIR)
    return true;
  else
    return false;
}

/////////////////////////////////////////////////
bool common::moveFile(const std::string &_existingFilename,
                      const std::string &_newFilename)
{
  return copyFile(_existingFilename, _newFilename) &&
         std::remove(_existingFilename.c_str()) == 0;
}

/////////////////////////////////////////////////
void common::replaceAll(std::string &_result,
                        const std::string &_orig,
                        const std::string &_key,
                        const std::string &_replacement)
{
  _result = _orig;
  size_t pos = 0;
  while ((pos = _result.find(_key, pos)) != std::string::npos)
  {
    _result = _result.replace(pos, _key.length(), _replacement);
    pos += _key.length() > _replacement.length() ? 0 : _replacement.length();
  }
}

/////////////////////////////////////////////////
std::string common::replaceAll(const std::string &_orig,
                               const std::string &_key,
                               const std::string &_replacement)
{
  std::string result;
  replaceAll(result, _orig, _key, _replacement);
  return result;
}

/////////////////////////////////////////////////
std::string common::absPath(const std::string &_path)
{
  std::string result;

  char path[GZ_PATH_MAX] = "";
#ifdef _WIN32
  if (GetFullPathName(_path.c_str(), GZ_PATH_MAX, &path[0], nullptr) != 0)
#else
  if (realpath(_path.c_str(), &path[0]) != nullptr)
#endif
    result = path;
  else if (!_path.empty())
  {
    // If _path is an absolute path, then return _path.
    // An absoluate path on Windows is a character followed by a colon and a
    // forward-slash.
    if (_path.compare(0, 1, "/") == 0 || _path.compare(1, 3, ":\\") == 0)
      result = _path;
    // Otherwise return the current working directory with _path appended.
    else
      result = common::cwd() + "/" + _path;
  }

  common::replaceAll(result, result, "//", "/");

  return result;
}

/////////////////////////////////////////////////
bool common::copyFile(const std::string &_existingFilename,
                      const std::string &_newFilename)
{
  std::string absExistingFilename = common::absPath(_existingFilename);
  std::string absNewFilename = common::absPath(_newFilename);

  if (absExistingFilename == absNewFilename)
    return false;

#ifdef _WIN32
  return CopyFile(absExistingFilename.c_str(), absNewFilename.c_str(), false);
#elif defined(__APPLE__)
  bool result = false;
  std::ifstream in(absExistingFilename.c_str(), std::ifstream::binary);

  if (in.good())
  {
    std::ofstream out(absNewFilename.c_str(),
                      std::ifstream::trunc | std::ifstream::binary);
    if (out.good())
    {
      out << in.rdbuf();
      result = common::isFile(absNewFilename);
    }
    out.close();
  }
  in.close();

  return result;
#else
  int readFd = 0;
  int writeFd = 0;
  struct stat statBuf;
  off_t offset = 0;

  // Open the input file.
  readFd = open(absExistingFilename.c_str(), O_RDONLY);
  if (readFd < 0)
    return false;

  // Stat the input file to obtain its size.
  fstat(readFd, &statBuf);

  // Open the output file for writing, with the same permissions as the
  // source file.
  writeFd = open(absNewFilename.c_str(), O_WRONLY | O_CREAT, statBuf.st_mode);

  while (offset >= 0 && offset < statBuf.st_size)
  {
    // Send the bytes from one file to the other.
    ssize_t written = sendfile(writeFd, readFd, &offset, statBuf.st_size);
    if (written < 0)
      break;
  }

  close(readFd);
  close(writeFd);

  return offset == statBuf.st_size;
#endif
}<|MERGE_RESOLUTION|>--- conflicted
+++ resolved
@@ -115,7 +115,7 @@
 #if LIBAVCODEC_VERSION_INT < AV_VERSION_INT(58, 9, 100)
     avcodec_register_all();
     av_register_all();
-<<<<<<< HEAD
+#endif
 
 #if defined(__linux__) && defined(HAVE_AVDEVICE)
     avdevice_register_all();
@@ -123,9 +123,6 @@
 
     // Set the log callback function.
     av_log_set_callback(logCallback);
-=======
-#endif
->>>>>>> 956ec908
   }
 #endif
 }
