--- conflicted
+++ resolved
@@ -201,13 +201,9 @@
       /// \brief supported file extensions for meshes
       private: std::vector<std::string> fileExtensions;
 
-<<<<<<< HEAD
       private: boost::mutex mutex;
 
-      // Singleton implementation
-=======
       /// \brief Singleton implementation
->>>>>>> 4f8e07f4
       private: friend class SingletonT<MeshManager>;
     };
     /// \}
