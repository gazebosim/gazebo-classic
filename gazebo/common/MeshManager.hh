--- conflicted
+++ resolved
@@ -231,7 +231,6 @@
           const math::Pose &_offset = math::Pose::Zero);
 #endif
 
-<<<<<<< HEAD
       /// \brief Tesselate a 2D mesh
       ///
       /// Makes a zigzag pattern compatible with strips
@@ -244,8 +243,6 @@
                                     int _meshHeight,
                                     bool _doubleSided);
 
-=======
->>>>>>> 93e5bbc6
       /// \brief Converts a vector of polylines into a table of vertices and
       /// a list of edges (each made of 2 points from the table of vertices.
       /// \param[in] _polys the polylines
@@ -259,23 +256,39 @@
                       std::vector<math::Vector2d> &_vertices,
                       std::vector<math::Vector2i> &_edges);
 
-<<<<<<< HEAD
       /// \brief Check a point againts a list, and adds it to the list
       /// if it is not in the list already.
-=======
-      /// \brief Check a point againts a list, and only adds it to the list
-      /// if it is not there already.
->>>>>>> 93e5bbc6
       /// \param[in] _vertices the vertex table where points are stored
       /// \param[in] _p the point coordinates
       /// \param[in] _tol the maximum distance under which 2 points are
       /// considered to be the same point.
       /// \return the index of the point.
-<<<<<<< HEAD
       private: static size_t AddIfNotExistsPointToVerticesTable(
-=======
+                      std::vector<math::Vector2d> &_vertices,
+                      const math::Vector2d &_p,
+                      double _tol);
+
+      /// \brief Converts a vector of polylines into a table of vertices and
+      /// a list of edges (each made of 2 points from the table of vertices.
+      /// \param[in] _polys the polylines
+      /// \param[in] _tol tolerence for 2 vertices to be considered the same
+      /// \param[out] _vertices a table of unique vertices
+      /// \param[out] _edges a list of edges (made of start/end point indices
+      /// from the vertex table)
+      private: static void ConvertPolylinesToVerticesAndEdges(
+                      const std::vector<std::vector<math::Vector2d> > &_polys,
+                      double _tol,
+                      std::vector<math::Vector2d> &_vertices,
+                      std::vector<math::Vector2i> &_edges);
+
+      /// \brief Check a point againts a list, and only adds it to the list
+      /// if it is not there already.
+      /// \param[in] _vertices the vertex table where points are stored
+      /// \param[in] _p the point coordinates
+      /// \param[in] _tol the maximum distance under which 2 points are
+      /// considered to be the same point.
+      /// \return the index of the point.
       private: static size_t AddUniquePointToVerticesTable(
->>>>>>> 93e5bbc6
                       std::vector<math::Vector2d> &_vertices,
                       const math::Vector2d &_p,
                       double _tol);
