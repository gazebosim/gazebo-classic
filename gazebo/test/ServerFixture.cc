/*
 * Copyright (C) 2012-2015 Open Source Robotics Foundation
 *
 * Licensed under the Apache License, Version 2.0 (the "License");
 * you may not use this file except in compliance with the License.
 * You may obtain a copy of the License at
 *
 *     http://www.apache.org/licenses/LICENSE-2.0
 *
 * Unless required by applicable law or agreed to in writing, software
 * distributed under the License is distributed on an "AS IS" BASIS,
 * WITHOUT WARRANTIES OR CONDITIONS OF ANY KIND, either express or implied.
 * See the License for the specific language governing permissions and
 * limitations under the License.
 *
*/

#include <stdio.h>
#include <string>
#include <cmath>

#include "gazebo/gazebo.hh"
#include "ServerFixture.hh"

using namespace gazebo;

/////////////////////////////////////////////////
std::string gazebo::custom_exec(std::string _cmd)
{
  _cmd += " 2>/dev/null";
  FILE* pipe = popen(_cmd.c_str(), "r");

  if (!pipe)
    return "ERROR";

  char buffer[128];
  std::string result = "";

  while (!feof(pipe))
  {
    if (fgets(buffer, 128, pipe) != NULL)
      result += buffer;
  }

  pclose(pipe);
  return result;
}

/////////////////////////////////////////////////
ServerFixture::ServerFixture()
{
  this->server = NULL;
  this->serverRunning = false;
  this->paused = false;
  this->percentRealTime = 0;
  this->gotImage = 0;
  this->imgData = NULL;
  this->serverThread = NULL;
  this->uniqueCounter = 0;

  gzLogInit("test-", "test.log");
  gazebo::common::Console::SetQuiet(false);
  common::SystemPaths::Instance()->AddGazeboPaths(
      TEST_INTEGRATION_PATH);

  // Add local search paths
  boost::filesystem::path path;

  path = PROJECT_SOURCE_PATH;
  gazebo::common::SystemPaths::Instance()->AddGazeboPaths(path.string());

  path = PROJECT_SOURCE_PATH;
  path /= "gazebo";
  gazebo::common::SystemPaths::Instance()->AddGazeboPaths(path.string());

  path = PROJECT_BINARY_PATH;
  path /= "plugins";
  gazebo::common::SystemPaths::Instance()->AddPluginPaths(path.string());

  path = PROJECT_BINARY_PATH;
  path /= "test";
  path /= "plugins";
  gazebo::common::SystemPaths::Instance()->AddPluginPaths(path.string());

  path = TEST_PATH;
  gazebo::common::SystemPaths::Instance()->AddGazeboPaths(path.string());
}

/////////////////////////////////////////////////
ServerFixture::~ServerFixture()
{
}

/////////////////////////////////////////////////
void ServerFixture::TearDown()
{
  this->Unload();
}

/////////////////////////////////////////////////
void ServerFixture::Unload()
{
  gzdbg << "ServerFixture::Unload" << std::endl;
  this->serverRunning = false;
  if (this->node)
    this->node->Fini();

  if (this->server)
  {
    this->server->Stop();

    if (this->serverThread)
    {
      this->serverThread->join();
    }
  }

  delete this->serverThread;
  this->serverThread = NULL;
}

/////////////////////////////////////////////////
void ServerFixture::Load(const std::string &_worldFilename)
{
  this->Load(_worldFilename, false);
}

/////////////////////////////////////////////////
void ServerFixture::Load(const std::string &_worldFilename, bool _paused)
{
  std::string s("");
  this->Load(_worldFilename, _paused, s);
}

/////////////////////////////////////////////////
void ServerFixture::Load(const std::string &_worldFilename,
                  bool _paused, const std::string &_physics,
                  const std::vector<std::string> &_systemPlugins)
{
  delete this->server;
  this->server = NULL;

  // Create, load, and run the server in its own thread
  this->serverThread = new boost::thread(
     boost::bind(&ServerFixture::RunServer, this, _worldFilename,
                 _paused, _physics, _systemPlugins));

  // Wait for the server to come up
  // Use a 60 second timeout.
  int waitCount = 0, maxWaitCount = 6000;
  while ((!this->server || !this->server->GetInitialized()) &&
         ++waitCount < maxWaitCount)
    common::Time::MSleep(100);
  gzdbg << "ServerFixture load in "
         << static_cast<double>(waitCount)/10.0
         << " seconds, timeout after "
         << static_cast<double>(maxWaitCount)/10.0
         << " seconds\n";

  if (waitCount >= maxWaitCount)
    this->launchTimeoutFailure(
        "while waiting for Load() function", waitCount);

  this->node = transport::NodePtr(new transport::Node());
  ASSERT_NO_THROW(this->node->Init());
  this->poseSub = this->node->Subscribe("~/pose/local/info",
      &ServerFixture::OnPose, this, true);
  this->statsSub = this->node->Subscribe("~/world_stats",
      &ServerFixture::OnStats, this);

  this->factoryPub =
    this->node->Advertise<msgs::Factory>("~/factory");

  this->requestPub =
    this->node->Advertise<msgs::Request>("~/request");

  // Wait for the world to reach the correct pause state.
  // This might not work properly with multiple worlds.
  // Use a 30 second timeout.
  waitCount = 0;
  maxWaitCount = 3000;
  while ((!physics::get_world() ||
           physics::get_world()->IsPaused() != _paused) &&
         ++waitCount < maxWaitCount)
    common::Time::MSleep(100);
  ASSERT_LT(waitCount, maxWaitCount);

  this->factoryPub->WaitForConnection();
  this->requestPub->WaitForConnection();
}

/////////////////////////////////////////////////
void ServerFixture::RunServer(const std::string &_worldFilename)
{
  this->RunServer(_worldFilename, false, "");
}

/////////////////////////////////////////////////
void ServerFixture::RunServer(const std::string &_worldFilename, bool _paused,
               const std::string &_physics,
               const std::vector<std::string> &_systemPlugins)
{
  ASSERT_NO_THROW(this->server = new Server());

  for (auto const &plugin : _systemPlugins)
  {
    gazebo::addPlugin(plugin);
  }

  this->server->PreLoad();

  if (_physics.length())
    ASSERT_NO_THROW(this->server->LoadFile(_worldFilename,
                                           _physics));
  else
    ASSERT_NO_THROW(this->server->LoadFile(_worldFilename));

  if (!rendering::get_scene(
        gazebo::physics::get_world()->GetName()))
  {
    ASSERT_NO_THROW(rendering::create_scene(
        gazebo::physics::get_world()->GetName(), false, true));
  }

  ASSERT_NO_THROW(this->SetPause(_paused));

  ASSERT_NO_THROW(this->server->Run());

  ASSERT_NO_THROW(this->server->Fini());

  ASSERT_NO_THROW(delete this->server);
  this->server = NULL;
}

/////////////////////////////////////////////////
rendering::ScenePtr ServerFixture::GetScene(
    const std::string &_sceneName)
{
  // Wait for the scene to get loaded.
  int i = 0;
  int timeoutDS = 20;
  while (rendering::get_scene(_sceneName) == NULL && i < timeoutDS)
  {
    common::Time::MSleep(100);
    ++i;
  }

  if (i >= timeoutDS)
  {
    gzerr << "Unable to load the rendering scene.\n"
          << "Test will fail";
    this->launchTimeoutFailure(
        "while waiting to load rendering scene", i);
  }

  return rendering::get_scene(_sceneName);
}


/////////////////////////////////////////////////
void ServerFixture::OnStats(ConstWorldStatisticsPtr &_msg)
{
  this->simTime = msgs::Convert(_msg->sim_time());
  this->realTime = msgs::Convert(_msg->real_time());
  this->pauseTime = msgs::Convert(_msg->pause_time());
  this->paused = _msg->paused();

  if (this->realTime == 0)
    this->percentRealTime = 0;
  else
    this->percentRealTime =
      (this->simTime / this->realTime).Double();

  this->serverRunning = true;
}

/////////////////////////////////////////////////
void ServerFixture::SetPause(bool _pause)
{
  physics::pause_worlds(_pause);
}

/////////////////////////////////////////////////
double ServerFixture::GetPercentRealTime() const
{
  while (!this->serverRunning)
    common::Time::MSleep(100);

  return this->percentRealTime;
}

/////////////////////////////////////////////////
void ServerFixture::OnPose(ConstPosesStampedPtr &_msg)
{
  boost::mutex::scoped_lock lock(this->receiveMutex);
  for (int i = 0; i < _msg->pose_size(); ++i)
  {
    this->poses[_msg->pose(i).name()] =
      msgs::Convert(_msg->pose(i));
  }
}

/////////////////////////////////////////////////
math::Pose ServerFixture::GetEntityPose(const std::string &_name)
{
  boost::mutex::scoped_lock lock(this->receiveMutex);

  std::map<std::string, math::Pose>::iterator iter;
  iter = this->poses.find(_name);
  EXPECT_TRUE(iter != this->poses.end());
  return iter->second;
}

/////////////////////////////////////////////////
bool ServerFixture::HasEntity(const std::string &_name)
{
  boost::mutex::scoped_lock lock(this->receiveMutex);
  std::map<std::string, math::Pose>::iterator iter;
  iter = this->poses.find(_name);
  return iter != this->poses.end();
}

/////////////////////////////////////////////////
void ServerFixture::PrintImage(const std::string &_name, unsigned char **_image,
    unsigned int _width, unsigned int _height, unsigned int _depth)
{
  unsigned int count = _height * _width * _depth;
  printf("\n");
  printf("static unsigned char __%s[] = {", _name.c_str());
  unsigned int i;
  for (i = 0; i < count-1; i++)
  {
    if (i % 10 == 0)
      printf("\n");
    else
      printf(" ");
    printf("%d,", (*_image)[i]);
  }
  printf(" %d};\n", (*_image)[i]);
  printf("static unsigned char *%s = __%s;\n", _name.c_str(),
      _name.c_str());
}

/////////////////////////////////////////////////
void ServerFixture::PrintScan(const std::string &_name, double *_scan,
               unsigned int _sampleCount)
{
  printf("static double __%s[] = {\n", _name.c_str());
  for (unsigned int i = 0; i < _sampleCount-1; ++i)
  {
    if ((i+1) % 5 == 0)
      printf("%13.10f,\n", math::precision(_scan[i], 10));
    else
      printf("%13.10f, ", math::precision(_scan[i], 10));
  }
  printf("%13.10f};\n",
      math::precision(_scan[_sampleCount-1], 10));
  printf("static double *%s = __%s;\n", _name.c_str(),
      _name.c_str());
}

/////////////////////////////////////////////////
void ServerFixture::FloatCompare(float *_scanA, float *_scanB,
    unsigned int _sampleCount, float &_diffMax,
    float &_diffSum, float &_diffAvg)
{
  _diffMax = 0;
  _diffSum = 0;
  _diffAvg = 0;
  for (unsigned int i = 0; i < _sampleCount; ++i)
  {
    double diff = fabs(math::precision(_scanA[i], 10) -
                math::precision(_scanB[i], 10));
    _diffSum += diff;
    if (diff > _diffMax)
    {
      _diffMax = diff;
    }
  }
  _diffAvg = _diffSum / _sampleCount;
}

/////////////////////////////////////////////////
void ServerFixture::DoubleCompare(double *_scanA, double *_scanB,
    unsigned int _sampleCount, double &_diffMax,
    double &_diffSum, double &_diffAvg)
{
  _diffMax = 0;
  _diffSum = 0;
  _diffAvg = 0;
  for (unsigned int i = 0; i < _sampleCount; ++i)
  {
    double diff;

    // set diff = 0 if both values are same-sign infinite, as inf - inf = nan
    if (std::isinf(_scanA[i]) && std::isinf(_scanB[i]) &&
      _scanA[i] * _scanB[i] > 0)
    {
      diff = 0;
    }
    else
    {
      diff = fabs(math::precision(_scanA[i], 10) -
                math::precision(_scanB[i], 10));
    }

    _diffSum += diff;
    if (diff > _diffMax)
    {
      _diffMax = diff;
    }
  }
  _diffAvg = _diffSum / _sampleCount;
}

/////////////////////////////////////////////////
void ServerFixture::ImageCompare(unsigned char *_imageA,
    unsigned char *_imageB,
    unsigned int _width, unsigned int _height, unsigned int _depth,
    unsigned int &_diffMax, unsigned int &_diffSum,
    double &_diffAvg)
{
  _diffMax = 0;
  _diffSum = 0;

  for (unsigned int y = 0; y < _height; ++y)
  {
    for (unsigned int x = 0; x < _width*_depth; ++x)
    {
      int a = _imageA[(y*_width*_depth)+x];
      int b = _imageB[(y*_width*_depth)+x];

      unsigned int absDiff = abs(a - b);

      if (absDiff > _diffMax)
        _diffMax = absDiff;

      _diffSum += absDiff;
    }
  }
  _diffAvg = _diffSum / (_height*_width*_depth);
}

/////////////////////////////////////////////////
void ServerFixture::OnNewFrame(const unsigned char *_image,
                 unsigned int _width, unsigned int _height,
                 unsigned int _depth,
                 const std::string &/*_format*/)
{
  memcpy(*this->imgData, _image, _width * _height * _depth);
  this->gotImage+= 1;
}

/////////////////////////////////////////////////
void ServerFixture::GetFrame(const std::string &_cameraName,
    unsigned char **_imgData, unsigned int &_width,
    unsigned int &_height)
{
  sensors::SensorPtr sensor = sensors::get_sensor(_cameraName);
  EXPECT_TRUE(sensor != NULL);
  sensors::CameraSensorPtr camSensor =
    boost::dynamic_pointer_cast<sensors::CameraSensor>(sensor);

  _width = camSensor->GetImageWidth();
  _height = camSensor->GetImageHeight();

  if (*_imgData)
  {
    delete *_imgData;
    *_imgData = NULL;
  }
  (*_imgData) = new unsigned char[_width *_height*3];
  this->imgData = _imgData;

  this->gotImage = 0;
  event::ConnectionPtr c =
    camSensor->GetCamera()->ConnectNewImageFrame(
        boost::bind(&ServerFixture::OnNewFrame,
                    this, _1, _2, _3, _4, _5));

  while (this->gotImage < 20)
    common::Time::MSleep(100);

  camSensor->GetCamera()->DisconnectNewImageFrame(c);
}

/////////////////////////////////////////////////
physics::ModelPtr ServerFixture::SpawnModel(const msgs::Model &_msg)
{
  physics::WorldPtr world = physics::get_world();
  ServerFixture::CheckPointer(world);
  world->InsertModelString(
    "<sdf version='" + std::string(SDF_VERSION) + "'>"
    + msgs::ModelToSDF(_msg)->ToString("")
    + "</sdf>");

  common::Time wait(10, 0);
  common::Time wallStart = common::Time::GetWallTime();
  unsigned int waitCount = 0;
  while (wait > (common::Time::GetWallTime() - wallStart) &&
         !this->HasEntity(_msg.name()))
  {
    common::Time::MSleep(10);
    if (++waitCount % 100 == 0)
    {
      gzwarn << "Waiting " << waitCount / 100 << " seconds for "
             << "box to spawn." << std::endl;
    }
  }

  return world->GetModel(_msg.name());
}

/////////////////////////////////////////////////
void ServerFixture::SpawnCamera(const std::string &_modelName,
    const std::string &_cameraName,
    const math::Vector3 &_pos, const math::Vector3 &_rpy,
    unsigned int _width, unsigned int _height, double _rate,
    const std::string &_noiseType, double _noiseMean, double _noiseStdDev,
    bool _distortion, double _distortionK1, double _distortionK2,
    double _distortionK3, double _distortionP1, double _distortionP2,
    double _cx, double _cy)
{
  msgs::Factory msg;
  std::ostringstream newModelStr;

  newModelStr << "<sdf version='" << SDF_VERSION << "'>"
    << "<model name ='" << _modelName << "'>"
    << "<static>true</static>"
    << "<pose>" << _pos << " " << _rpy << "</pose>"
    << "<link name ='body'>"
    << "  <sensor name ='" << _cameraName
    << "' type ='camera'>"
    << "    <always_on>1</always_on>"
    << "    <update_rate>" << _rate << "</update_rate>"
    << "    <visualize>true</visualize>"
    << "    <camera>"
    << "      <horizontal_fov>0.78539816339744828</horizontal_fov>"
    << "      <image>"
    << "        <width>" << _width << "</width>"
    << "        <height>" << _height << "</height>"
    << "        <format>R8G8B8</format>"
    << "      </image>"
    << "      <clip>"
    << "        <near>0.1</near><far>100</far>"
    << "      </clip>";
    // << "      <save enabled ='true' path ='/tmp/camera/'/>"

  if (_noiseType.size() > 0)
    newModelStr << "      <noise>"
    << "        <type>" << _noiseType << "</type>"
    << "        <mean>" << _noiseMean << "</mean>"
    << "        <stddev>" << _noiseStdDev << "</stddev>"
    << "      </noise>";

  if (_distortion)
    newModelStr << "      <distortion>"
    << "        <k1>" << _distortionK1 << "</k1>"
    << "        <k2>" << _distortionK2 << "</k2>"
    << "        <k3>" << _distortionK3 << "</k3>"
    << "        <p1>" << _distortionP1 << "</p1>"
    << "        <p2>" << _distortionP2 << "</p2>"
    << "        <center>" << _cx << " " << _cy << "</center>"
    << "      </distortion>";

  newModelStr << "    </camera>"
    << "  </sensor>"
    << "</link>"
    << "</model>"
    << "</sdf>";

  msg.set_sdf(newModelStr.str());
  this->factoryPub->Publish(msg);

  WaitUntilEntitySpawn(_modelName, 100, 50);
  WaitUntilSensorSpawn(_cameraName, 100, 100);
}

/////////////////////////////////////////////////
void ServerFixture::SpawnRaySensor(const std::string &_modelName,
    const std::string &_raySensorName,
    const math::Vector3 &_pos, const math::Vector3 &_rpy,
    double _hMinAngle, double _hMaxAngle,
    double _vMinAngle, double _vMaxAngle,
    double _minRange, double _maxRange,
    double _rangeResolution, unsigned int _samples,
    unsigned int _vSamples, double _hResolution,
    double _vResolution,
    const std::string &_noiseType, double _noiseMean,
    double _noiseStdDev)
{
  msgs::Factory msg;
  std::ostringstream newModelStr;

  newModelStr << "<sdf version='" << SDF_VERSION << "'>"
    << "<model name ='" << _modelName << "'>"
    << "<static>true</static>"
    << "<pose>" << _pos << " " << _rpy << "</pose>"
    << "<link name ='body'>"
    << "<collision name='parent_collision'>"
    << "  <pose>0 0 0.0205 0 0 0</pose>"
    << "  <geometry>"
    << "    <cylinder>"
    << "      <radius>0.021</radius>"
    << "      <length>0.029</length>"
    << "    </cylinder>"
    << "  </geometry>"
    << "</collision>"
    << "  <sensor name ='" << _raySensorName << "' type ='ray'>"
    << "    <ray>"
    << "      <scan>"
    << "        <horizontal>"
    << "          <samples>" << _samples << "</samples>"
    << "          <resolution>" << _hResolution << "</resolution>"
    << "          <min_angle>" << _hMinAngle << "</min_angle>"
    << "          <max_angle>" << _hMaxAngle << "</max_angle>"
    << "        </horizontal>"
    << "        <vertical>"
    << "          <samples>" << _vSamples << "</samples>"
    << "          <resolution>" << _vResolution << "</resolution>"
    << "          <min_angle>" << _vMinAngle << "</min_angle>"
    << "          <max_angle>" << _vMaxAngle << "</max_angle>"
    << "        </vertical>"
    << "      </scan>"
    << "      <range>"
    << "        <min>" << _minRange << "</min>"
    << "        <max>" << _maxRange << "</max>"
    << "        <resolution>" << _rangeResolution <<"</resolution>"
    << "      </range>";

  if (_noiseType.size() > 0)
    newModelStr << "      <noise>"
    << "        <type>" << _noiseType << "</type>"
    << "        <mean>" << _noiseMean << "</mean>"
    << "        <stddev>" << _noiseStdDev << "</stddev>"
    << "      </noise>";

  newModelStr << "    </ray>"
    << "    <visualize>true</visualize>"
    << "  </sensor>"
    << "</link>"
    << "</model>"
    << "</sdf>";

  msg.set_sdf(newModelStr.str());
  this->factoryPub->Publish(msg);

  WaitUntilEntitySpawn(_modelName, 100, 100);
  WaitUntilSensorSpawn(_raySensorName, 100, 100);
}

/////////////////////////////////////////////////
void ServerFixture::SpawnGpuRaySensor(const std::string &_modelName,
    const std::string &_raySensorName,
    const math::Vector3 &_pos, const math::Vector3 &_rpy,
    double _hMinAngle, double _hMaxAngle,
    double _minRange, double _maxRange,
    double _rangeResolution, unsigned int _samples,
    const std::string &_noiseType, double _noiseMean,
    double _noiseStdDev)
{
  msgs::Factory msg;
  std::ostringstream newModelStr;

  newModelStr << "<sdf version='" << SDF_VERSION << "'>"
    << "<model name ='" << _modelName << "'>"
    << "<static>true</static>"
    << "<pose>" << _pos << " " << _rpy << "</pose>"
    << "<link name ='body'>"
    << "<collision name='parent_collision'>"
    << "  <pose>0 0 0.0205 0 0 0</pose>"
    << "  <geometry>"
    << "    <cylinder>"
    << "      <radius>0.021</radius>"
    << "      <length>0.029</length>"
    << "    </cylinder>"
    << "  </geometry>"
    << "</collision>"
    << "  <sensor name ='" << _raySensorName
    << "' type ='gpu_ray'>"
    << "    <ray>"
    << "      <scan>"
    << "        <horizontal>"
    << "          <samples>" << _samples << "</samples>"
    << "          <resolution> 1 </resolution>"
    << "          <min_angle>" << _hMinAngle << "</min_angle>"
    << "          <max_angle>" << _hMaxAngle << "</max_angle>"
    << "        </horizontal>"
    << "      </scan>"
    << "      <range>"
    << "        <min>" << _minRange << "</min>"
    << "        <max>" << _maxRange << "</max>"
    << "        <resolution>" << _rangeResolution <<"</resolution>"
    << "      </range>";

  if (_noiseType.size() > 0)
    newModelStr << "      <noise>"
    << "        <type>" << _noiseType << "</type>"
    << "        <mean>" << _noiseMean << "</mean>"
    << "        <stddev>" << _noiseStdDev << "</stddev>"
    << "      </noise>";

  newModelStr << "    </ray>"
    << "  </sensor>"
    << "</link>"
    << "</model>"
    << "</sdf>";

  msg.set_sdf(newModelStr.str());
  this->factoryPub->Publish(msg);

  WaitUntilEntitySpawn(_modelName, 100, 100);
  WaitUntilSensorSpawn(_raySensorName, 100, 100);
}

/////////////////////////////////////////////////
void ServerFixture::SpawnImuSensor(const std::string &_modelName,
    const std::string &_imuSensorName,
    const math::Vector3 &_pos, const math::Vector3 &_rpy,
    const std::string &_noiseType,
    double _rateNoiseMean, double _rateNoiseStdDev,
    double _rateBiasMean, double _rateBiasStdDev,
    double _accelNoiseMean, double _accelNoiseStdDev,
    double _accelBiasMean, double _accelBiasStdDev)
{
  msgs::Factory msg;
  std::ostringstream newModelStr;

  newModelStr << "<sdf version='" << SDF_VERSION << "'>"
    << "<model name ='" << _modelName << "'>" << std::endl
    << "<static>true</static>" << std::endl
    << "<pose>" << _pos << " " << _rpy << "</pose>" << std::endl
    << "<link name ='body'>" << std::endl
    << "<inertial>" << std::endl
    << "<mass>0.1</mass>" << std::endl
    << "</inertial>" << std::endl
    << "<collision name='parent_collision'>" << std::endl
    << "  <pose>0 0 0.0205 0 0 0</pose>" << std::endl
    << "  <geometry>" << std::endl
    << "    <cylinder>" << std::endl
    << "      <radius>0.021</radius>" << std::endl
    << "      <length>0.029</length>" << std::endl
    << "    </cylinder>" << std::endl
    << "  </geometry>" << std::endl
    << "</collision>" << std::endl
    << "  <sensor name ='" << _imuSensorName
    << "' type ='imu'>" << std::endl
    << "    <imu>" << std::endl;

  if (_noiseType.size() > 0)
  {
    newModelStr << "      <noise>" << std::endl
    << "        <type>" << _noiseType << "</type>" << std::endl
    << "        <rate>" << std::endl
    << "          <mean>" << _rateNoiseMean
    << "</mean>" << std::endl
    << "          <stddev>" << _rateNoiseStdDev
    << "</stddev>" << std::endl
    << "          <bias_mean>" << _rateBiasMean
    << "</bias_mean>" << std::endl
    << "          <bias_stddev>" << _rateBiasStdDev
    << "</bias_stddev>" << std::endl
    << "        </rate>" << std::endl
    << "        <accel>" << std::endl
    << "          <mean>" << _accelNoiseMean << "</mean>"
    << std::endl
    << "          <stddev>" << _accelNoiseStdDev << "</stddev>"
    << std::endl
    << "          <bias_mean>" << _accelBiasMean
    << "</bias_mean>" << std::endl
    << "          <bias_stddev>" << _accelBiasStdDev
    << "</bias_stddev>" << std::endl
    << "        </accel>" << std::endl
    << "      </noise>" << std::endl;
  }

  newModelStr << "    </imu>" << std::endl
    << "  </sensor>" << std::endl
    << "</link>" << std::endl
    << "</model>" << std::endl
    << "</sdf>" << std::endl;

  msg.set_sdf(newModelStr.str());
  this->factoryPub->Publish(msg);

  WaitUntilEntitySpawn(_modelName, 100, 1000);
  WaitUntilSensorSpawn(_imuSensorName, 100, 100);
}

/////////////////////////////////////////////////
void ServerFixture::SpawnUnitContactSensor(const std::string &_name,
    const std::string &_sensorName,
    const std::string &_collisionType, const math::Vector3 &_pos,
    const math::Vector3 &_rpy, bool _static)
{
  msgs::Factory msg;
  std::ostringstream newModelStr;
  std::ostringstream shapeStr;

  if (_collisionType == "box")
  {
    shapeStr << " <box><size>1 1 1</size></box>";
  }
  else if (_collisionType == "cylinder")
  {
    shapeStr << "<cylinder>"
             << "  <radius>.5</radius><length>1.0</length>"
             << "</cylinder>";
  }

  newModelStr << "<sdf version='" << SDF_VERSION << "'>"
    << "<model name ='" << _name << "'>"
    << "<static>" << _static << "</static>"
    << "<pose>" << _pos << " " << _rpy << "</pose>"
    << "<link name ='body'>"
    << "  <collision name ='contact_collision'>"
    << "    <geometry>"
    << shapeStr.str()
    << "    </geometry>"
    << "    <surface>"
    << "      <contact>"
    << "        <ode>"
    << "          <min_depth>0.005</min_depth>"
    << "        </ode>"
    << "      </contact>"
    << "    </surface>"
    << "  </collision>"
    << "  <visual name ='visual'>"
    << "    <geometry>"
    << shapeStr.str()
    << "    </geometry>"
    << "  </visual>"
    << "  <sensor name='" << _sensorName << "' type='contact'>"
    << "    <contact>"
    << "      <collision>contact_collision</collision>"
    << "    </contact>"
    << "  </sensor>"
    << "</link>"
    << "</model>"
    << "</sdf>";

  msg.set_sdf(newModelStr.str());
  this->factoryPub->Publish(msg);

  WaitUntilEntitySpawn(_name, 100, 100);
  WaitUntilSensorSpawn(_sensorName, 100, 100);
}

/////////////////////////////////////////////////
void ServerFixture::SpawnUnitImuSensor(const std::string &_name,
    const std::string &_sensorName,
    const std::string &_collisionType,
    const std::string &_topic, const math::Vector3 &_pos,
    const math::Vector3 &_rpy, bool _static)
{
  msgs::Factory msg;
  std::ostringstream newModelStr;
  std::ostringstream shapeStr;
  if (_collisionType == "box")
    shapeStr << " <box><size>1 1 1</size></box>";
  else if (_collisionType == "cylinder")
  {
    shapeStr << "<cylinder>"
             << "  <radius>.5</radius><length>1.0</length>"
             << "</cylinder>";
  }
  newModelStr << "<sdf version='" << SDF_VERSION << "'>"
    << "<model name ='" << _name << "'>"
    << "<static>" << _static << "</static>"
    << "<pose>" << _pos << " " << _rpy << "</pose>"
    << "<link name ='body'>"
    << "  <collision name ='contact_collision'>"
    << "    <geometry>"
    << shapeStr.str()
    << "    </geometry>"
    << "    <surface>"
    << "      <contact>"
    << "        <ode>"
    << "          <min_depth>0.01</min_depth>"
    << "        </ode>"
    << "      </contact>"
    << "    </surface>"
    << "  </collision>"
    << "  <visual name ='visual'>"
    << "    <geometry>"
    << shapeStr.str()
    << "    </geometry>"
    << "  </visual>"
    << "  <sensor name='" << _sensorName << "' type='imu'>"
    << "    <imu>"
    << "      <topic>" << _topic << "</topic>"
    << "    </imu>"
    << "  </sensor>"
    << "</link>"
    << "</model>"
    << "</sdf>";

  msg.set_sdf(newModelStr.str());
  this->factoryPub->Publish(msg);

  WaitUntilEntitySpawn(_name, 20, 50);
  WaitUntilSensorSpawn(_sensorName, 100, 100);
}

/////////////////////////////////////////////////
<<<<<<< HEAD
void ServerFixture::SpawnUnitMagnetometerSensor(const std::string &_name,
=======
void ServerFixture::SpawnUnitAltimeterSensor(const std::string &_name,
>>>>>>> 442f1e31
    const std::string &_sensorName,
    const std::string &_collisionType,
    const std::string &_topic, const math::Vector3 &_pos,
    const math::Vector3 &_rpy, bool _static)
{
  msgs::Factory msg;
  std::ostringstream newModelStr;
  std::ostringstream shapeStr;
  if (_collisionType == "box")
    shapeStr << " <box><size>1 1 1</size></box>";
  else if (_collisionType == "cylinder")
  {
    shapeStr << "<cylinder>"
             << "  <radius>.5</radius><length>1.0</length>"
             << "</cylinder>";
  }
  newModelStr << "<sdf version='" << SDF_VERSION << "'>"
    << "<model name ='" << _name << "'>"
    << "<static>" << _static << "</static>"
    << "<pose>" << _pos << " " << _rpy << "</pose>"
    << "<link name ='body'>"
    << "  <collision name ='contact_collision'>"
    << "    <geometry>"
    << shapeStr.str()
    << "    </geometry>"
    << "    <surface>"
    << "      <contact>"
    << "        <ode>"
    << "          <min_depth>0.01</min_depth>"
    << "        </ode>"
    << "      </contact>"
    << "    </surface>"
    << "  </collision>"
    << "  <visual name ='visual'>"
    << "    <geometry>"
    << shapeStr.str()
    << "    </geometry>"
    << "  </visual>"
    << "  <sensor name='" << _sensorName << "' type='imu'>"
<<<<<<< HEAD
    << "    <magnetometer>"
    << "      <topic>" << _topic << "</topic>"
    << "    </magnetometer>"
=======
    << "    <altimeter>"
    << "      <topic>" << _topic << "</topic>"
    << "    </altimeter>"
>>>>>>> 442f1e31
    << "  </sensor>"
    << "</link>"
    << "</model>"
    << "</sdf>";

  msg.set_sdf(newModelStr.str());
  this->factoryPub->Publish(msg);

  WaitUntilEntitySpawn(_name, 20, 50);
  WaitUntilSensorSpawn(_sensorName, 100, 100);
}
<<<<<<< HEAD

=======
>>>>>>> 442f1e31
/////////////////////////////////////////////////
void ServerFixture::launchTimeoutFailure(const char *_logMsg,
                                         const int _timeoutCS)
{
     FAIL() << "ServerFixture timeout (wait more than " << _timeoutCS / 100
            << "s): " << _logMsg;
}

/////////////////////////////////////////////////
void ServerFixture::SpawnWirelessTransmitterSensor(const std::string &_name,
    const std::string &_sensorName,
    const math::Vector3 &_pos,
    const math::Vector3 &_rpy,
    const std::string &_essid,
    double _freq,
    double _power,
    double _gain,
    bool _visualize)
{
  msgs::Factory msg;
  std::ostringstream newModelStr;

  newModelStr << "<sdf version='" << SDF_VERSION << "'>"
    << "<model name ='" << _name << "'>"
    << "<static>true</static>"
    << "<pose>" << _pos << " " << _rpy << "</pose>"
    << "<link name ='link'>"
    << "  <sensor name='" << _sensorName
    <<         "' type='wireless_transmitter'>"
    << "    <always_on>1</always_on>"
    << "    <update_rate>1</update_rate>"
    << "    <visualize>" << _visualize << "</visualize>"
    << "    <transceiver>"
    << "      <essid>" << _essid << "</essid>"
    << "      <frequency>" << _freq << "</frequency>"
    << "      <power>" << _power << "</power>"
    << "      <gain>" << _gain << "</gain>"
    << "    </transceiver>"
    << "  </sensor>"
    << "</link>"
    << "</model>"
    << "</sdf>";

  msg.set_sdf(newModelStr.str());
  this->factoryPub->Publish(msg);

  WaitUntilEntitySpawn(_name, 100, 100);
  WaitUntilSensorSpawn(_sensorName, 100, 100);
}

/////////////////////////////////////////////////
void ServerFixture::SpawnWirelessReceiverSensor(const std::string &_name,
    const std::string &_sensorName,
    const math::Vector3 &_pos,
    const math::Vector3 &_rpy,
    double _minFreq,
    double _maxFreq,
    double _power,
    double _gain,
    double _sensitivity,
    bool _visualize)
{
  msgs::Factory msg;
  std::ostringstream newModelStr;

  newModelStr << "<sdf version='" << SDF_VERSION << "'>"
    << "<model name ='" << _name << "'>"
    << "<static>true</static>"
    << "<pose>" << _pos << " " << _rpy << "</pose>"
    << "<link name ='link'>"
    << "  <sensor name='" << _sensorName
    <<         "' type='wireless_receiver'>"
    << "    <update_rate>1</update_rate>"
    << "    <visualize>" << _visualize << "</visualize>"
    << "    <transceiver>"
    << "      <min_frequency>" << _minFreq << "</min_frequency>"
    << "      <max_frequency>" << _maxFreq << "</max_frequency>"
    << "      <power>" << _power << "</power>"
    << "      <gain>" << _gain << "</gain>"
    << "      <sensitivity>" << _sensitivity << "</sensitivity>"
    << "    </transceiver>"
    << "  </sensor>"
    << "</link>"
    << "</model>"
    << "</sdf>";

  msg.set_sdf(newModelStr.str());
  this->factoryPub->Publish(msg);

  WaitUntilEntitySpawn(_name, 100, 100);
  WaitUntilSensorSpawn(_sensorName, 100, 100);
}

/////////////////////////////////////////////////
void ServerFixture::WaitUntilEntitySpawn(const std::string &_name,
                        unsigned int _sleepEach,
                        int _retries)
{
  int i = 0;
  // Wait for the entity to spawn
  while (!this->HasEntity(_name) && i < _retries)
  {
    common::Time::MSleep(_sleepEach);
    ++i;
  }
  EXPECT_LT(i, _retries);

  if (i >= _retries)
    FAIL() << "ServerFixture timeout: max number of retries ("
           << _retries
           << ") exceeded while awaiting the spawn of " << _name;
}

/////////////////////////////////////////////////
void ServerFixture::WaitUntilSensorSpawn(const std::string &_name,
                        unsigned int _sleepEach,
                        int _retries)
{
  int i = 0;
  // Wait for the sensor to spawn
  while (!sensors::get_sensor(_name) && i < _retries)
  {
    common::Time::MSleep(_sleepEach);
    ++i;
  }
  EXPECT_LT(i, _retries);

  if (i >= _retries)
    FAIL() << "ServerFixture timeout: max number of retries ("
           << _retries
           << ") exceeded while awaiting the spawn of " << _name;
}

/////////////////////////////////////////////////
void ServerFixture::SpawnLight(const std::string &_name,
    const std::string &_type,
    const math::Vector3 &_pos, const math::Vector3 &_rpy,
    const common::Color &_diffuse,
    const common::Color &_specular,
    const math::Vector3 &_direction,
    double _attenuationRange,
    double _attenuationConstant,
    double _attenuationLinear,
    double _attenuationQuadratic,
    double _spotInnerAngle,
    double _spotOuterAngle,
    double _spotFallOff,
    bool _castShadows)
{
  msgs::Factory msg;
  std::ostringstream newLightStr;

  newLightStr << "<sdf version='" << SDF_VERSION << "'>"
    << "<light name ='" << _name << "' type = '" << _type << "'>"
    << "<pose>" << _pos << " " << _rpy << "</pose>"
    << "<diffuse>" << _diffuse << "</diffuse>"
    << "<specular>" << _specular << "</specular>"
    << "<direction>" << _direction << "</direction>"
    << "<attenuation>"
    << "  <range>" << _attenuationRange << "</range>"
    << "  <constant>" << _attenuationConstant << "</constant>"
    << "  <linear>" << _attenuationLinear << "</linear>"
    << "  <quadratic>" << _attenuationQuadratic << "</quadratic>"
    << "</attenuation>";

  if (_type == "spot")
  {
    newLightStr << "<spot>"
    << "  <inner_angle>" << _spotInnerAngle << "</inner_angle>"
    << "  <outer_angle>" << _spotOuterAngle << "</outer_angle>"
    << "  <falloff>" << _spotFallOff << "</falloff>"
    << "</spot>";
  }

  newLightStr << "<cast_shadows>" << _castShadows << "</cast_shadows>"
    << "</light>"
    << "</sdf>";

  msg.set_sdf(newLightStr.str());
  this->factoryPub->Publish(msg);

  physics::WorldPtr world = physics::get_world();
  msgs::Scene sceneMsg;
  int timeOutCount = 0;
  int maxTimeOut = 10;
  while (timeOutCount < maxTimeOut)
  {
    sceneMsg = world->GetSceneMsg();
    for (int i = 0; i < sceneMsg.light_size(); ++i)
    {
      if (sceneMsg.light(i).name() == _name)
        break;
    }
    timeOutCount++;
    common::Time::MSleep(100);
  }
}

/////////////////////////////////////////////////
void ServerFixture::SpawnCylinder(const std::string &_name,
    const math::Vector3 &_pos, const math::Vector3 &_rpy,
    bool _static)
{
  msgs::Factory msg;
  std::ostringstream newModelStr;
  msgs::Model model;
  model.set_name(_name);
  model.set_is_static(_static);
  msgs::Set(model.mutable_pose(), math::Pose(_pos, _rpy));
  msgs::AddCylinderLink(model, 1.0, 0.5, 1.0);
  auto link = model.mutable_link(0);
  link->set_name("body");
  link->mutable_collision(0)->set_name("geom");

  newModelStr << "<sdf version='" << SDF_VERSION << "'>"
    << msgs::ModelToSDF(model)->ToString("")
    << "</sdf>";

  msg.set_sdf(newModelStr.str());
  this->factoryPub->Publish(msg);

  // Wait for the entity to spawn
  while (!this->HasEntity(_name))
    common::Time::MSleep(100);
}

/////////////////////////////////////////////////
void ServerFixture::SpawnSphere(const std::string &_name,
    const math::Vector3 &_pos, const math::Vector3 &_rpy,
    bool _wait, bool _static)
{
  msgs::Factory msg;
  std::ostringstream newModelStr;

  newModelStr << "<sdf version='" << SDF_VERSION << "'>"
    << "<model name ='" << _name << "'>"
    << "<static>" << _static << "</static>"
    << "<pose>" << _pos << " " << _rpy << "</pose>"
    << "<link name ='body'>"
    << "  <collision name ='geom'>"
    << "    <geometry>"
    << "      <sphere><radius>.5</radius></sphere>"
    << "    </geometry>"
    << "  </collision>"
    << "  <visual name ='visual'>"
    << "    <geometry>"
    << "      <sphere><radius>.5</radius></sphere>"
    << "    </geometry>"
    << "  </visual>"
    << "</link>"
    << "</model>"
    << "</sdf>";

  msg.set_sdf(newModelStr.str());
  this->factoryPub->Publish(msg);

  // Wait for the entity to spawn
  while (_wait && !this->HasEntity(_name))
    common::Time::MSleep(100);
}

/////////////////////////////////////////////////
void ServerFixture::SpawnSphere(const std::string &_name,
    const math::Vector3 &_pos, const math::Vector3 &_rpy,
    const math::Vector3 &_cog, double _radius,
    bool _wait, bool _static)
{
  msgs::Factory msg;
  std::ostringstream newModelStr;
  msgs::Model model;
  model.set_name(_name);
  model.set_is_static(_static);
  msgs::Set(model.mutable_pose(), math::Pose(_pos, _rpy));
  msgs::AddSphereLink(model, 1.0, _radius);
  auto link = model.mutable_link(0);
  link->set_name("body");
  link->mutable_collision(0)->set_name("geom");
  msgs::Set(link->mutable_inertial()->mutable_pose(),
            math::Pose(_cog, math::Quaternion()));

  newModelStr << "<sdf version='" << SDF_VERSION << "'>"
    << msgs::ModelToSDF(model)->ToString("")
    << "</sdf>";

  msg.set_sdf(newModelStr.str());
  this->factoryPub->Publish(msg);

  // Wait for the entity to spawn
  while (_wait && !this->HasEntity(_name))
    common::Time::MSleep(100);
}

/////////////////////////////////////////////////
void ServerFixture::SpawnBox(const std::string &_name,
    const math::Vector3 &_size, const math::Vector3 &_pos,
    const math::Vector3 &_rpy, bool _static)
{
  msgs::Factory msg;
  std::ostringstream newModelStr;
  msgs::Model model;
  model.set_name(_name);
  model.set_is_static(_static);
  msgs::Set(model.mutable_pose(), math::Pose(_pos, _rpy));
  msgs::AddBoxLink(model, 1.0, _size);
  auto link = model.mutable_link(0);
  link->set_name("body");
  link->mutable_collision(0)->set_name("geom");

  newModelStr << "<sdf version='" << SDF_VERSION << "'>"
    << msgs::ModelToSDF(model)->ToString("")
    << "</sdf>";

  msg.set_sdf(newModelStr.str());
  this->factoryPub->Publish(msg);

  // Wait for the entity to spawn
  while (!this->HasEntity(_name))
    common::Time::MSleep(100);
}

/////////////////////////////////////////////////
void ServerFixture::SpawnTrimesh(const std::string &_name,
    const std::string &_modelPath, const math::Vector3 &_scale,
    const math::Vector3 &_pos, const math::Vector3 &_rpy,
    bool _static)
{
  msgs::Factory msg;
  std::ostringstream newModelStr;

  newModelStr << "<sdf version='" << SDF_VERSION << "'>"
    << "<model name ='" << _name << "'>"
    << "<static>" << _static << "</static>"
    << "<pose>" << _pos << " " << _rpy << "</pose>"
    << "<link name ='body'>"
    << "  <collision name ='geom'>"
    << "    <geometry>"
    << "      <mesh>"
    << "        <uri>" << _modelPath << "</uri>"
    << "        <scale>" << _scale << "</scale>"
    << "      </mesh>"
    << "    </geometry>"
    << "  </collision>"
    << "  <visual name ='visual'>"
    << "    <geometry>"
    << "      <mesh><uri>" << _modelPath << "</uri></mesh>"
    << "    </geometry>"
    << "  </visual>"
    << "</link>"
    << "</model>"
    << "</sdf>";

  msg.set_sdf(newModelStr.str());
  this->factoryPub->Publish(msg);

  // Wait for the entity to spawn
  while (!this->HasEntity(_name))
    common::Time::MSleep(100);
}

/////////////////////////////////////////////////
void ServerFixture::SpawnEmptyLink(const std::string &_name,
    const math::Vector3 &_pos, const math::Vector3 &_rpy,
    bool _static)
{
  msgs::Factory msg;
  std::ostringstream newModelStr;
  msgs::Model model;
  model.set_name(_name);
  model.set_is_static(_static);
  msgs::Set(model.mutable_pose(), math::Pose(_pos, _rpy));
  model.add_link();
  model.mutable_link(0)->set_name("body");

  newModelStr << "<sdf version='" << SDF_VERSION << "'>"
    << msgs::ModelToSDF(model)->ToString("")
    << "</sdf>";

  msg.set_sdf(newModelStr.str());
  this->factoryPub->Publish(msg);

  // Wait for the entity to spawn
  while (!this->HasEntity(_name))
    common::Time::MSleep(100);
}

/////////////////////////////////////////////////
void ServerFixture::SpawnModel(const std::string &_filename)
{
  msgs::Factory msg;
  msg.set_sdf_filename(_filename);
  this->factoryPub->Publish(msg);
}

/////////////////////////////////////////////////
void ServerFixture::SpawnSDF(const std::string &_sdf)
{
  msgs::Factory msg;
  msg.set_sdf(_sdf);
  this->factoryPub->Publish(msg);

  // The code above sends a message, but it will take some time
  // before the message is processed.
  //
  // The code below parses the sdf string to find a model name,
  // then this function will block until that model
  // has been processed and recognized by the Server Fixture.
  sdf::SDF sdfParsed;
  sdfParsed.SetFromString(_sdf);
  // Check that sdf contains a model
  if (sdfParsed.Root()->HasElement("model"))
  {
    // Timeout of 30 seconds (3000 * 10 ms)
    int waitCount = 0, maxWaitCount = 3000;
    sdf::ElementPtr model = sdfParsed.Root()->GetElement("model");
    std::string name = model->Get<std::string>("name");
    while (!this->HasEntity(name) && ++waitCount < maxWaitCount)
      common::Time::MSleep(100);
    ASSERT_LT(waitCount, maxWaitCount);
  }
}

/////////////////////////////////////////////////
void ServerFixture::LoadPlugin(const std::string &_filename,
                const std::string &_name)
{
  // Get the first world...we assume it the only one running
  physics::WorldPtr world = physics::get_world();
  world->LoadPlugin(_filename, _name, sdf::ElementPtr());
}

/////////////////////////////////////////////////
physics::ModelPtr ServerFixture::GetModel(const std::string &_name)
{
  // Get the first world...we assume it the only one running
  physics::WorldPtr world = physics::get_world();
  return world->GetModel(_name);
}

/////////////////////////////////////////////////
void ServerFixture::RemoveModel(const std::string &_name)
{
  msgs::Request *msg = msgs::CreateRequest("entity_delete", _name);
  this->requestPub->Publish(*msg);
  delete msg;
}

/////////////////////////////////////////////////
void ServerFixture::RemovePlugin(const std::string &_name)
{
  // Get the first world...we assume it the only one running
  physics::WorldPtr world = physics::get_world();
  world->RemovePlugin(_name);
}

/////////////////////////////////////////////////
void ServerFixture::GetMemInfo(double &_resident, double &_share)
{
#ifdef __linux__
  int totalSize, residentPages, sharePages;
  totalSize = residentPages = sharePages = 0;

  std::ifstream buffer("/proc/self/statm");
  buffer >> totalSize >> residentPages >> sharePages;
  buffer.close();

  // in case x86-64 is configured to use 2MB pages
  int64_t pageSizeKb = sysconf(_SC_PAGE_SIZE) / 1024;

  _resident = residentPages * pageSizeKb;
  _share = sharePages * pageSizeKb;
#elif __MACH__
  // /proc is only available on Linux
  // for OSX, use task_info to get resident and virtual memory
  struct task_basic_info t_info;
  mach_msg_type_number_t t_info_count = TASK_BASIC_INFO_COUNT;
  if (KERN_SUCCESS != task_info(mach_task_self(),
                                TASK_BASIC_INFO,
                                (task_info_t)&t_info,
                                &t_info_count))
  {
    gzerr << "failure calling task_info\n";
    return;
  }
  _resident = static_cast<double>(t_info.resident_size/1024);
  _share = static_cast<double>(t_info.virtual_size/1024);
#else
  gzerr << "Unsupported architecture\n";
  return;
#endif
}

/////////////////////////////////////////////////
std::string ServerFixture::GetUniqueString(const std::string &_prefix)
{
  std::ostringstream stream;
  stream << _prefix << this->uniqueCounter++;
  return stream.str();
}<|MERGE_RESOLUTION|>--- conflicted
+++ resolved
@@ -903,11 +903,7 @@
 }
 
 /////////////////////////////////////////////////
-<<<<<<< HEAD
 void ServerFixture::SpawnUnitMagnetometerSensor(const std::string &_name,
-=======
-void ServerFixture::SpawnUnitAltimeterSensor(const std::string &_name,
->>>>>>> 442f1e31
     const std::string &_sensorName,
     const std::string &_collisionType,
     const std::string &_topic, const math::Vector3 &_pos,
@@ -947,15 +943,9 @@
     << "    </geometry>"
     << "  </visual>"
     << "  <sensor name='" << _sensorName << "' type='imu'>"
-<<<<<<< HEAD
     << "    <magnetometer>"
     << "      <topic>" << _topic << "</topic>"
     << "    </magnetometer>"
-=======
-    << "    <altimeter>"
-    << "      <topic>" << _topic << "</topic>"
-    << "    </altimeter>"
->>>>>>> 442f1e31
     << "  </sensor>"
     << "</link>"
     << "</model>"
@@ -967,16 +957,69 @@
   WaitUntilEntitySpawn(_name, 20, 50);
   WaitUntilSensorSpawn(_sensorName, 100, 100);
 }
-<<<<<<< HEAD
-
-=======
->>>>>>> 442f1e31
+
 /////////////////////////////////////////////////
 void ServerFixture::launchTimeoutFailure(const char *_logMsg,
                                          const int _timeoutCS)
 {
      FAIL() << "ServerFixture timeout (wait more than " << _timeoutCS / 100
             << "s): " << _logMsg;
+}
+
+/////////////////////////////////////////////////
+void ServerFixture::SpawnUnitAltimeterSensor(const std::string &_name,
+    const std::string &_sensorName,
+    const std::string &_collisionType,
+    const std::string &_topic, const math::Vector3 &_pos,
+    const math::Vector3 &_rpy, bool _static)
+{
+  msgs::Factory msg;
+  std::ostringstream newModelStr;
+  std::ostringstream shapeStr;
+  if (_collisionType == "box")
+    shapeStr << " <box><size>1 1 1</size></box>";
+  else if (_collisionType == "cylinder")
+  {
+    shapeStr << "<cylinder>"
+             << "  <radius>.5</radius><length>1.0</length>"
+             << "</cylinder>";
+  }
+  newModelStr << "<sdf version='" << SDF_VERSION << "'>"
+    << "<model name ='" << _name << "'>"
+    << "<static>" << _static << "</static>"
+    << "<pose>" << _pos << " " << _rpy << "</pose>"
+    << "<link name ='body'>"
+    << "  <collision name ='contact_collision'>"
+    << "    <geometry>"
+    << shapeStr.str()
+    << "    </geometry>"
+    << "    <surface>"
+    << "      <contact>"
+    << "        <ode>"
+    << "          <min_depth>0.01</min_depth>"
+    << "        </ode>"
+    << "      </contact>"
+    << "    </surface>"
+    << "  </collision>"
+    << "  <visual name ='visual'>"
+    << "    <geometry>"
+    << shapeStr.str()
+    << "    </geometry>"
+    << "  </visual>"
+    << "  <sensor name='" << _sensorName << "' type='imu'>"
+    << "    <altimeter>"
+    << "      <topic>" << _topic << "</topic>"
+    << "    </altimeter>"
+    << "  </sensor>"
+    << "</link>"
+    << "</model>"
+    << "</sdf>";
+
+  msg.set_sdf(newModelStr.str());
+  this->factoryPub->Publish(msg);
+
+  WaitUntilEntitySpawn(_name, 20, 50);
+  WaitUntilSensorSpawn(_sensorName, 100, 100);
 }
 
 /////////////////////////////////////////////////
