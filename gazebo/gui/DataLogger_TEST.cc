--- conflicted
+++ resolved
@@ -33,11 +33,7 @@
 
     // Create a new data logger widget
     std::unique_ptr<gazebo::gui::DataLogger> dataLogger(
-<<<<<<< HEAD
                                                new gazebo::gui::DataLogger);
-=======
-        new gazebo::gui::DataLogger);
->>>>>>> 21c6b299
     dataLogger->show();
     QCoreApplication::processEvents();
 
@@ -180,11 +176,7 @@
 
     // Create a new data logger widget
     std::unique_ptr<gazebo::gui::DataLogger> dataLogger(
-<<<<<<< HEAD
                                                new gazebo::gui::DataLogger);
-=======
-        new gazebo::gui::DataLogger);
->>>>>>> 21c6b299
 
     // Get the record button
     QToolButton *recordButton = dataLogger->findChild<QToolButton*>(
