--- conflicted
+++ resolved
@@ -105,19 +105,11 @@
     return false;
   }
 
-<<<<<<< HEAD
   if (vm.count("verbose"))
   {
-    gazebo::print_version();
+    gazebo::printVersion();
     gazebo::common::Console::SetQuiet(false);
   }
-=======
-  if (!vm.count("quiet"))
-    gazebo::printVersion();
-  else
-    gazebo::common::Console::Instance()->SetQuiet(true);
-
->>>>>>> 7b84f91c
 
   /// Load all the plugins specified on the command line
   if (vm.count("gui-plugin"))
@@ -260,15 +252,9 @@
   if (!gazebo::setupClient())
     return false;
 
-<<<<<<< HEAD
-  gazebo::run();
-
   if (!gazebo::gui::load())
     return false;
 
-=======
-  gazebo::gui::load();
->>>>>>> 7b84f91c
   gazebo::gui::init();
 
   // Now that we're about to run, install a signal handler to allow for
