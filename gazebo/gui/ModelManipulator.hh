/*
 * Copyright (C) 2012-2014 Open Source Robotics Foundation
 *
 * Licensed under the Apache License, Version 2.0 (the "License");
 * you may not use this file except in compliance with the License.
 * You may obtain a copy of the License at
 *
 *     http://www.apache.org/licenses/LICENSE-2.0
 *
 * Unless required by applicable law or agreed to in writing, software
 * distributed under the License is distributed on an "AS IS" BASIS,
 * WITHOUT WARRANTIES OR CONDITIONS OF ANY KIND, either express or implied.
 * See the License for the specific language governing permissions and
 * limitations under the License.
 *
*/
#ifndef _MODEL_MANIPULATOR_HH_
#define _MODEL_MANIPULATOR_HH_

#include <string>

#include "gazebo/common/MouseEvent.hh"
#include "gazebo/common/KeyEvent.hh"

#include "gazebo/rendering/RenderTypes.hh"

#include "gazebo/common/SingletonT.hh"
#include "gazebo/util/system.hh"

namespace gazebo
{
  namespace gui
  {
    class ModelManipulatorPrivate;

    /// \class ModelManipulator ModelManipulator.hh gui/Gui.hh
    /// \brief Manipulator tool for translating/rotating/scaling models and
    /// links
    class GAZEBO_VISIBLE ModelManipulator : public SingletonT<ModelManipulator>
    {
      /// \brief Constructor
      private: ModelManipulator();

      /// \brief Destructor
      private: virtual ~ModelManipulator();

      /// \brief Initialize the model manipulator.
      public: void Init();

      /// \brief Set the manipulation mode.
      /// \param[in] _mode Manipulation mode: translate, rotate, or scale.
      public: void SetManipulationMode(const std::string &_mode);

      /// \brief Set the visual to be manipulated by the model manipulator.
      public: void SetAttachedVisual(rendering::VisualPtr _vis);

      /// \brief Process an object translate mouse press event.
      /// \param[in] _event Mouse event.
      public: void OnMousePressEvent(const common::MouseEvent &_event);

      /// \brief Process an object translate mouse move event.
      /// \param[in] _event Mouse event.
      public: void OnMouseMoveEvent(const common::MouseEvent &_event);

      /// \brief Process an object translate mouse release event.
      /// \param[in] _event Mouse event.
      public: void OnMouseReleaseEvent(const common::MouseEvent &_event);

      /// \brief Process a key press event.
      /// \param[in] _event Key event.
      public: void OnKeyPressEvent(const common::KeyEvent &_event);

      /// \brief Process a key release event.
      /// \param[in] _event Key event.
      public: void OnKeyReleaseEvent(const common::KeyEvent &_event);

      /// \brief Rotate entity.
      /// \param[in] _vis Visual representing the entity.
      /// \param[in] _axis Axis of rotation.
      /// \param[in] _local True to apply rotation in local frame.
      public: void RotateEntity(rendering::VisualPtr &_vis,
          const math::Vector3 &_axis,
          bool _local = false);

      /// \brief Translate entity.
      /// \param[in] _vis Visual representing the entity.
      /// \param[in] _axis Axis of translation.
      /// \param[in] _local True to apply translation in local frame.
      public: void TranslateEntity(rendering::VisualPtr &_vis,
          const math::Vector3 &_axis,
          bool _local = false);

      /// \brief Scale entity.
      /// \param[in] _vis Visual representing the entity.
      /// \param[in] _axis Scaling axis.
      /// \param[in] _local True to apply scaling in local frame.
      public: void ScaleEntity(rendering::VisualPtr &_vis,
          const math::Vector3 &_axis,
          bool _local = false);

      /// \brief Snap a point at intervals of a fixed distance. Currently used
      /// to give a snapping behavior when moving models with a mouse.
      /// \param[in] _point Input point.
      /// \param[in] _interval Fixed distance interval at which the point
      /// is snapped.
      /// \param[in] _sensitivity Sensitivity of point snapping, in terms of a
      /// percentage of the interval.
      /// \return Snapped 3D point.
      public: static math::Vector3 SnapPoint(const math::Vector3 &_point,
          double _interval = 1.0, double _sensitivity = 0.4);

      /// \brief Helper function to get the 3D position of mouse on ground
      /// plane.
      /// param[in] _camera Pointer to user camera.
      /// param[in] _event Mouse event.
      /// return Point of mouse-plane intersection in world coordinates.
      public: static math::Vector3 GetMousePositionOnPlane(
          rendering::CameraPtr _camera,
          const common::MouseEvent &_event);

      /// \brief Helper function to get the distance moved by the mouse.
      /// \param[in] _camera Pointer to user camera.
      /// \param[in] _pose Pose of origin.
      /// \param[in] _axis Movement axis.
      /// \param[in] _local True to get distance in local frame.
      /// \return Mouse distance moved.
      public: static math::Vector3 GetMouseMoveDistance(
          rendering::CameraPtr _camera,
          const math::Vector2i &_start, const math::Vector2i &_end,
          const math::Pose &_pose, const math::Vector3 &_axis,
          bool _local);

      /// \brief Helper function to get the distance moved by the mouse.
      /// \param[in] _pose Pose of origin.
      /// \param[in] _axis Movement axis.
      /// \param[in] _local True to get distance in local frame.
      /// \return Mouse distance moved.
      private: math::Vector3 GetMouseMoveDistance(const math::Pose &_pose,
          const math::Vector3 &_axis, bool _local) const;

      /// \brief Set the visual being moved by the mouse.
      /// \param[in] _vis Pointer to visual moved by mouse.
      private: void SetMouseMoveVisual(rendering::VisualPtr _vis);

      /// \brief Publish visual's pose to the server
      /// \param[in] _vis Pointer to the visual whose pose is to be published.
      private: void PublishVisualPose(rendering::VisualPtr _vis);

      /// \brief Publish visual's scale to the server
      /// \param[in] _vis Pointer to the visual whose scale is to be published.
      private: void PublishVisualScale(rendering::VisualPtr _vis);

<<<<<<< HEAD
      /// \brief Selection object which users can interact with to manipulate
      /// the model.
      private: rendering::SelectionObjPtr selectionObj;

      /// \brief The current manipulation mode.
      private: std::string manipMode;

      /// \brief Keep track of the mouse start pose before a move action.
      private: math::Pose mouseMoveVisStartPose;

      /// \brief Keep track of the mouse start screen position.
      private: math::Vector2i mouseStart;

      /// \brief The current selected visual.
      private: rendering::VisualPtr selectedVis;

      /// \brief The current visual attached to the mouse.
      private: rendering::VisualPtr mouseMoveVis;

      /// \brief Transportation node.
      private: transport::NodePtr node;

      /// \brief Model publisher that publishes model pose to the server.
      private: transport::PublisherPtr modelPub;

      /// \brief Light publisher that publishes light pose to the server.
      private: transport::PublisherPtr lightPub;

      /// \brief Pointer to the user camera.
      private: rendering::UserCameraPtr userCamera;

      /// \brief Pointer to the scene where models are in.
      private: rendering::ScenePtr scene;

      /// \brief Current mouse event.
      private: common::MouseEvent mouseEvent;

      /// \brief Current key event.
      private: common::KeyEvent keyEvent;

      /// \brief True if the model manipulator is initialized.
      private: bool initialized;

      /// \brief Scale of the visual attached to the mouse.
      private: math::Vector3 mouseVisualScale;

      /// \brief Bounding box of the visual attached to the mouse (for scaling).
      private: math::Box mouseVisualBbox;

      /// \brief True to manipulate model in global frame.
      private: bool globalManip;

=======
>>>>>>> 79827dee
      /// \brief This is a singleton class.
      private: friend class SingletonT<ModelManipulator>;

      /// \internal
      /// \brief Pointer to private data.
      private: ModelManipulatorPrivate *dataPtr;
    };
  }
}
#endif<|MERGE_RESOLUTION|>--- conflicted
+++ resolved
@@ -150,61 +150,6 @@
       /// \param[in] _vis Pointer to the visual whose scale is to be published.
       private: void PublishVisualScale(rendering::VisualPtr _vis);
 
-<<<<<<< HEAD
-      /// \brief Selection object which users can interact with to manipulate
-      /// the model.
-      private: rendering::SelectionObjPtr selectionObj;
-
-      /// \brief The current manipulation mode.
-      private: std::string manipMode;
-
-      /// \brief Keep track of the mouse start pose before a move action.
-      private: math::Pose mouseMoveVisStartPose;
-
-      /// \brief Keep track of the mouse start screen position.
-      private: math::Vector2i mouseStart;
-
-      /// \brief The current selected visual.
-      private: rendering::VisualPtr selectedVis;
-
-      /// \brief The current visual attached to the mouse.
-      private: rendering::VisualPtr mouseMoveVis;
-
-      /// \brief Transportation node.
-      private: transport::NodePtr node;
-
-      /// \brief Model publisher that publishes model pose to the server.
-      private: transport::PublisherPtr modelPub;
-
-      /// \brief Light publisher that publishes light pose to the server.
-      private: transport::PublisherPtr lightPub;
-
-      /// \brief Pointer to the user camera.
-      private: rendering::UserCameraPtr userCamera;
-
-      /// \brief Pointer to the scene where models are in.
-      private: rendering::ScenePtr scene;
-
-      /// \brief Current mouse event.
-      private: common::MouseEvent mouseEvent;
-
-      /// \brief Current key event.
-      private: common::KeyEvent keyEvent;
-
-      /// \brief True if the model manipulator is initialized.
-      private: bool initialized;
-
-      /// \brief Scale of the visual attached to the mouse.
-      private: math::Vector3 mouseVisualScale;
-
-      /// \brief Bounding box of the visual attached to the mouse (for scaling).
-      private: math::Box mouseVisualBbox;
-
-      /// \brief True to manipulate model in global frame.
-      private: bool globalManip;
-
-=======
->>>>>>> 79827dee
       /// \brief This is a singleton class.
       private: friend class SingletonT<ModelManipulator>;
 
