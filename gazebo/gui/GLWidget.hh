/*
 * Copyright (C) 2012-2015 Open Source Robotics Foundation
 *
 * Licensed under the Apache License, Version 2.0 (the "License");
 * you may not use this file except in compliance with the License.
 * You may obtain a copy of the License at
 *
 *     http://www.apache.org/licenses/LICENSE-2.0
 *
 * Unless required by applicable law or agreed to in writing, software
 * distributed under the License is distributed on an "AS IS" BASIS,
 * WITHOUT WARRANTIES OR CONDITIONS OF ANY KIND, either express or implied.
 * See the License for the specific language governing permissions and
 * limitations under the License.
 *
*/
#ifndef _GL_WIDGET_HH_
#define _GL_WIDGET_HH_

#include <string>
#include <vector>
#include <utility>
#include <list>

#include "gazebo/gui/qt.h"
#include "gazebo/rendering/RenderTypes.hh"

#include "gazebo/transport/TransportTypes.hh"

#include "gazebo/common/MouseEvent.hh"
#include "gazebo/common/KeyEvent.hh"
#include "gazebo/common/Event.hh"

#include "gazebo/math/Pose.hh"

#include "gazebo/msgs/msgs.hh"

#include "gazebo/gui/BoxMaker.hh"
#include "gazebo/gui/SphereMaker.hh"
#include "gazebo/gui/CylinderMaker.hh"
#include "gazebo/gui/MeshMaker.hh"
#include "gazebo/gui/ModelMaker.hh"
#include "gazebo/gui/LightMaker.hh"
#include "gazebo/util/system.hh"

namespace gazebo
{
  namespace gui
  {
    class GAZEBO_VISIBLE GLWidget : public QWidget
    {
      Q_OBJECT

      /// \enum SelectionLevels
      /// \brief Unique identifiers for all selection levels supported.
      public: enum SelectionLevels {
                  /// \brief Model level
                  MODEL,
                  /// \brief Link level
                  LINK
                };

      public: GLWidget(QWidget *_parent = 0);
      public: virtual ~GLWidget();

      /// \brief View a scene in this widget.
      /// This will use the scene's UserCamera to visualize the scene.
      /// If a UserCamera does not exist, one is created with the
      /// name "gzclient_camera".
      /// \param[in] _scene Pointer to the scene to visualize.
      public: void ViewScene(rendering::ScenePtr _scene);
      public: rendering::UserCameraPtr GetCamera() const;
      public: rendering::ScenePtr GetScene() const;

      public: void Clear();

      signals: void clicked();

      /// \brief QT signal to notify when we received a selection msg.
      /// \param[in] _name Name of the selected entity.
      signals: void selectionMsgReceived(const QString &_name);

      protected: virtual void moveEvent(QMoveEvent *_e);
      protected: virtual void paintEvent(QPaintEvent *_e);
      protected: virtual void resizeEvent(QResizeEvent *_e);
      protected: virtual void showEvent(QShowEvent *_e);
      protected: virtual void enterEvent(QEvent * event);


      protected: void keyPressEvent(QKeyEvent *_event);
      protected: void keyReleaseEvent(QKeyEvent *_event);
      protected: void wheelEvent(QWheelEvent *_event);
      protected: void mousePressEvent(QMouseEvent *_event);
      protected: void mouseDoubleClickEvent(QMouseEvent *_event);
      protected: void mouseMoveEvent(QMouseEvent *_event);
      protected: void mouseReleaseEvent(QMouseEvent *_event);

      private: std::string GetOgreHandle() const;

      /// \brief Callback for a mouse move event.
      /// \param[in] _event The mouse move event
      /// \return True if handled by this function.
      private: bool OnMouseMove(const common::MouseEvent &_event);

      /// \brief Process a normal mouse move event.
      private: void OnMouseMoveNormal();

      /// \brief Process a make object mouse move event.
      private: void OnMouseMoveMakeEntity();

      /// \brief Callback for a mouse release event.
      /// \param[in] _event The mouse release event
      /// \return True if handled by this function.
      private: bool OnMouseRelease(const common::MouseEvent &_event);

      /// \brief Process a normal mouse release event.
      private: void OnMouseReleaseNormal();

      /// \brief Process a make object mouse release event.
      private: void OnMouseReleaseMakeEntity();

      /// \brief Callback for a mouse press event.
      /// \param[in] _event The mouse press event
      /// \return True if handled by this function.
      private: bool OnMousePress(const common::MouseEvent &_event);

      /// \brief Process a normal mouse press event.
      private: void OnMousePressNormal();

      /// \brief Process a make object mouse presse event.
      private: void OnMousePressMakeEntity();

      /// \brief Callback for a mouse double click event.
      /// \param[in] _event The mouse double click event
      /// \return True if handled by this function.
      private: bool OnMouseDoubleClick(const common::MouseEvent &_event);

      private: void OnRequest(ConstRequestPtr &_msg);
      private: void OnCreateScene(const std::string &_name);
      private: void OnRemoveScene(const std::string &_name);
      private: void OnMoveMode(bool _mode);
      private: void OnCreateEntity(const std::string &_type,
                                   const std::string &_data);

      private: void OnFPS();
      private: void OnOrbit();
      private: void OnManipMode(const std::string &_mode);

      private: void OnSetSelectedEntity(const std::string &_name,
                                        const std::string &_mode);

      private: void OnSelectionMsg(ConstSelectionPtr &_msg);

      private: bool eventFilter(QObject *_obj, QEvent *_event);

      private: void ClearSelection();

      private: void PushHistory(const std::string &_visName,
                                const math::Pose &_pose);
      private: void PopHistory();

      /// \brief Set the selected visual, which will highlight the
      /// visual
      private: void SetSelectedVisual(rendering::VisualPtr _vis);

      /// \brief Deselect all visuals, removing highlight and publishing message
      private: void DeselectAllVisuals();

      /// \brief Callback when a specific alignment configuration is set.
      /// \param[in] _axis Axis of alignment: x, y, or z.
      /// \param[in] _config Configuration: min, center, or max.
      /// \param[in] _target Target of alignment: first or last.
      /// \param[in] _bool True to preview alignment without publishing
      /// to server.
      private: void OnAlignMode(const std::string &_axis,
          const std::string &_config, const std::string &_target,
          bool _preview);

      /// \brief Copy an entity by name
      /// \param[in] _name Name of entity to be copied.
      private: void Copy(const std::string &_name);

      /// \brief Paste an entity by name
      /// \param[in] _name Name of entity to be pasted.
      private: void Paste(const std::string &_name);

      /// \brief Qt callback when the copy action is triggered.
      private slots: void OnCopy();

      /// \brief Qt callback when the paste action is triggered.
      private slots: void OnPaste();

      /// \brief Qt callback when the model editor action is toggled.
      /// \param[in] _checked True if the model editor was checked.
      private slots: void OnModelEditor(bool _checked);

<<<<<<< HEAD
      /// \brief QT Callback that toggles orthogonal view
      /// \param[in] _checked True if the Ortho menu option was checked.
      private slots: void OnOrtho(bool _checked);
=======
      /// \brief Qt callback when a selection msg is received.
      /// \param[in] The name of the selected entity.
      private slots: void OnSelectionMsgEvent(const QString &_name);
>>>>>>> 4772a7f1

      private: int windowId;

      private: rendering::UserCameraPtr userCamera;
      private: rendering::ScenePtr scene;
      private: QFrame *renderFrame;
      private: common::MouseEvent mouseEvent;

      /// \brief The most recent keyboard event.
      private: common::KeyEvent keyEvent;

      private: std::vector<event::ConnectionPtr> connections;

      private: EntityMaker *entityMaker;
      private: BoxMaker boxMaker;
      private: SphereMaker sphereMaker;
      private: CylinderMaker cylinderMaker;
      private: MeshMaker meshMaker;
      private: ModelMaker modelMaker;
      private: PointLightMaker pointLightMaker;
      private: SpotLightMaker spotLightMaker;
      private: DirectionalLightMaker directionalLightMaker;

      /// \brief Light maker
      private: LightMaker lightMaker;

      private: rendering::VisualPtr hoverVis;

      /// \brief A list of selected visuals.
      private: std::vector<rendering::VisualPtr> selectedVisuals;

      /// \brief Indicates how deep into the model to select.
      private: SelectionLevels selectionLevel;

      private: transport::NodePtr node;
      private: transport::PublisherPtr modelPub, factoryPub;

      /// \brief Publishes information about user selections.
      private: transport::PublisherPtr selectionPub;

      private: transport::SubscriberPtr selectionSub, requestSub;

      private: std::string keyText;
      private: Qt::KeyboardModifiers keyModifiers;
      private: QPoint onShiftMousePos;

      private: std::string copiedObject;

      private: std::string state;

      private: std::list<std::pair<std::string, math::Pose> > moveHistory;

      /// \brief Name of entity that is being copied.
      private: std::string copyEntityName;

      /// \brief Flag that is set to true when GLWidget has responded to
      ///  OnCreateScene
      private: bool sceneCreated;

      /// \brief True if the model editor is up, false otherwise
      private: bool modelEditorEnabled;

      /// \brief Mutext to protect selectedVisuals array.
      private: boost::mutex selectedVisMutex;
    };
  }
}

#endif<|MERGE_RESOLUTION|>--- conflicted
+++ resolved
@@ -194,15 +194,13 @@
       /// \param[in] _checked True if the model editor was checked.
       private slots: void OnModelEditor(bool _checked);
 
-<<<<<<< HEAD
+      /// \brief Qt callback when a selection msg is received.
+      /// \param[in] The name of the selected entity.
+      private slots: void OnSelectionMsgEvent(const QString &_name);
+
       /// \brief QT Callback that toggles orthogonal view
       /// \param[in] _checked True if the Ortho menu option was checked.
       private slots: void OnOrtho(bool _checked);
-=======
-      /// \brief Qt callback when a selection msg is received.
-      /// \param[in] The name of the selected entity.
-      private slots: void OnSelectionMsgEvent(const QString &_name);
->>>>>>> 4772a7f1
 
       private: int windowId;
 
