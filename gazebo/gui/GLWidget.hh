--- conflicted
+++ resolved
@@ -211,14 +211,11 @@
 
       private: transport::NodePtr node;
       private: transport::PublisherPtr modelPub, factoryPub;
-<<<<<<< HEAD
-      private: transport::PublisherPtr qtKeyEventPub;
-=======
 
       /// \brief Publishes information about user selections.
       private: transport::PublisherPtr selectionPub;
 
->>>>>>> 9fd9549d
+      private: transport::PublisherPtr qtKeyEventPub;
       private: transport::SubscriberPtr selectionSub, requestSub;
 
       private: std::string keyText;
