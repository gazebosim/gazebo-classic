--- conflicted
+++ resolved
@@ -81,10 +81,7 @@
   GLWidget.hh
   InsertModelWidget.hh
   JointControlWidget.hh
-<<<<<<< HEAD
-=======
   LayersWidget.hh
->>>>>>> 7c22a662
   LogPlayWidget.hh
   MainWindow.hh
   ModelListWidget.hh
