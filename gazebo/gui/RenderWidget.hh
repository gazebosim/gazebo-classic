/*
 * Copyright (C) 2012-2015 Open Source Robotics Foundation
 *
 * Licensed under the Apache License, Version 2.0 (the "License");
 * you may not use this file except in compliance with the License.
 * You may obtain a copy of the License at
 *
 *     http://www.apache.org/licenses/LICENSE-2.0
 *
 * Unless required by applicable law or agreed to in writing, software
 * distributed under the License is distributed on an "AS IS" BASIS,
 * WITHOUT WARRANTIES OR CONDITIONS OF ANY KIND, either express or implied.
 * See the License for the specific language governing permissions and
 * limitations under the License.
 *
 */
#ifndef _RENDER_WIDGET_HH_
#define _RENDER_WIDGET_HH_

#include <string>
#include <vector>
#include <sdf/sdf.hh>

#include "gazebo/gui/qt.h"
#include "gazebo/common/Event.hh"
#include "gazebo/util/system.hh"

class QLineEdit;
class QLabel;
class QFrame;
class QHBoxLayout;

namespace gazebo
{
  namespace gui
  {
<<<<<<< HEAD
=======
    class GLWidget;
>>>>>>> 994c0ec2
    class TimePanel;

    class GAZEBO_VISIBLE RenderWidget : public QWidget
    {
      Q_OBJECT
      public: RenderWidget(QWidget *_parent = 0);
      public: virtual ~RenderWidget();

      public: void RemoveScene(const std::string &_name);
      public: void CreateScene(const std::string &_name);

      /// \brief Add a widget inside the render widget
      /// \param[in] _widget Widget to be added.
      /// \param[in] _index Index in the splitter to add the widget at.
      public: void InsertWidget(unsigned int _index, QWidget *_widget);

<<<<<<< HEAD
      /// \brief Get the number of widgets inside the render widget.
      /// \return Number of widgets.
      public: unsigned int GetWidgetCount();

=======
>>>>>>> 994c0ec2
      /// \brief Show the time panel.
      /// \para[in] _show True to show the panel, false to hide it.
      public: void ShowTimePanel(bool _show);

<<<<<<< HEAD

      /// brief Get the time panel widget.
      public: TimePanel *GetTimePanel();
=======
      /// \brief Get the time panel widget.
      /// \return the time panel widget.
      public: TimePanel *GetTimePanel() const;
>>>>>>> 994c0ec2

      /// \brief Display an overlay message
      /// \param[in] _msg Message to be displayed
      /// \param [in] _duration Duration in milliseconds
      public: void DisplayOverlayMsg(const std::string &_msg,
          int _duration = -1);


      /// \brief Add a widget to the bottom row stack of widgets.
      /// \param[in] _name Name of the widget
      /// \param[in] _widget Pointer to the widget to add.
      public: void AddToBottomRow(const std::string &_name, QWidget *_widget);

      /// \brief Show a widget in the bottom row.
      /// \sa AddToBottomRow
      /// \param[in] _name Name of the widge to show. The widget must have
      /// been added using AddToBottomRow. The string "default" will show
      /// the Time Panel.
      public: void ShowBottomRow(const std::string &_name = "default");

      /// \brief Get the overlay message being displayed
      /// \return Message displayed in the render window
      public: std::string GetOverlayMsg() const;

      /// \brief Add a plugin to the render widget.
      /// \param[in] _plugin Plugin pointer to add.
      /// \param[in] _elem Plugin sdf parameters.
      public: void AddPlugin(GUIPluginPtr _plugin, sdf::ElementPtr _elem);

      /// \brief Get the toolbar on top of the render widget
      /// \return Toolbar
      public: QToolBar *GetToolbar() const;

      /// \brief Set the visibility of the toolbar.
      /// \param[in] _show Whether or not to show the toolbar.
      public: void ShowToolbar(const bool _show);

      private slots: virtual void update();

      /// \brief Qt callback to clear overlay message if a duration is
      /// specified
      private slots: void OnClearOverlayMsg();

      private: void OnFullScreen(bool &_value);

      /// \brief Handle follow model user event.
      /// \param[in] _modelName Name of the model that is being followed.
      private: void OnFollow(const std::string &_modelName);

      /// \brief Handle align model user event.
      private: void OnAlign();

      /// \brief Widget used to draw the scene.
      private: GLWidget *glWidget;

<<<<<<< HEAD
      /// \brief Building editor widget for creating a building model
      //private: BuildingEditorWidget *buildingEditorWidget;

=======
>>>>>>> 994c0ec2
      /// \brief Frame that holds the contents of this widget.
      private: QFrame *mainFrame;

      /// \brief All event connections.
      private: std::vector<event::ConnectionPtr> connections;

      /// \brief Bottom frame that holds the play/pause widgets
      private: QFrame *bottomFrame;
      private: QLabel *xyzLabel;
      private: QLineEdit *xPosEdit;
      private: QLineEdit *yPosEdit;
      private: QLineEdit *zPosEdit;

      private: QLabel *rpyLabel;
      private: QLineEdit *rollEdit;
      private: QLineEdit *pitchEdit;
      private: QLineEdit *yawEdit;
      private: QLineEdit *fpsEdit;
      private: QLineEdit *trianglesEdit;

      /// \brief Widget for the top toolbar
      private: QToolBar *toolbar;
      private: QToolBar *mouseToolbar;
      private: QToolBar *editToolbar;

      /// \brief An overlay label on the 3D render widget
      private: QLabel *msgOverlayLabel;

      private: bool clear;
      private: std::string clearName;

      private: bool create;
      private: std::string createName;
      private: QTimer *timer;

      /// \brief Base overlay message;
      private: std::string baseOverlayMsg;

      /// \brief Vertical splitter between widgets.
      private: QSplitter *splitter;

      /// \brief All the gui plugins
      private: std::vector<gazebo::GUIPluginPtr> plugins;

      /// \brief Time panel widget.
      private: TimePanel *timePanel;
<<<<<<< HEAD

      /// \brief Used to control size of each pane.
      private: QStackedWidget *bottomRow;

      /// \brief Map of names to widgets in the bottomRow QStackedWidget
      private: std::map<std::string, int> bottomRowStack;
=======
>>>>>>> 994c0ec2
    };
  }
}
#endif<|MERGE_RESOLUTION|>--- conflicted
+++ resolved
@@ -34,10 +34,7 @@
 {
   namespace gui
   {
-<<<<<<< HEAD
-=======
     class GLWidget;
->>>>>>> 994c0ec2
     class TimePanel;
 
     class GAZEBO_VISIBLE RenderWidget : public QWidget
@@ -54,33 +51,23 @@
       /// \param[in] _index Index in the splitter to add the widget at.
       public: void InsertWidget(unsigned int _index, QWidget *_widget);
 
-<<<<<<< HEAD
       /// \brief Get the number of widgets inside the render widget.
       /// \return Number of widgets.
       public: unsigned int GetWidgetCount();
 
-=======
->>>>>>> 994c0ec2
       /// \brief Show the time panel.
       /// \para[in] _show True to show the panel, false to hide it.
       public: void ShowTimePanel(bool _show);
 
-<<<<<<< HEAD
-
-      /// brief Get the time panel widget.
-      public: TimePanel *GetTimePanel();
-=======
       /// \brief Get the time panel widget.
       /// \return the time panel widget.
       public: TimePanel *GetTimePanel() const;
->>>>>>> 994c0ec2
 
       /// \brief Display an overlay message
       /// \param[in] _msg Message to be displayed
       /// \param [in] _duration Duration in milliseconds
       public: void DisplayOverlayMsg(const std::string &_msg,
           int _duration = -1);
-
 
       /// \brief Add a widget to the bottom row stack of widgets.
       /// \param[in] _name Name of the widget
@@ -129,12 +116,6 @@
       /// \brief Widget used to draw the scene.
       private: GLWidget *glWidget;
 
-<<<<<<< HEAD
-      /// \brief Building editor widget for creating a building model
-      //private: BuildingEditorWidget *buildingEditorWidget;
-
-=======
->>>>>>> 994c0ec2
       /// \brief Frame that holds the contents of this widget.
       private: QFrame *mainFrame;
 
@@ -181,15 +162,12 @@
 
       /// \brief Time panel widget.
       private: TimePanel *timePanel;
-<<<<<<< HEAD
 
       /// \brief Used to control size of each pane.
       private: QStackedWidget *bottomRow;
 
       /// \brief Map of names to widgets in the bottomRow QStackedWidget
       private: std::map<std::string, int> bottomRowStack;
-=======
->>>>>>> 994c0ec2
     };
   }
 }
