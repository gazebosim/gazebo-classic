--- conflicted
+++ resolved
@@ -39,21 +39,9 @@
       /// \brief Transportation node.
       public: transport::NodePtr node;
 
-<<<<<<< HEAD
-      /// \brief Model publisher that publishes model pose to the server.
-      public: transport::PublisherPtr modelPub;
-
       /// \brief Publish user command messages for the server to place in the
       /// undo queue.
       public: transport::PublisherPtr userCmdPub;
-
-      /// \brief Pointer to the user camera.
-      public: rendering::UserCameraPtr userCamera;
-=======
-      /// \brief Publish user command messages for the server to place in the
-      /// undo queue.
-      public: transport::PublisherPtr userCmdPub;
->>>>>>> 828be8d9
 
       /// \brief Pointer to the scene where models are in.
       public: rendering::ScenePtr scene;
