--- conflicted
+++ resolved
@@ -14,13 +14,8 @@
  * limitations under the License.
  *
 */
-<<<<<<< HEAD
-#ifndef _GAZEBO_GUI_VIEWERS_IMAGEFRAME_PRIVATE_HH_
-#define _GAZEBO_GUI_VIEWERS_IMAGEFRAME_PRIVATE_HH_
-=======
 #ifndef GAZEBO_GUI_VIEWERS_IMAGEFRAMEPRIVATE_HH_
 #define GAZEBO_GUI_VIEWERS_IMAGEFRAMEPRIVATE_HH_
->>>>>>> 58ed9f30
 
 #include <mutex>
 #include "gazebo/gui/qt.h"
@@ -38,14 +33,10 @@
       public: std::mutex mutex;
 
       /// \brief Depth camera image data buffer.
-<<<<<<< HEAD
-      public: float *depthBuffer = NULL;
-=======
       public: float *depthBuffer = nullptr;
 
       /// \brief Camera image data buffer.
       public: unsigned char *imageBuffer = nullptr;
->>>>>>> 58ed9f30
     };
   }
 }
