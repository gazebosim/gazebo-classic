--- conflicted
+++ resolved
@@ -39,11 +39,7 @@
   {
     class ImagesViewPrivate;
 
-<<<<<<< HEAD
-    class GAZEBO_VISIBLE ImagesView : public TopicView
-=======
     class GZ_GUI_VISIBLE ImagesView : public TopicView
->>>>>>> af966057
     {
       Q_OBJECT
 
