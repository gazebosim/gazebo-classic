--- conflicted
+++ resolved
@@ -37,13 +37,9 @@
 {
   namespace gui
   {
-<<<<<<< HEAD
-    class GAZEBO_VISIBLE ImagesView : public TopicView
-=======
     class ImagesViewPrivate;
 
-    class ImagesView : public TopicView
->>>>>>> c64920b9
+    class GAZEBO_VISIBLE ImagesView : public TopicView
     {
       Q_OBJECT
 
