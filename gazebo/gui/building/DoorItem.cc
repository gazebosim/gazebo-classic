--- conflicted
+++ resolved
@@ -159,18 +159,7 @@
   QPointF itemPos = Conversions::Convert(this->dataPtr->doorPos) *
       this->itemScale;
   itemPos.setY(-itemPos.y());
-<<<<<<< HEAD
-  this->SetSize(ignition::math::Vector2i(dialog->GetWidth() / this->itemScale,
-      (dialog->GetDepth() / this->itemScale)));
-  this->dataPtr->doorWidth = dialog->GetWidth() / this->itemScale;
-  this->dataPtr->doorHeight = dialog->GetHeight() / this->itemScale;
-  this->dataPtr->doorDepth = dialog->GetDepth() / this->itemScale;
-  this->dataPtr->doorElevation =
-      dialog->GetElevation() / this->itemScale;
-  if ((fabs(dialog->GetPosition().x() - itemPos.x()) >= 0.01)
-      || (fabs(dialog->GetPosition().y() - itemPos.y()) >= 0.01))
-=======
-  this->SetSize(QSize(dialog->Width() / this->itemScale,
+  this->SetSize(ignition::math::Vector2i(dialog->Width() / this->itemScale,
       (dialog->Depth() / this->itemScale)));
   this->dataPtr->doorWidth = dialog->Width() / this->itemScale;
   this->dataPtr->doorHeight = dialog->Height() / this->itemScale;
@@ -178,7 +167,6 @@
   this->dataPtr->doorElevation = dialog->Elevation() / this->itemScale;
   if ((fabs(dialog->Position().X() - itemPos.x()) >= 0.01)
       || (fabs(dialog->Position().Y() - itemPos.y()) >= 0.01))
->>>>>>> f936e4da
   {
     itemPos = Conversions::Convert(dialog->Position()) / this->itemScale;
     itemPos.setY(-itemPos.y());
@@ -201,10 +189,9 @@
       this->dataPtr->doorHeight * this->itemScale);
   this->dataPtr->inspector->SetElevation(
       this->dataPtr->doorElevation * this->itemScale);
-  QPointF itemPos = Conversions::Convert(this->dataPtr->doorPos) *
-      this->itemScale;
-  itemPos.setY(-itemPos.y());
-  this->dataPtr->inspector->SetPosition(Conversions::Convert(itemPos));
+  auto itemPos = this->dataPtr->doorPos * this->itemScale;
+  itemPos.Y(-itemPos.Y());
+  this->dataPtr->inspector->SetPosition(itemPos);
   this->dataPtr->inspector->move(QCursor::pos());
   this->dataPtr->inspector->show();
 }
