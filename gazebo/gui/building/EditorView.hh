/*
 * Copyright (C) 2012-2014 Open Source Robotics Foundation
 *
 * Licensed under the Apache License, Version 2.0 (the "License");
 * you may not use this file except in compliance with the License.
 * You may obtain a copy of the License at
 *
 *     http://www.apache.org/licenses/LICENSE-2.0
 *
 * Unless required by applicable law or agreed to in writing, software
 * distributed under the License is distributed on an "AS IS" BASIS,
 * WITHOUT WARRANTIES OR CONDITIONS OF ANY KIND, either express or implied.
 * See the License for the specific language governing permissions and
 * limitations under the License.
 *
*/

#ifndef _EDITOR_VIEW_HH_
#define _EDITOR_VIEW_HH_

#include <map>
#include <string>
#include <vector>
#include "gazebo/gui/qt.h"
#include "gazebo/common/Event.hh"
#include "gazebo/util/system.hh"

namespace gazebo
{
  namespace gui
  {
    class EditorItem;
    class GrabberHandle;
    class WindowItem;
    class StairsItem;
    class DoorItem;
    class WallSegmentItem;
    class FloorItem;
    class BuildingMaker;
    class LevelInspectorDialog;
    class GridLines;

    /// \class Level EditorView.hh
    /// \brief A convenient structure for storing level information
    class GAZEBO_VISIBLE Level
    {
      /// \brief Constructor
      public: Level() : level(0), name("level"), baseHeight(0),
              // 2.4384m == 8ft, standard room height in US
              height(2.4384),
              backgroundPixmap(NULL),
              floorItem(NULL) {}

      /// \brief Level number
      public: int level;

      /// \brief Level name
      public: std::string name;

      /// \brief Level height from ground
      public: double baseHeight;

      /// \brief Level height
      public: double height;

      /// \brief Background pixmap for a level
      public: QGraphicsPixmapItem *backgroundPixmap;

      /// \brief Level's floor item
      public: FloorItem *floorItem;
    };

    /// \addtogroup gazebo_gui
    /// \{

    /// \class EditorView EditorView.hh
    /// \brief Control the editor view and manage contents in the editor scene.
    class GAZEBO_VISIBLE EditorView : public QGraphicsView
    {
      Q_OBJECT

      /// \enum DrawModes
      /// \brief Unique identifiers for all drawing modes within the editor.
      public: enum DrawModes {
                  /// \brief None mode
                  NONE,
                  /// \brief Wall mode
                  WALL,
                  /// \brief Window mode
                  WINDOW,
                  /// \brief Door mode
                  DOOR,
                  /// \brief Stairs mode
                  STAIRS,
                  /// \brief Color mode
<<<<<<< HEAD
                  COLOR,
                  /// \brief Texture mode
                  TEXTURE
=======
                  COLOR
>>>>>>> 6c779757
                };

      /// \brief Constructor
      /// \param[in] _parent Parent Widget.
      public: EditorView(QWidget *_parent = 0);

      /// \brief Destructor
      public: ~EditorView();

      /// \brief Create a 3D visual from a 2D editor item.
      public: void Create3DVisual(EditorItem *_item);

      /// \brief Delete an editor item.
      /// \param[in] _item Item to be deleted.
      public: void DeleteItem(EditorItem *_item);

      /// \brief Set the graphics view background image.
      /// \param[in] _filename Name of the image file.
      /// \param[in] _scale Image scale, in meters/pixel.
      public: void SetBackgroundImage(const std::string &_filename,
                  double _scale);

      /// \brief Qt resize event received when the parent widget changes size.
      /// \param[in] _event Qt resize event
      private: void resizeEvent(QResizeEvent *_event);

      /// \brief Qt event received when the editor view is being scrolled.
      /// \param[in] _dx Change in X position of the scrollbar.
      /// \param[in] _dx Change in Y position of the scrollbar.
      private: void scrollContentsBy(int _dx, int _dy);

      /// \brief Qt context menu received on a mouse right click.
      /// \param[in] _event Qt context menu event.
      private: void contextMenuEvent(QContextMenuEvent *_event);

      /// \brief Qt wheel event received when the mouse wheel is being scrolled.
      /// \param[in] _event Qt wheel event.
      private: void wheelEvent(QWheelEvent *_event);

      /// \brief Qt mouse move event.
      /// \param[in] _event Qt mouse event.
      private: void mouseMoveEvent(QMouseEvent *_event);

      /// \brief Qt mouse press event.
      /// \param[in] _event Qt mouse event.
      private: void mousePressEvent(QMouseEvent *_event);

      /// \brief Qt mouse release event.
      /// \param[in] _event Qt mouse event.
      private: void mouseReleaseEvent(QMouseEvent *_event);

      /// \brief Qt mouse double click event.
      /// \param[in] _event Qt mouse event.
      private: void mouseDoubleClickEvent(QMouseEvent *_event);

      /// \brief Qt leave event.
      /// \param[in] _event Qt mouse event.
      private: void leaveEvent(QEvent *_event);

      /// \brief Qt key press event.
      /// \param[in] _event Qt key event.
      private: void keyPressEvent(QKeyEvent *_event);

      /// \brief Draw a wall in the scene.
      /// \param[in] _pos Start position of the wall in pixel coordinates.
      private: void DrawWall(const QPoint &_pos);

      /// \brief Draw a window in the scene.
      /// \param[in] _pos Scene position in pixel coordinates to draw the
      /// window.
      private: void DrawWindow(const QPoint &_pos);

      /// \brief Draw a door in the scene
      /// \param[in] _pos Scene position in pixel coordinates to draw the
      /// door.
      private: void DrawDoor(const QPoint &_pos);

      /// \brief Draw a staircase in the scene
      /// \param[in] _pos Scene position in pixel coordinates to draw the
      /// staircase.
      private: void DrawStairs(const QPoint &_pos);

      /// \brief Callback triggered when the user chooses to draw an editor item
      /// in the scene
      /// \param[in] _type Type of editor item to be created.
      private: void OnCreateEditorItem(const std::string &_type);

      /// \brief Callback triggered when the user chooses a color on the
      /// palette.
      /// \param[in] _color Selected color.
      private: void OnColorSelected(QColor _color);

<<<<<<< HEAD
      /// \brief TODO
      private: void OnTextureSelected(QString _texture);

=======
>>>>>>> 6c779757
      // private: void OnSaveModel(const std::string &_modelName,
      //     const std::string &_savePath);

      /// \brief Callback received when the model has been completed and
      /// uploaded onto the server.
      private: void OnFinishModel();

      /// \brief Callback received when the model has been discarded.
      private: void OnDiscardModel();

      /// \brief Qt callback when a level is to be added to the building model.
      private slots: void OnAddLevel();

      /// \brief Qt callback when a level is to be deleted from the building
      /// model.
      private slots: void OnDeleteLevel();

      /// \brief Qt callback when changes to a building level are to be applied.
      private slots: void OnLevelApply();

      /// \brief Qt Callback for opening the building level inspector.
      private slots: void OnOpenLevelInspector();

      /// \brief Callback received when a level on a building model is to
      /// be changed.
      /// \param[in] _level The level that is currently being edited.
      private: void OnChangeLevel(int _level);

      /// \brief Delete a level from the building model
      /// \param[in] _level Level number to delete.
      private: void DeleteLevel(int _level);

      /// \brief Cancel the current drawing operation.
      private: void CancelDrawMode();

      /// \brief Toggle visibility of background floorplan.
      private: void OnShowFloorplan();

      /// \brief Toggle visibility of editor items.
      private: void OnShowElements();

      /// \brief Show current level items if not currently hiding.
      private: void ShowCurrentLevelItems();

      /// \brief Link grabbers so they move together.
      /// \param[in] _grabber1 First grabber to be liked.
      /// \param[in] _grabber2 Second grabber to be unliked.
      private: void LinkGrabbers(GrabberHandle *_grabber1,
          GrabberHandle *_grabber2);

      /// \brief Unlink grabbers so they don't move together anymore. If only
      /// one grabber is input, that grabber is unliked from all its current
      /// links.
      /// \param[in] _grabber1 First grabber to be unliked.
      /// \param[in] _grabber2 Second grabber to be unliked.
      private: void UnlinkGrabbers(GrabberHandle *_grabber1,
          GrabberHandle *_grabber2 = NULL);

      /// \brief Current draw mode
      private: int drawMode;

      /// \brief Indicate whether or not a drawing operation is taking place.
      private: bool drawInProgress;

      /// \brief Indicate whether or not the floorplan is visible.
      private: bool floorplanVisible;

      /// \brief Indicate whether or not the editor items are visible.
      private: bool elementsVisible;

      /// \brief A list of wall segment items in the scene.
      private: std::vector<WallSegmentItem*> wallSegmentList;

      /// \brief A list of window items in the scene.
      private: std::vector<WindowItem*> windowList;

      /// \brief A list of door items in the scene.
      private: std::vector<DoorItem*> doorList;

      /// \brief A list of staircase items in the scene.
      private: std::vector<StairsItem*> stairsList;

      /// \brief A list of floor items in the scene.
      private: std::vector<FloorItem*> floorList;

      /// \brief Mapping between 2D editor items to 3D visuals.
      private: std::map<EditorItem *, std::string> itemToVisualMap;

      /// \brief A list of gui editor events connected to this view.
      private: std::vector<event::ConnectionPtr> connections;

      /// \brief Editor item currently attached to the mouse during a drawing
      /// operation.
      private: QGraphicsItem *currentMouseItem;

      /// \brief Currently selected editor item.
      private: QGraphicsItem *currentSelectedItem;

      /// \brief Building maker manages the creation of 3D visuals
      private: BuildingMaker *buildingMaker;

      /// \brief Current building level associated to the view.
      private: int currentLevel;

      /// \brief A list of building levels in the scene.
      private: std::vector<Level *> levels;

      /// \brief A counter that holds the total number of levels in the building
      /// model.
      private: int levelCounter;

      /// \brief Default height for levels
      private: double levelDefaultHeight;

      /// \brief Qt action for opening a building level inspector.
      private: QAction *openLevelInspectorAct;

      /// \brief Qt action for adding a level to the building model.
      private: QAction *addLevelAct;

      /// \brief Qt action for deleting a level from the building model.
      private: QAction *deleteLevelAct;

      /// \brief Rotation in degrees when a mouse is pressed and dragged for
      /// rotating an item.
      private: double mousePressRotation;

      /// \brief Inspector for a building level.
      private: LevelInspectorDialog *levelInspector;

      /// \brief Grid lines drawn on the background of the editor.
      private: GridLines *gridLines;

      /// \brief Scale (zoom level) of the editor view.
      private: double viewScale;

      /// \brief Indicate whether or not the wall will snap to a grabber
      /// during a draw wall operation.
      private: bool snapToGrabber;

      /// \brief Existing grabber to snap towards.
      private: GrabberHandle *snapGrabberOther;

      /// \brief Currently held grabber which will be snapped.
      private: GrabberHandle *snapGrabberCurrent;

      /// \brief Text tooltip to follow the mouse.
<<<<<<< HEAD
      private: QGraphicsTextItem * mouseTooltip;
=======
      private: QGraphicsTextItem *mouseTooltip;
>>>>>>> 6c779757
    };
    /// \}
  }
}

#endif<|MERGE_RESOLUTION|>--- conflicted
+++ resolved
@@ -93,13 +93,9 @@
                   /// \brief Stairs mode
                   STAIRS,
                   /// \brief Color mode
-<<<<<<< HEAD
                   COLOR,
                   /// \brief Texture mode
                   TEXTURE
-=======
-                  COLOR
->>>>>>> 6c779757
                 };
 
       /// \brief Constructor
@@ -192,12 +188,9 @@
       /// \param[in] _color Selected color.
       private: void OnColorSelected(QColor _color);
 
-<<<<<<< HEAD
       /// \brief TODO
       private: void OnTextureSelected(QString _texture);
 
-=======
->>>>>>> 6c779757
       // private: void OnSaveModel(const std::string &_modelName,
       //     const std::string &_savePath);
 
@@ -345,11 +338,7 @@
       private: GrabberHandle *snapGrabberCurrent;
 
       /// \brief Text tooltip to follow the mouse.
-<<<<<<< HEAD
-      private: QGraphicsTextItem * mouseTooltip;
-=======
       private: QGraphicsTextItem *mouseTooltip;
->>>>>>> 6c779757
     };
     /// \}
   }
