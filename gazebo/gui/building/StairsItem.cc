--- conflicted
+++ resolved
@@ -258,10 +258,7 @@
     this->StepsChanged();
   }
   // this->stairsElevation = dialog->GetElevation();
-<<<<<<< HEAD
-=======
   this->Set3dTexture(dialog->GetTexture());
->>>>>>> 7de9f894
   this->Set3dColor(dialog->GetColor());
   this->StairsChanged();
 }
