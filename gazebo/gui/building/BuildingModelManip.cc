/*
 * Copyright (C) 2012-2014 Open Source Robotics Foundation
 *
 * Licensed under the Apache License, Version 2.0 (the "License");
 * you may not use this file except in compliance with the License.
 * You may obtain a copy of the License at
 *
 *     http://www.apache.org/licenses/LICENSE-2.0
 *
 * Unless required by applicable law or agreed to in writing, software
 * distributed under the License is distributed on an "AS IS" BASIS,
 * WITHOUT WARRANTIES OR CONDITIONS OF ANY KIND, either express or implied.
 * See the License for the specific language governing permissions and
 * limitations under the License.
 *
*/

#include "gazebo/rendering/Visual.hh"
#include "gazebo/common/Exception.hh"
#include "gazebo/math/Quaternion.hh"
#include "gazebo/gui/building/BuildingEditorEvents.hh"
#include "gazebo/gui/building/BuildingMaker.hh"
#include "gazebo/gui/building/BuildingModelManip.hh"

using namespace gazebo;
using namespace gui;

/////////////////////////////////////////////////
BuildingModelManip::BuildingModelManip()
{
  this->parent = NULL;
  this->level = 0;

  this->connections.push_back(
  gui::editor::Events::ConnectChangeBuildingLevel(
    boost::bind(&BuildingModelManip::OnChangeLevel, this, _1)));
}

/////////////////////////////////////////////////
BuildingModelManip::~BuildingModelManip()
{
  this->DetachFromParent();
}

/////////////////////////////////////////////////
void BuildingModelManip::SetName(const std::string &_name)
{
  this->name = _name;
}

/////////////////////////////////////////////////
void BuildingModelManip::SetVisual(const rendering::VisualPtr &_visual)
{
  this->visual = _visual;
}

/////////////////////////////////////////////////
std::string BuildingModelManip::GetName() const
{
  return this->name;
}

/////////////////////////////////////////////////
rendering::VisualPtr BuildingModelManip::GetVisual() const
{
  return this->visual;
}

/////////////////////////////////////////////////
double BuildingModelManip::GetTransparency() const
{
  return this->transparency;
}

/////////////////////////////////////////////////
common::Color BuildingModelManip::GetColor() const
{
  return this->color;
}

/////////////////////////////////////////////////
std::string BuildingModelManip::GetTexture() const
{
  return this->texture;
}

/////////////////////////////////////////////////
void BuildingModelManip::SetMaker(BuildingMaker *_maker)
{
  this->maker = _maker;
}

/////////////////////////////////////////////////
BuildingModelManip *BuildingModelManip::GetParent() const
{
  return this->parent;
}

/////////////////////////////////////////////////
void BuildingModelManip::OnSizeChanged(double _width, double _depth,
    double _height)
{
  this->size = BuildingMaker::ConvertSize(_width, _depth, _height);
  double dScaleZ = this->visual->GetScale().z - this->size.z;
  this->visual->SetScale(this->size);
  math::Vector3 originalPos = this->visual->GetPosition();
  math::Vector3 newPos = originalPos
      - math::Vector3(0, 0, dScaleZ/2.0);
  this->visual->SetPosition(newPos);
  this->maker->BuildingChanged();
}

/////////////////////////////////////////////////
void BuildingModelManip::AttachManip(BuildingModelManip *_manip)
{
  if (!_manip->IsAttached())
  {
    _manip->SetAttachedTo(this);
    this->attachedManips.push_back(_manip);
  }
}

/////////////////////////////////////////////////
void BuildingModelManip::DetachManip(BuildingModelManip *_manip)
{
  if (_manip)
  {
    std::vector<BuildingModelManip *> ::iterator it = std::remove(
        this->attachedManips.begin(), this->attachedManips.end(), _manip);
    if (it != this->attachedManips.end())
    {
      _manip->DetachFromParent();
      this->attachedManips.erase(it, this->attachedManips.end());
    }
  }
}

/////////////////////////////////////////////////
void BuildingModelManip::DetachFromParent()
{
  if (this->parent)
  {
    BuildingModelManip *tmp = this->parent;
    this->parent = NULL;
    tmp->DetachManip(this);
  }
}

/////////////////////////////////////////////////
void BuildingModelManip::SetAttachedTo(BuildingModelManip *_parent)
{
  if (this->IsAttached())
  {
    gzerr << this->name << " is already attached to a parent \n";
    return;
  }
  this->parent = _parent;
}

/////////////////////////////////////////////////
BuildingModelManip *BuildingModelManip::GetAttachedManip(
    unsigned int _index) const
{
  if (_index >= this->attachedManips.size())
    gzthrow("Index too large");

  return this->attachedManips[_index];
}

/////////////////////////////////////////////////
unsigned int BuildingModelManip::GetAttachedManipCount() const
{
  return this->attachedManips.size();
}

/////////////////////////////////////////////////
bool BuildingModelManip::IsAttached() const
{
  return (this->parent != NULL);
}

/////////////////////////////////////////////////
void BuildingModelManip::OnPoseChanged(double _x, double _y, double _z,
    double _roll, double _pitch, double _yaw)
{
  this->SetPose(_x, _y, _z, _roll, _pitch, _yaw);
  this->maker->BuildingChanged();
}

/////////////////////////////////////////////////
void BuildingModelManip::OnPoseOriginTransformed(double _x, double _y,
    double _z, double _roll, double _pitch, double _yaw)
{
  // Handle translations, currently used by polylines
  math::Pose trans = BuildingMaker::ConvertPose(_x, -_y, _z, _roll, _pitch,
      _yaw);

  math::Pose oldPose = this->visual->GetParent()->GetWorldPose();

  this->visual->GetParent()->SetWorldPose(oldPose + trans);
  this->maker->BuildingChanged();
}

/////////////////////////////////////////////////
void BuildingModelManip::OnPositionChanged(double _x, double _y, double _z)
{
  double scaledX = BuildingMaker::Convert(_x);
  double scaledY = BuildingMaker::Convert(-_y);
  double scaledZ = BuildingMaker::Convert(_z);

  this->visual->GetParent()->SetWorldPosition(math::Vector3(
      scaledX, scaledY, scaledZ));
  this->maker->BuildingChanged();
}

/////////////////////////////////////////////////
void BuildingModelManip::OnWidthChanged(double _width)
{
  double scaledWidth = BuildingMaker::Convert(_width);
  this->size = this->visual->GetScale();
  this->size.x = scaledWidth;
  this->visual->SetScale(this->size);
  this->maker->BuildingChanged();
}

/////////////////////////////////////////////////
void BuildingModelManip::OnDepthChanged(double _depth)
{
  double scaledDepth = BuildingMaker::Convert(_depth);
  this->size = this->visual->GetScale();
  this->size.y = scaledDepth;
  this->visual->SetScale(this->size);
  this->maker->BuildingChanged();
}

/////////////////////////////////////////////////
void BuildingModelManip::OnHeightChanged(double _height)
{
  double scaledHeight = BuildingMaker::Convert(_height);
  this->size = this->visual->GetScale();
  this->size.z = scaledHeight;
  math::Vector3 dScale = this->visual->GetScale() - this->size;
  math::Vector3 originalPos = this->visual->GetPosition();
  this->visual->SetScale(this->size);

  math::Vector3 newPos = originalPos
      - math::Vector3(0, 0, dScale.z/2.0);

  this->visual->SetPosition(newPos);
  this->maker->BuildingChanged();
}

/////////////////////////////////////////////////
void BuildingModelManip::OnPosXChanged(double _posX)
{
  math::Pose visualPose = this->visual->GetParent()->GetWorldPose();
  double scaledX = BuildingMaker::Convert(_posX);
  visualPose.pos.x = scaledX;
  this->visual->GetParent()->SetWorldPosition(visualPose.pos);
  this->maker->BuildingChanged();
}

/////////////////////////////////////////////////
void BuildingModelManip::OnPosYChanged(double _posY)
{
  math::Pose visualPose = this->visual->GetParent()->GetWorldPose();
  double scaledY = BuildingMaker::Convert(_posY);
  visualPose.pos.y = -scaledY;
  this->visual->GetParent()->SetWorldPosition(visualPose.pos);
  this->maker->BuildingChanged();
}

/////////////////////////////////////////////////
void BuildingModelManip::OnPosZChanged(double _posZ)
{
  math::Pose visualPose = this->visual->GetParent()->GetWorldPose();
  double scaledZ = BuildingMaker::Convert(_posZ);
  visualPose.pos.z = scaledZ;
  this->visual->GetParent()->SetWorldPosition(visualPose.pos);
  this->maker->BuildingChanged();
}

/////////////////////////////////////////////////
void BuildingModelManip::OnYawChanged(double _yaw)
{
  double newYaw = BuildingMaker::ConvertAngle(_yaw);
  math::Vector3 angles = this->visual->GetRotation().GetAsEuler();
  angles.z = -newYaw;
  this->visual->GetParent()->SetRotation(angles);
  this->maker->BuildingChanged();
}

/////////////////////////////////////////////////
void BuildingModelManip::OnRotationChanged(double _roll, double _pitch,
    double _yaw)
{
  this->SetRotation(_roll, _pitch, _yaw);
  this->maker->BuildingChanged();
}

/////////////////////////////////////////////////
void BuildingModelManip::OnLevelChanged(int _level)
{
  this->SetLevel(_level);
}

/////////////////////////////////////////////////
void BuildingModelManip::OnColorChanged(QColor _color)
{
  this->SetColor(_color);
  this->maker->BuildingChanged();
}

/////////////////////////////////////////////////
void BuildingModelManip::OnTextureChanged(QString _texture)
{
  this->SetTexture(_texture);
  this->maker->BuildingChanged();
}

/////////////////////////////////////////////////
void BuildingModelManip::OnTransparencyChanged(float _transparency)
{
  this->SetTransparency(_transparency);
  // For now transparency is used only to aid in the preview and doesn't affect
  // the saved building
  // this->maker->BuildingChanged();
}

/////////////////////////////////////////////////
void BuildingModelManip::OnDeleted()
{
  this->maker->RemovePart(this->name);
}

/////////////////////////////////////////////////
void BuildingModelManip::SetPose(double _x, double _y, double _z,
    double _roll, double _pitch, double _yaw)
{
  this->SetPosition(_x, _y, _z);
  this->SetRotation(_roll, _pitch, _yaw);
}

/////////////////////////////////////////////////
void BuildingModelManip::SetPosition(double _x, double _y, double _z)
{
  double scaledX = BuildingMaker::Convert(_x);
  double scaledY = BuildingMaker::Convert(-_y);
  double scaledZ = BuildingMaker::Convert(_z);
  this->visual->GetParent()->SetWorldPosition(math::Vector3(scaledX, scaledY,
      scaledZ));
}

/////////////////////////////////////////////////
void BuildingModelManip::SetRotation(double _roll, double _pitch, double _yaw)
{
  double rollRad = BuildingMaker::ConvertAngle(_roll);
  double pitchRad = BuildingMaker::ConvertAngle(_pitch);
  double yawRad = BuildingMaker::ConvertAngle(_yaw);

  this->visual->GetParent()->SetRotation(
      math::Quaternion(rollRad, pitchRad, -yawRad));
}

/////////////////////////////////////////////////
void BuildingModelManip::SetSize(double _width, double _depth, double _height)
{
  this->size = BuildingMaker::ConvertSize(_width, _depth, _height);

  math::Vector3 dScale = this->visual->GetScale() - this->size;

  math::Vector3 originalPos = this->visual->GetPosition();
  this->visual->SetPosition(math::Vector3(0, 0, 0));
  this->visual->SetScale(this->size);

  // adjust position due to difference in pivot points
  math::Vector3 newPos = originalPos
      - math::Vector3(dScale.x/2.0, dScale.y/2.0, dScale.z/2.0);

  this->visual->SetPosition(newPos);
}

/////////////////////////////////////////////////
void BuildingModelManip::SetColor(QColor _color)
{
  common::Color newColor(_color.red(), _color.green(), _color.blue());
  this->color = newColor;
  this->visual->SetAmbient(this->color);
  this->maker->BuildingChanged();
  emit ColorChanged(_color);
}

/////////////////////////////////////////////////
void BuildingModelManip::SetTexture(QString _texture)
{
  // TODO For now setting existing material scripts.
  // Add support for custom textures.
  this->texture = "Gazebo/Grey";
  if (_texture == ":wood.jpg")
    this->texture = "Gazebo/Wood";
  else if (_texture == ":tiles.jpg")
    this->texture = "Gazebo/CeilingTiled";
  else if (_texture == ":bricks.png")
    this->texture = "Gazebo/Bricks";

<<<<<<< HEAD
  // BuildingModelManip and BuildingMaker handle material names,
  // Inspectors and palette handle thumbnail uri
  this->visual->SetMaterial(this->texture);
  this->visual->SetAmbient(this->color);
  emit TextureChanged(_texture);
  this->maker->BuildingChanged();
=======
  this->visual->SetMaterial(this->texture);
>>>>>>> fc6cc4d1
}

/////////////////////////////////////////////////
void BuildingModelManip::SetTransparency(float _transparency)
{
  this->transparency = _transparency;
  this->visual->SetTransparency(this->transparency);
}

/////////////////////////////////////////////////
void BuildingModelManip::SetVisible(bool _visible)
{
  this->visual->SetVisible(_visible);
}

/////////////////////////////////////////////////
void BuildingModelManip::SetLevel(const int _level)
{
  this->level = _level;
}

/////////////////////////////////////////////////
int BuildingModelManip::GetLevel() const
{
  return this->level;
}

/////////////////////////////////////////////////
void BuildingModelManip::OnChangeLevel(int _level)
{
  if (this->level > _level)
    this->SetVisible(false);
  else if (this->level < _level)
  {
    this->SetVisible(true);
    this->SetTransparency(0.0);
  }
  else
  {
    this->SetVisible(true);
    this->SetTransparency(0.4);
  }
}<|MERGE_RESOLUTION|>--- conflicted
+++ resolved
@@ -403,16 +403,12 @@
   else if (_texture == ":bricks.png")
     this->texture = "Gazebo/Bricks";
 
-<<<<<<< HEAD
   // BuildingModelManip and BuildingMaker handle material names,
   // Inspectors and palette handle thumbnail uri
   this->visual->SetMaterial(this->texture);
   this->visual->SetAmbient(this->color);
   emit TextureChanged(_texture);
   this->maker->BuildingChanged();
-=======
-  this->visual->SetMaterial(this->texture);
->>>>>>> fc6cc4d1
 }
 
 /////////////////////////////////////////////////
