--- conflicted
+++ resolved
@@ -406,14 +406,8 @@
   // BuildingModelManip and BuildingMaker handle material names,
   // Inspectors and palette handle thumbnail uri
   this->visual->SetMaterial(this->texture);
-<<<<<<< HEAD
-  this->visual->SetAmbient(this->color);
+  this->maker->BuildingChanged();
   emit TextureChanged(_texture);
-  this->maker->BuildingChanged();
-=======
-  this->maker->BuildingChanged();
-  emit TextureChanged(_texture);
->>>>>>> 09096225
 }
 
 /////////////////////////////////////////////////
