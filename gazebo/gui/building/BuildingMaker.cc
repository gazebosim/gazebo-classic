/*
 * Copyright (C) 2012-2014 Open Source Robotics Foundation
 *
 * Licensed under the Apache License, Version 2.0 (the "License");
 * you may not use this file except in compliance with the License.
 * You may obtain a copy of the License at
 *
 *     http://www.apache.org/licenses/LICENSE-2.0
 *
 * Unless required by applicable law or agreed to in writing, software
 * distributed under the License is distributed on an "AS IS" BASIS,
 * WITHOUT WARRANTIES OR CONDITIONS OF ANY KIND, either express or implied.
 * See the License for the specific language governing permissions and
 * limitations under the License.
 *
 */

#include <sstream>
#include <set>
#include <boost/filesystem.hpp>

#include "gazebo/common/Exception.hh"

#include "gazebo/rendering/ogre_gazebo.h"
#include "gazebo/rendering/UserCamera.hh"
#include "gazebo/rendering/Visual.hh"
#include "gazebo/rendering/Scene.hh"

#include "gazebo/math/Quaternion.hh"

#include "gazebo/transport/Publisher.hh"
#include "gazebo/transport/Node.hh"

#include "gazebo/gui/GuiIface.hh"
#include "gazebo/gui/EntityMaker.hh"
#include "gazebo/gui/KeyEventHandler.hh"
#include "gazebo/gui/MouseEventHandler.hh"

#include "gazebo/common/SystemPaths.hh"
#ifdef HAVE_GTS
  #include "gazebo/common/Mesh.hh"
  #include "gazebo/common/MeshManager.hh"
  #include "gazebo/common/MeshCSG.hh"
#endif

#include "gazebo/gazebo_config.h"
#include "gazebo/gui/building/FinishBuildingDialog.hh"
#include "gazebo/gui/building/BuildingEditorEvents.hh"
#include "gazebo/gui/building/BuildingModelManip.hh"
#include "gazebo/gui/building/EditorItem.hh"
#include "gazebo/gui/building/BuildingMaker.hh"

using namespace gazebo;
using namespace gui;

double BuildingMaker::conversionScale;

/////////////////////////////////////////////////
// Helper function to generate a valid folder name from a human-readable model
// name.
std::string GetFolderNameFromModelName(const std::string &_modelName)
{
  // Auto-generate folder name based on model name
  std::string foldername = _modelName;

  std::vector<std::pair<std::string, std::string> > replacePairs;
  replacePairs.push_back(std::pair<std::string, std::string>(" ", "_"));

  for (unsigned int i = 0; i < replacePairs.size(); ++i)
  {
    std::string forbiddenChar = replacePairs[i].first;
    std::string replaceChar = replacePairs[i].second;
    size_t index = foldername.find(forbiddenChar);
    while (index != std::string::npos)
    {
      foldername.replace(index, forbiddenChar.size(), replaceChar);
      index = foldername.find(forbiddenChar);
    }
  }

  return foldername;
}

/////////////////////////////////////////////////
// Add the parent folder of _path to the model path represented by SystemPaths,
// notify InsertModelWidget to display the model name in the "Insert Models"
// tab, and write the parent folder filename to gui.ini
void AddDirToModelPaths(const std::string& _path)
{
  std::string parentDirectory = boost::filesystem::path(_path)
                                  .parent_path().string();

  std::list<std::string> modelPaths =
              gazebo::common::SystemPaths::Instance()->GetModelPaths();
  std::list<std::string>::iterator iter;
  for (iter = modelPaths.begin();
       iter != modelPaths.end(); ++iter)
  {
    if (iter->compare(parentDirectory) == 0)
    {
      break;
    }
  }

  gazebo::common::SystemPaths::Instance()->
    AddModelPathsUpdate(parentDirectory);

  std::string additionalProperties =
    gui::getINIProperty<std::string>("model_paths.filenames", "");
  if (additionalProperties.find(parentDirectory) == std::string::npos)
  {
    // Add it to gui.ini
    gui::setINIProperty("model_paths.filenames", parentDirectory);

    // Save any changes that were made to the property tree
    // TODO: check gui.ini env variable
    char *home = getenv("HOME");
    if (home)
    {
      boost::filesystem::path guiINIPath = home;
      guiINIPath  = guiINIPath / ".gazebo" / "gui.ini";
      saveINI(guiINIPath);
    }
  }
}

/////////////////////////////////////////////////
BuildingMaker::BuildingMaker() : EntityMaker()
{
  this->buildingDefaultName = "Untitled";
  this->modelName = this->buildingDefaultName;

  this->conversionScale = 0.01;

  // Counters are only used for giving visuals unique names.
  // FIXME they cannot be reset else gazebo complains about creating,
  // deleting duplicate visuals
  this->wallCounter = 0;
  this->windowCounter = 0;
  this->doorCounter = 0;
  this->stairsCounter = 0;
  this->floorCounter = 0;
  this->currentLevel = 0;

  this->modelTemplateSDF.reset(new sdf::SDF);
  this->modelTemplateSDF->SetFromString(this->GetTemplateSDFString());

  this->connections.push_back(
    gui::editor::Events::ConnectSaveBuildingEditor(
      boost::bind(&BuildingMaker::OnSave, this, _1)));
  this->connections.push_back(
    gui::editor::Events::ConnectSaveAsBuildingEditor(
      boost::bind(&BuildingMaker::OnSaveAs, this, _1)));
  this->connections.push_back(
    gui::editor::Events::ConnectNewBuildingEditor(
      boost::bind(&BuildingMaker::OnNew, this)));
  this->connections.push_back(
    gui::editor::Events::ConnectExitBuildingEditor(
      boost::bind(&BuildingMaker::OnExit, this)));
  this->connections.push_back(
  gui::editor::Events::ConnectChangeBuildingLevel(
    boost::bind(&BuildingMaker::OnChangeLevel, this, _1)));
  this->connections.push_back(
    gui::editor::Events::ConnectBuildingNameChanged(
      boost::bind(&BuildingMaker::OnNameChanged, this, _1)));
  this->connections.push_back(
<<<<<<< HEAD
      gui::editor::Events::ConnectColorSelected(
      boost::bind(&BuildingMaker::OnColorSelected, this, _1)));
  this->connections.push_back(
      gui::editor::Events::ConnectTextureSelected(
      boost::bind(&BuildingMaker::OnTextureSelected, this, _1)));
  this->connections.push_back(
=======
  gui::editor::Events::ConnectChangeBuildingLevel(
    boost::bind(&BuildingMaker::OnChangeLevel, this, _1)));
  this->connections.push_back(
      gui::editor::Events::ConnectColorSelected(
      boost::bind(&BuildingMaker::OnColorSelected, this, _1)));
  this->connections.push_back(
>>>>>>> 6c779757
      gui::editor::Events::ConnectToggleEditMode(
      boost::bind(&BuildingMaker::OnEdit, this, _1)));

  this->saveDialog =
      new FinishBuildingDialog(FinishBuildingDialog::MODEL_SAVE, 0);

  this->Reset();
}

/////////////////////////////////////////////////
BuildingMaker::~BuildingMaker()
{
//  this->camera.reset();
  if (this->saveDialog)
    delete this->saveDialog;
}

/////////////////////////////////////////////////
void BuildingMaker::OnEdit(bool _checked)
{
  if (_checked)
  {
    MouseEventHandler::Instance()->AddPressFilter("building_maker",
        boost::bind(&BuildingMaker::On3dMousePress, this, _1));
    MouseEventHandler::Instance()->AddReleaseFilter("building_maker",
        boost::bind(&BuildingMaker::On3dMouseRelease, this, _1));
    MouseEventHandler::Instance()->AddMoveFilter("building_maker",
        boost::bind(&BuildingMaker::On3dMouseMove, this, _1));
    KeyEventHandler::Instance()->AddPressFilter("building_maker",
        boost::bind(&BuildingMaker::On3dKeyPress, this, _1));
  }
  else
  {
    MouseEventHandler::Instance()->RemovePressFilter("building_maker");
    MouseEventHandler::Instance()->RemoveReleaseFilter("building_maker");
    MouseEventHandler::Instance()->RemoveMoveFilter("building_maker");
    KeyEventHandler::Instance()->RemovePressFilter("building_maker");
  }
}

/////////////////////////////////////////////////
void BuildingMaker::ConnectItem(const std::string &_partName,
    const EditorItem *_item)
{
  BuildingModelManip *manip = this->allItems[_partName];

<<<<<<< HEAD
  // Make sure each connection calls BuildingMaker::BuildingChanged

=======
>>>>>>> 6c779757
  // item changes -> manip changes
  QObject::connect(_item, SIGNAL(SizeChanged(double, double, double)),
      manip, SLOT(OnSizeChanged(double, double, double)));
  QObject::connect(_item, SIGNAL(PoseChanged(double, double, double,
      double, double, double)), manip, SLOT(OnPoseChanged(double, double,
      double, double, double, double)));
  QObject::connect(_item, SIGNAL(PoseOriginTransformed(double, double, double,
      double, double, double)), manip, SLOT(OnPoseOriginTransformed(double,
      double, double, double, double, double)));
  QObject::connect(_item, SIGNAL(PositionChanged(double, double, double)),
      manip, SLOT(OnPositionChanged(double, double, double)));
  QObject::connect(_item, SIGNAL(RotationChanged(double, double, double)),
      manip, SLOT(OnRotationChanged(double, double, double)));
  QObject::connect(_item, SIGNAL(LevelChanged(int)),
      manip, SLOT(OnLevelChanged(int)));
  QObject::connect(_item, SIGNAL(ColorChanged(QColor)),
      manip, SLOT(OnColorChanged(QColor)));
  QObject::connect(_item, SIGNAL(TextureChanged(QString)),
      manip, SLOT(OnTextureChanged(QString)));
  QObject::connect(_item, SIGNAL(TransparencyChanged(float)),
      manip, SLOT(OnTransparencyChanged(float)));

  QObject::connect(_item, SIGNAL(WidthChanged(double)),
      manip, SLOT(OnWidthChanged(double)));
  QObject::connect(_item, SIGNAL(HeightChanged(double)),
      manip, SLOT(OnHeightChanged(double)));
  QObject::connect(_item, SIGNAL(DepthChanged(double)),
      manip, SLOT(OnDepthChanged(double)));
  QObject::connect(_item, SIGNAL(PosXChanged(double)),
      manip, SLOT(OnPosXChanged(double)));
  QObject::connect(_item, SIGNAL(PosYChanged(double)),
      manip, SLOT(OnPosYChanged(double)));
  QObject::connect(_item, SIGNAL(PosZChanged(double)),
      manip, SLOT(OnPosZChanged(double)));
  QObject::connect(_item, SIGNAL(YawChanged(double)),
      manip, SLOT(OnYawChanged(double)));
  QObject::connect(_item, SIGNAL(ItemDeleted()), manip, SLOT(OnDeleted()));

  // manip changes -> item changes
  QObject::connect(manip, SIGNAL(ColorChanged(QColor)),
      _item, SLOT(OnColorChanged(QColor)));
<<<<<<< HEAD
  QObject::connect(manip, SIGNAL(TextureChanged(QString)),
      _item, SLOT(OnTextureChanged(QString)));
=======
>>>>>>> 6c779757
}

/////////////////////////////////////////////////
void BuildingMaker::AttachManip(const std::string &_child,
    const std::string &_parent)
{
  std::map<std::string, BuildingModelManip *>::const_iterator it =
      this->allItems.find(_child);
  if (it == this->allItems.end())
  {
    gzerr << "Child manip " << _child << " not found." << std::endl;
    return;
  }

  it = this->allItems.find(_parent);
  if (it == this->allItems.end())
  {
    gzerr << "Parent manip " << _parent << " not found." << std::endl;
    return;
  }

  BuildingModelManip *child = this->allItems[_child];
  BuildingModelManip *parent = this->allItems[_parent];
  parent->AttachManip(child);
}

/////////////////////////////////////////////////
void BuildingMaker::DetachManip(const std::string &_child,
    const std::string &_parent)
{
  std::map<std::string, BuildingModelManip *>::const_iterator it =
      this->allItems.find(_child);
  if (it == this->allItems.end())
  {
    gzerr << "Child manip " << _child << " not found." << std::endl;
    return;
  }

  it = this->allItems.find(_parent);
  if (it == this->allItems.end())
  {
    gzerr << "Parent manip " << _parent << " not found." << std::endl;
    return;
  }

  BuildingModelManip *child = this->allItems[_child];
  BuildingModelManip *parent = this->allItems[_parent];
  parent->DetachManip(child);
}

/////////////////////////////////////////////////
void BuildingMaker::DetachAllChildren(const std::string &_manip)
{
  std::map<std::string, BuildingModelManip *>::const_iterator it =
      this->allItems.find(_manip);
  if (it == this->allItems.end())
  {
    gzerr << "Manip " << _manip << " not found." << std::endl;
    return;
  }

  BuildingModelManip *manip = this->allItems[_manip];
  for (int i = manip->GetAttachedManipCount()-1; i >= 0; i--)
  {
    (manip->GetAttachedManip(i))->DetachFromParent();
  }
}

/////////////////////////////////////////////////
std::string BuildingMaker::CreateModel()
{
  this->Reset();
  return this->modelName;
}

/////////////////////////////////////////////////
std::string BuildingMaker::AddPart(const std::string &_type,
    const QVector3D &_size, const QVector3D &_pos, double _angle)
{
  if (_type == "wall")
    return this->AddWall(_size, _pos, _angle);
  else if (_type == "window")
    return this->AddWindow(_size, _pos, _angle);
  else if (_type == "door")
    return this->AddDoor(_size, _pos, _angle);
  else if (_type == "stairs")
    return this->AddStairs(_size, _pos, _angle, 10);
  return "";
}

/////////////////////////////////////////////////
std::string BuildingMaker::AddWall(const QVector3D &_size,
    const QVector3D &_pos, double _angle)
{
  if (!this->modelVisual)
  {
    this->Reset();
  }

  std::ostringstream linkNameStream;
  linkNameStream << "Wall_" << this->wallCounter++;
  std::string linkName = linkNameStream.str();

  rendering::VisualPtr linkVisual(new rendering::Visual(this->modelName + "::" +
        linkName, this->modelVisual));
  linkVisual->Load();

  std::ostringstream visualName;
  visualName << this->modelName << "::" << linkName << "::Visual";
  rendering::VisualPtr visVisual(new rendering::Visual(visualName.str(),
        linkVisual));
  sdf::ElementPtr visualElem = this->modelTemplateSDF->root
      ->GetElement("model")->GetElement("link")->GetElement("visual");
  visualElem->GetElement("material")->ClearElements();
  visualElem->GetElement("material")->AddElement("ambient")
      ->Set(gazebo::common::Color(1, 1, 1));
  visualElem->AddElement("cast_shadows")->Set(false);
  visVisual->Load(visualElem);
  math::Vector3 scaledSize = BuildingMaker::ConvertSize(_size);
  BuildingModelManip *wallManip = new BuildingModelManip();
  wallManip->SetMaker(this);
  wallManip->SetName(linkName);
  wallManip->SetVisual(visVisual);
  visVisual->SetScale(scaledSize);
  visVisual->SetPosition(math::Vector3(0, 0, scaledSize.z/2.0));
  wallManip->SetLevel(this->currentLevel);
  wallManip->SetPose(_pos.x(), _pos.y(), _pos.z(), 0, 0, _angle);
  this->allItems[linkName] = wallManip;

  linkVisual->SetVisibilityFlags(GZ_VISIBILITY_GUI |
      GZ_VISIBILITY_SELECTABLE);
  this->BuildingChanged();
  return linkName;
}

/////////////////////////////////////////////////
std::string BuildingMaker::AddWindow(const QVector3D &_size,
    const QVector3D &_pos, double _angle)
{
  if (!this->modelVisual)
  {
    this->Reset();
  }

  std::ostringstream linkNameStream;
  linkNameStream << "Window_" << this->windowCounter++;
  std::string linkName = linkNameStream.str();

  rendering::VisualPtr linkVisual(new rendering::Visual(this->modelName + "::" +
        linkName, this->modelVisual));
  linkVisual->Load();

  std::ostringstream visualName;
  visualName << this->modelName << "::" << linkName << "::Visual";
  rendering::VisualPtr visVisual(new rendering::Visual(visualName.str(),
        linkVisual));

  sdf::ElementPtr visualElem =  this->modelTemplateSDF->root
      ->GetElement("model")->GetElement("link")->GetElement("visual");
  visualElem->GetElement("material")->GetElement("script")->GetElement("name")
      ->Set("Gazebo/BuildingFrame");
  visualElem->AddElement("cast_shadows")->Set(false);
  visVisual->Load(visualElem);

  BuildingModelManip *windowManip = new BuildingModelManip();
  windowManip->SetMaker(this);
  windowManip->SetName(linkName);
  windowManip->SetVisual(visVisual);
  math::Vector3 scaledSize = BuildingMaker::ConvertSize(_size);
  visVisual->SetScale(scaledSize);
  visVisual->SetPosition(math::Vector3(0, 0, scaledSize.z/2.0));
  windowManip->SetPose(_pos.x(), _pos.y(), _pos.z(), 0, 0, _angle);
  windowManip->SetLevel(this->currentLevel);
  this->allItems[linkName] = windowManip;

  linkVisual->SetVisibilityFlags(GZ_VISIBILITY_GUI);
  this->BuildingChanged();
  return linkName;
}

/////////////////////////////////////////////////
std::string BuildingMaker::AddDoor(const QVector3D &_size,
    const QVector3D &_pos, double _angle)
{
  if (!this->modelVisual)
  {
    this->Reset();
  }

  /// TODO a copy of AddWindow function. FIXME later
  std::ostringstream linkNameStream;
  linkNameStream << "Door_" << this->doorCounter++;
  std::string linkName = linkNameStream.str();

  rendering::VisualPtr linkVisual(new rendering::Visual(this->modelName + "::" +
        linkName, this->modelVisual));
  linkVisual->Load();

  std::ostringstream visualName;
  visualName << this->modelName << "::" << linkName << "::Visual";
  rendering::VisualPtr visVisual(new rendering::Visual(visualName.str(),
        linkVisual));

  sdf::ElementPtr visualElem =  this->modelTemplateSDF->root
      ->GetElement("model")->GetElement("link")->GetElement("visual");
  visualElem->GetElement("material")->GetElement("script")->GetElement("name")
      ->Set("Gazebo/BuildingFrame");
  visualElem->AddElement("cast_shadows")->Set(false);
  visVisual->Load(visualElem);

  BuildingModelManip *doorManip = new BuildingModelManip();
  doorManip->SetMaker(this);
  doorManip->SetName(linkName);
  doorManip->SetVisual(visVisual);
  math::Vector3 scaledSize = BuildingMaker::ConvertSize(_size);
  visVisual->SetScale(scaledSize);
  visVisual->SetPosition(math::Vector3(0, 0, scaledSize.z/2.0));
  doorManip->SetPose(_pos.x(), _pos.y(), _pos.z(), 0, 0, _angle);
  doorManip->SetLevel(this->currentLevel);
  this->allItems[linkName] = doorManip;

  linkVisual->SetVisibilityFlags(GZ_VISIBILITY_GUI);
  this->BuildingChanged();
  return linkName;
}

/////////////////////////////////////////////////
std::string BuildingMaker::AddStairs(const QVector3D &_size,
    const QVector3D &_pos, double _angle, int _steps)
{
  if (!this->modelVisual)
  {
    this->Reset();
  }

  std::ostringstream linkNameStream;
  linkNameStream << "Stairs_" << this->stairsCounter++;
  std::string linkName = linkNameStream.str();

  rendering::VisualPtr linkVisual(new rendering::Visual(this->modelName + "::" +
        linkName, this->modelVisual));
  linkVisual->Load();

  std::ostringstream visualName;
  visualName << this->modelName << "::" << linkName << "::Visual";
  rendering::VisualPtr visVisual(new rendering::Visual(visualName.str(),
        linkVisual));

  sdf::ElementPtr visualElem =  this->modelTemplateSDF->root
      ->GetElement("model")->GetElement("link")->GetElement("visual");
  visVisual->Load(visualElem);
  visVisual->DetachObjects();

  BuildingModelManip *stairsManip = new BuildingModelManip();
  stairsManip->SetMaker(this);
  stairsManip->SetName(linkName);
  stairsManip->SetVisual(visVisual);
  stairsManip->SetLevel(this->currentLevel);
  math::Vector3 scaledSize = BuildingMaker::ConvertSize(_size);
  visVisual->SetScale(scaledSize);
  double dSteps = static_cast<double>(_steps);
  visVisual->SetPosition(math::Vector3(0, 0, scaledSize.z/2.0));
  stairsManip->SetPose(_pos.x(), _pos.y(), _pos.z(), 0, 0, _angle);
  this->allItems[linkName] = stairsManip;

  std::stringstream visualStepName;
  visualStepName << visualName.str() << "step" << 0;
  rendering::VisualPtr baseStepVisual(new rendering::Visual(
      visualStepName.str(), visVisual));
  visualElem->GetElement("material")->ClearElements();
  visualElem->GetElement("material")->AddElement("ambient")
      ->Set(gazebo::common::Color(1, 1, 1));
  visualElem->AddElement("cast_shadows")->Set(false);
  baseStepVisual->Load(visualElem);

  double rise = 1.0 / dSteps;
  double run = 1.0 / dSteps;
  baseStepVisual->SetScale(math::Vector3(1, run, rise));

  math::Vector3 baseOffset(0, 0.5 - run/2.0,
      -0.5 + rise/2.0);
  baseStepVisual->SetPosition(baseOffset);

  for (int i = 1; i < _steps; ++i)
  {
    visualStepName.str("");
    visualStepName << visualName.str() << "step" << i;
    rendering::VisualPtr stepVisual = baseStepVisual->Clone(
        visualStepName.str(), visVisual);
    stepVisual->SetPosition(math::Vector3(0, baseOffset.y-(run*i),
        baseOffset.z + rise*i));
    stepVisual->SetRotation(baseStepVisual->GetRotation());
  }

  linkVisual->SetVisibilityFlags(GZ_VISIBILITY_GUI |
      GZ_VISIBILITY_SELECTABLE);
  this->BuildingChanged();

  return linkName;
}

/////////////////////////////////////////////////
std::string BuildingMaker::AddFloor(const QVector3D &_size,
    const QVector3D &_pos, double _angle)
{
  if (!this->modelVisual)
  {
    this->Reset();
  }

  /// TODO a copy of AddWindow function. FIXME later
  std::ostringstream linkNameStream;
  linkNameStream << "Floor_" << this->floorCounter++;
  std::string linkName = linkNameStream.str();

  rendering::VisualPtr linkVisual(new rendering::Visual(this->modelName + "::" +
        linkName, this->modelVisual));
  linkVisual->Load();

  std::ostringstream visualName;
  visualName << this->modelName << "::" << linkName << "::Visual";
  rendering::VisualPtr visVisual(new rendering::Visual(visualName.str(),
        linkVisual));

  sdf::ElementPtr visualElem =  this->modelTemplateSDF->root
      ->GetElement("model")->GetElement("link")->GetElement("visual");
  visualElem->GetElement("material")->ClearElements();
  visualElem->GetElement("material")->AddElement("ambient")
      ->Set(gazebo::common::Color(1, 1, 1));
  visualElem->AddElement("cast_shadows")->Set(false);
  visVisual->Load(visualElem);

  BuildingModelManip *floorManip = new BuildingModelManip();
  floorManip->SetMaker(this);
  floorManip->SetName(linkName);
  floorManip->SetVisual(visVisual);
  floorManip->SetLevel(this->currentLevel);
  math::Vector3 scaledSize = BuildingMaker::ConvertSize(_size);
  visVisual->SetScale(scaledSize);
  visVisual->SetPosition(math::Vector3(0, 0, scaledSize.z/2.0));
  floorManip->SetPose(_pos.x(), _pos.y(), _pos.z(), 0, 0, _angle);
  this->allItems[linkName] = floorManip;

  linkVisual->SetVisibilityFlags(GZ_VISIBILITY_GUI |
      GZ_VISIBILITY_SELECTABLE);
  this->BuildingChanged();
  return linkName;
}

/////////////////////////////////////////////////
void BuildingMaker::RemovePart(const std::string &_partName)
{
  std::map<std::string, BuildingModelManip *>::const_iterator it =
      this->allItems.find(_partName);
  if (it == this->allItems.end())
  {
    gzerr << _partName << " does not exist\n";
    return;
  }
  BuildingModelManip *manip = this->allItems[_partName];

  rendering::VisualPtr vis = manip->GetVisual();
  rendering::VisualPtr visParent = vis->GetParent();
  rendering::ScenePtr scene = vis->GetScene();
  scene->RemoveVisual(vis);
  if (visParent)
    scene->RemoveVisual(visParent);
  this->allItems.erase(_partName);
  delete manip;
  this->BuildingChanged();
}

/////////////////////////////////////////////////
void BuildingMaker::RemoveWall(const std::string &_wallName)
{
  this->RemovePart(_wallName);
}


/////////////////////////////////////////////////
void BuildingMaker::Start(const rendering::UserCameraPtr _camera)
{
  this->camera = _camera;
}

/////////////////////////////////////////////////
void BuildingMaker::Stop()
{
//  rendering::ScenePtr scene = gui::get_active_camera()->GetScene();
//  scene->RemoveVisual(this->modelVisual);
//  this->modelVisual.reset();
//  this->visuals.clear();
//  this->modelSDF.reset();
//  this->modelVisual->SetVisible(false);
}

/////////////////////////////////////////////////
void BuildingMaker::Reset()
{
  if (!gui::get_active_camera() ||
      !gui::get_active_camera()->GetScene())
    return;

  rendering::ScenePtr scene = gui::get_active_camera()->GetScene();

  if (!scene)
  {
    gzerr << "Couldn't get scene node from BuildingMaker" << std::endl;
    return;
  }

  if (this->modelVisual)
    scene->RemoveVisual(this->modelVisual);

  this->currentSaveState = NEVER_SAVED;
  this->SetModelName(this->buildingDefaultName);
  this->defaultPath = (QDir::homePath() + "/building_editor_models")
                        .toStdString();
  this->saveLocation = defaultPath + "/" +
                        GetFolderNameFromModelName(this->modelName);

  this->modelVisual.reset(new rendering::Visual(this->modelName,
      scene->GetWorldVisual()));

  this->modelVisual->Load();
  this->modelPose = math::Pose::Zero;
  this->modelVisual->SetPose(this->modelPose);
  this->modelVisual->SetVisibilityFlags(GZ_VISIBILITY_GUI |
      GZ_VISIBILITY_SELECTABLE);
  scene->AddVisual(this->modelVisual);

  std::map<std::string, BuildingModelManip *>::iterator it;
  for (it = this->allItems.begin(); it != this->allItems.end(); ++it)
    delete (*it).second;
  this->allItems.clear();
}

/////////////////////////////////////////////////
bool BuildingMaker::IsActive() const
{
  return true;
}

/////////////////////////////////////////////////
void BuildingMaker::SetModelName(const std::string &_modelName)
{
  this->modelName = _modelName;
  this->saveDialog->SetModelName(_modelName);
  this->BuildingChanged();
  // send to palette?
}

/////////////////////////////////////////////////
void BuildingMaker::SaveToSDF(const std::string &_savePath)
{
  std::ofstream savefile;
  boost::filesystem::path path(_savePath);
  path = path / "model.sdf";

  // FIXME
  savefile.open(path.string().c_str());
  if (!savefile.is_open())
  {
    gzerr << "Couldn't open file for writing: " << path.string() << std::endl;
    return;
  }
  savefile << this->modelSDF->ToString();
  savefile.close();
  gzdbg << "Saved file to " << path.string() << std::endl;
}

/////////////////////////////////////////////////
void BuildingMaker::FinishModel()
{
  this->CreateTheEntity();
<<<<<<< HEAD
  // this->Stop();
=======
>>>>>>> 6c779757
  this->Reset();
}

/////////////////////////////////////////////////
void BuildingMaker::GenerateSDF()
{
  // This function generates an SDF file for the final building model (which
  // will eventually be uploaded to the server). It loops through all the model
  // manip objects (allItems), grabs pose and size data of each model manip, and
  // creates a link element consisting of a visual and a collision element with
  // the same geometry. If the model manip has attached objects, e.g. a wall
  // with windows/doors and a floor with stairs, it creates holes in the
  // surface of the parent by using a rectangular surface subdivision algorithm.
  // TODO Refactor code

  sdf::ElementPtr modelElem;
  sdf::ElementPtr linkElem;
  sdf::ElementPtr visualElem;
  sdf::ElementPtr collisionElem;

  this->modelSDF.reset(new sdf::SDF);
  this->modelSDF->SetFromString(this->GetTemplateSDFString());

  modelElem = this->modelSDF->root->GetElement("model");

  linkElem = modelElem->GetElement("link");
  sdf::ElementPtr templateLinkElem = linkElem->Clone();
  sdf::ElementPtr templateVisualElem = templateLinkElem->GetElement(
      "visual")->Clone();
  sdf::ElementPtr templateCollisionElem = templateLinkElem->GetElement(
      "collision")->Clone();
  modelElem->ClearElements();
  std::stringstream visualNameStream;
  std::stringstream collisionNameStream;

  modelElem->GetAttribute("name")->Set(
      GetFolderNameFromModelName(this->modelName));

  std::map<std::string, BuildingModelManip *>::iterator itemsIt;

  // loop through all model manips
  for (itemsIt = this->allItems.begin(); itemsIt != this->allItems.end();
      ++itemsIt)
  {
    visualNameStream.str("");
    collisionNameStream.str("");

    std::string name = itemsIt->first;
    BuildingModelManip *buildingModelManip = itemsIt->second;
    rendering::VisualPtr visual = buildingModelManip->GetVisual();
    sdf::ElementPtr newLinkElem = templateLinkElem->Clone();
    visualElem = newLinkElem->GetElement("visual");
    collisionElem = newLinkElem->GetElement("collision");
    newLinkElem->GetAttribute("name")->Set(buildingModelManip->GetName());
    newLinkElem->GetElement("pose")->Set(visual->GetParent()->GetWorldPose());

    // Only stairs have children
    if (visual->GetChildCount() == 0)
    {
      // Window / Door not attached to walls
      if (name.find("Window") != std::string::npos
          || name.find("Door") != std::string::npos)
      {
        if (buildingModelManip->IsAttached())
          continue;
        visualElem->GetAttribute("name")->Set(buildingModelManip->GetName()
            + "_Visual");
        collisionElem->GetAttribute("name")->Set(buildingModelManip->GetName()
            + "_Collision");
        visualElem->GetElement("pose")->Set(visual->GetPose());
        collisionElem->GetElement("pose")->Set(visual->GetPose());
        visualElem->GetElement("geometry")->GetElement("box")->
            GetElement("size")->Set(visual->GetScale());
        collisionElem->GetElement("geometry")->GetElement("box")->
            GetElement("size")->Set(visual->GetScale());
      }
      // Wall
      else if (name.find("Wall") != std::string::npos)
      {
        // check if walls have attached children, i.e. windows or doors
        if (buildingModelManip->GetAttachedManipCount() != 0 )
        {
          std::vector<QRectF> holes;
          rendering::VisualPtr wallVis = visual;
          math::Pose wallPose = wallVis->GetParent()->GetWorldPose();
          math::Vector3 wallSize = wallVis->GetScale();
          for (unsigned int i = 0; i <
              buildingModelManip->GetAttachedManipCount(); ++i)
          {
            BuildingModelManip *attachedObj =
                buildingModelManip->GetAttachedManip(i);
            std::string objName = attachedObj->GetName();
            if (objName.find("Window") != std::string::npos
                || objName.find("Door") != std::string::npos)
            {
              rendering::VisualPtr attachedVis = attachedObj->GetVisual();
              math::Pose offset = attachedVis->GetParent()->GetWorldPose()
                  - wallPose;
              math::Vector3 size = attachedVis->GetScale();

              offset.pos.z += attachedVis->GetPosition().z
                  - wallVis->GetPosition().z;

              math::Vector3 newOffset = offset.pos - (-wallSize/2.0)
                  - size/2.0;
              QRectF hole(newOffset.x, newOffset.z, size.x, size.z);
              holes.push_back(hole);
            }
          }
          std::vector<QRectF> subdivisions;
          QRectF surface(0, 0, wallVis->GetScale().x, wallVis->GetScale().z);

          // subdivide the wall into mutiple compositing rectangles in order
          // to create holes for the attached children
          this->SubdivideRectSurface(surface, holes, subdivisions);

          newLinkElem->ClearElements();
          newLinkElem->GetAttribute("name")->Set(buildingModelManip->GetName());
          newLinkElem->GetElement("pose")->Set(
              visual->GetParent()->GetWorldPose());
          // create a link element of box geom for each subdivision
          for (unsigned int i = 0; i< subdivisions.size(); ++i)
          {
            visualNameStream.str("");
            collisionNameStream.str("");
            visualElem = templateVisualElem->Clone();
            collisionElem = templateCollisionElem->Clone();
            visualNameStream << buildingModelManip->GetName() << "_Visual_"
                << i;
            visualElem->GetAttribute("name")->Set(visualNameStream.str());
            collisionNameStream << buildingModelManip->GetName()
                << "_Collision_" << i;
            collisionElem->GetAttribute("name")->Set(collisionNameStream.str());

            math::Vector3 newSubPos =
                math::Vector3(-wallSize.x/2.0, 0, -wallSize.z/2.0)
                + math::Vector3(subdivisions[i].x(), 0, subdivisions[i].y())
                + math::Vector3(subdivisions[i].width()/2, 0,
                    subdivisions[i].height()/2);
            newSubPos.z += wallSize.z/2;
            math::Pose newPose(newSubPos, math::Quaternion(0, 0, 0));
            visualElem->GetElement("pose")->Set(newPose);
            collisionElem->GetElement("pose")->Set(newPose);
            math::Vector3 blockSize(subdivisions[i].width(),
                wallVis->GetScale().y, subdivisions[i].height());
            visualElem->GetElement("geometry")->GetElement("box")->
                GetElement("size")->Set(blockSize);
            collisionElem->GetElement("geometry")->GetElement("box")->
                GetElement("size")->Set(blockSize);
            visualElem->GetElement("material")->GetElement("ambient")->
                Set(buildingModelManip->GetColor());
            visualElem->GetElement("material")->GetElement("script")
                ->GetElement("name")->Set(buildingModelManip->GetTexture());
            newLinkElem->InsertElement(visualElem);
            newLinkElem->InsertElement(collisionElem);
          }
        }
        // Wall without windows or doors
        else
        {
          visualElem->GetAttribute("name")->Set(buildingModelManip->GetName()
              + "_Visual");
          collisionElem->GetAttribute("name")->Set(buildingModelManip->GetName()
              + "_Collision");
          visualElem->GetElement("pose")->Set(visual->GetPose());
          collisionElem->GetElement("pose")->Set(visual->GetPose());
          visualElem->GetElement("geometry")->GetElement("box")->
              GetElement("size")->Set(visual->GetScale());
          collisionElem->GetElement("geometry")->GetElement("box")->
              GetElement("size")->Set(visual->GetScale());
          visualElem->GetElement("material")->GetElement("ambient")->
              Set(buildingModelManip->GetColor());
          visualElem->GetElement("material")->GetElement("script")
              ->GetElement("name")->Set(buildingModelManip->GetTexture());
        }
      }
      // Floor
      else if (name.find("Floor") != std::string::npos)
      {
        // check if floors have attached children, i.e. stairs
        if (buildingModelManip->GetAttachedManipCount() != 0 )
        {
          std::vector<QRectF> holes;
          rendering::VisualPtr floorVis = visual;
          math::Pose floorPose = floorVis->GetWorldPose();
          math::Vector3 floorSize = floorVis->GetScale();
          for (unsigned int i = 0; i <
              buildingModelManip->GetAttachedManipCount(); ++i)
          {
            BuildingModelManip *attachedObj =
                buildingModelManip->GetAttachedManip(i);
            std::string objName = attachedObj->GetName();
            if (objName.find("Stairs") != std::string::npos)
            {
              rendering::VisualPtr attachedVis = attachedObj->GetVisual();
              math::Pose offset = attachedVis->GetParent()->GetWorldPose()
                  - floorPose;
              math::Vector3 size = attachedVis->GetScale();

              QRectF rect(0, 0, size.x, size.y);
              QPolygonF polygon(rect);
              QTransform transform;
              transform.rotate(GZ_RTOD(offset.rot.GetAsEuler().z));
              QRectF bound = transform.map(polygon).boundingRect();
              math::Vector3 newOffset = offset.pos - (-floorSize/2.0)
                  - math::Vector3(bound.width(), bound.height(), size.z)/2.0;
              QRectF hole(newOffset.x, newOffset.y, bound.width(),
                  bound.height());
              holes.push_back(hole);
            }
          }
          std::vector<QRectF> subdivisions;
          QRectF surface(0, 0, floorVis->GetScale().x, floorVis->GetScale().y);

          // subdivide the floor into mutiple compositing rectangles to make an
          // opening for the stairs
          this->SubdivideRectSurface(surface, holes, subdivisions);

          newLinkElem->ClearElements();
          newLinkElem->GetAttribute("name")->Set(buildingModelManip->GetName());
          newLinkElem->GetElement("pose")->Set(
              visual->GetParent()->GetWorldPose());
          // create a link element of box geom for each subdivision
          for (unsigned int i = 0; i< subdivisions.size(); ++i)
          {
            visualNameStream.str("");
            collisionNameStream.str("");
            visualElem = templateVisualElem->Clone();
            collisionElem = templateCollisionElem->Clone();
            visualNameStream << buildingModelManip->GetName() << "_Visual_"
                << i;
            visualElem->GetAttribute("name")->Set(visualNameStream.str());
            collisionNameStream << buildingModelManip->GetName()
                << "_Collision_" << i;
            collisionElem->GetAttribute("name")->Set(collisionNameStream.str());

            math::Vector3 newSubPos =
                math::Vector3(-floorSize.x/2.0, -floorSize.y/2.0, 0)
                + math::Vector3(subdivisions[i].x(), subdivisions[i].y(), 0)
                + math::Vector3(subdivisions[i].width()/2,
                subdivisions[i].height()/2, 0);
            newSubPos.z += floorVis->GetPosition().z;
            math::Pose newPose(newSubPos, visual->GetParent()->GetRotation());
            visualElem->GetElement("pose")->Set(newPose);
            collisionElem->GetElement("pose")->Set(newPose);
            math::Vector3 blockSize(subdivisions[i].width(),
                subdivisions[i].height(), floorVis->GetScale().z);
            visualElem->GetElement("geometry")->GetElement("box")->
                GetElement("size")->Set(blockSize);
            collisionElem->GetElement("geometry")->GetElement("box")->
                GetElement("size")->Set(blockSize);
            visualElem->GetElement("material")->GetElement("ambient")->
                Set(buildingModelManip->GetColor());
            visualElem->GetElement("material")->GetElement("script")
                ->GetElement("name")->Set(buildingModelManip->GetTexture());
            newLinkElem->InsertElement(visualElem);
            newLinkElem->InsertElement(collisionElem);
          }
        }
        // Floor without stairs
        else
        {
          visualElem->GetAttribute("name")->Set(buildingModelManip->GetName()
              + "_Visual");
          collisionElem->GetAttribute("name")->Set(buildingModelManip->GetName()
              + "_Collision");
          visualElem->GetElement("pose")->Set(visual->GetPose());
          collisionElem->GetElement("pose")->Set(visual->GetPose());
          visualElem->GetElement("geometry")->GetElement("box")->
              GetElement("size")->Set(visual->GetScale());
          collisionElem->GetElement("geometry")->GetElement("box")->
              GetElement("size")->Set(visual->GetScale());
          visualElem->GetElement("material")->GetElement("ambient")->
              Set(buildingModelManip->GetColor());
          visualElem->GetElement("material")->GetElement("script")
              ->GetElement("name")->Set(buildingModelManip->GetTexture());
        }
      }
    }
    // Stairs
    else
    {
      // TODO: This handles the special case for stairs, where
      // there are nested visuals which SDF doesn't support.
      // Should somehow generalize/combine the code above and below
      newLinkElem->ClearElements();
      for (unsigned int i = 0; i< visual->GetChildCount(); ++i)
      {
        visualNameStream.str("");
        collisionNameStream.str("");
        visualElem = templateVisualElem->Clone();
        collisionElem = templateCollisionElem->Clone();
        visualNameStream << buildingModelManip->GetName() << "_Visual_" << i;
        visualElem->GetAttribute("name")->Set(visualNameStream.str());
        collisionNameStream << buildingModelManip->GetName()
            << "_Collision_" << i;
        collisionElem->GetAttribute("name")->Set(collisionNameStream.str());
        rendering::VisualPtr childVisual = visual->GetChild(i);
        math::Pose newPose(childVisual->GetWorldPose().pos,
            visual->GetParent()->GetRotation());
        visualElem->GetElement("pose")->Set(newPose);
        collisionElem->GetElement("pose")->Set(newPose);
        visualElem->GetElement("geometry")->GetElement("box")->
            GetElement("size")->Set(visual->GetScale()*childVisual->GetScale());
        collisionElem->GetElement("geometry")->GetElement("box")->
            GetElement("size")->Set(visual->GetScale()*childVisual->GetScale());
        visualElem->GetElement("material")->GetElement("ambient")->
              Set(buildingModelManip->GetColor());
        visualElem->GetElement("material")->GetElement("script")
            ->GetElement("name")->Set(buildingModelManip->GetTexture());
        newLinkElem->InsertElement(visualElem);
        newLinkElem->InsertElement(collisionElem);
      }
    }
    modelElem->InsertElement(newLinkElem);
  }
  (modelElem->AddElement("static"))->Set("true");
  // qDebug() << this->modelSDF->ToString().c_str();
}

/////////////////////////////////////////////////
void BuildingMaker::GenerateSDFWithCSG()
{
#ifdef HAVE_GTS
  // This function generates an SDF file for the final building model in a
  // similar manner to the GenerateSDF function. However instead of using a
  // surface subdivision algorithm for making openings for attached objects,
  // it uses boolean operations to find the difference between one mesh and
  // the other.
  // TODO The function is not yet integrated as custom shapes are not yet
  // supported in Gazebo.
  sdf::ElementPtr modelElem;
  sdf::ElementPtr linkElem;
  sdf::ElementPtr visualElem;
  sdf::ElementPtr collisionElem;

  this->modelSDF.reset(new sdf::SDF);
  this->modelSDF->SetFromString(this->GetTemplateSDFString());

  modelElem = this->modelSDF->root->GetElement("model");
  linkElem = modelElem->GetElement("link");

  sdf::ElementPtr templateLinkElem = linkElem->Clone();
  sdf::ElementPtr templateVisualElem = templateLinkElem->GetElement(
      "visual")->Clone();
  sdf::ElementPtr templateCollisionElem = templateLinkElem->GetElement(
      "collision")->Clone();
  modelElem->ClearElements();
  std::stringstream visualNameStream;
  std::stringstream collisionNameStream;

  modelElem->GetAttribute("name")->Set(this->modelName);

  std::map<std::string, BuildingModelManip *>::iterator itemsIt;
  for (itemsIt = this->allItems.begin(); itemsIt != this->allItems.end();
      ++itemsIt)
  {
    visualNameStream.str("");
    collisionNameStream.str("");

    std::string name = itemsIt->first;
    BuildingModelManip *buildingModelManip = itemsIt->second;
    rendering::VisualPtr visual = buildingModelManip->GetVisual();
    sdf::ElementPtr newLinkElem = templateLinkElem->Clone();
    visualElem = newLinkElem->GetElement("visual");
    collisionElem = newLinkElem->GetElement("collision");
    newLinkElem->GetAttribute("name")->Set(buildingModelManip->GetName());
    newLinkElem->GetElement("pose")->Set(visual->GetParent()->GetWorldPose());

    // create a hole to represent a window/door in the wall
    if (name.find("Window") != std::string::npos
        || name.find("Door") != std::string::npos)
    {
      if (buildingModelManip->IsAttached())
        continue;
    }
    else if (name.find("Wall") != std::string::npos
        && buildingModelManip->GetAttachedManipCount() != 0)
    {
      rendering::VisualPtr wallVis = visual;
      math::Pose wallPose = wallVis->GetWorldPose();
      const common::Mesh *wallMesh = common::MeshManager::Instance()
          ->GetMesh(wallVis->GetMeshName());
      // clone wall mesh to to be used in boolean operation
      common::Mesh *m1 = new common::Mesh();
      for (unsigned int k = 0; k < wallMesh->GetSubMeshCount(); ++k)
      {
        common::SubMesh *m1SubMesh = new common::SubMesh();
        m1->AddSubMesh(m1SubMesh);
        const common::SubMesh *subMesh = wallMesh->GetSubMesh(k);
        if (subMesh->GetVertexCount() <= 2)
          continue;
        for (unsigned int j = 0; j < subMesh->GetVertexCount(); ++j)
        {
          m1SubMesh->AddVertex(subMesh->GetVertex(j));
        }
        for (unsigned int j = 0; j < subMesh->GetIndexCount(); ++j)
        {
          m1SubMesh->AddIndex(subMesh->GetIndex(j));
        }
      }
      m1->SetScale(math::Vector3(wallVis->GetScale()));

      std::string booleanMeshName = buildingModelManip->GetName() + "_Boolean";
      common::Mesh *booleanMesh = NULL;
      for (unsigned int i = 0; i < buildingModelManip->GetAttachedManipCount();
          ++i)
      {
        if (booleanMesh)
        {
          delete m1;
          m1 = booleanMesh;
        }

        BuildingModelManip *attachedObj =
            buildingModelManip->GetAttachedManip(i);
        std::string objName = attachedObj->GetName();
        if (objName.find("Window") != std::string::npos
            || objName.find("Door") != std::string::npos)
        {
          rendering::VisualPtr attachedVis = attachedObj->GetVisual();
          math::Pose offset = attachedVis->GetWorldPose() - wallPose;
          const common::Mesh *attachedMesh = common::MeshManager::Instance()->
              GetMesh(attachedVis->GetMeshName());
          // clone attached object mesh
          common::Mesh *m2 = new common::Mesh();
          for (unsigned int k = 0; k < attachedMesh->GetSubMeshCount(); ++k)
          {
            common::SubMesh *m2SubMesh = new common::SubMesh();
            m2->AddSubMesh(m2SubMesh);
            const common::SubMesh *subMesh = attachedMesh->GetSubMesh(k);
            if (subMesh->GetVertexCount() <= 2)
              continue;
            for (unsigned int j = 0; j < subMesh->GetVertexCount(); ++j)
            {
              m2SubMesh->AddVertex(subMesh->GetVertex(j));
            }
            for (unsigned int j = 0; j < subMesh->GetIndexCount(); ++j)
            {
              m2SubMesh->AddIndex(subMesh->GetIndex(j));
            }
          }
          m2->SetScale(math::Vector3(attachedVis->GetScale()));
          // create csg but don't add to mesh manager just yet
          common::MeshCSG csg;
          booleanMesh = csg.CreateBoolean(m1, m2, common::MeshCSG::DIFFERENCE,
              offset);
        }
      }
      // add to mesh manager after all boolean operations are done
      booleanMesh->SetName(booleanMeshName);
      common::MeshManager::Instance()->AddMesh(booleanMesh);

      // finally create the sdf elements
      visualElem->GetAttribute("name")->Set(buildingModelManip->GetName()
          + "_Visual");
      collisionElem->GetAttribute("name")->Set(buildingModelManip->GetName()
          + "_Collision");
      sdf::ElementPtr visGeomElem = visualElem->GetElement("geometry");
      visGeomElem->ClearElements();
      sdf::ElementPtr meshElem = visGeomElem->AddElement("mesh");
      // TODO create the folder
      std::string uri = "model://" + this->modelName + "/meshes/"
          + booleanMeshName;
      meshElem->GetElement("uri")->Set(uri);
      visualElem->GetElement("pose")->Set(visual->GetPose());
      collisionElem->GetElement("geometry")->GetElement("box")->
          GetElement("size")->Set(visual->GetScale());
      collisionElem->GetElement("pose")->Set(visual->GetPose());
    }
    else if (name.find("Stairs") != std::string::npos
        && visual->GetChildCount() > 0)
    {
      newLinkElem->ClearElements();
      for (unsigned int i = 0; i< visual->GetChildCount(); ++i)
      {
        visualNameStream.str("");
        collisionNameStream.str("");
        visualElem = templateVisualElem->Clone();
        collisionElem = templateCollisionElem->Clone();
        visualNameStream << buildingModelManip->GetName() << "_Visual_" << i;
        visualElem->GetAttribute("name")->Set(visualNameStream.str());
        collisionNameStream << buildingModelManip->GetName() << "_Collision_"
            << i;
        collisionElem->GetAttribute("name")->Set(collisionNameStream.str());
        rendering::VisualPtr childVisual = visual->GetChild(i);
        math::Pose newPose(childVisual->GetWorldPose().pos,
            visual->GetRotation());
        visualElem->GetElement("pose")->Set(newPose);
        collisionElem->GetElement("pose")->Set(newPose);
        visualElem->GetElement("geometry")->GetElement("box")->
            GetElement("size")->Set(visual->GetScale()*childVisual->GetScale());
        collisionElem->GetElement("geometry")->GetElement("box")->
            GetElement("size")->Set(visual->GetScale()*childVisual->GetScale());

        newLinkElem->InsertElement(visualElem);
        newLinkElem->InsertElement(collisionElem);
      }
    }
    modelElem->InsertElement(newLinkElem);
  }
  (modelElem->AddElement("static"))->Set("true");
#endif
}

/////////////////////////////////////////////////
void BuildingMaker::CreateTheEntity()
{
  msgs::Factory msg;
  // Create a new name if the model exists
  if (!this->modelSDF->root->HasElement("model"))
  {
    gzerr << "Generated invalid SDF! Cannot create entity." << std::endl;
    return;
  }

  sdf::ElementPtr modelElem = this->modelSDF->root->GetElement("model");
  std::string modelElemName = modelElem->Get<std::string>("name");
  if (has_entity_name(modelElemName))
  {
    int i = 0;
    while (has_entity_name(modelElemName))
    {
      modelElemName = modelElem->Get<std::string>("name") + "_" +
        boost::lexical_cast<std::string>(i++);
    }
    modelElem->GetAttribute("name")->Set(modelElemName);
  }

  msg.set_sdf(this->modelSDF->ToString());
  this->makerPub->Publish(msg);
}

/////////////////////////////////////////////////
math::Vector3 BuildingMaker::ConvertSize(double _width, double _length,
    double _height)
{
  return math::Vector3(conversionScale*_width, conversionScale*_length,
      conversionScale*_height);
}

/////////////////////////////////////////////////
math::Pose BuildingMaker::ConvertPose(double _x, double _y, double _z,
    double _roll, double _pitch, double _yaw)
{
  return math::Pose(conversionScale*_x, conversionScale*_y, conversionScale*_z,
      GZ_DTOR(_roll), GZ_DTOR(_pitch), GZ_DTOR(_yaw));
}

/////////////////////////////////////////////////
math::Vector3 BuildingMaker::ConvertSize(const QVector3D &_size)
{
  QVector3D scaledSize = conversionScale*_size;
  return math::Vector3(scaledSize.x(), scaledSize.y(), scaledSize.z());
}

/////////////////////////////////////////////////
math::Pose BuildingMaker::ConvertPose(const QVector3D &_pos,
    const QVector3D &_rot)
{
  QVector3D scaledPos = conversionScale*_pos;
  return math::Pose(scaledPos.x(), scaledPos.y(), scaledPos.z(),
      GZ_DTOR(_rot.x()), GZ_DTOR(_rot.y()), GZ_DTOR(_rot.z()));
}

/////////////////////////////////////////////////
double BuildingMaker::Convert(double _value)
{
  return conversionScale*_value;
}

/////////////////////////////////////////////////
double BuildingMaker::ConvertAngle(double _angle)
{
  return GZ_DTOR(_angle);
}

/////////////////////////////////////////////////
std::string BuildingMaker::GetTemplateConfigString()
{
  std::ostringstream newModelStr;
  newModelStr << "<?xml version=\"1.0\"?>"
  << "<model>"
  <<   "<name>building_template_model</name>"
  <<   "<version>1.0</version>"
  <<   "<sdf version=\"1.5\">model.sdf</sdf>"
  <<   "<author>"
  <<     "<name>author_name</name>"
  <<     "<email>author_email</email>"
  <<   "</author>"
  <<   "<description>Made with the Gazebo Building Editor</description>"
  << "</model>";
  return newModelStr.str();
}

/////////////////////////////////////////////////
std::string BuildingMaker::GetTemplateSDFString()
{
  std::ostringstream newModelStr;
  newModelStr << "<sdf version ='" << SDF_VERSION << "'>"
    << "<model name='building_template_model'>"
    << "<pose>0 0 0.0 0 0 0</pose>"
    << "<link name ='link'>"
    <<   "<collision name ='collision'>"
    <<     "<geometry>"
    <<       "<box>"
    <<         "<size>1.0 1.0 1.0</size>"
    <<       "</box>"
    <<     "</geometry>"
    <<   "</collision>"
    <<   "<visual name ='visual'>"
    <<     "<pose>0 0 0.0 0 0 0</pose>"
    <<     "<geometry>"
    <<       "<box>"
    <<         "<size>1.0 1.0 1.0</size>"
    <<       "</box>"
    <<     "</geometry>"
    <<     "<material>"
    <<       "<script>"
    <<         "<uri>file://media/materials/scripts/gazebo.material</uri>"
    <<         "<name>Gazebo/Grey</name>"
    <<       "</script>"
    <<     "</material>"
    <<   "</visual>"
    << "</link>"
    << "<static>true</static>"
    << "</model>"
    << "</sdf>";

  return newModelStr.str();
}

/////////////////////////////////////////////////
bool BuildingMaker::PointCompareY(const QPointF &_a, const QPointF &_b)
{
  return _a.y() < _b.y();
}

/////////////////////////////////////////////////
bool BuildingMaker::RectCompareX(const QRectF &_a, const QRectF &_b)
{
  return _a.x() < _b.x();
}

/////////////////////////////////////////////////
bool BuildingMaker::RectCompareY(const QRectF &_a, const QRectF &_b)
{
  return _a.y() < _b.y();
}

/////////////////////////////////////////////////
void BuildingMaker::SubdivideRectSurface(const QRectF &_surface,
    const std::vector<QRectF> &_holes, std::vector<QRectF> &_subdivisions)
{
  // use multiset for ordered elements
  std::multiset<QRectF, bool (*)(const QRectF &, const QRectF &)>
      filledX(BuildingMaker::RectCompareX);
  std::multiset<QRectF, bool (*)(const QRectF &, const QRectF &)>
      filledY(BuildingMaker::RectCompareY);
  for (unsigned int i = 0; i < _holes.size(); ++i)
  {
    filledX.insert(_holes[i]);
    filledY.insert(_holes[i]);
  }

  std::multiset<QPointF, bool (*)(const QPointF &, const QPointF &)>
      startings(BuildingMaker::PointCompareY);

  QPointF start(_surface.x(), _surface.y());
  startings.insert(start);

  std::multiset<QPointF>::iterator startIt;

  // Surface subdivision algorithm:
  // subdivisions are called blocks here
  // 1. Insert a few starting points found by walking along top and left borders
  // 2. Walk along y from a starting point and stop on first obstacle with
  //    same x, this gives block height
  // 3. Find the next obstacle in x dir, this gives block width
  // 4. Remove starting point from the list
  // 5. Find next starting points by walking along the block's
  //    bottom and right edges
  // 6. Insert new starting points and the new block
  // 7. Repeat 2~6 until there are no more starting points.

  double eps = 0.001;
  QPointF borderStart;
  std::multiset<QRectF>::iterator borderIt = filledX.begin();
  for (borderIt; borderIt != filledX.end(); ++borderIt)
  {
    if (fabs((*borderIt).y() - _surface.y()) < eps
        && ((*borderIt).x() + (*borderIt).width())
        < (_surface.x() + _surface.width()))
    {
      borderStart.setX((*borderIt).x() + (*borderIt).width());
      borderStart.setY(0);
      startings.insert(borderStart);
    }
    if (fabs((*borderIt).x() - _surface.x()) < eps
        && ((*borderIt).y() + (*borderIt).height())
        < (_surface.y() + _surface.height()))
    {
      borderStart.setX(0);
      borderStart.setY((*borderIt).y() + (*borderIt).height());
      startings.insert(borderStart);
    }
  }

  while (!startings.empty())
  {
    startIt = startings.begin();

    // walk along y
    double maxY = _surface.y() + _surface.height();
    std::multiset<QRectF>::iterator it = filledY.begin();
    for (it; it != filledY.end(); ++it)
    {
      if (((*startIt).x() >= (*it).x())
          && ((*startIt).x() < ((*it).x() + (*it).width())))
      {
        if (((*it).y() < maxY) && ((*it).y() > (*startIt).y()))
        {
          maxY = (*it).y();
        }
      }
    }

    // find next obstacle in x dir
    double maxX = _surface.x() + _surface.width();
    it = filledX.begin();
    for (it; it != filledX.end(); ++it)
    {
      if ((maxY > (*it).y()) )
      {
        if (((*it).x() < maxX) && ((*it).x() > (*startIt).x()))
        {
          maxX = (*it).x();
        }
      }
    }
//    std::cout << " next xy " << maxX << " " << maxY << std::endl;

    QRectF block((*startIt).x(), (*startIt).y(),
        maxX - (*startIt).x(), maxY - (*startIt).y());

    // remove current starting point
    startings.erase(startIt);

    // find new starting points
    // walk along bottom and right edges
    // first start with bottom edge
    QPointF tmpStart(block.x(), block.y() + block.height());
    bool walkedEdge = false;
    std::multiset<QRectF>::iterator edgeIt = filledX.begin();

    if (tmpStart.y() >= _surface.y() + _surface.height())
      edgeIt = filledX.end();
    for (edgeIt; edgeIt != filledX.end(); ++edgeIt)
    {
      if (fabs((*edgeIt).y() - (block.y() + block.height())) > eps)
        continue;

      if (fabs((*edgeIt).x() - tmpStart.x()) < eps)
        walkedEdge = false;

      if ((*edgeIt).x() > tmpStart.x())
      {
         startings.insert(tmpStart);
      }
      if (((*edgeIt).x() + (*edgeIt).width()) < (block.x() + block.width()))
      {
        if (((*edgeIt).x() + (*edgeIt).width()) > block.x())
        {
          tmpStart.setX((*edgeIt).x() + (*edgeIt).width());
          walkedEdge = true;
        }
      }
      else
      {
        break;
      }
    }
    if (walkedEdge && (tmpStart.x() < (block.x() + block.width())))
    {
      if ((tmpStart.x() < (_surface.x() + _surface.width()))
          && (tmpStart.y() < (_surface.y() + _surface.height())))
      {
        startings.insert(tmpStart);
      }
    }

    // then look at the right edge
    tmpStart.setX(block.x() + block.width());
    tmpStart.setY(block.y());
    edgeIt = filledY.begin();
    walkedEdge = false;

    if (tmpStart.x() >= (_surface.x() + _surface.width()))
      edgeIt = filledY.end();

    for (edgeIt; edgeIt != filledY.end(); ++edgeIt)
    {
      if (fabs((*edgeIt).x() - (block.x() + block.width())) > eps)
        continue;

      if (fabs((*edgeIt).y() - tmpStart.y()) < eps)
        walkedEdge = false;

      if ((*edgeIt).y() > tmpStart.y())
      {
        startings.insert(tmpStart);
        walkedEdge = false;
      }
      if ( ((*edgeIt).y() + (*edgeIt).height()) < (block.y() + block.height()))
      {
        if (((*edgeIt).y() + (*edgeIt).height()) > block.y())
        {
          tmpStart.setY((*edgeIt).y() + (*edgeIt).height());
          walkedEdge = true;
        }
      }
      else
      {
        break;
      }
    }
    if (walkedEdge && (tmpStart.y() <= (block.y() + block.height())) )
    {
      if ((tmpStart.x() < (_surface.x() + _surface.width()))
          && (tmpStart.y() < (_surface.y() + _surface.height())))
      {
        startings.insert(tmpStart);
      }
     }

    filledX.insert(block);
    filledY.insert(block);
    _subdivisions.push_back(block);
  }
}

/////////////////////////////////////////////////
void BuildingMaker::OnNew()
{
  if (this->allItems.empty())
  {
    this->Reset();
    gui::editor::Events::newBuildingModel();
    return;
  }
  QString msg;
  QMessageBox msgBox(QMessageBox::Warning, QString("New"), msg);
  QPushButton *cancelButton = msgBox.addButton("Cancel", QMessageBox::YesRole);
  QPushButton *saveButton = msgBox.addButton("Save", QMessageBox::YesRole);

  switch (this->currentSaveState)
  {
    case ALL_SAVED:
    {
      msg.append("Are you sure you want to close this model and open a new "
                 "canvas?\n\n");
      msgBox.addButton("New Canvas", QMessageBox::ApplyRole);
      saveButton->hide();
      break;
    }
    case UNSAVED_CHANGES:
    case NEVER_SAVED:
    {
      msg.append("You have unsaved changes. Do you want to save this model "
                 "and open a new canvas?\n\n");
      msgBox.addButton("Don't Save", QMessageBox::ApplyRole);
      break;
    }
    default:
      return;
  }

  msg.append("Once you open a new canvas, your current model will no longer "
             "be editable.");
  msgBox.setText(msg);

  msgBox.exec();

  if (msgBox.clickedButton() != cancelButton)
  {
    if (msgBox.clickedButton() == saveButton)
    {
      if (!this->OnSave(this->modelName))
      {
        return;
      }
    }

    this->Reset();
    gui::editor::Events::newBuildingModel();
  }
}

void BuildingMaker::SaveModelFiles()
{
  this->SetModelName(this->modelName);
  this->GenerateConfig();
  this->SaveToConfig(this->saveLocation);
  this->GenerateSDF();
  this->SaveToSDF(this->saveLocation);
  this->currentSaveState = ALL_SAVED;
}

/////////////////////////////////////////////////
void BuildingMaker::GenerateConfig()
{
  // Create an xml config file
  this->modelConfig.Clear();
  this->modelConfig.Parse(this->GetTemplateConfigString().c_str());

  TiXmlElement *modelXML = this->modelConfig.FirstChildElement("model");
  if (!modelXML)
  {
    gzerr << "No model name in default config file\n";
    return;
  }
  TiXmlElement *modelNameXML = modelXML->FirstChildElement("name");
  modelNameXML->FirstChild()->SetValue(this->modelName);

  TiXmlElement *versionXML = modelXML->FirstChildElement("version");
  if (!versionXML)
  {
    gzerr << "Couldn't find model version" << std::endl;
    versionXML->FirstChild()->SetValue("1.0");
  }
  else
  {
    versionXML->FirstChild()->SetValue(this->version);
  }

  TiXmlElement *descriptionXML = modelXML->FirstChildElement("description");
  if (!descriptionXML)
  {
    gzerr << "Couldn't find model description" << std::endl;
    descriptionXML->FirstChild()->SetValue("");
  }
  else
  {
    descriptionXML->FirstChild()->SetValue(this->description);
  }

  // TODO: Multiple authors
  TiXmlElement *authorXML = modelXML->FirstChildElement("author");
  if (!authorXML)
  {
    gzerr << "Couldn't find model author" << std::endl;
  }
  else
  {
    TiXmlElement *authorChild = authorXML->FirstChildElement("name");
    if (!authorChild)
    {
      gzerr << "Couldn't find author name" << std::endl;
      authorChild->FirstChild()->SetValue("");
    }
    else
    {
      authorChild->FirstChild()->SetValue(this->authorName);
    }
    authorChild = authorXML->FirstChildElement("email");
    if (!authorChild)
    {
      gzerr << "Couldn't find author email" << std::endl;
      authorChild->FirstChild()->SetValue("");
    }
    else
    {
      authorChild->FirstChild()->SetValue(this->authorEmail);
    }
  }
}

/////////////////////////////////////////////////
void BuildingMaker::SaveToConfig(const std::string &_savePath)
{
  boost::filesystem::path path(_savePath);
  path = path / "model.config";
  const char* modelConfigString = path.string().c_str();

  this->modelConfig.SaveFile(modelConfigString);
  gzdbg << "Saved file to " << modelConfigString << std::endl;
}

/////////////////////////////////////////////////
bool BuildingMaker::OnSave(const std::string &_saveName)
{
  if (_saveName != "")
    this->SetModelName(_saveName);

  switch (this->currentSaveState)
  {
    case UNSAVED_CHANGES:
    {
      // TODO: Subtle filesystem race condition
      this->SaveModelFiles();
      AddDirToModelPaths(this->saveLocation);
      gui::editor::Events::saveBuildingModel(this->modelName,
          this->saveLocation);
      return true;
    }
    case NEVER_SAVED:
    {
      return this->OnSaveAs(_saveName);
    }
    default:
      return false;
  }
}

/////////////////////////////////////////////////
bool BuildingMaker::OnSaveAs(const std::string &_saveName)
{
  this->saveDialog->SetModelName(_saveName);

  if (this->saveLocation.length() > 0)
  {
    this->saveDialog->SetSaveLocation(this->saveLocation);
  }
  if (this->saveDialog->exec() == QDialog::Accepted)
  {
    if (this->saveDialog->GetModelName().size() == 0)
    {
      QMessageBox msgBox(QMessageBox::Warning, QString("Empty Name"),
                       QString("Please give your model a non-empty name."));

      msgBox.exec();
      return this->OnSaveAs(_saveName);
    }
    if (this->saveDialog->GetSaveLocation().size() == 0)
    {
      QMessageBox msgBox(QMessageBox::Warning, QString("Empty Location"),
             QString("Please give a path to where your model will be saved."));

      msgBox.exec();
      return this->OnSaveAs(_saveName);
    }

    this->modelName = this->saveDialog->GetModelName();
    this->saveLocation = this->saveDialog->GetSaveLocation();
    this->authorName = this->saveDialog->GetAuthorName();
    this->authorEmail = this->saveDialog->GetAuthorEmail();
    this->description = this->saveDialog->GetDescription();
    this->version = this->saveDialog->GetVersion();

    if (this->modelName.compare(this->buildingDefaultName) == 0)
    {
      // Parse saveLocation and set model name
      boost::filesystem::path saveLocPath(this->saveLocation);
      this->SetModelName(saveLocPath.filename().string());
    }

    boost::filesystem::path path;
    path = path / this->saveLocation;
    if (!boost::filesystem::exists(path))
    {
      if (!boost::filesystem::create_directories(path))
      {
        gzerr << "Couldn't create folder for model files." << std::endl;
        return false;
      }
      gzmsg << "Created folder " << path << " for model files." << std::endl;
    }

    boost::filesystem::path modelConfigPath = path / "model.config";

    boost::filesystem::path sdfPath = path / "model.sdf";

    // Before writing
    if (boost::filesystem::exists(sdfPath) ||
          boost::filesystem::exists(modelConfigPath))
    {
      std::string msg = "A model named " + this->modelName +
                        " already exists in folder " + path.string() + ".\n\n"
                        "Do you wish to overwrite the existing model files?\n";

      QMessageBox msgBox(QMessageBox::Warning, QString("Files Exist"),
                         QString(msg.c_str()));

      QPushButton *saveButton = msgBox.addButton("Save",
                                                 QMessageBox::ApplyRole);
      msgBox.addButton(QMessageBox::Cancel);
      msgBox.exec();
      if (msgBox.clickedButton() != saveButton)
      {
        return this->OnSaveAs(this->modelName);
      }
    }

    this->SaveModelFiles();

    AddDirToModelPaths(this->saveLocation);

    gui::editor::Events::saveBuildingModel(this->modelName, this->saveLocation);
    return true;
  }
  return false;
}

/////////////////////////////////////////////////
void BuildingMaker::OnNameChanged(const std::string &_name)
{
  if (_name.compare(this->modelName) == 0)
  {
    return;
  }
  this->SetModelName(_name);

  if (this->currentSaveState == NEVER_SAVED)
  {
    // Set new saveLocation
    boost::filesystem::path oldPath(this->saveLocation);

    boost::filesystem::path newPath = oldPath.parent_path() /
          GetFolderNameFromModelName(_name);
    this->saveLocation = newPath.string();
  }

  this->BuildingChanged();
}

/////////////////////////////////////////////////
void BuildingMaker::OnExit()
{
  if (this->allItems.empty())
  {
    this->Reset();
    gui::editor::Events::finishBuildingModel();
    return;
  }

  switch (this->currentSaveState)
  {
    case ALL_SAVED:
    {
      QString msg("Once you exit the Building Editor, "
      "your building will no longer be editable.\n\n"
      "Are you ready to exit?\n\n");
      QMessageBox msgBox(QMessageBox::NoIcon, QString("Exit"), msg);
      msgBox.addButton("Exit", QMessageBox::ApplyRole);
      QPushButton *cancelButton = msgBox.addButton(QMessageBox::Cancel);
      msgBox.exec();
      if (msgBox.clickedButton() == cancelButton)
      {
        return;
      }
      this->FinishModel();
      break;
    }
    case UNSAVED_CHANGES:
    case NEVER_SAVED:
    {
      QString msg("Save Changes before exiting?\n\n"
          "Note: Once you exit the Building Editor, "
          "your building will no longer be editable.\n\n");

      QMessageBox msgBox(QMessageBox::NoIcon, QString("Exit"), msg);
      QPushButton *cancelButton = msgBox.addButton("Cancel",
          QMessageBox::ApplyRole);
      QPushButton *saveButton = msgBox.addButton("Save and Exit",
          QMessageBox::ApplyRole);
      msgBox.addButton("Don't Save, Exit", QMessageBox::ApplyRole);
      msgBox.exec();
      if (msgBox.clickedButton() == cancelButton)
        return;

      if (msgBox.clickedButton() == saveButton)
      {
        if (!this->OnSave(this->modelName))
        {
          return;
        }
      }
      break;
    }
    default:
      return;
  }

  // Create entity on main window up to the saved point
  if (this->currentSaveState != NEVER_SAVED)
    this->FinishModel();

  this->Reset();

  gui::editor::Events::newBuildingModel();
  gui::editor::Events::finishBuildingModel();
}

/////////////////////////////////////////////////
void BuildingMaker::OnColorSelected(QColor _color)
{
<<<<<<< HEAD
  this->selectedTexture = "";
=======
>>>>>>> 6c779757
  this->selectedColor = _color;
}

/////////////////////////////////////////////////
<<<<<<< HEAD
void BuildingMaker::OnTextureSelected(QString _texture)
{
  this->selectedColor = QColor::Invalid;

  if (_texture != QString(""))
    this->selectedTexture = _texture;
}

/////////////////////////////////////////////////
=======
>>>>>>> 6c779757
bool BuildingMaker::On3dMouseMove(const common::MouseEvent &_event)
{
  rendering::UserCameraPtr userCamera = gui::get_active_camera();
  if (!userCamera)
    return false;

<<<<<<< HEAD
  if (this->selectedTexture == QString("") && !this->selectedColor.isValid())
=======
  if (_event.dragging)
  {
    userCamera->HandleMouseEvent(_event);
    return true;
  }

  if (!this->selectedColor.isValid())
>>>>>>> 6c779757
  {
    QApplication::setOverrideCursor(QCursor(Qt::ArrowCursor));
    userCamera->HandleMouseEvent(_event);
    return true;
  }

  rendering::VisualPtr vis = userCamera->GetVisual(_event.pos);
  // Highlight visual on hover
  if (vis)
  {
    std::string visName = vis->GetParent()->GetName();

    // Stairs have nested visuals
    if (visName.find("Stair") != std::string::npos)
    {
      vis = vis->GetParent();
      visName = vis->GetParent()->GetName();
    }

    if (this->hoverVis && this->hoverVis != vis)
      this->ResetHoverVis();

    // Only handle items from building being edited
    visName = visName.substr(visName.find("::")+2);
    std::map<std::string, BuildingModelManip *>::const_iterator it =
        this->allItems.find(visName);
    if (it == this->allItems.end())
    {
      userCamera->HandleMouseEvent(_event);
      return true;
    }

    if (visName.find("Wall") != std::string::npos ||
        visName.find("Floor") != std::string::npos ||
        visName.find("Stair") != std::string::npos)
    {
      this->hoverVis = vis;
      if (this->selectedColor.isValid())
      {
        common::Color newColor(this->selectedColor.red(),
                               this->selectedColor.green(),
                               this->selectedColor.blue());
        this->hoverVis->SetAmbient(newColor);
      }
<<<<<<< HEAD
      else if (this->selectedTexture != "")
      {
        std::string material = "Gazebo/Grey";
        if (this->selectedTexture == ":wood.jpg")
          material = "Gazebo/Wood";
        else if (this->selectedTexture == ":tiles.jpg")
          material = "Gazebo/CeilingTiled";
        else if (this->selectedTexture == ":bricks.png")
          material = "Gazebo/Bricks";

        this->hoverVis->SetMaterial(material);
      }
=======
>>>>>>> 6c779757

      this->hoverVis->SetTransparency(0);
    }
    else
    {
      this->ResetHoverVis();
    }
  }
  else
  {
    this->ResetHoverVis();
  }
  return true;
}

/////////////////////////////////////////////////
bool BuildingMaker::On3dMousePress(const common::MouseEvent &_event)
{
  rendering::UserCameraPtr userCamera = gui::get_active_camera();
  if (!userCamera)
    return false;

  userCamera->HandleMouseEvent(_event);
  return true;
}

/////////////////////////////////////////////////
bool BuildingMaker::On3dMouseRelease(const common::MouseEvent &_event)
{
  if (_event.button != common::MouseEvent::LEFT)
  {
    this->StopMaterialModes();
    return true;
  }

  if (this->hoverVis)
  {
    std::string hoverName = this->hoverVis->GetParent()->GetName();
    hoverName = hoverName.substr(hoverName.find("::")+2);
<<<<<<< HEAD
    BuildingModelManip *manip = this->allItems[hoverName];

    if (this->selectedColor.isValid())
    {
      manip->SetColor(this->selectedColor);
    }
    else if (this->selectedTexture != "")
    {
      manip->SetTexture(this->selectedTexture);
=======

    std::map<std::string, BuildingModelManip *>::const_iterator it =
        this->allItems.find(hoverName);
    if (it == this->allItems.end())
    {
      gzerr << "Visual " << hoverName << " is not part of the building but "
            << "was hovered. This should never happen." << std::endl;
    }
    else
    {
      BuildingModelManip *manip = this->allItems[hoverName];
      if (this->selectedColor.isValid())
      {
        manip->SetColor(this->selectedColor);
      }
>>>>>>> 6c779757
    }
    this->hoverVis.reset();
  }
  else
  {
    rendering::UserCameraPtr userCamera = gui::get_active_camera();
    userCamera->HandleMouseEvent(_event);
    this->StopMaterialModes();
  }
  return true;
}

/////////////////////////////////////////////////
bool BuildingMaker::On3dKeyPress(const common::KeyEvent &_event)
{
  if (_event.key == Qt::Key_Escape)
  {
    this->StopMaterialModes();
  }
  return false;
}

/////////////////////////////////////////////////
void BuildingMaker::StopMaterialModes()
{
  this->ResetHoverVis();
  this->selectedColor = QColor::Invalid;
  gui::editor::Events::colorSelected(this->selectedColor.convertTo(
      QColor::Invalid));
  gui::editor::Events::createBuildingEditorItem(std::string());
}

/////////////////////////////////////////////////
void BuildingMaker::ResetHoverVis()
{
  if (this->hoverVis)
  {
    std::string hoverName = this->hoverVis->GetParent()->GetName();
    hoverName = hoverName.substr(hoverName.find("::")+2);

    std::map<std::string, BuildingModelManip *>::const_iterator it =
        this->allItems.find(hoverName);
    if (it == this->allItems.end())
    {
      gzerr << "Visual " << hoverName << " is not part of the building but "
            << "was hovered. This should never happen." << std::endl;
    }
    else
    {
      BuildingModelManip *manip = this->allItems[hoverName];
      this->hoverVis->SetAmbient(manip->GetColor());
      this->hoverVis->SetMaterial(manip->GetTexture());
      this->hoverVis->SetTransparency(manip->GetTransparency());
    }
    this->hoverVis.reset();
  }
}

/////////////////////////////////////////////////
void BuildingMaker::OnChangeLevel(int _level)
{
  this->currentLevel = _level;
}

/////////////////////////////////////////////////
void BuildingMaker::BuildingChanged()
{
  if (this->currentSaveState != NEVER_SAVED)
    this->currentSaveState = UNSAVED_CHANGES;
}<|MERGE_RESOLUTION|>--- conflicted
+++ resolved
@@ -158,27 +158,18 @@
     gui::editor::Events::ConnectExitBuildingEditor(
       boost::bind(&BuildingMaker::OnExit, this)));
   this->connections.push_back(
+    gui::editor::Events::ConnectBuildingNameChanged(
+      boost::bind(&BuildingMaker::OnNameChanged, this, _1)));
+  this->connections.push_back(
   gui::editor::Events::ConnectChangeBuildingLevel(
     boost::bind(&BuildingMaker::OnChangeLevel, this, _1)));
   this->connections.push_back(
-    gui::editor::Events::ConnectBuildingNameChanged(
-      boost::bind(&BuildingMaker::OnNameChanged, this, _1)));
-  this->connections.push_back(
-<<<<<<< HEAD
       gui::editor::Events::ConnectColorSelected(
       boost::bind(&BuildingMaker::OnColorSelected, this, _1)));
   this->connections.push_back(
       gui::editor::Events::ConnectTextureSelected(
       boost::bind(&BuildingMaker::OnTextureSelected, this, _1)));
   this->connections.push_back(
-=======
-  gui::editor::Events::ConnectChangeBuildingLevel(
-    boost::bind(&BuildingMaker::OnChangeLevel, this, _1)));
-  this->connections.push_back(
-      gui::editor::Events::ConnectColorSelected(
-      boost::bind(&BuildingMaker::OnColorSelected, this, _1)));
-  this->connections.push_back(
->>>>>>> 6c779757
       gui::editor::Events::ConnectToggleEditMode(
       boost::bind(&BuildingMaker::OnEdit, this, _1)));
 
@@ -225,11 +216,8 @@
 {
   BuildingModelManip *manip = this->allItems[_partName];
 
-<<<<<<< HEAD
   // Make sure each connection calls BuildingMaker::BuildingChanged
 
-=======
->>>>>>> 6c779757
   // item changes -> manip changes
   QObject::connect(_item, SIGNAL(SizeChanged(double, double, double)),
       manip, SLOT(OnSizeChanged(double, double, double)));
@@ -271,11 +259,8 @@
   // manip changes -> item changes
   QObject::connect(manip, SIGNAL(ColorChanged(QColor)),
       _item, SLOT(OnColorChanged(QColor)));
-<<<<<<< HEAD
   QObject::connect(manip, SIGNAL(TextureChanged(QString)),
       _item, SLOT(OnTextureChanged(QString)));
-=======
->>>>>>> 6c779757
 }
 
 /////////////////////////////////////////////////
@@ -751,10 +736,6 @@
 void BuildingMaker::FinishModel()
 {
   this->CreateTheEntity();
-<<<<<<< HEAD
-  // this->Stop();
-=======
->>>>>>> 6c779757
   this->Reset();
 }
 
@@ -1951,15 +1932,11 @@
 /////////////////////////////////////////////////
 void BuildingMaker::OnColorSelected(QColor _color)
 {
-<<<<<<< HEAD
   this->selectedTexture = "";
-=======
->>>>>>> 6c779757
   this->selectedColor = _color;
 }
 
 /////////////////////////////////////////////////
-<<<<<<< HEAD
 void BuildingMaker::OnTextureSelected(QString _texture)
 {
   this->selectedColor = QColor::Invalid;
@@ -1969,25 +1946,19 @@
 }
 
 /////////////////////////////////////////////////
-=======
->>>>>>> 6c779757
 bool BuildingMaker::On3dMouseMove(const common::MouseEvent &_event)
 {
   rendering::UserCameraPtr userCamera = gui::get_active_camera();
   if (!userCamera)
     return false;
 
-<<<<<<< HEAD
-  if (this->selectedTexture == QString("") && !this->selectedColor.isValid())
-=======
   if (_event.dragging)
   {
     userCamera->HandleMouseEvent(_event);
     return true;
   }
 
-  if (!this->selectedColor.isValid())
->>>>>>> 6c779757
+  if (this->selectedTexture == QString("") && !this->selectedColor.isValid())
   {
     QApplication::setOverrideCursor(QCursor(Qt::ArrowCursor));
     userCamera->HandleMouseEvent(_event);
@@ -2032,7 +2003,6 @@
                                this->selectedColor.blue());
         this->hoverVis->SetAmbient(newColor);
       }
-<<<<<<< HEAD
       else if (this->selectedTexture != "")
       {
         std::string material = "Gazebo/Grey";
@@ -2045,8 +2015,6 @@
 
         this->hoverVis->SetMaterial(material);
       }
-=======
->>>>>>> 6c779757
 
       this->hoverVis->SetTransparency(0);
     }
@@ -2086,17 +2054,6 @@
   {
     std::string hoverName = this->hoverVis->GetParent()->GetName();
     hoverName = hoverName.substr(hoverName.find("::")+2);
-<<<<<<< HEAD
-    BuildingModelManip *manip = this->allItems[hoverName];
-
-    if (this->selectedColor.isValid())
-    {
-      manip->SetColor(this->selectedColor);
-    }
-    else if (this->selectedTexture != "")
-    {
-      manip->SetTexture(this->selectedTexture);
-=======
 
     std::map<std::string, BuildingModelManip *>::const_iterator it =
         this->allItems.find(hoverName);
@@ -2112,7 +2069,10 @@
       {
         manip->SetColor(this->selectedColor);
       }
->>>>>>> 6c779757
+      else if (this->selectedTexture != "")
+      {
+        manip->SetTexture(this->selectedTexture);
+      }
     }
     this->hoverVis.reset();
   }
