/*
 * Copyright (C) 2012-2014 Open Source Robotics Foundation
 *
 * Licensed under the Apache License, Version 2.0 (the "License");
 * you may not use this file except in compliance with the License.
 * You may obtain a copy of the License at
 *
 *     http://www.apache.org/licenses/LICENSE-2.0
 *
 * Unless required by applicable law or agreed to in writing, software
 * distributed under the License is distributed on an "AS IS" BASIS,
 * WITHOUT WARRANTIES OR CONDITIONS OF ANY KIND, either express or implied.
 * See the License for the specific language governing permissions and
 * limitations under the License.
 *
 */

#include <sstream>
#include <set>
#include <boost/filesystem.hpp>

#include "gazebo/common/Exception.hh"

#include "gazebo/rendering/UserCamera.hh"
#include "gazebo/rendering/Visual.hh"
#include "gazebo/rendering/Scene.hh"

#include "gazebo/math/Quaternion.hh"

#include "gazebo/transport/Publisher.hh"
#include "gazebo/transport/Node.hh"

#include "gazebo/gui/GuiIface.hh"
#include "gazebo/gui/EntityMaker.hh"

#include "gazebo/common/SystemPaths.hh"
#ifdef HAVE_GTS
  #include "gazebo/common/Mesh.hh"
  #include "gazebo/common/MeshManager.hh"
  #include "gazebo/common/MeshCSG.hh"
#endif

#include "gazebo/gazebo_config.h"
#include "gazebo/gui/building/FinishBuildingDialog.hh"
#include "gazebo/gui/building/BuildingEditorEvents.hh"
#include "gazebo/gui/building/BuildingModelManip.hh"
#include "gazebo/gui/building/EditorItem.hh"
#include "gazebo/gui/building/BuildingMaker.hh"

using namespace gazebo;
using namespace gui;

double BuildingMaker::conversionScale;

/////////////////////////////////////////////////
<<<<<<< HEAD
// Helper function to generate a valid folder name from a human-readable model
// name.
std::string GetFolderNameFromModelName(const std::string &_modelName)
{
  // Auto-generate folder name based on model name
  std::string foldername = _modelName;

  std::vector<std::pair<std::string, std::string> > replacePairs;
  replacePairs.push_back(std::pair<std::string, std::string>(" ", "_"));

  for (unsigned int i = 0; i < replacePairs.size(); i++)
  {
    std::string forbiddenChar = replacePairs[i].first;
    std::string replaceChar = replacePairs[i].second;
    size_t index = foldername.find(forbiddenChar);
    while (index != std::string::npos)
    {
      foldername.replace(index, forbiddenChar.size(), replaceChar);
      index = foldername.find(forbiddenChar);
    }
  }

  return foldername;
}

/////////////////////////////////////////////////
  BuildingMaker::BuildingMaker() : EntityMaker()
=======
BuildingMaker::BuildingMaker() : EntityMaker()
>>>>>>> 326c5e01
{
  this->buildingDefaultName = "Untitled";
  this->modelName = this->buildingDefaultName;

  this->conversionScale = 0.01;

  // Counters are only used for giving visuals unique names.
  // FIXME they cannot be reset else gazebo complains about creating,
  // deleting duplicate visuals
  this->wallCounter = 0;
  this->windowCounter = 0;
  this->doorCounter = 0;
  this->stairsCounter = 0;
  this->floorCounter = 0;

  this->modelTemplateSDF.reset(new sdf::SDF);
  this->modelTemplateSDF->SetFromString(this->GetTemplateSDFString());

  this->connections.push_back(
    gui::editor::Events::ConnectSaveBuildingEditor(
      boost::bind(&BuildingMaker::OnSave, this, _1)));
  this->connections.push_back(
    gui::editor::Events::ConnectSaveAsBuildingEditor(
      boost::bind(&BuildingMaker::OnSaveAs, this, _1)));
  this->connections.push_back(
    gui::editor::Events::ConnectNewBuildingEditor(
      boost::bind(&BuildingMaker::OnNew, this)));
  this->connections.push_back(
    gui::editor::Events::ConnectExitBuildingEditor(
      boost::bind(&BuildingMaker::OnExit, this)));
  this->connections.push_back(
    gui::editor::Events::ConnectBuildingNameChanged(
      boost::bind(&BuildingMaker::OnNameChanged, this, _1)));

  this->saveDialog =
      new FinishBuildingDialog(FinishBuildingDialog::MODEL_SAVE, 0);
}

/////////////////////////////////////////////////
BuildingMaker::~BuildingMaker()
{
//  this->camera.reset();
  if (this->saveDialog)
    delete this->saveDialog;
}

/////////////////////////////////////////////////
void BuildingMaker::ConnectItem(const std::string &_partName,
    const EditorItem *_item)
{
  BuildingModelManip *manip = this->allItems[_partName];

  QObject::connect(_item, SIGNAL(SizeChanged(double, double, double)),
      manip, SLOT(OnSizeChanged(double, double, double)));
  QObject::connect(_item, SIGNAL(PoseChanged(double, double, double,
      double, double, double)), manip, SLOT(OnPoseChanged(double, double,
      double, double, double, double)));
  QObject::connect(_item, SIGNAL(PoseOriginTransformed(double, double, double,
      double, double, double)), manip, SLOT(OnPoseOriginTransformed(double,
      double, double, double, double, double)));
  QObject::connect(_item, SIGNAL(PositionChanged(double, double, double)),
      manip, SLOT(OnPositionChanged(double, double, double)));
  QObject::connect(_item, SIGNAL(RotationChanged(double, double, double)),
      manip, SLOT(OnRotationChanged(double, double, double)));
  QObject::connect(_item, SIGNAL(ColorChanged(QColor)),
      manip, SLOT(OnColorChanged(QColor)));
  QObject::connect(_item, SIGNAL(TransparencyChanged(float)),
      manip, SLOT(OnTransparencyChanged(float)));

  QObject::connect(_item, SIGNAL(WidthChanged(double)),
      manip, SLOT(OnWidthChanged(double)));
  QObject::connect(_item, SIGNAL(HeightChanged(double)),
      manip, SLOT(OnHeightChanged(double)));
  QObject::connect(_item, SIGNAL(DepthChanged(double)),
      manip, SLOT(OnDepthChanged(double)));
  QObject::connect(_item, SIGNAL(PosXChanged(double)),
      manip, SLOT(OnPosXChanged(double)));
  QObject::connect(_item, SIGNAL(PosYChanged(double)),
      manip, SLOT(OnPosYChanged(double)));
  QObject::connect(_item, SIGNAL(PosZChanged(double)),
      manip, SLOT(OnPosZChanged(double)));
  QObject::connect(_item, SIGNAL(YawChanged(double)),
      manip, SLOT(OnYawChanged(double)));
  QObject::connect(_item, SIGNAL(ItemDeleted()), manip, SLOT(OnDeleted()));
}

/////////////////////////////////////////////////
void BuildingMaker::AttachManip(const std::string &_child,
    const std::string &_parent)
{
  std::map<std::string, BuildingModelManip *>::const_iterator it =
      this->allItems.find(_child);
  if (it == this->allItems.end())
  {
    gzerr << "Child manip " << _child << " not found." << std::endl;
    return;
  }

  it = this->allItems.find(_parent);
  if (it == this->allItems.end())
  {
    gzerr << "Parent manip " << _parent << " not found." << std::endl;
    return;
  }

  BuildingModelManip *child = this->allItems[_child];
  BuildingModelManip *parent = this->allItems[_parent];
  parent->AttachManip(child);
}

/////////////////////////////////////////////////
void BuildingMaker::DetachManip(const std::string &_child,
    const std::string &_parent)
{
  std::map<std::string, BuildingModelManip *>::const_iterator it =
      this->allItems.find(_child);
  if (it == this->allItems.end())
  {
    gzerr << "Child manip " << _child << " not found." << std::endl;
    return;
  }

  it = this->allItems.find(_parent);
  if (it == this->allItems.end())
  {
    gzerr << "Parent manip " << _parent << " not found." << std::endl;
    return;
  }

  BuildingModelManip *child = this->allItems[_child];
  BuildingModelManip *parent = this->allItems[_parent];
  parent->DetachManip(child);
}

/////////////////////////////////////////////////
void BuildingMaker::DetachAllChildren(const std::string &_manip)
{
  std::map<std::string, BuildingModelManip *>::const_iterator it =
      this->allItems.find(_manip);
  if (it == this->allItems.end())
  {
    gzerr << "Manip " << _manip << " not found." << std::endl;
    return;
  }

  BuildingModelManip *manip = this->allItems[_manip];
  for (int i = manip->GetAttachedManipCount()-1; i >= 0; i--)
  {
    (manip->GetAttachedManip(i))->DetachFromParent();
  }
}

/////////////////////////////////////////////////
std::string BuildingMaker::CreateModel()
{
  this->Reset();
  return this->modelName;
}

/////////////////////////////////////////////////
std::string BuildingMaker::AddPart(const std::string &_type,
    const QVector3D &_size, const QVector3D &_pos, double _angle)
{
  if (_type == "wall")
    return this->AddWall(_size, _pos, _angle);
  else if (_type == "window")
    return this->AddWindow(_size, _pos, _angle);
  else if (_type == "door")
    return this->AddDoor(_size, _pos, _angle);
  else if (_type == "stairs")
    return this->AddStairs(_size, _pos, _angle, 10);
  return "";
}

/////////////////////////////////////////////////
std::string BuildingMaker::AddWall(const QVector3D &_size,
    const QVector3D &_pos, double _angle)
{
  if (!this->modelVisual)
  {
    this->Reset();
  }

  std::ostringstream linkNameStream;
  linkNameStream << "Wall_" << wallCounter++;
  std::string linkName = linkNameStream.str();

  rendering::VisualPtr linkVisual(new rendering::Visual(this->modelName + "::" +
        linkName, this->modelVisual));
  linkVisual->Load();

  std::ostringstream visualName;
  visualName << this->modelName << "::" << linkName << "::Visual";
  rendering::VisualPtr visVisual(new rendering::Visual(visualName.str(),
        linkVisual));
  sdf::ElementPtr visualElem =  this->modelTemplateSDF->root
      ->GetElement("model")->GetElement("link")->GetElement("visual");
  visualElem->GetElement("material")->ClearElements();
  visualElem->GetElement("material")->AddElement("ambient")
      ->Set(gazebo::common::Color(1, 1, 1));
  visualElem->AddElement("cast_shadows")->Set(false);
  visVisual->Load(visualElem);
  math::Vector3 scaledSize = BuildingMaker::ConvertSize(_size);
  BuildingModelManip *wallManip = new BuildingModelManip();
  wallManip->SetMaker(this);
  wallManip->SetName(linkName);
  wallManip->SetVisual(visVisual);
  visVisual->SetScale(scaledSize);
  visVisual->SetPosition(math::Vector3(0, 0, scaledSize.z/2.0));
  wallManip->SetPose(_pos.x(), _pos.y(), _pos.z(), 0, 0, _angle);
  this->allItems[linkName] = wallManip;

  linkVisual->SetVisibilityFlags(GZ_VISIBILITY_GUI);
  this->savedChanges = false;
  return linkName;
}

/////////////////////////////////////////////////
std::string BuildingMaker::AddWindow(const QVector3D &_size,
    const QVector3D &_pos, double _angle)
{
  if (!this->modelVisual)
  {
    this->Reset();
  }

  std::ostringstream linkNameStream;
  linkNameStream << "Window_" << this->windowCounter++;
  std::string linkName = linkNameStream.str();

  rendering::VisualPtr linkVisual(new rendering::Visual(this->modelName + "::" +
        linkName, this->modelVisual));
  linkVisual->Load();

  std::ostringstream visualName;
  visualName << this->modelName << "::" << linkName << "::Visual";
  rendering::VisualPtr visVisual(new rendering::Visual(visualName.str(),
        linkVisual));

  sdf::ElementPtr visualElem =  this->modelTemplateSDF->root
      ->GetElement("model")->GetElement("link")->GetElement("visual");
  visualElem->GetElement("material")->ClearElements();
  visualElem->GetElement("material")->AddElement("ambient")
      ->Set(gazebo::common::Color(0, 0, 1));
  visualElem->AddElement("cast_shadows")->Set(false);
  visVisual->Load(visualElem);

  BuildingModelManip *windowManip = new BuildingModelManip();
  windowManip->SetMaker(this);
  windowManip->SetName(linkName);
  windowManip->SetVisual(visVisual);
  math::Vector3 scaledSize = BuildingMaker::ConvertSize(_size);
  visVisual->SetScale(scaledSize);
  visVisual->SetPosition(math::Vector3(0, 0, scaledSize.z/2.0));
  windowManip->SetPose(_pos.x(), _pos.y(), _pos.z(), 0, 0, _angle);
  this->allItems[linkName] = windowManip;

  linkVisual->SetVisibilityFlags(GZ_VISIBILITY_GUI);
  return linkName;
}

/////////////////////////////////////////////////
std::string BuildingMaker::AddDoor(const QVector3D &_size,
    const QVector3D &_pos, double _angle)
{
  if (!this->modelVisual)
  {
    this->Reset();
  }

  /// TODO a copy of AddWindow function. FIXME later
  std::ostringstream linkNameStream;
  linkNameStream << "Door_" << this->doorCounter++;
  std::string linkName = linkNameStream.str();

  rendering::VisualPtr linkVisual(new rendering::Visual(this->modelName + "::" +
        linkName, this->modelVisual));
  linkVisual->Load();

  std::ostringstream visualName;
  visualName << this->modelName << "::" << linkName << "::Visual";
  rendering::VisualPtr visVisual(new rendering::Visual(visualName.str(),
        linkVisual));

  sdf::ElementPtr visualElem =  this->modelTemplateSDF->root
      ->GetElement("model")->GetElement("link")->GetElement("visual");
  visualElem->GetElement("material")->ClearElements();
  visualElem->GetElement("material")->AddElement("ambient")
      ->Set(gazebo::common::Color(1, 1, 0));
  visualElem->AddElement("cast_shadows")->Set(false);
  visVisual->Load(visualElem);

  BuildingModelManip *doorManip = new BuildingModelManip();
  doorManip->SetMaker(this);
  doorManip->SetName(linkName);
  doorManip->SetVisual(visVisual);
  math::Vector3 scaledSize = BuildingMaker::ConvertSize(_size);
  visVisual->SetScale(scaledSize);
  visVisual->SetPosition(math::Vector3(0, 0, scaledSize.z/2.0));
  doorManip->SetPose(_pos.x(), _pos.y(), _pos.z(), 0, 0, _angle);
  this->allItems[linkName] = doorManip;

  linkVisual->SetVisibilityFlags(GZ_VISIBILITY_GUI);
  this->savedChanges = false;
  return linkName;
}

/////////////////////////////////////////////////
std::string BuildingMaker::AddStairs(const QVector3D &_size,
    const QVector3D &_pos, double _angle, int _steps)
{
  if (!this->modelVisual)
  {
    this->Reset();
  }

  std::ostringstream linkNameStream;
  linkNameStream << "Stairs_" << this->stairsCounter++;
  std::string linkName = linkNameStream.str();

  rendering::VisualPtr linkVisual(new rendering::Visual(this->modelName + "::" +
        linkName, this->modelVisual));
  linkVisual->Load();

  std::ostringstream visualName;
  visualName << this->modelName << "::" << linkName << "::Visual";
  rendering::VisualPtr visVisual(new rendering::Visual(visualName.str(),
        linkVisual));

  sdf::ElementPtr visualElem =  this->modelTemplateSDF->root
      ->GetElement("model")->GetElement("link")->GetElement("visual");
  visVisual->Load(visualElem);
  visVisual->DetachObjects();

  BuildingModelManip *stairsManip = new BuildingModelManip();
  stairsManip->SetMaker(this);
  stairsManip->SetName(linkName);
  stairsManip->SetVisual(visVisual);
  math::Vector3 scaledSize = BuildingMaker::ConvertSize(_size);
  visVisual->SetScale(scaledSize);
  double dSteps = static_cast<double>(_steps);
  visVisual->SetPosition(math::Vector3(0, 0, scaledSize.z/2.0));
  stairsManip->SetPose(_pos.x(), _pos.y(), _pos.z(), 0, 0, _angle);
  this->allItems[linkName] = stairsManip;

  std::stringstream visualStepName;
  visualStepName << visualName.str() << "step" << 0;
  rendering::VisualPtr baseStepVisual(new rendering::Visual(
      visualStepName.str(), visVisual));
  visualElem->GetElement("material")->ClearElements();
  visualElem->GetElement("material")->AddElement("ambient")
      ->Set(gazebo::common::Color(1, 1, 1));
  visualElem->AddElement("cast_shadows")->Set(false);
  baseStepVisual->Load(visualElem);

  double rise = 1.0 / dSteps;
  double run = 1.0 / dSteps;
  baseStepVisual->SetScale(math::Vector3(1, run, rise));

  math::Vector3 baseOffset(0, 0.5 - run/2.0,
      -0.5 + rise/2.0);
  baseStepVisual->SetPosition(baseOffset);

  for (int i = 1; i < _steps; ++i)
  {
    visualStepName.str("");
    visualStepName << visualName.str() << "step" << i;
    rendering::VisualPtr stepVisual = baseStepVisual->Clone(
        visualStepName.str(), visVisual);
    stepVisual->SetPosition(math::Vector3(0, baseOffset.y-(run*i),
        baseOffset.z + rise*i));
    stepVisual->SetRotation(baseStepVisual->GetRotation());
  }

  linkVisual->SetVisibilityFlags(GZ_VISIBILITY_GUI);
  this->savedChanges = false;
  return linkName;
}

/////////////////////////////////////////////////
std::string BuildingMaker::AddFloor(const QVector3D &_size,
    const QVector3D &_pos, double _angle)
{
  if (!this->modelVisual)
  {
    this->Reset();
  }

  /// TODO a copy of AddWindow function. FIXME later
  std::ostringstream linkNameStream;
  linkNameStream << "Floor_" << this->floorCounter++;
  std::string linkName = linkNameStream.str();

  rendering::VisualPtr linkVisual(new rendering::Visual(this->modelName + "::" +
        linkName, this->modelVisual));
  linkVisual->Load();

  std::ostringstream visualName;
  visualName << this->modelName << "::" << linkName << "::Visual";
  rendering::VisualPtr visVisual(new rendering::Visual(visualName.str(),
        linkVisual));

  sdf::ElementPtr visualElem =  this->modelTemplateSDF->root
      ->GetElement("model")->GetElement("link")->GetElement("visual");
  visualElem->GetElement("material")->ClearElements();
  visualElem->GetElement("material")->AddElement("ambient")
      ->Set(gazebo::common::Color(1, 1, 1));
  visualElem->AddElement("cast_shadows")->Set(false);
  visVisual->Load(visualElem);

  BuildingModelManip *floorManip = new BuildingModelManip();
  floorManip->SetMaker(this);
  floorManip->SetName(linkName);
  floorManip->SetVisual(visVisual);
  math::Vector3 scaledSize = BuildingMaker::ConvertSize(_size);
  visVisual->SetScale(scaledSize);
  visVisual->SetPosition(math::Vector3(0, 0, scaledSize.z/2.0));
  floorManip->SetPose(_pos.x(), _pos.y(), _pos.z(), 0, 0, _angle);
  this->allItems[linkName] = floorManip;

  linkVisual->SetVisibilityFlags(GZ_VISIBILITY_GUI);
  return linkName;
}

/////////////////////////////////////////////////
void BuildingMaker::RemovePart(const std::string &_partName)
{
  BuildingModelManip *manip = this->allItems[_partName];
  if (!manip)
  {
    gzerr << _partName << " does not exist\n";
    return;
  }
  rendering::VisualPtr vis = manip->GetVisual();
  rendering::VisualPtr visParent = vis->GetParent();
  rendering::ScenePtr scene = vis->GetScene();
  scene->RemoveVisual(vis);
  if (visParent)
    scene->RemoveVisual(visParent);
  this->allItems.erase(_partName);
  delete manip;
  this->savedChanges = false;
}

/////////////////////////////////////////////////
void BuildingMaker::RemoveWall(const std::string &_wallName)
{
  this->RemovePart(_wallName);
}


/////////////////////////////////////////////////
void BuildingMaker::Start(const rendering::UserCameraPtr _camera)
{
  this->camera = _camera;
}

/////////////////////////////////////////////////
void BuildingMaker::Stop()
{
//  rendering::ScenePtr scene = gui::get_active_camera()->GetScene();
//  scene->RemoveVisual(this->modelVisual);
//  this->modelVisual.reset();
//  this->visuals.clear();
//  this->modelSDF.reset();
//  this->modelVisual->SetVisible(false);
}

/////////////////////////////////////////////////
void BuildingMaker::Reset()
{
  if (!gui::get_active_camera() ||
      !gui::get_active_camera()->GetScene())
    return;

  rendering::ScenePtr scene = gui::get_active_camera()->GetScene();

  if (!scene)
  {
    gzerr << "Couldn't get scene node from BuildingMaker" << std::endl;
  }

  if (this->modelVisual)
    scene->RemoveVisual(this->modelVisual);

  this->saved = NEVER_SAVED;
  this->savedChanges = false;
  this->modelName = this->buildingDefaultName;
  this->defaultPath = (QDir::homePath() + "/building_editor_models")
                        .toStdString();
  this->saveLocation = defaultPath + "/" +
                        GetFolderNameFromModelName(this->modelName);

  this->modelVisual.reset(new rendering::Visual(this->modelName,
      scene->GetWorldVisual()));

  this->modelVisual->Load();
  this->modelPose = math::Pose::Zero;
  this->modelVisual->SetPose(this->modelPose);
  this->modelVisual->SetVisibilityFlags(GZ_VISIBILITY_GUI);
  scene->AddVisual(this->modelVisual);

  std::map<std::string, BuildingModelManip *>::iterator it;
  for (it = this->allItems.begin(); it != this->allItems.end(); ++it)
    delete (*it).second;
  this->allItems.clear();
}

/////////////////////////////////////////////////
bool BuildingMaker::IsActive() const
{
  return true;
}

/////////////////////////////////////////////////
void BuildingMaker::SetModelName(const std::string &_modelName)
{
  this->modelName = _modelName;
  this->saveDialog->SetModelName(_modelName);
}

/////////////////////////////////////////////////
void BuildingMaker::SaveToSDF(const std::string &_savePath)
{
  this->saveLocation = _savePath;
  std::ofstream savefile;
  boost::filesystem::path path;
  path = path / this->saveLocation / "model.sdf";
  gzdbg << "Saving file to " << path.string() << std::endl;

  savefile.open(path.string().c_str());
  if (!savefile.is_open())
  {
    gzerr << "Couldn't open file for writing: " << path.string() << std::endl;
    return;
  }
  savefile << this->modelSDF->ToString();
  savefile.close();
}

/////////////////////////////////////////////////
void BuildingMaker::FinishModel()
{
  this->CreateTheEntity();
  this->Stop();
}

/////////////////////////////////////////////////
void BuildingMaker::GenerateSDF()
{
  // This function generates an SDF file for the final building model (which
  // will eventually be uploaded to the server). It loops through all the model
  // manip objects (allItems), grabs pose and size data of each model manip, and
  // creates a link element consisting of a visual and a collision element with
  // the same geometry. If the model manip has attached objects, e.g. a wall
  // with windows/doors and a floor with stairs, it creates holes in the
  // surface of the parent by using a rectangular surface subdivision algorithm.
  // TODO Refactor code

  sdf::ElementPtr modelElem;
  sdf::ElementPtr linkElem;
  sdf::ElementPtr visualElem;
  sdf::ElementPtr collisionElem;

  this->modelSDF.reset(new sdf::SDF);
  this->modelSDF->SetFromString(this->GetTemplateSDFString());

  modelElem = this->modelSDF->root->GetElement("model");

  linkElem = modelElem->GetElement("link");
  sdf::ElementPtr templateLinkElem = linkElem->Clone();
  sdf::ElementPtr templateVisualElem = templateLinkElem->GetElement(
      "visual")->Clone();
  sdf::ElementPtr templateCollisionElem = templateLinkElem->GetElement(
      "collision")->Clone();
  modelElem->ClearElements();
  std::stringstream visualNameStream;
  std::stringstream collisionNameStream;

  modelElem->GetAttribute("name")->Set(
    GetFolderNameFromModelName(this->modelName));

  std::map<std::string, BuildingModelManip *>::iterator itemsIt;

  // loop through all model manips
  for (itemsIt = this->allItems.begin(); itemsIt != this->allItems.end();
      ++itemsIt)
  {
    visualNameStream.str("");
    collisionNameStream.str("");

    std::string name = itemsIt->first;
    BuildingModelManip *buildingModelManip = itemsIt->second;
    rendering::VisualPtr visual = buildingModelManip->GetVisual();
    sdf::ElementPtr newLinkElem = templateLinkElem->Clone();
    visualElem = newLinkElem->GetElement("visual");
    collisionElem = newLinkElem->GetElement("collision");
    newLinkElem->GetAttribute("name")->Set(buildingModelManip->GetName());
    newLinkElem->GetElement("pose")->Set(visual->GetParent()->GetWorldPose());

    // Only stairs have children
    if (visual->GetChildCount() == 0)
    {
      // Window / Door not attached to walls
      if (name.find("Window") != std::string::npos
          || name.find("Door") != std::string::npos)
      {
        if (buildingModelManip->IsAttached())
          continue;
        visualElem->GetAttribute("name")->Set(buildingModelManip->GetName()
            + "_Visual");
        collisionElem->GetAttribute("name")->Set(buildingModelManip->GetName()
            + "_Collision");
        visualElem->GetElement("pose")->Set(visual->GetPose());
        collisionElem->GetElement("pose")->Set(visual->GetPose());
        visualElem->GetElement("geometry")->GetElement("box")->
            GetElement("size")->Set(visual->GetScale());
        collisionElem->GetElement("geometry")->GetElement("box")->
            GetElement("size")->Set(visual->GetScale());
      }
      // Wall
      else if (name.find("Wall") != std::string::npos)
      {
        // check if walls have attached children, i.e. windows or doors
        if (buildingModelManip->GetAttachedManipCount() != 0 )
        {
          std::vector<QRectF> holes;
          rendering::VisualPtr wallVis = visual;
          math::Pose wallPose = wallVis->GetParent()->GetWorldPose();
          math::Vector3 wallSize = wallVis->GetScale();
          for (unsigned int i = 0; i <
              buildingModelManip->GetAttachedManipCount(); ++i)
          {
            BuildingModelManip *attachedObj =
                buildingModelManip->GetAttachedManip(i);
            std::string objName = attachedObj->GetName();
            if (objName.find("Window") != std::string::npos
                || objName.find("Door") != std::string::npos)
            {
              rendering::VisualPtr attachedVis = attachedObj->GetVisual();
              math::Pose offset = attachedVis->GetParent()->GetWorldPose()
                  - wallPose;
              math::Vector3 size = attachedVis->GetScale();

              offset.pos.z += attachedVis->GetPosition().z
                  - wallVis->GetPosition().z;

              math::Vector3 newOffset = offset.pos - (-wallSize/2.0)
                  - size/2.0;
              QRectF hole(newOffset.x, newOffset.z, size.x, size.z);
              holes.push_back(hole);
            }
          }
          std::vector<QRectF> subdivisions;
          QRectF surface(0, 0, wallVis->GetScale().x, wallVis->GetScale().z);

          // subdivide the wall into mutiple compositing rectangles in order
          // to create holes for the attached children
          this->SubdivideRectSurface(surface, holes, subdivisions);

          newLinkElem->ClearElements();
          newLinkElem->GetAttribute("name")->Set(buildingModelManip->GetName());
          newLinkElem->GetElement("pose")->Set(
              visual->GetParent()->GetWorldPose());
          // create a link element of box geom for each subdivision
          for (unsigned int i = 0; i< subdivisions.size(); ++i)
          {
            visualNameStream.str("");
            collisionNameStream.str("");
            visualElem = templateVisualElem->Clone();
            collisionElem = templateCollisionElem->Clone();
            visualNameStream << buildingModelManip->GetName() << "_Visual_"
                << i;
            visualElem->GetAttribute("name")->Set(visualNameStream.str());
            collisionNameStream << buildingModelManip->GetName()
                << "_Collision_" << i;
            collisionElem->GetAttribute("name")->Set(collisionNameStream.str());

            math::Vector3 newSubPos =
                math::Vector3(-wallSize.x/2.0, 0, -wallSize.z/2.0)
                + math::Vector3(subdivisions[i].x(), 0, subdivisions[i].y())
                + math::Vector3(subdivisions[i].width()/2, 0,
                    subdivisions[i].height()/2);
            newSubPos.z += wallSize.z/2;
            math::Pose newPose(newSubPos, math::Quaternion(0, 0, 0));
            visualElem->GetElement("pose")->Set(newPose);
            collisionElem->GetElement("pose")->Set(newPose);
            math::Vector3 blockSize(subdivisions[i].width(),
                wallVis->GetScale().y, subdivisions[i].height());
            visualElem->GetElement("geometry")->GetElement("box")->
                GetElement("size")->Set(blockSize);
            visualElem->GetElement("material")->GetElement("ambient")->
                Set(buildingModelManip->GetColor());
            collisionElem->GetElement("geometry")->GetElement("box")->
                GetElement("size")->Set(blockSize);
            newLinkElem->InsertElement(visualElem);
            newLinkElem->InsertElement(collisionElem);
          }
        }
        // Wall without windows or doors
        else
        {
          visualElem->GetAttribute("name")->Set(buildingModelManip->GetName()
              + "_Visual");
          collisionElem->GetAttribute("name")->Set(buildingModelManip->GetName()
              + "_Collision");
          visualElem->GetElement("pose")->Set(visual->GetPose());
          collisionElem->GetElement("pose")->Set(visual->GetPose());
          visualElem->GetElement("material")->GetElement("ambient")->
              Set(buildingModelManip->GetColor());
          visualElem->GetElement("geometry")->GetElement("box")->
              GetElement("size")->Set(visual->GetScale());
          collisionElem->GetElement("geometry")->GetElement("box")->
              GetElement("size")->Set(visual->GetScale());
        }
      }
      // Floor
      else if (name.find("Floor") != std::string::npos)
      {
        // check if floors have attached children, i.e. stairs
        if (buildingModelManip->GetAttachedManipCount() != 0 )
        {
          std::vector<QRectF> holes;
          rendering::VisualPtr floorVis = visual;
          math::Pose floorPose = floorVis->GetWorldPose();
          math::Vector3 floorSize = floorVis->GetScale();
          for (unsigned int i = 0; i <
              buildingModelManip->GetAttachedManipCount(); ++i)
          {
            BuildingModelManip *attachedObj =
                buildingModelManip->GetAttachedManip(i);
            std::string objName = attachedObj->GetName();
            if (objName.find("Stairs") != std::string::npos)
            {
              rendering::VisualPtr attachedVis = attachedObj->GetVisual();
              math::Pose offset = attachedVis->GetParent()->GetWorldPose()
                  - floorPose;
              math::Vector3 size = attachedVis->GetScale();

              QRectF rect(0, 0, size.x, size.y);
              QPolygonF polygon(rect);
              QTransform transform;
              transform.rotate(GZ_RTOD(offset.rot.GetAsEuler().z));
              QRectF bound = transform.map(polygon).boundingRect();
              math::Vector3 newOffset = offset.pos - (-floorSize/2.0)
                  - math::Vector3(bound.width(), bound.height(), size.z)/2.0;
              QRectF hole(newOffset.x, newOffset.y, bound.width(),
                  bound.height());
              holes.push_back(hole);
            }
          }
          std::vector<QRectF> subdivisions;
          QRectF surface(0, 0, floorVis->GetScale().x, floorVis->GetScale().y);

          // subdivide the floor into mutiple compositing rectangles to make an
          // opening for the stairs
          this->SubdivideRectSurface(surface, holes, subdivisions);

          newLinkElem->ClearElements();
          newLinkElem->GetAttribute("name")->Set(buildingModelManip->GetName());
          newLinkElem->GetElement("pose")->Set(
              visual->GetParent()->GetWorldPose());
          // create a link element of box geom for each subdivision
          for (unsigned int i = 0; i< subdivisions.size(); ++i)
          {
            visualNameStream.str("");
            collisionNameStream.str("");
            visualElem = templateVisualElem->Clone();
            collisionElem = templateCollisionElem->Clone();
            visualNameStream << buildingModelManip->GetName() << "_Visual_"
                << i;
            visualElem->GetAttribute("name")->Set(visualNameStream.str());
            collisionNameStream << buildingModelManip->GetName()
                << "_Collision_" << i;
            collisionElem->GetAttribute("name")->Set(collisionNameStream.str());

            math::Vector3 newSubPos =
                math::Vector3(-floorSize.x/2.0, -floorSize.y/2.0, 0)
                + math::Vector3(subdivisions[i].x(), subdivisions[i].y(), 0)
                + math::Vector3(subdivisions[i].width()/2,
                subdivisions[i].height()/2, 0);
            newSubPos.z += floorVis->GetPosition().z;
            math::Pose newPose(newSubPos, visual->GetParent()->GetRotation());
            visualElem->GetElement("pose")->Set(newPose);
            collisionElem->GetElement("pose")->Set(newPose);
            math::Vector3 blockSize(subdivisions[i].width(),
                subdivisions[i].height(), floorVis->GetScale().z);
            visualElem->GetElement("geometry")->GetElement("box")->
                GetElement("size")->Set(blockSize);
            collisionElem->GetElement("geometry")->GetElement("box")->
                GetElement("size")->Set(blockSize);
            visualElem->GetElement("material")->GetElement("ambient")->
                Set(buildingModelManip->GetColor());
            newLinkElem->InsertElement(visualElem);
            newLinkElem->InsertElement(collisionElem);
          }
        }
        // Floor without stairs
        else
        {
          visualElem->GetAttribute("name")->Set(buildingModelManip->GetName()
              + "_Visual");
          collisionElem->GetAttribute("name")->Set(buildingModelManip->GetName()
              + "_Collision");
          visualElem->GetElement("pose")->Set(visual->GetPose());
          collisionElem->GetElement("pose")->Set(visual->GetPose());
          visualElem->GetElement("geometry")->GetElement("box")->
              GetElement("size")->Set(visual->GetScale());
          collisionElem->GetElement("geometry")->GetElement("box")->
              GetElement("size")->Set(visual->GetScale());
          visualElem->GetElement("material")->GetElement("ambient")->
              Set(buildingModelManip->GetColor());
        }
      }
    }
    // Stairs
    else
    {
      // TODO: This handles the special case for stairs, where
      // there are nested visuals which SDF doesn't support.
      // Should somehow generalize/combine the code above and below
      newLinkElem->ClearElements();
      for (unsigned int i = 0; i< visual->GetChildCount(); ++i)
      {
        visualNameStream.str("");
        collisionNameStream.str("");
        visualElem = templateVisualElem->Clone();
        collisionElem = templateCollisionElem->Clone();
        visualNameStream << buildingModelManip->GetName() << "_Visual_" << i;
        visualElem->GetAttribute("name")->Set(visualNameStream.str());
        collisionNameStream << buildingModelManip->GetName()
            << "_Collision_" << i;
        collisionElem->GetAttribute("name")->Set(collisionNameStream.str());
        rendering::VisualPtr childVisual = visual->GetChild(i);
        math::Pose newPose(childVisual->GetWorldPose().pos,
            visual->GetParent()->GetRotation());
        visualElem->GetElement("pose")->Set(newPose);
        collisionElem->GetElement("pose")->Set(newPose);
        visualElem->GetElement("geometry")->GetElement("box")->
            GetElement("size")->Set(visual->GetScale()*childVisual->GetScale());
        collisionElem->GetElement("geometry")->GetElement("box")->
            GetElement("size")->Set(visual->GetScale()*childVisual->GetScale());
        visualElem->GetElement("material")->GetElement("ambient")->
              Set(buildingModelManip->GetColor());

        newLinkElem->InsertElement(visualElem);
        newLinkElem->InsertElement(collisionElem);
      }
    }
    modelElem->InsertElement(newLinkElem);
  }
  (modelElem->AddElement("static"))->Set("true");
  // qDebug() << this->modelSDF->ToString().c_str();
}

/////////////////////////////////////////////////
void BuildingMaker::GenerateSDFWithCSG()
{
#ifdef HAVE_GTS
  // This function generates an SDF file for the final building model in a
  // similar manner to the GenerateSDF function. However instead of using a
  // surface subdivision algorithm for making openings for attached objects,
  // it uses boolean operations to find the difference between one mesh and
  // the other.
  // TODO The function is not yet integrated as custom shapes are not yet
  // supported in Gazebo.
  sdf::ElementPtr modelElem;
  sdf::ElementPtr linkElem;
  sdf::ElementPtr visualElem;
  sdf::ElementPtr collisionElem;

  this->modelSDF.reset(new sdf::SDF);
  this->modelSDF->SetFromString(this->GetTemplateSDFString());

  modelElem = this->modelSDF->root->GetElement("model");
  linkElem = modelElem->GetElement("link");

  sdf::ElementPtr templateLinkElem = linkElem->Clone();
  sdf::ElementPtr templateVisualElem = templateLinkElem->GetElement(
      "visual")->Clone();
  sdf::ElementPtr templateCollisionElem = templateLinkElem->GetElement(
      "collision")->Clone();
  modelElem->ClearElements();
  std::stringstream visualNameStream;
  std::stringstream collisionNameStream;

  modelElem->GetAttribute("name")->Set(this->modelName);

  std::map<std::string, BuildingModelManip *>::iterator itemsIt;
  for (itemsIt = this->allItems.begin(); itemsIt != this->allItems.end();
      ++itemsIt)
  {
    visualNameStream.str("");
    collisionNameStream.str("");

    std::string name = itemsIt->first;
    BuildingModelManip *buildingModelManip = itemsIt->second;
    rendering::VisualPtr visual = buildingModelManip->GetVisual();
    sdf::ElementPtr newLinkElem = templateLinkElem->Clone();
    visualElem = newLinkElem->GetElement("visual");
    collisionElem = newLinkElem->GetElement("collision");
    newLinkElem->GetAttribute("name")->Set(buildingModelManip->GetName());
    newLinkElem->GetElement("pose")->Set(visual->GetParent()->GetWorldPose());

    // create a hole to represent a window/door in the wall
    if (name.find("Window") != std::string::npos
        || name.find("Door") != std::string::npos)
    {
      if (buildingModelManip->IsAttached())
        continue;
    }
    else if (name.find("Wall") != std::string::npos
        && buildingModelManip->GetAttachedManipCount() != 0)
    {
      rendering::VisualPtr wallVis = visual;
      math::Pose wallPose = wallVis->GetWorldPose();
      const common::Mesh *wallMesh = common::MeshManager::Instance()
          ->GetMesh(wallVis->GetMeshName());
      // clone wall mesh to to be used in boolean operation
      common::Mesh *m1 = new common::Mesh();
      for (unsigned int k = 0; k < wallMesh->GetSubMeshCount(); ++k)
      {
        common::SubMesh *m1SubMesh = new common::SubMesh();
        m1->AddSubMesh(m1SubMesh);
        const common::SubMesh *subMesh = wallMesh->GetSubMesh(k);
        if (subMesh->GetVertexCount() <= 2)
          continue;
        for (unsigned int j = 0; j < subMesh->GetVertexCount(); ++j)
        {
          m1SubMesh->AddVertex(subMesh->GetVertex(j));
        }
        for (unsigned int j = 0; j < subMesh->GetIndexCount(); ++j)
        {
          m1SubMesh->AddIndex(subMesh->GetIndex(j));
        }
      }
      m1->SetScale(math::Vector3(wallVis->GetScale()));

      std::string booleanMeshName = buildingModelManip->GetName() + "_Boolean";
      common::Mesh *booleanMesh = NULL;
      for (unsigned int i = 0; i < buildingModelManip->GetAttachedManipCount();
          ++i)
      {
        if (booleanMesh)
        {
          delete m1;
          m1 = booleanMesh;
        }

        BuildingModelManip *attachedObj =
            buildingModelManip->GetAttachedManip(i);
        std::string objName = attachedObj->GetName();
        if (objName.find("Window") != std::string::npos
            || objName.find("Door") != std::string::npos)
        {
          rendering::VisualPtr attachedVis = attachedObj->GetVisual();
          math::Pose offset = attachedVis->GetWorldPose() - wallPose;
          const common::Mesh *attachedMesh = common::MeshManager::Instance()->
              GetMesh(attachedVis->GetMeshName());
          // clone attached object mesh
          common::Mesh *m2 = new common::Mesh();
          for (unsigned int k = 0; k < attachedMesh->GetSubMeshCount(); ++k)
          {
            common::SubMesh *m2SubMesh = new common::SubMesh();
            m2->AddSubMesh(m2SubMesh);
            const common::SubMesh *subMesh = attachedMesh->GetSubMesh(k);
            if (subMesh->GetVertexCount() <= 2)
              continue;
            for (unsigned int j = 0; j < subMesh->GetVertexCount(); ++j)
            {
              m2SubMesh->AddVertex(subMesh->GetVertex(j));
            }
            for (unsigned int j = 0; j < subMesh->GetIndexCount(); ++j)
            {
              m2SubMesh->AddIndex(subMesh->GetIndex(j));
            }
          }
          m2->SetScale(math::Vector3(attachedVis->GetScale()));
          // create csg but don't add to mesh manager just yet
          common::MeshCSG csg;
          booleanMesh = csg.CreateBoolean(m1, m2, common::MeshCSG::DIFFERENCE,
              offset);
        }
      }
      // add to mesh manager after all boolean operations are done
      booleanMesh->SetName(booleanMeshName);
      common::MeshManager::Instance()->AddMesh(booleanMesh);

      // finally create the sdf elements
      visualElem->GetAttribute("name")->Set(buildingModelManip->GetName()
          + "_Visual");
      collisionElem->GetAttribute("name")->Set(buildingModelManip->GetName()
          + "_Collision");
      sdf::ElementPtr visGeomElem = visualElem->GetElement("geometry");
      visGeomElem->ClearElements();
      sdf::ElementPtr meshElem = visGeomElem->AddElement("mesh");
      // TODO create the folder
      std::string uri = "model://" + this->modelName + "/meshes/"
          + booleanMeshName;
      meshElem->GetElement("uri")->Set(uri);
      visualElem->GetElement("pose")->Set(visual->GetPose());
      collisionElem->GetElement("geometry")->GetElement("box")->
          GetElement("size")->Set(visual->GetScale());
      collisionElem->GetElement("pose")->Set(visual->GetPose());
    }
    else if (name.find("Stairs") != std::string::npos
        && visual->GetChildCount() > 0)
    {
      newLinkElem->ClearElements();
      for (unsigned int i = 0; i< visual->GetChildCount(); ++i)
      {
        visualNameStream.str("");
        collisionNameStream.str("");
        visualElem = templateVisualElem->Clone();
        collisionElem = templateCollisionElem->Clone();
        visualNameStream << buildingModelManip->GetName() << "_Visual_" << i;
        visualElem->GetAttribute("name")->Set(visualNameStream.str());
        collisionNameStream << buildingModelManip->GetName() << "_Collision_"
            << i;
        collisionElem->GetAttribute("name")->Set(collisionNameStream.str());
        rendering::VisualPtr childVisual = visual->GetChild(i);
        math::Pose newPose(childVisual->GetWorldPose().pos,
            visual->GetRotation());
        visualElem->GetElement("pose")->Set(newPose);
        collisionElem->GetElement("pose")->Set(newPose);
        visualElem->GetElement("geometry")->GetElement("box")->
            GetElement("size")->Set(visual->GetScale()*childVisual->GetScale());
        collisionElem->GetElement("geometry")->GetElement("box")->
            GetElement("size")->Set(visual->GetScale()*childVisual->GetScale());

        newLinkElem->InsertElement(visualElem);
        newLinkElem->InsertElement(collisionElem);
      }
    }
    modelElem->InsertElement(newLinkElem);
  }
  (modelElem->AddElement("static"))->Set("true");
#endif
}

/////////////////////////////////////////////////
void BuildingMaker::CreateTheEntity()
{
  /*if (!this->savedChanges || !this->saved)
    this->GenerateSDF();*/

  msgs::Factory msg;
  // Create a new name if the model exists
  if (!this->modelSDF->root->HasElement("model"))
  {
    gzerr << "Generated invalid SDF! Cannot create entity." << std::endl;
    return;
  }

  sdf::ElementPtr modelElem = this->modelSDF->root->GetElement("model");
  std::string modelElemName = modelElem->Get<std::string>("name");
  if (has_entity_name(modelElemName))
  {
    int i = 0;
    while (has_entity_name(modelElemName))
    {
      modelElemName = modelElem->Get<std::string>("name") + "_" +
        boost::lexical_cast<std::string>(i++);
    }
    modelElem->GetAttribute("name")->Set(modelElemName);
  }

  msg.set_sdf(this->modelSDF->ToString());
  this->makerPub->Publish(msg);
}

/////////////////////////////////////////////////
math::Vector3 BuildingMaker::ConvertSize(double _width, double _length,
    double _height)
{
  return math::Vector3(conversionScale*_width, conversionScale*_length,
      conversionScale*_height);
}

/////////////////////////////////////////////////
math::Pose BuildingMaker::ConvertPose(double _x, double _y, double _z,
    double _roll, double _pitch, double _yaw)
{
  return math::Pose(conversionScale*_x, conversionScale*_y, conversionScale*_z,
      GZ_DTOR(_roll), GZ_DTOR(_pitch), GZ_DTOR(_yaw));
}

/////////////////////////////////////////////////
math::Vector3 BuildingMaker::ConvertSize(const QVector3D &_size)
{
  QVector3D scaledSize = conversionScale*_size;
  return math::Vector3(scaledSize.x(), scaledSize.y(), scaledSize.z());
}

/////////////////////////////////////////////////
math::Pose BuildingMaker::ConvertPose(const QVector3D &_pos,
    const QVector3D &_rot)
{
  QVector3D scaledPos = conversionScale*_pos;
  return math::Pose(scaledPos.x(), scaledPos.y(), scaledPos.z(),
      GZ_DTOR(_rot.x()), GZ_DTOR(_rot.y()), GZ_DTOR(_rot.z()));
}

/////////////////////////////////////////////////
double BuildingMaker::Convert(double _value)
{
  return conversionScale*_value;
}

/////////////////////////////////////////////////
double BuildingMaker::ConvertAngle(double _angle)
{
  return GZ_DTOR(_angle);
}

std::string BuildingMaker::GetTemplateConfigString()
{
  std::ostringstream newModelStr;
  newModelStr << "<?xml version=\"1.0\"?>"
  << "<model>"
  <<   "<name>building_template_model</name>"
  <<   "<version>1.0</version>"
  <<   "<sdf version=\"1.5\">model.sdf</sdf>"
  <<   "<author>"
  <<     "<name>author_name</name>"
  <<     "<email>author_email</email>"
  <<   "</author>"
  <<   "<description>Made with the Gazebo Building Editor</description>"
  << "</model>";
  return newModelStr.str();
}

/////////////////////////////////////////////////
std::string BuildingMaker::GetTemplateSDFString()
{
  std::ostringstream newModelStr;
  newModelStr << "<sdf version ='" << SDF_VERSION << "'>"
    << "<model name='building_template_model'>"
    << "<pose>0 0 0.0 0 0 0</pose>"
    << "<link name ='link'>"
    <<   "<collision name ='collision'>"
    <<     "<geometry>"
    <<       "<box>"
    <<         "<size>1.0 1.0 1.0</size>"
    <<       "</box>"
    <<     "</geometry>"
    <<   "</collision>"
    <<   "<visual name ='visual'>"
    <<     "<pose>0 0 0.0 0 0 0</pose>"
    <<     "<geometry>"
    <<       "<box>"
    <<         "<size>1.0 1.0 1.0</size>"
    <<       "</box>"
    <<     "</geometry>"
    <<     "<material>"
    <<       "<script>"
    <<         "<uri>file://media/materials/scripts/gazebo.material</uri>"
    <<         "<name>Gazebo/Grey</name>"
    <<       "</script>"
    <<     "</material>"
    <<   "</visual>"
    << "</link>"
    << "<static>true</static>"
    << "</model>"
    << "</sdf>";

  return newModelStr.str();
}

/////////////////////////////////////////////////
bool BuildingMaker::PointCompareY(const QPointF &_a, const QPointF &_b)
{
  return _a.y() < _b.y();
}

/////////////////////////////////////////////////
bool BuildingMaker::RectCompareX(const QRectF &_a, const QRectF &_b)
{
  return _a.x() < _b.x();
}

/////////////////////////////////////////////////
bool BuildingMaker::RectCompareY(const QRectF &_a, const QRectF &_b)
{
  return _a.y() < _b.y();
}

/////////////////////////////////////////////////
void BuildingMaker::SubdivideRectSurface(const QRectF &_surface,
    const std::vector<QRectF> &_holes, std::vector<QRectF> &_subdivisions)
{
  // use multiset for ordered elements
  std::multiset<QRectF, bool (*)(const QRectF &, const QRectF &)>
      filledX(BuildingMaker::RectCompareX);
  std::multiset<QRectF, bool (*)(const QRectF &, const QRectF &)>
      filledY(BuildingMaker::RectCompareY);
  for (unsigned int i = 0; i < _holes.size(); ++i)
  {
    filledX.insert(_holes[i]);
    filledY.insert(_holes[i]);
  }

  std::multiset<QPointF, bool (*)(const QPointF &, const QPointF &)>
      startings(BuildingMaker::PointCompareY);

  QPointF start(_surface.x(), _surface.y());
  startings.insert(start);

  std::multiset<QPointF>::iterator startIt;

  // Surface subdivision algorithm:
  // subdivisions are called blocks here
  // 1. Insert a few starting points found by walking along top and left borders
  // 2. Walk along y from a starting point and stop on first obstacle with
  //    same x, this gives block height
  // 3. Find the next obstacle in x dir, this gives block width
  // 4. Remove starting point from the list
  // 5. Find next starting points by walking along the block's
  //    bottom and right edges
  // 6. Insert new starting points and the new block
  // 7. Repeat 2~6 until there are no more starting points.

  double eps = 0.001;
  QPointF borderStart;
  std::multiset<QRectF>::iterator borderIt = filledX.begin();
  for (borderIt; borderIt != filledX.end(); ++borderIt)
  {
    if (fabs((*borderIt).y() - _surface.y()) < eps
        && ((*borderIt).x() + (*borderIt).width())
        < (_surface.x() + _surface.width()))
    {
      borderStart.setX((*borderIt).x() + (*borderIt).width());
      borderStart.setY(0);
      startings.insert(borderStart);
    }
    if (fabs((*borderIt).x() - _surface.x()) < eps
        && ((*borderIt).y() + (*borderIt).height())
        < (_surface.y() + _surface.height()))
    {
      borderStart.setX(0);
      borderStart.setY((*borderIt).y() + (*borderIt).height());
      startings.insert(borderStart);
    }
  }

  while (!startings.empty())
  {
    startIt = startings.begin();

    // walk along y
    double maxY = _surface.y() + _surface.height();
    std::multiset<QRectF>::iterator it = filledY.begin();
    for (it; it != filledY.end(); ++it)
    {
      if (((*startIt).x() >= (*it).x())
          && ((*startIt).x() < ((*it).x() + (*it).width())))
      {
        if (((*it).y() < maxY) && ((*it).y() > (*startIt).y()))
        {
          maxY = (*it).y();
        }
      }
    }

    // find next obstacle in x dir
    double maxX = _surface.x() + _surface.width();
    it = filledX.begin();
    for (it; it != filledX.end(); ++it)
    {
      if ((maxY > (*it).y()) )
      {
        if (((*it).x() < maxX) && ((*it).x() > (*startIt).x()))
        {
          maxX = (*it).x();
        }
      }
    }
//    std::cout << " next xy " << maxX << " " << maxY << std::endl;

    QRectF block((*startIt).x(), (*startIt).y(),
        maxX - (*startIt).x(), maxY - (*startIt).y());

    // remove current starting point
    startings.erase(startIt);

    // find new starting points
    // walk along bottom and right edges
    // first start with bottom edge
    QPointF tmpStart(block.x(), block.y() + block.height());
    bool walkedEdge = false;
    std::multiset<QRectF>::iterator edgeIt = filledX.begin();

    if (tmpStart.y() >= _surface.y() + _surface.height())
      edgeIt = filledX.end();
    for (edgeIt; edgeIt != filledX.end(); ++edgeIt)
    {
      if (fabs((*edgeIt).y() - (block.y() + block.height())) > eps)
        continue;

      if (fabs((*edgeIt).x() - tmpStart.x()) < eps)
        walkedEdge = false;

      if ((*edgeIt).x() > tmpStart.x())
      {
         startings.insert(tmpStart);
      }
      if (((*edgeIt).x() + (*edgeIt).width()) < (block.x() + block.width()))
      {
        if (((*edgeIt).x() + (*edgeIt).width()) > block.x())
        {
          tmpStart.setX((*edgeIt).x() + (*edgeIt).width());
          walkedEdge = true;
        }
      }
      else
      {
        break;
      }
    }
    if (walkedEdge && (tmpStart.x() < (block.x() + block.width())))
    {
      if ((tmpStart.x() < (_surface.x() + _surface.width()))
          && (tmpStart.y() < (_surface.y() + _surface.height())))
      {
        startings.insert(tmpStart);
      }
    }

    // then look at the right edge
    tmpStart.setX(block.x() + block.width());
    tmpStart.setY(block.y());
    edgeIt = filledY.begin();
    walkedEdge = false;

    if (tmpStart.x() >= (_surface.x() + _surface.width()))
      edgeIt = filledY.end();

    for (edgeIt; edgeIt != filledY.end(); ++edgeIt)
    {
      if (fabs((*edgeIt).x() - (block.x() + block.width())) > eps)
        continue;

      if (fabs((*edgeIt).y() - tmpStart.y()) < eps)
        walkedEdge = false;

      if ((*edgeIt).y() > tmpStart.y())
      {
        startings.insert(tmpStart);
        walkedEdge = false;
      }
      if ( ((*edgeIt).y() + (*edgeIt).height()) < (block.y() + block.height()))
      {
        if (((*edgeIt).y() + (*edgeIt).height()) > block.y())
        {
          tmpStart.setY((*edgeIt).y() + (*edgeIt).height());
          walkedEdge = true;
        }
      }
      else
      {
        break;
      }
    }
    if (walkedEdge && (tmpStart.y() <= (block.y() + block.height())) )
    {
      if ((tmpStart.x() < (_surface.x() + _surface.width()))
          && (tmpStart.y() < (_surface.y() + _surface.height())))
      {
        startings.insert(tmpStart);
      }
     }

    filledX.insert(block);
    filledY.insert(block);
    _subdivisions.push_back(block);
  }
}

/////////////////////////////////////////////////
void BuildingMaker::OnNew()
{
  if (this->allItems.empty())
  {
    this->Reset();
    gui::editor::Events::newBuildingModel();
    return;
  }
  QString msg;
  QMessageBox msgBox(QMessageBox::Warning, QString("New"), msg);
  QPushButton *cancelButton = msgBox.addButton("Cancel", QMessageBox::YesRole);
  QPushButton *saveButton = msgBox.addButton("Save", QMessageBox::YesRole);

  if (this->savedChanges)
  {
    msg.append("Are you sure you want to close this model and open a new "
               "canvas?\n\n");
    msgBox.addButton("New Canvas", QMessageBox::ApplyRole);
    saveButton->hide();
  }
  else
  {
    msg.append("You have unsaved changes. Do you want to save this model "
               "and open a new canvas?\n\n");
    msgBox.addButton("Don't Save", QMessageBox::ApplyRole);
  }

  msg.append("Once you open a new canvas, your current model will no longer "
             "be editable.");
  msgBox.setText(msg);

  msgBox.exec();

  if (msgBox.clickedButton() != cancelButton)
  {
    if (!this->savedChanges && msgBox.clickedButton() == saveButton)
    {
      if (!this->OnSave(this->modelName))
      {
        return;
      }
    }

    this->Reset();
    gui::editor::Events::newBuildingModel();
  }
}

void BuildingMaker::SaveModelFiles()
{
  this->SetModelName(this->modelName);
  this->GenerateSDF();
  this->SaveToSDF(this->saveLocation);
}

/////////////////////////////////////////////////
bool BuildingMaker::OnSave(const std::string &_saveName)
{
  if (_saveName != "")
    this->SetModelName(_saveName);

  if (this->saved == SAVED)
  {
    this->SaveModelFiles();
    this->savedChanges = true;
    gui::editor::Events::saveBuildingModel(this->modelName, this->saveLocation);
    return true;
  }
  return this->OnSaveAs(_saveName);
}

/////////////////////////////////////////////////
bool BuildingMaker::OnSaveAs(const std::string &_saveName)
{
  this->saveDialog->SetModelName(_saveName);

  if (this->saveLocation.length() > 0)
  {
    this->saveDialog->SetSaveLocation(this->saveLocation);
  }
  if (this->saveDialog->exec() == QDialog::Accepted)
  {
    if (this->saveDialog->GetModelName().size() == 0)
    {
      QMessageBox msgBox(QMessageBox::Warning, QString("Empty Name"),
                       QString("Please give your model a non-empty name."));

      msgBox.exec();
      return this->OnSaveAs(_saveName);
    }
    if (this->saveDialog->GetSaveLocation().size() == 0)
    {
      QMessageBox msgBox(QMessageBox::Warning, QString("Empty Location"),
             QString("Please give a path to where your model will be saved."));

      msgBox.exec();
      return this->OnSaveAs(_saveName);
    }

    this->modelName = this->saveDialog->GetModelName();
    this->saveLocation = this->saveDialog->GetSaveLocation();
    this->authorName = this->saveDialog->GetAuthorName();
    this->authorEmail = this->saveDialog->GetAuthorEmail();
    this->description = this->saveDialog->GetDescription();
    this->version = this->saveDialog->GetVersion();

    // Create an xml config file
    TiXmlDocument xmlDoc;
    xmlDoc.Parse(this->GetTemplateConfigString().c_str());

    TiXmlElement *modelXML = xmlDoc.FirstChildElement("model");
    if (!modelXML)
    {
      gzerr << "No model name in default config file\n";
      return false;
    }
    TiXmlElement *modelNameXML = modelXML->FirstChildElement("name");
    modelNameXML->FirstChild()->SetValue(this->modelName);

    TiXmlElement *versionXML = modelXML->FirstChildElement("version");
    if (!versionXML)
    {
      gzerr << "Couldn't find model version" << std::endl;
      versionXML->FirstChild()->SetValue("1.0");
    }
    else
    {
      versionXML->FirstChild()->SetValue(this->version);
    }

    TiXmlElement *descriptionXML = modelXML->FirstChildElement("description");
    if (!descriptionXML)
    {
      gzerr << "Couldn't find model description" << std::endl;
      descriptionXML->FirstChild()->SetValue("");
    }
    else
    {
      descriptionXML->FirstChild()->SetValue(this->description);
    }

    // TODO: Multiple authors
    TiXmlElement *authorXML = modelXML->FirstChildElement("author");
    if (!authorXML)
    {
      gzerr << "Couldn't find model author" << std::endl;
    }
    else
    {
      TiXmlElement *authorChild = authorXML->FirstChildElement("name");
      if (!authorChild)
      {
        gzerr << "Couldn't find author name" << std::endl;
        authorChild->FirstChild()->SetValue("");
      }
      else
      {
        authorChild->FirstChild()->SetValue(this->authorName);
      }
      authorChild = authorXML->FirstChildElement("email");
      if (!authorChild)
      {
        gzerr << "Couldn't find author email" << std::endl;
        authorChild->FirstChild()->SetValue("");
      }
      else
      {
        authorChild->FirstChild()->SetValue(this->authorEmail);
      }
    }

    boost::filesystem::path path;
    path = path / this->saveLocation;
    if (!boost::filesystem::exists(path))
    {
      if (!boost::filesystem::create_directories(path))
      {
        gzerr << "Couldn't create folder for model files." << std::endl;
        return false;
      }
      gzmsg << "Created folder " << path << " for model files." << std::endl;
    }

    boost::filesystem::path modelConfigPath = path / "model.config";

    boost::filesystem::path sdfPath = path / "model.sdf";

    // Before writing
    if (boost::filesystem::exists(sdfPath) ||
          boost::filesystem::exists(modelConfigPath))
    {
      std::string msg = "A model named " + this->modelName +
                        " already exists in folder " + path.string() + ".\n\n"
                        "Do you wish to overwrite the existing model files?\n";

      QMessageBox msgBox(QMessageBox::Warning, QString("Files Exist"),
                         QString(msg.c_str()));

      QPushButton *saveButton = msgBox.addButton("Save",
                                                 QMessageBox::ApplyRole);
      msgBox.addButton(QMessageBox::Cancel);
      msgBox.exec();
      if (msgBox.clickedButton() != saveButton)
      {
        return this->OnSaveAs(this->modelName);
      }
    }

    const char* modelConfigString = modelConfigPath.string().c_str();
    gzdbg << "Saving file to " << modelConfigString << std::endl;

    xmlDoc.SaveFile(modelConfigString);

    this->SaveModelFiles();

    // Check if this this->saveLocation is in the model path
    // TODO: Add the directory ABOVE saveLocation to SystemPaths

    std::string parentDirectory = boost::filesystem::path(this->saveLocation)
                                    .parent_path().string();

    std::list<std::string> modelPaths =
                gazebo::common::SystemPaths::Instance()->GetModelPaths();
    std::list<std::string>::iterator iter;
    for (iter = modelPaths.begin();
         iter != modelPaths.end(); ++iter)
    {
      if (iter->compare(parentDirectory) == 0)
      {
        break;
      }
    }
    if (iter == modelPaths.end())
    {
      // Add it to GAZEBO_MODEL_PATHS and notify InsertModelWidget
      gazebo::common::SystemPaths::Instance()->
        AddModelPathsUpdate(parentDirectory);
    }

    this->saved = SAVED;
    this->savedChanges = true;

    gui::editor::Events::saveBuildingModel(this->modelName, this->saveLocation);
    return true;
  }
  return false;
}

/////////////////////////////////////////////////
void BuildingMaker::OnNameChanged(const std::string &_name)
{
  this->SetModelName(_name);
  // Set new saveLocation
  boost::filesystem::path oldPath(this->saveLocation);
  boost::filesystem::path newPath = oldPath.parent_path() /
    GetFolderNameFromModelName(_name);
  this->saveLocation = newPath.string();

  this->savedChanges = false;
  this->saved = NAME_CHANGED;
}

/////////////////////////////////////////////////
void BuildingMaker::OnExit()
{
  if (this->allItems.empty())
  {
    gui::editor::Events::finishBuildingModel();
    return;
  }

  if (this->savedChanges)
  {
    QString msg("Once you exit the Building Editor, "
      "your building will no longer be editable.\n\n"
      "Are you ready to exit?\n\n");
    QMessageBox msgBox(QMessageBox::NoIcon, QString("Exit"), msg);

    msgBox.addButton("Exit", QMessageBox::ApplyRole);
    QPushButton *cancelButton = msgBox.addButton(QMessageBox::Cancel);
    msgBox.exec();
    if (msgBox.clickedButton() == cancelButton)
    {
      return;
    }
    this->FinishModel();
  }
  else
  {
    QString msg("Save Changes before exiting?\n\n"
        "Note: Once you exit the Building Editor, "
        "your building will no longer be editable.\n\n");

    QMessageBox msgBox(QMessageBox::NoIcon, QString("Exit"), msg);
    QPushButton *cancelButton = msgBox.addButton("Cancel",
      QMessageBox::ApplyRole);
    QPushButton *saveButton = msgBox.addButton("Save and Exit",
      QMessageBox::ApplyRole);
    msgBox.addButton("Don't Save, Exit", QMessageBox::ApplyRole);
    msgBox.exec();
    if (msgBox.clickedButton() == cancelButton)
      return;

    if (msgBox.clickedButton() == saveButton)
    {
      if (!this->OnSave(this->modelName))
      {
        return;
      }
    }
  }
  if (this->saved == SAVED || this->saved == NAME_CHANGED)
    this->FinishModel();

  this->Reset();

  gui::editor::Events::newBuildingModel();
  gui::editor::Events::finishBuildingModel();
}<|MERGE_RESOLUTION|>--- conflicted
+++ resolved
@@ -53,7 +53,6 @@
 double BuildingMaker::conversionScale;
 
 /////////////////////////////////////////////////
-<<<<<<< HEAD
 // Helper function to generate a valid folder name from a human-readable model
 // name.
 std::string GetFolderNameFromModelName(const std::string &_modelName)
@@ -81,9 +80,6 @@
 
 /////////////////////////////////////////////////
   BuildingMaker::BuildingMaker() : EntityMaker()
-=======
-BuildingMaker::BuildingMaker() : EntityMaker()
->>>>>>> 326c5e01
 {
   this->buildingDefaultName = "Untitled";
   this->modelName = this->buildingDefaultName;
@@ -1127,9 +1123,6 @@
 /////////////////////////////////////////////////
 void BuildingMaker::CreateTheEntity()
 {
-  /*if (!this->savedChanges || !this->saved)
-    this->GenerateSDF();*/
-
   msgs::Factory msg;
   // Create a new name if the model exists
   if (!this->modelSDF->root->HasElement("model"))
