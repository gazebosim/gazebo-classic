--- conflicted
+++ resolved
@@ -318,40 +318,24 @@
           || ((angle <= (180 + range)) && (angle > (180 - range))))
       {
         QApplication::setOverrideCursor(
-<<<<<<< HEAD
-            QCursor(this->dataPtr->cursors[_grabber->GetIndex() % 4]));
-=======
-            QCursor(this->cursors[_grabber->Index() % 4]));
->>>>>>> 799f05b4
+            QCursor(this->dataPtr->cursors[_grabber->Index() % 4]));
       }
       else if (((angle <= (360 - range)) && (angle > (270 + range)))
           || ((angle <= (180 - range)) && (angle > (90 + range))))
       {
         QApplication::setOverrideCursor(
-<<<<<<< HEAD
-            QCursor(this->dataPtr->cursors[(_grabber->GetIndex() + 3) % 4]));
-=======
-            QCursor(this->cursors[(_grabber->Index() + 3) % 4]));
->>>>>>> 799f05b4
+            QCursor(this->dataPtr->cursors[(_grabber->Index() + 3) % 4]));
       }
       else if (((angle <= (270 + range)) && (angle > (270 - range)))
           || ((angle <= (90 + range)) && (angle > (90 - range))))
       {
         QApplication::setOverrideCursor(
-<<<<<<< HEAD
-            QCursor(this->dataPtr->cursors[(_grabber->GetIndex() + 2) % 4]));
-=======
-            QCursor(this->cursors[(_grabber->Index() + 2) % 4]));
->>>>>>> 799f05b4
+            QCursor(this->dataPtr->cursors[(_grabber->Index() + 2) % 4]));
       }
       else
       {
         QApplication::setOverrideCursor(
-<<<<<<< HEAD
-            QCursor(this->dataPtr->cursors[(_grabber->GetIndex() + 1) % 4]));
-=======
-            QCursor(this->cursors[(_grabber->Index() + 1) % 4]));
->>>>>>> 799f05b4
+            QCursor(this->dataPtr->cursors[(_grabber->Index() + 1) % 4]));
       }
       return true;
     }
