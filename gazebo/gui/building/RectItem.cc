/*
 * Copyright (C) 2012-2014 Open Source Robotics Foundation
 *
 * Licensed under the Apache License, Version 2.0 (the "License");
 * you may not use this file except in compliance with the License.
 * You may obtain a copy of the License at
 *
 *     http://www.apache.org/licenses/LICENSE-2.0
 *
 * Unless required by applicable law or agreed to in writing, software
 * distributed under the License is distributed on an "AS IS" BASIS,
 * WITHOUT WARRANTIES OR CONDITIONS OF ANY KIND, either express or implied.
 * See the License for the specific language governing permissions and
 * limitations under the License.
 *
*/

#include "gazebo/math/Angle.hh"
#include "gazebo/gui/building/BuildingEditorWidget.hh"
#include "gazebo/gui/building/GrabberHandle.hh"
#include "gazebo/gui/building/RotateHandle.hh"
#include "gazebo/gui/building/EditorItem.hh"
#include "gazebo/gui/building/RectItem.hh"

using namespace gazebo;
using namespace gui;

/////////////////////////////////////////////////
RectItem::RectItem()
{
  this->editorType = "Rect";

  this->width = 100;
  this->height = 100;
  this->highlighted = true;
<<<<<<< HEAD
  this->visual3dColor = QColor(255, 255, 255, 255);
  this->visual3dTransparency = 0.0;
=======
>>>>>>> 17f55447

  this->drawingOriginX = 0;
  this->drawingOriginY = 0;

  this->positionOnWall = 0;
  this->angleOnWall = 0;
<<<<<<< HEAD
  this->parentWall = NULL;
=======
>>>>>>> 17f55447

  this->drawingWidth = this->width;
  this->drawingHeight = this->height;

  this->borderColor = Qt::black;

  for (int i = 0; i < 8; ++i)
  {
    GrabberHandle *grabber = new GrabberHandle(this, i);
    this->grabbers.push_back(grabber);
  }
  this->rotateHandle = new RotateHandle(this);

  this->setSelected(false);
  this->setFlags(this->flags() | QGraphicsItem::ItemIsSelectable);
  this->setFlag(QGraphicsItem::ItemSendsScenePositionChanges);

  this->UpdateCornerPositions();
  this->setAcceptHoverEvents(true);

  this->cursors.push_back(Qt::SizeFDiagCursor);
  this->cursors.push_back(Qt::SizeVerCursor);
  this->cursors.push_back(Qt::SizeBDiagCursor);
  this->cursors.push_back(Qt::SizeHorCursor);

  this->setCursor(Qt::SizeAllCursor);

  this->rotationAngle = 0;

  this->zValueIdle = 1;
  this->zValueSelected = 5;

  this->SetResizeFlag(ITEM_WIDTH | ITEM_HEIGHT);

  this->openInspectorAct = new QAction(tr("&Open Inspector"), this);
  this->openInspectorAct->setStatusTip(tr("Open Inspector"));
  connect(this->openInspectorAct, SIGNAL(triggered()),
    this, SLOT(OnOpenInspector()));

  this->deleteItemAct = new QAction(tr("&Delete"), this);
  this->deleteItemAct->setStatusTip(tr("Delete"));
  connect(this->deleteItemAct, SIGNAL(triggered()),
    this, SLOT(OnDeleteItem()));
}

/////////////////////////////////////////////////
RectItem::~RectItem()
{
  for (int i = 0; i < 8; ++i)
  {
    this->grabbers[i]->setParentItem(NULL);
    delete this->grabbers[i];
  }
  this->rotateHandle->setParentItem(NULL);
  delete this->rotateHandle;
}

/////////////////////////////////////////////////
void RectItem::ShowHandles(bool _show)
{
  for (int i = 0; i < 8; ++i)
  {
    this->grabbers[i]->setVisible(_show && this->grabbers[i]->isEnabled());
  }
  this->rotateHandle->setVisible(_show);
}

/////////////////////////////////////////////////
void RectItem::AdjustSize(double _x, double _y)
{
  this->width += _x;
  this->height += _y;
  this->drawingWidth = this->width;
  this->drawingHeight = this->height;
}

/////////////////////////////////////////////////
QVariant RectItem::itemChange(GraphicsItemChange _change,
  const QVariant &_value)
{
  if (_change == QGraphicsItem::ItemSelectedChange && this->scene())
  {
    this->SetHighlighted(_value.toBool());
  }
  else if (_change == QGraphicsItem::ItemScenePositionHasChanged
      && this->scene())
  {
    emit PosXChanged(this->scenePos().x());
    emit PosYChanged(this->scenePos().y());
  }
  return QGraphicsItem::itemChange(_change, _value);
}

/////////////////////////////////////////////////
void RectItem::SetHighlighted(bool _highlighted)
{
  if (_highlighted)
  {
    this->setZValue(zValueSelected);
    for (int i = 0; i < 8; ++i)
    {
      if (this->grabbers[i]->isEnabled())
        this->grabbers[i]->installSceneEventFilter(this);
    }
    this->rotateHandle->installSceneEventFilter(this);
    this->Set3dTransparency(0.0);
  }
  else
  {
    this->setZValue(zValueIdle);
    for (int i = 0; i < 8; ++i)
    {
      if (this->grabbers[i]->isEnabled())
        this->grabbers[i]->removeSceneEventFilter(this);
    }
    this->rotateHandle->removeSceneEventFilter(this);
    this->Set3dTransparency(0.4);
  }
<<<<<<< HEAD
  for (unsigned int j = 0; j < this->measures.size(); ++j)
  {
    this->measures[j]->setVisible(_highlighted && (this->parentWall != NULL));
  }
  this->highlighted = _highlighted;
  emit TransparencyChanged(this->visual3dTransparency);
  this->RectUpdated();
=======
  this->highlighted = _highlighted;
  this->UpdateMeasures();
>>>>>>> 17f55447
}

/////////////////////////////////////////////////
bool RectItem::sceneEventFilter(QGraphicsItem * _watched, QEvent *_event)
{
  RotateHandle *rotateH = dynamic_cast<RotateHandle *>(_watched);
  if (rotateH != NULL)
    return this->RotateEventFilter(rotateH, _event);

  GrabberHandle *grabber = dynamic_cast<GrabberHandle *>(_watched);
  if (grabber != NULL && grabber->isEnabled())
    return this->GrabberEventFilter(grabber, _event);

  return false;
}

/////////////////////////////////////////////////
bool RectItem::RotateEventFilter(RotateHandle *_rotate, QEvent *_event)
{
  QGraphicsSceneMouseEvent *mouseEvent =
    dynamic_cast<QGraphicsSceneMouseEvent*>(_event);

  switch (_event->type())
  {
    case QEvent::GraphicsSceneMousePress:
    {
      _rotate->SetMouseState(
          static_cast<int>(QEvent::GraphicsSceneMousePress));
      _rotate->SetMouseDownX(mouseEvent->pos().x());
      _rotate->SetMouseDownY(mouseEvent->pos().y());
      break;
    }
    case QEvent::GraphicsSceneMouseRelease:
    {
      _rotate->SetMouseState(
          static_cast<int>(QEvent::GraphicsSceneMouseRelease));
      break;
    }
    case QEvent::GraphicsSceneMouseMove:
    {
      _rotate->SetMouseState(static_cast<int>(QEvent::GraphicsSceneMouseMove));
      break;
    }
    case QEvent::GraphicsSceneHoverEnter:
    case QEvent::GraphicsSceneHoverMove:
    {
//      QApplication::setOverrideCursor(QCursor(Qt::CrossCursor));

      QApplication::setOverrideCursor(BuildingEditorWidget::rotateCursor);
      return true;
    }
    case QEvent::GraphicsSceneHoverLeave:
    {
      QApplication::restoreOverrideCursor();
      return true;
    }
    default:
      return false;
      break;
  }

  if (!mouseEvent)
    return false;

  if (_rotate->GetMouseState()
      == static_cast<int>(QEvent::GraphicsSceneMouseMove))
  {
    QPoint localCenter(this->drawingOriginX, this->drawingOriginY);
    QPointF center = this->mapToScene(localCenter);

    QPointF newPoint = mouseEvent->scenePos();
    QLineF line(center.x(), center.y(), newPoint.x(), newPoint.y());

    double angle = 0;

    if (this->parentItem())
    {
      QPointF localCenterTop(this->drawingOriginX, this->drawingOriginY
          + this->drawingHeight);
      QPointF centerTop = this->mapToScene(localCenterTop);
      QLineF lineCenter(center.x(), center.y(), centerTop.x(), centerTop.y());
      angle = -lineCenter.angleTo(line);

      if (angle < 0)
        angle += 360;
      if (angle < 90 || angle > 270)
      {
        angle = 180;
        this->SetRotation(this->GetRotation() + angle);
        if (this->GetAngleOnWall() < 90)
          this->SetAngleOnWall(180);
        else
          this->SetAngleOnWall(0);
      }
    }
    else
    {
      QLineF prevLine(center.x(), center.y(),
          mouseEvent->lastScenePos().x(), mouseEvent->lastScenePos().y());
      angle = -prevLine.angleTo(line);
      this->SetRotation(this->GetRotation() + angle);
    }
  }
  return true;
}

/////////////////////////////////////////////////
bool RectItem::GrabberEventFilter(GrabberHandle *_grabber, QEvent *_event)
{
  QGraphicsSceneMouseEvent *mouseEvent =
    dynamic_cast<QGraphicsSceneMouseEvent*>(_event);

  switch (_event->type())
  {
    case QEvent::GraphicsSceneMousePress:
    {
      _grabber->SetMouseState(
          static_cast<int>(QEvent::GraphicsSceneMousePress));
      _grabber->SetMouseDownX(mouseEvent->pos().x());
      _grabber->SetMouseDownY(mouseEvent->pos().y());
      break;
    }
    case QEvent::GraphicsSceneMouseRelease:
    {
      _grabber->SetMouseState(
          static_cast<int>(QEvent::GraphicsSceneMouseRelease));
      break;
    }
    case QEvent::GraphicsSceneMouseMove:
    {
      _grabber->SetMouseState(static_cast<int>(QEvent::GraphicsSceneMouseMove));
      break;
    }
    case QEvent::GraphicsSceneHoverEnter:
    case QEvent::GraphicsSceneHoverMove:
    {
      double angle = this->rotationAngle
          - static_cast<int>(rotationAngle/360) * 360;
      double range = 22.5;
      if (angle < 0)
        angle += 360;

      if ((angle > (360 - range)) || (angle < range)
          || ((angle <= (180 + range)) && (angle > (180 - range))))
      {
        QApplication::setOverrideCursor(
            QCursor(this->cursors[_grabber->GetIndex() % 4]));
      }
      else if (((angle <= (360 - range)) && (angle > (270 + range)))
          || ((angle <= (180 - range)) && (angle > (90 + range))))
      {
        QApplication::setOverrideCursor(
            QCursor(this->cursors[(_grabber->GetIndex() + 3) % 4]));
      }
      else if (((angle <= (270 + range)) && (angle > (270 - range)))
          || ((angle <= (90 + range)) && (angle > (90 - range))))
      {
        QApplication::setOverrideCursor(
            QCursor(this->cursors[(_grabber->GetIndex() + 2) % 4]));
      }
      else
      {
        QApplication::setOverrideCursor(
            QCursor(this->cursors[(_grabber->GetIndex() + 1) % 4]));
      }
      return true;
    }
    case QEvent::GraphicsSceneHoverLeave:
    {
      QApplication::restoreOverrideCursor();
      return true;
    }
    default:
      return false;
  }

  if (!mouseEvent)
    return false;


  if (_grabber->GetMouseState()
      == static_cast<int>(QEvent::GraphicsSceneMouseMove))
  {
    double xPos = mouseEvent->pos().x();
    double yPos = mouseEvent->pos().y();

    // depending on which grabber has been grabbed, we want to move the position
    // of the item as it grows/shrinks accordingly. so we need to either add
    // or subtract the offsets based on which grabber this is.

    int xAxisSign = 0;
    int yAxisSign = 0;
    switch (_grabber->GetIndex())
    {
      // corners
      case 0:
      {
        xAxisSign = 1;
        yAxisSign = 1;
        break;
      }
      case 2:
      {
        xAxisSign = -1;
        yAxisSign = 1;
        break;
      }
      case 4:
      {
        xAxisSign = -1;
        yAxisSign = -1;
        break;
      }
      case 6:
      {
        xAxisSign = +1;
        yAxisSign = -1;
        break;
      }
      // edges
      case 1:
      {
        xAxisSign = 0;
        yAxisSign = 1;
        break;
      }
      case 3:
      {
        xAxisSign = -1;
        yAxisSign = 0;
        break;
      }
      case 5:
      {
        xAxisSign = 0;
        yAxisSign = -1;
        break;
      }
      case 7:
      {
        xAxisSign = 1;
        yAxisSign = 0;
        break;
      }
      default:
        break;
    }

    // if the mouse is being dragged, calculate a new size and also position
    // for resizing the box

    double xMoved = _grabber->GetMouseDownX() - xPos;
    double yMoved = _grabber->GetMouseDownY() - yPos;

    double newWidth = this->width + (xAxisSign * xMoved);
    if (newWidth < 20)
      newWidth  = 20;

    double newHeight = this->height + (yAxisSign * yMoved);
    if (newHeight < 20)
      newHeight = 20;

    double deltaWidth = newWidth - this->width;
    double deltaHeight = newHeight - this->height;

    this->AdjustSize(deltaWidth, deltaHeight);

    deltaWidth *= (-1);
    deltaHeight *= (-1);

    double angle = rotationAngle / 360.0 * (2 * M_PI);
    double dx = 0;
    double dy = 0;
    switch (_grabber->GetIndex())
    {
      // grabbers
      case 0:
      {
        dx = sin(-angle) * deltaHeight/2;
        dy = cos(-angle) * deltaHeight/2;
        dx += cos(angle) * deltaWidth/2;
        dy += sin(angle) * deltaWidth/2;
        this->SetPosition(this->pos() + QPointF(dx, dy));
        break;
      }
      case 2:
      {
        dx = sin(-angle) * deltaHeight/2;
        dy = cos(-angle) * deltaHeight/2;
        dx += -cos(angle) * deltaWidth/2;
        dy += -sin(angle) * deltaWidth/2;
        this->SetPosition(this->pos() + QPointF(dx, dy));
        break;
      }
      case 4:
      {
        dx = -sin(-angle) * deltaHeight/2;
        dy = -cos(-angle) * deltaHeight/2;
        dx += -cos(angle) * deltaWidth/2;
        dy += -sin(angle) * deltaWidth/2;
        this->SetPosition(this->pos() + QPointF(dx, dy));
        break;
      }
      case 6:
      {
        dx = -sin(-angle) * deltaHeight/2;
        dy = -cos(-angle) * deltaHeight/2;
        dx += cos(angle) * deltaWidth/2;
        dy += sin(angle) * deltaWidth/2;
        this->SetPosition(this->pos() + QPointF(dx, dy));
        break;
      }
      // edges
      case 1:
      {
        dx = sin(-angle) * deltaHeight/2;
        dy = cos(-angle) * deltaHeight/2;
        this->SetPosition(this->pos() + QPointF(dx, dy));
        break;
      }
      case 3:
      {
        dx = cos(-angle) * deltaWidth/2;
        dy = -sin(-angle) * deltaWidth/2;
        this->SetPosition(this->pos() - QPointF(dx, dy));
<<<<<<< HEAD
        if (this->parentWall)
        {
          this->positionOnWall -= deltaWidth /
              (2*this->parentWall->line().length());
=======
        if (this->parentItem())
        {
          WallSegmentItem *wallItem = dynamic_cast<WallSegmentItem *>(
              this->parentItem());
          if (wallItem)
          {
            if (this->GetAngleOnWall() < 90)
            {
              this->positionOnWall -= deltaWidth /
                  (2*wallItem->line().length());
            }
            else
            {
              this->positionOnWall += deltaWidth /
                  (2*wallItem->line().length());
            }
          }
>>>>>>> 17f55447
        }
        break;
      }
      case 5:
      {
        dx = sin(-angle) * deltaHeight/2;
        dy = cos(-angle) * deltaHeight/2;
        this->SetPosition(this->pos() - QPointF(dx, dy));
        break;
      }
      case 7:
      {
        dx = cos(angle) * deltaWidth/2;
        dy = sin(angle) * deltaWidth/2;
        this->SetPosition(this->pos() + QPointF(dx, dy));
<<<<<<< HEAD
        if (this->parentWall)
        {
          this->positionOnWall += deltaWidth /
              (2*this->parentWall->line().length());
=======
        if (this->parentItem())
        {
          WallSegmentItem *wallItem = dynamic_cast<WallSegmentItem *>(
              this->parentItem());
          if (wallItem)
          {
            if (this->GetAngleOnWall() < 90)
            {
              this->positionOnWall += deltaWidth /
                  (2*wallItem->line().length());
            }
            else
            {
              this->positionOnWall -= deltaWidth /
                  (2*wallItem->line().length());
            }
          }
>>>>>>> 17f55447
        }
        break;
      }
      default:
        break;
    }
    this->UpdateCornerPositions();
    this->update();
  }
  return true;
}

/////////////////////////////////////////////////
void RectItem::mouseReleaseEvent(QGraphicsSceneMouseEvent *_event)
{
  /// TODO: uncomment to enable snap to grid
/*  this->location.setX( (static_cast<int>(this->location.x())
      / this->gridSpace) * this->gridSpace);
  this->location.setY( (static_cast<int>(this->location.y())
      / this->gridSpace) * this->gridSpace);*/

  this->mousePressPos = QPointF(0, 0);
  _event->setAccepted(true);
}

/////////////////////////////////////////////////
void RectItem::mousePressEvent(QGraphicsSceneMouseEvent *_event)
{
//  if (!this->isSelected())
//    this->scene()->clearSelection();

//  this->setSelected(true);
  QApplication::setOverrideCursor(QCursor(Qt::SizeAllCursor));
  this->mousePressPos = this->mapFromScene(_event->scenePos());
  _event->setAccepted(true);
}

/////////////////////////////////////////////////
void RectItem::mouseMoveEvent(QGraphicsSceneMouseEvent *_event)
{
  if (!this->isSelected())
    return;

//  QPointF delta = _event->scenePos() - _event->lastScenePos();
//  this->SetPosition(this->scenePos() + delta);
//  this->location += delta;
//  this->SetPosition(this->location);

  // keep track of mouse press pos for more accurate mouse movements than
  // purely relying on mouse translations because we expect items to rotate
  // arbitrary (snap to parent items) when dragged
  QPointF trans = this->mapFromScene(_event->scenePos()) - this->mousePressPos;
  QPointF rotatedTrans;
  rotatedTrans.setX(cos(GZ_DTOR(this->rotationAngle))*-trans.x()
    - sin(GZ_DTOR(this->rotationAngle))*-trans.y());
  rotatedTrans.setY(sin(GZ_DTOR(this->rotationAngle))*-trans.x()
    + cos(GZ_DTOR(this->rotationAngle))*-trans.y());

  this->SetPosition(this->pos() - rotatedTrans);
}

/////////////////////////////////////////////////
void RectItem::mouseDoubleClickEvent(QGraphicsSceneMouseEvent *_event)
{
  _event->setAccepted(true);
}

/////////////////////////////////////////////////
void RectItem::hoverLeaveEvent(QGraphicsSceneHoverEvent *_event)
{
  if (!this->isSelected())
  {
    _event->ignore();
    return;
  }

  QApplication::setOverrideCursor(QCursor(Qt::ArrowCursor));

  for (int i = 0; i < 8; ++i)
  {
    if (this->grabbers[i]->isEnabled())
      this->grabbers[i]->removeSceneEventFilter(this);
  }
  this->rotateHandle->removeSceneEventFilter(this);
}

/////////////////////////////////////////////////
void RectItem::hoverMoveEvent(QGraphicsSceneHoverEvent *_event)
{
  if (!this->isSelected())
  {
    _event->ignore();
    return;
  }

  QApplication::setOverrideCursor(QCursor(Qt::SizeAllCursor));
}

/////////////////////////////////////////////////
void RectItem::hoverEnterEvent(QGraphicsSceneHoverEvent *_event)
{
  if (!this->isSelected())
  {
    _event->ignore();
    return;
  }

  QApplication::setOverrideCursor(QCursor(Qt::SizeAllCursor));

  for (unsigned int i = 0; i < this->grabbers.size(); ++i)
  {
    if (this->grabbers[i]->isEnabled())
      this->grabbers[i]->installSceneEventFilter(this);
  }
  this->rotateHandle->installSceneEventFilter(this);
}

/////////////////////////////////////////////////
void RectItem::UpdateCornerPositions()
{
  int grabberWidth = (this->grabbers[0]->boundingRect().width())/2;
  int grabberHeight = (this->grabbers[0]->boundingRect().height())/2;

  this->grabbers[0]->setPos(
      this->drawingOriginX - this->drawingWidth/2 - grabberWidth,
      this->drawingOriginY - this->drawingHeight/2 - grabberHeight);
  this->grabbers[2]->setPos(
      this->drawingOriginX + this->drawingWidth/2 - grabberWidth,
      this->drawingOriginY - this->drawingHeight/2 - grabberHeight);
  this->grabbers[4]->setPos(
      this->drawingOriginX + this->drawingWidth/2 - grabberWidth,
      this->drawingOriginY + this->drawingHeight/2 - grabberHeight);
  this->grabbers[6]->setPos(
      this->drawingOriginX - this->drawingWidth/2 - grabberWidth,
      this->drawingOriginY + this->drawingHeight/2 - grabberHeight);

  this->grabbers[1]->setPos(this->drawingOriginX - grabberWidth,
      this->drawingOriginY - this->drawingHeight/2 - grabberHeight);
  this->grabbers[3]->setPos(
      this->drawingOriginX + this->drawingWidth/2 - grabberWidth,
      this->drawingOriginY - grabberHeight);
  this->grabbers[5]->setPos(this->drawingOriginX - grabberWidth,
      this->drawingOriginY + this->drawingHeight/2 - grabberHeight);
  this->grabbers[7]->setPos(
      this->drawingOriginX - this->drawingWidth/2 - grabberWidth,
      this->drawingOriginY - grabberHeight);

  this->rotateHandle->setPos(this->drawingOriginX,
      this->drawingOriginY - this->drawingHeight/2);

  this->SizeChanged();
  this->setRect(this->boundingRect());

//  this->setPolygon(QPolygonF(this->boundingRect()));
}

/////////////////////////////////////////////////
void RectItem::SetWidth(int _width)
{
  this->width = _width;
  this->drawingWidth = this->width;
  this->UpdateCornerPositions();
  this->update();

  emit WidthChanged(this->drawingWidth);
}

/////////////////////////////////////////////////
void RectItem::SetHeight(int _height)
{
  this->height = _height;
  this->drawingHeight = this->height;
  this->UpdateCornerPositions();
  this->update();

  emit DepthChanged(this->drawingHeight);
}

/////////////////////////////////////////////////
void RectItem::SetSize(QSize _size)
{
  this->width = _size.width();
  this->drawingWidth = this->width;
  this->height = _size.height();
  this->drawingHeight = this->height;
  this->UpdateCornerPositions();
  this->update();

  emit WidthChanged(this->drawingWidth);
  emit DepthChanged(this->drawingHeight);
}

/////////////////////////////////////////////////
double RectItem::GetWidth() const
{
  return this->drawingWidth;
}

/////////////////////////////////////////////////
double RectItem::GetHeight() const
{
  return this->drawingHeight;
}

/////////////////////////////////////////////////
void RectItem::SetPositionOnWall(double _positionOnWall,
    WallSegmentItem *_wall)
{
  this->positionOnWall = _positionOnWall;
<<<<<<< HEAD
  this->parentWall = _wall;
  this->RectUpdated();
=======
  this->UpdateMeasures();
>>>>>>> 17f55447
}

/////////////////////////////////////////////////
double RectItem::GetPositionOnWall() const
{
  return this->positionOnWall;
}

/////////////////////////////////////////////////
void RectItem::SetAngleOnWall(double _angleOnWall)
{
  this->angleOnWall = _angleOnWall;
<<<<<<< HEAD
  this->RectUpdated();
=======
  this->UpdateMeasures();
>>>>>>> 17f55447
}

/////////////////////////////////////////////////
double RectItem::GetAngleOnWall() const
{
  return this->angleOnWall;
}

/////////////////////////////////////////////////
QRectF RectItem::boundingRect() const
{
  return QRectF(-this->width/2, -this->height/2, this->width, this->height);
}

/////////////////////////////////////////////////
void RectItem::DrawBoundingBox(QPainter *_painter)
{
  _painter->save();
  QPen boundingBoxPen;
  boundingBoxPen.setStyle(Qt::DashDotLine);
  boundingBoxPen.setColor(Qt::darkGray);
  boundingBoxPen.setCapStyle(Qt::RoundCap);
  boundingBoxPen.setJoinStyle(Qt::RoundJoin);
  _painter->setPen(boundingBoxPen);
  _painter->setOpacity(0.8);
  _painter->drawRect(this->boundingRect());
  _painter->restore();
}

/////////////////////////////////////////////////
QVector3D RectItem::GetSize() const
{
  return QVector3D(this->width, this->height, 0);
}

/////////////////////////////////////////////////
QVector3D RectItem::GetScenePosition() const
{
  return QVector3D(this->scenePos().x(), this->scenePos().y(), 0);
}

/////////////////////////////////////////////////
double RectItem::GetSceneRotation() const
{
  return this->rotationAngle;
}

/////////////////////////////////////////////////
void RectItem::paint(QPainter *_painter, const QStyleOptionGraphicsItem *,
    QWidget *)
{
  _painter->save();

  QPointF topLeft(this->drawingOriginX - this->drawingWidth/2,
      this->drawingOriginY - this->drawingHeight/2);
  QPointF topRight(this->drawingOriginX + this->drawingWidth/2,
      this->drawingOriginY - this->drawingHeight/2);
  QPointF bottomLeft(this->drawingOriginX - this->drawingWidth/2,
      this->drawingOriginY + this->drawingHeight/2);
  QPointF bottomRight(this->drawingOriginX  + this->drawingWidth/2,
      this->drawingOriginY + this->drawingHeight/2);

  QPen rectPen;
  rectPen.setStyle(Qt::SolidLine);
  rectPen.setColor(borderColor);
  _painter->setPen(rectPen);

  _painter->drawLine(topLeft, topRight);
  _painter->drawLine(topRight, bottomRight);
  _painter->drawLine(bottomRight, bottomLeft);
  _painter->drawLine(bottomLeft, topLeft);
  _painter->restore();
}

/////////////////////////////////////////////////
void RectItem::mouseMoveEvent(QGraphicsSceneDragDropEvent *_event)
{
  _event->setAccepted(false);
}

/////////////////////////////////////////////////
void RectItem::mousePressEvent(QGraphicsSceneDragDropEvent *_event)
{
  _event->setAccepted(false);
}

/////////////////////////////////////////////////
void RectItem::contextMenuEvent(QGraphicsSceneContextMenuEvent *_event)
{
  QMenu menu;
  menu.addAction(this->openInspectorAct);
  menu.addAction(this->deleteItemAct);
  menu.exec(_event->screenPos());
  _event->accept();
}

/////////////////////////////////////////////////
void RectItem::OnOpenInspector()
{
}

/////////////////////////////////////////////////
void RectItem::OnDeleteItem()
{
}

/////////////////////////////////////////////////
void RectItem::SetPosition(const QPointF &_pos)
{
  this->SetPosition(_pos.x(), _pos.y());
}

/////////////////////////////////////////////////
void RectItem::SetPosition(double _x, double _y)
{
  this->setPos(_x, _y);
//  emit posXChanged(_x);
//  emit posYChanged(_y);
}

/////////////////////////////////////////////////
void RectItem::SetRotation(double _angle)
{
  this->rotate(_angle - this->rotationAngle);
  this->rotationAngle = _angle;
  emit YawChanged(this->rotationAngle);
}

/////////////////////////////////////////////////
double RectItem::GetRotation() const
{
  return this->rotationAngle;
}

/////////////////////////////////////////////////
void RectItem::SizeChanged()
{
  emit DepthChanged(this->drawingHeight);
  emit WidthChanged(this->drawingWidth);
<<<<<<< HEAD
  this->RectUpdated();
=======
  this->UpdateMeasures();
>>>>>>> 17f55447
}

/////////////////////////////////////////////////
void RectItem::SetResizeFlag(unsigned int _flag)
{
  if (this->resizeFlag == _flag)
    return;

  this->resizeFlag = _flag;
  for (int i = 0; i < 8; ++i)
    this->grabbers[i]->setEnabled(false);


  if (resizeFlag & ITEM_WIDTH)
  {
    this->grabbers[3]->setEnabled(true);
    this->grabbers[7]->setEnabled(true);
  }
  if (resizeFlag & ITEM_HEIGHT)
  {
    this->grabbers[1]->setEnabled(true);
    this->grabbers[5]->setEnabled(true);
  }
  if ((resizeFlag & ITEM_WIDTH) && (resizeFlag & ITEM_HEIGHT))
  {
    this->grabbers[0]->setEnabled(true);
    this->grabbers[2]->setEnabled(true);
    this->grabbers[4]->setEnabled(true);
    this->grabbers[6]->setEnabled(true);
  }
}

/////////////////////////////////////////////////
<<<<<<< HEAD
void RectItem::RectUpdated()
{
  // virtual
=======
void RectItem::UpdateMeasures()
{
  // Only windows and doors can have a wall as parent
  WallSegmentItem *wallItem = dynamic_cast<WallSegmentItem *>(
    this->parentItem());
  if (wallItem == NULL)
  {
    for (unsigned int i = 0; i < this->measures.size(); ++i)
    {
      this->measures[i]->setVisible(false);
    }
    return;
  }

  if (this->measures.empty())
  {
    this->measures.push_back(new MeasureItem(QPointF(0, 0), QPointF(0, 1)));
    this->measures.push_back(new MeasureItem(QPointF(0, 0), QPointF(0, 1)));
    this->measures[0]->setParentItem(this);
    this->measures[1]->setParentItem(this);
    this->measures[0]->setVisible(false);
    this->measures[1]->setVisible(false);
  }

  this->measures[0]->setVisible(this->highlighted);
  this->measures[1]->setVisible(this->highlighted);

  if (this->highlighted)
  {
    double d = 20 + this->drawingHeight/2.0;
    double t = wallItem->GetThickness()/2.0;
    double l = wallItem->line().length();
    double p = this->GetPositionOnWall();

    if (this->GetAngleOnWall() < 90)
    {
      this->measures[0]->SetStartPoint(QPointF(-(t + l*p), -d));
      this->measures[1]->SetEndPoint(QPointF(t + l*(1-p), -d));
    }
    else
    {
      this->measures[0]->SetStartPoint(QPointF(-(t + l*(1-p)), -d));
      this->measures[1]->SetEndPoint(QPointF(t + l*p, -d));
    }
    this->measures[0]->SetEndPoint(QPointF(-this->drawingWidth/2, -d));
    this->measures[1]->SetStartPoint(QPointF(this->drawingWidth/2, -d));

    this->measures[0]->SetValue(
        (this->measures[0]->line().length())*this->scale);
    this->measures[1]->SetValue(
        (this->measures[1]->line().length())*this->scale);
  }
>>>>>>> 17f55447
}<|MERGE_RESOLUTION|>--- conflicted
+++ resolved
@@ -33,21 +33,12 @@
   this->width = 100;
   this->height = 100;
   this->highlighted = true;
-<<<<<<< HEAD
-  this->visual3dColor = QColor(255, 255, 255, 255);
-  this->visual3dTransparency = 0.0;
-=======
->>>>>>> 17f55447
 
   this->drawingOriginX = 0;
   this->drawingOriginY = 0;
 
   this->positionOnWall = 0;
   this->angleOnWall = 0;
-<<<<<<< HEAD
-  this->parentWall = NULL;
-=======
->>>>>>> 17f55447
 
   this->drawingWidth = this->width;
   this->drawingHeight = this->height;
@@ -166,18 +157,8 @@
     this->rotateHandle->removeSceneEventFilter(this);
     this->Set3dTransparency(0.4);
   }
-<<<<<<< HEAD
-  for (unsigned int j = 0; j < this->measures.size(); ++j)
-  {
-    this->measures[j]->setVisible(_highlighted && (this->parentWall != NULL));
-  }
-  this->highlighted = _highlighted;
-  emit TransparencyChanged(this->visual3dTransparency);
-  this->RectUpdated();
-=======
   this->highlighted = _highlighted;
   this->UpdateMeasures();
->>>>>>> 17f55447
 }
 
 /////////////////////////////////////////////////
@@ -503,12 +484,6 @@
         dx = cos(-angle) * deltaWidth/2;
         dy = -sin(-angle) * deltaWidth/2;
         this->SetPosition(this->pos() - QPointF(dx, dy));
-<<<<<<< HEAD
-        if (this->parentWall)
-        {
-          this->positionOnWall -= deltaWidth /
-              (2*this->parentWall->line().length());
-=======
         if (this->parentItem())
         {
           WallSegmentItem *wallItem = dynamic_cast<WallSegmentItem *>(
@@ -526,7 +501,6 @@
                   (2*wallItem->line().length());
             }
           }
->>>>>>> 17f55447
         }
         break;
       }
@@ -542,12 +516,6 @@
         dx = cos(angle) * deltaWidth/2;
         dy = sin(angle) * deltaWidth/2;
         this->SetPosition(this->pos() + QPointF(dx, dy));
-<<<<<<< HEAD
-        if (this->parentWall)
-        {
-          this->positionOnWall += deltaWidth /
-              (2*this->parentWall->line().length());
-=======
         if (this->parentItem())
         {
           WallSegmentItem *wallItem = dynamic_cast<WallSegmentItem *>(
@@ -565,7 +533,6 @@
                   (2*wallItem->line().length());
             }
           }
->>>>>>> 17f55447
         }
         break;
       }
@@ -771,16 +738,10 @@
 }
 
 /////////////////////////////////////////////////
-void RectItem::SetPositionOnWall(double _positionOnWall,
-    WallSegmentItem *_wall)
+void RectItem::SetPositionOnWall(double _positionOnWall)
 {
   this->positionOnWall = _positionOnWall;
-<<<<<<< HEAD
-  this->parentWall = _wall;
-  this->RectUpdated();
-=======
   this->UpdateMeasures();
->>>>>>> 17f55447
 }
 
 /////////////////////////////////////////////////
@@ -793,11 +754,7 @@
 void RectItem::SetAngleOnWall(double _angleOnWall)
 {
   this->angleOnWall = _angleOnWall;
-<<<<<<< HEAD
-  this->RectUpdated();
-=======
   this->UpdateMeasures();
->>>>>>> 17f55447
 }
 
 /////////////////////////////////////////////////
@@ -937,11 +894,7 @@
 {
   emit DepthChanged(this->drawingHeight);
   emit WidthChanged(this->drawingWidth);
-<<<<<<< HEAD
-  this->RectUpdated();
-=======
   this->UpdateMeasures();
->>>>>>> 17f55447
 }
 
 /////////////////////////////////////////////////
@@ -975,11 +928,6 @@
 }
 
 /////////////////////////////////////////////////
-<<<<<<< HEAD
-void RectItem::RectUpdated()
-{
-  // virtual
-=======
 void RectItem::UpdateMeasures()
 {
   // Only windows and doors can have a wall as parent
@@ -1032,5 +980,4 @@
     this->measures[1]->SetValue(
         (this->measures[1]->line().length())*this->scale);
   }
->>>>>>> 17f55447
 }