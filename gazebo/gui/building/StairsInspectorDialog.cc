/*
 * Copyright (C) 2012-2014 Open Source Robotics Foundation
 *
 * Licensed under the Apache License, Version 2.0 (the "License");
 * you may not use this file except in compliance with the License.
 * You may obtain a copy of the License at
 *
 *     http://www.apache.org/licenses/LICENSE-2.0
 *
 * Unless required by applicable law or agreed to in writing, software
 * distributed under the License is distributed on an "AS IS" BASIS,
 * WITHOUT WARRANTIES OR CONDITIONS OF ANY KIND, either express or implied.
 * See the License for the specific language governing permissions and
 * limitations under the License.
 *
*/

#include "gazebo/gui/building/StairsInspectorDialog.hh"

using namespace gazebo;
using namespace gui;

/////////////////////////////////////////////////
StairsInspectorDialog::StairsInspectorDialog(QWidget *_parent)
  : QDialog(_parent)
{
  this->setObjectName("stairsInspectorDialog");

  this->setWindowTitle(tr("Stairs Inspector"));
  this->setWindowFlags(Qt::WindowStaysOnTopHint);

  QLabel *stairsLabel = new QLabel(tr("Stairs Name: "));
  this->stairsNameLabel = new QLabel(tr(""));

  QHBoxLayout *nameLayout = new QHBoxLayout;
  nameLayout->addWidget(stairsLabel);
  nameLayout->addWidget(stairsNameLabel);

  QLabel *startPointLabel = new QLabel(tr("Start Point: "));

  QLabel *startXLabel = new QLabel(tr("x: "));
  QLabel *startYLabel = new QLabel(tr("y: "));

  this->startXSpinBox = new QDoubleSpinBox;
  this->startXSpinBox->setRange(-1000, 1000);
  this->startXSpinBox->setSingleStep(0.001);
  this->startXSpinBox->setDecimals(3);
  this->startXSpinBox->setValue(0.000);

  this->startYSpinBox = new QDoubleSpinBox;
  this->startYSpinBox->setRange(-1000, 1000);
  this->startYSpinBox->setSingleStep(0.001);
  this->startYSpinBox->setDecimals(3);
  this->startYSpinBox->setValue(0.000);

  QGridLayout *startXYLayout = new QGridLayout;
  startXYLayout->addWidget(startXLabel, 0, 0);
  startXYLayout->addWidget(startXSpinBox, 0, 1);
  startXYLayout->addWidget(startYLabel, 1, 0);
  startXYLayout->addWidget(startYSpinBox, 1, 1);
  startXYLayout->setColumnStretch(1, 1);
  startXYLayout->setAlignment(startXSpinBox, Qt::AlignLeft);
  startXYLayout->setAlignment(startYSpinBox, Qt::AlignLeft);

  QVBoxLayout *xyLayout = new QVBoxLayout;
  xyLayout->addWidget(startPointLabel);
  xyLayout->addLayout(startXYLayout);

  QGroupBox *positionGroupBox = new QGroupBox(tr("Position"));
  positionGroupBox->setLayout(xyLayout);

  QLabel *widthLabel = new QLabel(tr("Width: "));
  QLabel *depthLabel = new QLabel(tr("Depth: "));
  QLabel *heightLabel = new QLabel(tr("Height: "));

  this->widthSpinBox = new QDoubleSpinBox;
  this->widthSpinBox->setRange(-1000, 1000);
  this->widthSpinBox->setSingleStep(0.001);
  this->widthSpinBox->setDecimals(3);
  this->widthSpinBox->setValue(0.000);

  this->depthSpinBox = new QDoubleSpinBox;
  this->depthSpinBox->setRange(-1000, 1000);
  this->depthSpinBox->setSingleStep(0.001);
  this->depthSpinBox->setDecimals(3);
  this->depthSpinBox->setValue(0.000);

  this->heightSpinBox = new QDoubleSpinBox;
  this->heightSpinBox->setRange(-1000, 1000);
  this->heightSpinBox->setSingleStep(0.001);
  this->heightSpinBox->setDecimals(3);
  this->heightSpinBox->setValue(0.000);

  QGridLayout *sizeLayout = new QGridLayout;
  sizeLayout->addWidget(widthLabel, 0, 0);
  sizeLayout->addWidget(widthSpinBox, 0, 1);
  sizeLayout->addWidget(depthLabel, 1, 0);
  sizeLayout->addWidget(depthSpinBox, 1, 1);
  sizeLayout->addWidget(heightLabel, 2, 0);
  sizeLayout->addWidget(heightSpinBox, 2, 1);

  QLabel *stepsLabel = new QLabel(tr("# Steps: "));
  this->stepsSpinBox = new QSpinBox;
  this->stepsSpinBox->setRange(1, 1000);
  this->stepsSpinBox->setSingleStep(1);
  this->stepsSpinBox->setValue(1);

  QGridLayout *stepsLayout = new QGridLayout;
  stepsLayout->addWidget(stepsLabel, 0, 0);
  stepsLayout->addWidget(stepsSpinBox, 0, 1);

  QVBoxLayout *sizeStepsLayout = new QVBoxLayout;
  sizeStepsLayout->addLayout(sizeLayout);
  sizeStepsLayout->addLayout(stepsLayout);

  QGroupBox *sizeGroupBox = new QGroupBox(tr("Size"));
  sizeGroupBox->setLayout(sizeStepsLayout);

  QLabel *colorLabel = new QLabel(tr("Color: "));
  this->colorComboBox = new QComboBox;
  this->colorComboBox->setIconSize(QSize(15, 15));
  this->colorComboBox->setMinimumWidth(50);
  this->colorComboBox->setSizePolicy(QSizePolicy::Fixed, QSizePolicy::Fixed);
  QPixmap colorIcon(15, 15);
  this->colorList.push_back(QColor(255, 255, 255, 255));
  this->colorList.push_back(QColor(194, 169, 160, 255));
  this->colorList.push_back(QColor(235, 206, 157, 255));
  this->colorList.push_back(QColor(254, 121,   5, 255));
  this->colorList.push_back(QColor(255, 195,  78, 255));
  this->colorList.push_back(QColor(111, 203, 172, 255));
  for (unsigned int i = 0; i < this->colorList.size(); ++i)
  {
    colorIcon.fill(this->colorList.at(i));
    this->colorComboBox->addItem(colorIcon, QString(""));
  }

  QHBoxLayout *colorLayout = new QHBoxLayout;
  colorLayout->addWidget(colorLabel);
  colorLayout->addWidget(colorComboBox);

  QLabel *textureLabel = new QLabel(tr("Texture: "));
  this->textureComboBox = new QComboBox;
  this->textureComboBox->setIconSize(QSize(30, 30));
  this->textureComboBox->setMinimumWidth(50);
  this->textureComboBox->setMinimumHeight(50);
  this->textureComboBox->setSizePolicy(QSizePolicy::Fixed, QSizePolicy::Fixed);
<<<<<<< HEAD
  this->textureList.push_back(":/images/wood.png");
  this->textureList.push_back(":/images/ceiling_tiled.png");
  this->textureList.push_back(":/images/bricks.png");
  for (unsigned int i = 0; i < this->textureList.size(); ++i)
  {
    this->textureComboBox->addItem(QPixmap(this->textureList[i]),
        QString(""));
=======
  this->textureList.push_back(":wood.jpg");
  this->textureList.push_back(":tiles.jpg");
  for (unsigned int i = 0; i < this->textureList.size(); ++i)
  {
    this->textureComboBox->addItem(QPixmap(this->textureList[i]).scaled(
        QSize(30, 30), Qt::IgnoreAspectRatio), QString(""));
>>>>>>> a7093e7f
  }
  this->textureComboBox->addItem("X");
  this->textureComboBox->setCurrentIndex(this->textureComboBox->count()-1);

  QHBoxLayout *textureLayout = new QHBoxLayout;
  textureLayout->addWidget(textureLabel);
  textureLayout->addWidget(textureComboBox);

  QHBoxLayout *buttonsLayout = new QHBoxLayout;
  QPushButton *cancelButton = new QPushButton(tr("&Cancel"));
  connect(cancelButton, SIGNAL(clicked()), this, SLOT(OnCancel()));
  QPushButton *applyButton = new QPushButton(tr("&Apply"));
  connect(applyButton, SIGNAL(clicked()), this, SLOT(OnApply()));
  QPushButton *OKButton = new QPushButton(tr("&OK"));
  OKButton->setDefault(true);
  connect(OKButton, SIGNAL(clicked()), this, SLOT(OnOK()));
  buttonsLayout->addWidget(cancelButton);
  buttonsLayout->addWidget(applyButton);
  buttonsLayout->addWidget(OKButton);
  buttonsLayout->setAlignment(Qt::AlignRight);

  QVBoxLayout *mainLayout = new QVBoxLayout;
  mainLayout->addLayout(nameLayout);
  mainLayout->addWidget(positionGroupBox);
  mainLayout->addWidget(sizeGroupBox);
  mainLayout->addLayout(colorLayout);
  mainLayout->addLayout(textureLayout);
  mainLayout->addLayout(buttonsLayout);

  this->setLayout(mainLayout);
  this->layout()->setSizeConstraint(QLayout::SetFixedSize);
}

/////////////////////////////////////////////////
StairsInspectorDialog::~StairsInspectorDialog()
{
}

/////////////////////////////////////////////////
QPointF StairsInspectorDialog::GetStartPosition() const
{
  return QPointF(this->startXSpinBox->value(),
      this->startYSpinBox->value());
}

/////////////////////////////////////////////////
double StairsInspectorDialog::GetWidth() const
{
  return this->widthSpinBox->value();
}

/////////////////////////////////////////////////
double StairsInspectorDialog::GetDepth() const
{
  return this->depthSpinBox->value();
}

/////////////////////////////////////////////////
double StairsInspectorDialog::GetHeight() const
{
  return this->heightSpinBox->value();
}

/////////////////////////////////////////////////
int StairsInspectorDialog::GetSteps() const
{
  return this->stepsSpinBox->value();
}

/////////////////////////////////////////////////
QColor StairsInspectorDialog::GetColor() const
{
  return this->colorList[this->colorComboBox->currentIndex()];
}

/////////////////////////////////////////////////
QString StairsInspectorDialog::GetTexture() const
{
  QString texture = QString("");
  if (this->textureComboBox->currentIndex() != -1 &&
      this->textureComboBox->currentIndex() <
      this->textureComboBox->count() - 1)
  {
    texture = this->textureList[this->textureComboBox->currentIndex()];
  }
  return texture;
}

/////////////////////////////////////////////////
void StairsInspectorDialog::SetName(const std::string &_name)
{
  this->stairsNameLabel->setText(tr(_name.c_str()));
}

/////////////////////////////////////////////////
void StairsInspectorDialog::SetStartPosition(const QPointF &_pos)
{
  this->startXSpinBox->setValue(_pos.x());
  this->startYSpinBox->setValue(_pos.y());
}

/////////////////////////////////////////////////
void StairsInspectorDialog::SetWidth(double _width)
{
  this->widthSpinBox->setValue(_width);
}

/////////////////////////////////////////////////
void StairsInspectorDialog::SetDepth(double _depth)
{
  this->depthSpinBox->setValue(_depth);
}


/////////////////////////////////////////////////
void StairsInspectorDialog::SetHeight(double _height)
{
  this->heightSpinBox->setValue(_height);
}

/////////////////////////////////////////////////
void StairsInspectorDialog::SetSteps(int _steps)
{
  this->stepsSpinBox->setValue(_steps);
}

/////////////////////////////////////////////////
void StairsInspectorDialog::SetColor(const QColor _color)
{
<<<<<<< HEAD
=======
  // Find index corresponding to color (only a few colors allowed so far)
  int index = 0;
>>>>>>> a7093e7f
  for (unsigned int i = 0; i < this->colorList.size(); ++i)
  {
    if (this->colorList[i] == _color)
    {
<<<<<<< HEAD
      this->colorComboBox->setCurrentIndex(i);
      return;
    }
  }

  // Add a new color
  this->colorList.push_back(_color);
  QPixmap colorIcon(15, 15);
  colorIcon.fill(this->colorList.back());
  this->colorComboBox->addItem(colorIcon, QString(""));
  this->colorComboBox->setCurrentIndex(this->colorComboBox->count()-1);
=======
      index = i;
      break;
    }
  }
  this->colorComboBox->setCurrentIndex(index);
>>>>>>> a7093e7f
}

/////////////////////////////////////////////////
void StairsInspectorDialog::SetTexture(QString _texture)
{
  // Find index corresponding to texture (only a few textures allowed so far)
  int index = this->textureComboBox->count()-1;
  for (unsigned int i = 0; i < this->textureList.size(); ++i)
  {
    if (this->textureList[i] == _texture)
    {
      index = i;
      break;
    }
  }
  this->textureComboBox->setCurrentIndex(index);
}

/////////////////////////////////////////////////
void StairsInspectorDialog::OnCancel()
{
  this->close();
}

/////////////////////////////////////////////////
void StairsInspectorDialog::OnApply()
{
  emit Applied();
}

/////////////////////////////////////////////////
void StairsInspectorDialog::OnOK()
{
  emit Applied();
  this->accept();
}<|MERGE_RESOLUTION|>--- conflicted
+++ resolved
@@ -144,22 +144,13 @@
   this->textureComboBox->setMinimumWidth(50);
   this->textureComboBox->setMinimumHeight(50);
   this->textureComboBox->setSizePolicy(QSizePolicy::Fixed, QSizePolicy::Fixed);
-<<<<<<< HEAD
-  this->textureList.push_back(":/images/wood.png");
-  this->textureList.push_back(":/images/ceiling_tiled.png");
-  this->textureList.push_back(":/images/bricks.png");
-  for (unsigned int i = 0; i < this->textureList.size(); ++i)
-  {
-    this->textureComboBox->addItem(QPixmap(this->textureList[i]),
-        QString(""));
-=======
   this->textureList.push_back(":wood.jpg");
   this->textureList.push_back(":tiles.jpg");
+  this->textureList.push_back(":bricks.png");
   for (unsigned int i = 0; i < this->textureList.size(); ++i)
   {
     this->textureComboBox->addItem(QPixmap(this->textureList[i]).scaled(
         QSize(30, 30), Qt::IgnoreAspectRatio), QString(""));
->>>>>>> a7093e7f
   }
   this->textureComboBox->addItem("X");
   this->textureComboBox->setCurrentIndex(this->textureComboBox->count()-1);
@@ -289,20 +280,17 @@
 /////////////////////////////////////////////////
 void StairsInspectorDialog::SetColor(const QColor _color)
 {
-<<<<<<< HEAD
-=======
   // Find index corresponding to color (only a few colors allowed so far)
   int index = 0;
->>>>>>> a7093e7f
   for (unsigned int i = 0; i < this->colorList.size(); ++i)
   {
     if (this->colorList[i] == _color)
     {
-<<<<<<< HEAD
-      this->colorComboBox->setCurrentIndex(i);
-      return;
+      index = i;
+      break;
     }
   }
+  this->colorComboBox->setCurrentIndex(index);
 
   // Add a new color
   this->colorList.push_back(_color);
@@ -310,13 +298,6 @@
   colorIcon.fill(this->colorList.back());
   this->colorComboBox->addItem(colorIcon, QString(""));
   this->colorComboBox->setCurrentIndex(this->colorComboBox->count()-1);
-=======
-      index = i;
-      break;
-    }
-  }
-  this->colorComboBox->setCurrentIndex(index);
->>>>>>> a7093e7f
 }
 
 /////////////////////////////////////////////////
