--- conflicted
+++ resolved
@@ -72,8 +72,6 @@
             event::ConnectionPtr _subscriber)
           { colorSelected.Disconnect(_subscriber); }
 
-<<<<<<< HEAD
-=======
         /// \brief Connect a Gazebo event to the texture selected signal
         /// \param[in] _subscriber the subscriber to this event
         /// \return a connection
@@ -88,7 +86,6 @@
             event::ConnectionPtr _subscriber)
           { textureSelected.Disconnect(_subscriber); }
 
->>>>>>> 0967b3e4
         /// \brief Connect a Gazebo event to the save model signal
         /// \param[in] _subscriber the subscriber to this event
         /// \return a connection
@@ -186,8 +183,6 @@
 
         /// \brief Connect a Gazebo event to the trigger show floorplan
         /// signal
-<<<<<<< HEAD
-=======
         /// \param[in] _subscriber the subscriber to this event
         /// \return a connection
         public: template<typename T>
@@ -232,52 +227,6 @@
           { triggerShowElements.Disconnect(_subscriber); }
 
         /// \brief Connect a Gazebo event to the update level widget signal
->>>>>>> 0967b3e4
-        /// \param[in] _subscriber the subscriber to this event
-        /// \return a connection
-        public: template<typename T>
-            static event::ConnectionPtr
-<<<<<<< HEAD
-            ConnectTriggerShowFloorplan(T _subscriber)
-          { return triggerShowFloorplan.Connect(_subscriber); }
-
-        /// \brief Disconnect a Gazebo event from the trigger show floorplan
-        /// signal
-        /// \param[in] _subscriber the subscriber to this event
-        public: static void DisconnectTriggerShowFloorplan(
-              event::ConnectionPtr _subscriber)
-          { triggerShowFloorplan.Disconnect(_subscriber); }
-
-        /// \brief Connect a Gazebo event to the show elements signal
-        /// \param[in] _subscriber the subscriber to this event
-        /// \return a connection
-        public: template<typename T>
-            static event::ConnectionPtr ConnectShowElements(T _subscriber)
-          { return showElements.Connect(_subscriber); }
-
-        /// \brief Disconnect a Gazebo event from the show elements signal
-        /// \param[in] _subscriber the subscriber to this event
-        public: static void DisconnectShowElements(
-              event::ConnectionPtr _subscriber)
-          { showElements.Disconnect(_subscriber); }
-
-        /// \brief Connect a Gazebo event to the trigger show elements
-        /// signal
-        /// \param[in] _subscriber the subscriber to this event
-        /// \return a connection
-        public: template<typename T>
-            static event::ConnectionPtr
-            ConnectTriggerShowElements(T _subscriber)
-          { return triggerShowElements.Connect(_subscriber); }
-
-        /// \brief Disconnect a Gazebo event from the trigger show elements
-        /// signal
-        /// \param[in] _subscriber the subscriber to this event
-        public: static void DisconnectTriggerShowElements(
-              event::ConnectionPtr _subscriber)
-          { triggerShowElements.Disconnect(_subscriber); }
-
-        /// \brief Connect a Gazebo event to the update level widget signal
         /// \param[in] _subscriber the subscriber to this event
         /// \return a connection
         public: template<typename T>
@@ -291,17 +240,6 @@
               event::ConnectionPtr _subscriber)
           { updateLevelWidget.Disconnect(_subscriber); }
 
-=======
-                ConnectUpdateLevelWidget(T _subscriber)
-          { return updateLevelWidget.Connect(_subscriber); }
-
-        /// \brief Disconnect a Gazebo event from the update level widget signal
-        /// \param[in] _subscriber the subscriber to this event
-        public: static void DisconnectUpdateLevelWidget(
-              event::ConnectionPtr _subscriber)
-          { updateLevelWidget.Disconnect(_subscriber); }
-
->>>>>>> 0967b3e4
         /// \brief Connect a Gazebo event to the change zoom signal
         /// \param[in] _subscriber the subscriber to this event
         /// \return a connection
@@ -392,15 +330,10 @@
             createBuildingEditorItem;
 
         /// \brief A color has been selected.
-<<<<<<< HEAD
-        public: static event::EventT<void (QColor)>
-            colorSelected;
-=======
         public: static event::EventT<void (QColor)> colorSelected;
 
         /// \brief A texture has been selected.
         public: static event::EventT<void (QString)> textureSelected;
->>>>>>> 0967b3e4
 
         /// \brief A model has been saved with a name and a location
         public: static event::EventT<void (std::string, std::string)>
