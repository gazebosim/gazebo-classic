--- conflicted
+++ resolved
@@ -308,10 +308,6 @@
             event::ConnectionPtr _subscriber)
           { exitBuildingEditor.Disconnect(_subscriber); }
 
-<<<<<<< HEAD
-        /// \brief Toggle if the edit mode was checked or not.
-        public: static event::EventT<void (bool)> toggleEditMode;
-=======
         /// \brief Connect a Gazebo event to the name changed signal
         /// \param[in] _subscriber the subscriber to this event
         /// \return a connection
@@ -325,7 +321,9 @@
         public: static void ConnectBuildingNameChanged(
             event::ConnectionPtr _subscriber)
           { buildingNameChanged.Disconnect(_subscriber); }
->>>>>>> 4900f71d
+
+        /// \brief Toggle if the edit mode was checked or not.
+        public: static event::EventT<void (bool)> toggleEditMode;
 
         /// \brief An editor item is to be created
         public: static event::EventT<void (std::string)>
