--- conflicted
+++ resolved
@@ -30,8 +30,6 @@
     {
       class GAZEBO_VISIBLE Events
       {
-<<<<<<< HEAD
-=======
         /// \brief Connect a Gazebo event to the toggle edit mode signal
         /// \param[in] _subscriber the subscriber to this event
         /// \return a connection
@@ -46,7 +44,6 @@
             event::ConnectionPtr _subscriber)
           { toggleEditMode.Disconnect(_subscriber); }
 
->>>>>>> 9fd9549d
         /// \brief Connect a Gazebo event to the create editor item signal
         /// \param[in] _subscriber the subscriber to this event
         /// \return a connection
@@ -61,8 +58,6 @@
             event::ConnectionPtr _subscriber)
           { createBuildingEditorItem.Disconnect(_subscriber); }
 
-<<<<<<< HEAD
-=======
         /// \brief Connect a Gazebo event to the color selected signal
         /// \param[in] _subscriber the subscriber to this event
         /// \return a connection
@@ -77,7 +72,6 @@
             event::ConnectionPtr _subscriber)
           { colorSelected.Disconnect(_subscriber); }
 
->>>>>>> 9fd9549d
         /// \brief Connect a Gazebo event to the save model signal
         /// \param[in] _subscriber the subscriber to this event
         /// \return a connection
@@ -105,11 +99,7 @@
             event::ConnectionPtr _subscriber)
           { finishBuildingModel.Disconnect(_subscriber); }
 
-<<<<<<< HEAD
-        /// \brief Connect a Gazebo event to the discard model signal
-=======
         /// \brief Connect a Gazebo event to the new model signal
->>>>>>> 9fd9549d
         /// \param[in] _subscriber the subscriber to this event
         /// \return a connection
         public: template<typename T>
@@ -117,11 +107,7 @@
                 ConnectNewBuildingModel(T _subscriber)
           { return newBuildingModel.Connect(_subscriber); }
 
-<<<<<<< HEAD
-        /// \brief Disconnect a Gazebo event from the discard model signal
-=======
         /// \brief Disconnect a Gazebo event from the new model signal
->>>>>>> 9fd9549d
         /// \param[in] _subscriber the subscriber to this event
         public: static void DisconnectNewBuildingModel(
             event::ConnectionPtr _subscriber)
@@ -183,7 +169,6 @@
 
         /// \brief Connect a Gazebo event to the trigger show floorplan
         /// signal
-<<<<<<< HEAD
         /// \param[in] _subscriber the subscriber to this event
         /// \return a connection
         public: template<typename T>
@@ -213,13 +198,10 @@
 
         /// \brief Connect a Gazebo event to the trigger show elements
         /// signal
-=======
->>>>>>> 9fd9549d
-        /// \param[in] _subscriber the subscriber to this event
-        /// \return a connection
-        public: template<typename T>
-            static event::ConnectionPtr
-<<<<<<< HEAD
+        /// \param[in] _subscriber the subscriber to this event
+        /// \return a connection
+        public: template<typename T>
+            static event::ConnectionPtr
             ConnectTriggerShowElements(T _subscriber)
           { return triggerShowElements.Connect(_subscriber); }
 
@@ -230,47 +212,6 @@
               event::ConnectionPtr _subscriber)
           { triggerShowElements.Disconnect(_subscriber); }
 
-=======
-            ConnectTriggerShowFloorplan(T _subscriber)
-          { return triggerShowFloorplan.Connect(_subscriber); }
-
-        /// \brief Disconnect a Gazebo event from the trigger show floorplan
-        /// signal
-        /// \param[in] _subscriber the subscriber to this event
-        public: static void DisconnectTriggerShowFloorplan(
-              event::ConnectionPtr _subscriber)
-          { triggerShowFloorplan.Disconnect(_subscriber); }
-
-        /// \brief Connect a Gazebo event to the show elements signal
-        /// \param[in] _subscriber the subscriber to this event
-        /// \return a connection
-        public: template<typename T>
-            static event::ConnectionPtr ConnectShowElements(T _subscriber)
-          { return showElements.Connect(_subscriber); }
-
-        /// \brief Disconnect a Gazebo event from the show elements signal
-        /// \param[in] _subscriber the subscriber to this event
-        public: static void DisconnectShowElements(
-              event::ConnectionPtr _subscriber)
-          { showElements.Disconnect(_subscriber); }
-
-        /// \brief Connect a Gazebo event to the trigger show elements
-        /// signal
-        /// \param[in] _subscriber the subscriber to this event
-        /// \return a connection
-        public: template<typename T>
-            static event::ConnectionPtr
-            ConnectTriggerShowElements(T _subscriber)
-          { return triggerShowElements.Connect(_subscriber); }
-
-        /// \brief Disconnect a Gazebo event from the trigger show elements
-        /// signal
-        /// \param[in] _subscriber the subscriber to this event
-        public: static void DisconnectTriggerShowElements(
-              event::ConnectionPtr _subscriber)
-          { triggerShowElements.Disconnect(_subscriber); }
-
->>>>>>> 9fd9549d
         /// \brief Connect a Gazebo event to the update level widget signal
         /// \param[in] _subscriber the subscriber to this event
         /// \return a connection
@@ -306,8 +247,6 @@
             static event::ConnectionPtr ConnectSaveBuildingEditor(T _subscriber)
           { return saveBuildingEditor.Connect(_subscriber); }
 
-<<<<<<< HEAD
-=======
         /// \brief Connect a Gazebo event to the save signal
         /// \param[in] _subscriber the subscriber to this event
         /// \return a connection
@@ -316,35 +255,19 @@
               (T _subscriber)
           { return saveAsBuildingEditor.Connect(_subscriber); }
 
->>>>>>> 9fd9549d
         /// \brief Disconnect a Gazebo event from the save signal
         /// \param[in] _subscriber the subscriber to this event
         public: static void DisconnectSaveBuildingEditor(
             event::ConnectionPtr _subscriber)
           { saveBuildingEditor.Disconnect(_subscriber); }
 
-<<<<<<< HEAD
-        /// \brief Connect a Gazebo event to the done signal
-        /// \param[in] _subscriber the subscriber to this event
-        /// \return a connection
-        public: template<typename T>
-            static event::ConnectionPtr ConnectDoneBuildingEditor(T _subscriber)
-          { return doneBuildingEditor.Connect(_subscriber); }
-
-        /// \brief Disconnect a Gazebo event from the done signal
-=======
         /// \brief Disconnect a Gazebo event from the save as signal
->>>>>>> 9fd9549d
         /// \param[in] _subscriber the subscriber to this event
         public: static void DisconnectSaveAsBuildingEditor(
             event::ConnectionPtr _subscriber)
           { saveAsBuildingEditor.Disconnect(_subscriber); }
 
-<<<<<<< HEAD
-        /// \brief Connect a Gazebo event to the discard signal
-=======
         /// \brief Connect a Gazebo event to the new signal
->>>>>>> 9fd9549d
         /// \param[in] _subscriber the subscriber to this event
         /// \return a connection
         public: template<typename T>
@@ -352,11 +275,7 @@
             ConnectNewBuildingEditor(T _subscriber)
           { return newBuildingEditor.Connect(_subscriber); }
 
-<<<<<<< HEAD
-        /// \brief Disconnect a Gazebo event from the discard signal
-=======
         /// \brief Disconnect a Gazebo event from the new signal
->>>>>>> 9fd9549d
         /// \param[in] _subscriber the subscriber to this event
         public: static void DisconnectNewBuildingEditor(
               event::ConnectionPtr _subscriber)
@@ -421,7 +340,6 @@
 
         /// \brief Show or hide floorplan
         public: static event::EventT<void ()> showFloorplan;
-<<<<<<< HEAD
 
         /// \brief Trigger show floorplan
         public: static event::EventT<void ()> triggerShowFloorplan;
@@ -432,18 +350,6 @@
         /// \brief Trigger show elements
         public: static event::EventT<void ()> triggerShowElements;
 
-=======
-
-        /// \brief Trigger show floorplan
-        public: static event::EventT<void ()> triggerShowFloorplan;
-
-        /// \brief Show or hide building elements
-        public: static event::EventT<void ()> showElements;
-
-        /// \brief Trigger show elements
-        public: static event::EventT<void ()> triggerShowElements;
-
->>>>>>> 9fd9549d
         /// \brief The levels have been changed
         public: static event::EventT<void (int, std::string)>
             updateLevelWidget;
@@ -452,22 +358,13 @@
         public: static event::EventT<void (double)> changeBuildingEditorZoom;
 
         /// \brief Save the model
-<<<<<<< HEAD
-        public: static event::EventT<void (std::string)> saveBuildingEditor;
-=======
         public: static event::EventT<bool (std::string)> saveBuildingEditor;
->>>>>>> 9fd9549d
 
         /// \brief Save the model as
         public: static event::EventT<bool (std::string)> saveAsBuildingEditor;
 
-<<<<<<< HEAD
-        /// \brief Finish creating the model, save, and exit
-        public: static event::EventT<void (std::string)> doneBuildingEditor;
-=======
         /// \brief Make a new model
         public: static event::EventT<void ()> newBuildingEditor;
->>>>>>> 9fd9549d
 
         /// \brief Exit the editor mode with the option to save
         public: static event::EventT<void ()> exitBuildingEditor;
