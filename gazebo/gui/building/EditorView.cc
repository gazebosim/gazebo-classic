/*
 * Copyright (C) 2012-2014 Open Source Robotics Foundation
 *
 * Licensed under the Apache License, Version 2.0 (the "License");
 * you may not use this file except in compliance with the License.
 * You may obtain a copy of the License at
 *
 *     http://www.apache.org/licenses/LICENSE-2.0
 *
 * Unless required by applicable law or agreed to in writing, software
 * distributed under the License is distributed on an "AS IS" BASIS,
 * WITHOUT WARRANTIES OR CONDITIONS OF ANY KIND, either express or implied.
 * See the License for the specific language governing permissions and
 * limitations under the License.
 *
*/

#include "gazebo/math/Angle.hh"
#include "gazebo/gui/building/ImportImageDialog.hh"
#include "gazebo/gui/building/BuildingItem.hh"
#include "gazebo/gui/building/GridLines.hh"
#include "gazebo/gui/building/EditorItem.hh"
#include "gazebo/gui/building/RectItem.hh"
#include "gazebo/gui/building/WindowItem.hh"
#include "gazebo/gui/building/DoorItem.hh"
#include "gazebo/gui/building/StairsItem.hh"
#include "gazebo/gui/building/FloorItem.hh"
#include "gazebo/gui/building/GrabberHandle.hh"
#include "gazebo/gui/building/WallSegmentItem.hh"
#include "gazebo/gui/building/BuildingMaker.hh"
#include "gazebo/gui/building/LevelInspectorDialog.hh"
#include "gazebo/gui/building/BuildingEditorEvents.hh"
#include "gazebo/gui/building/EditorView.hh"

using namespace gazebo;
using namespace gui;

/////////////////////////////////////////////////
EditorView::EditorView(QWidget *_parent)
  : QGraphicsView(_parent), currentMouseItem(0)
{
  this->setObjectName("editorView");

  this->drawMode = NONE;
  this->drawInProgress = false;
  this->floorplanVisible = true;
  this->elementsVisible = true;

  this->connections.push_back(
      gui::editor::Events::ConnectCreateBuildingEditorItem(
      boost::bind(&EditorView::OnCreateEditorItem, this, _1)));

  this->connections.push_back(
      gui::editor::Events::ConnectColorSelected(
      boost::bind(&EditorView::OnColorSelected, this, _1)));

  this->connections.push_back(
      gui::editor::Events::ConnectTextureSelected(
      boost::bind(&EditorView::OnTextureSelected, this, _1)));

  this->connections.push_back(
      gui::editor::Events::ConnectNewBuildingModel(
      boost::bind(&EditorView::OnDiscardModel, this)));

  this->connections.push_back(
      gui::editor::Events::ConnectAddBuildingLevel(
      boost::bind(&EditorView::OnAddLevel, this)));

  this->connections.push_back(
      gui::editor::Events::ConnectDeleteBuildingLevel(
      boost::bind(&EditorView::OnDeleteLevel, this)));

  this->connections.push_back(
      gui::editor::Events::ConnectChangeBuildingLevel(
      boost::bind(&EditorView::OnChangeLevel, this, _1)));

  this->connections.push_back(
      gui::editor::Events::ConnectShowFloorplan(
      boost::bind(&EditorView::OnShowFloorplan, this)));

  this->connections.push_back(
      gui::editor::Events::ConnectShowElements(
      boost::bind(&EditorView::OnShowElements, this)));

  this->mousePressRotation = 0;

  this->buildingMaker = new BuildingMaker();
  this->currentLevel = 0;
  this->levelDefaultHeight = 250;

  Level *newLevel = new Level();
  newLevel->level = 0;
  newLevel->baseHeight = 0;
  newLevel->height = this->levelDefaultHeight;
  newLevel->name = "Level 1";
  this->levels.push_back(newLevel);

  this->levelInspector = new LevelInspectorDialog();
  this->levelInspector->setModal(false);
  connect(this->levelInspector, SIGNAL(Applied()), this, SLOT(OnLevelApply()));

  this->openLevelInspectorAct = new QAction(tr("&Open Level Inspector"), this);
  this->openLevelInspectorAct->setStatusTip(tr("Open Level Inspector"));
  connect(this->openLevelInspectorAct, SIGNAL(triggered()),
    this, SLOT(OnOpenLevelInspector()));

  this->addLevelAct = new QAction(tr("&Add Level"), this);
  this->addLevelAct->setStatusTip(tr("Add Level"));
  connect(this->addLevelAct, SIGNAL(triggered()),
    this, SLOT(OnAddLevel()));

  this->deleteLevelAct = new QAction(tr("&Delete Level"), this);
  this->deleteLevelAct->setStatusTip(tr("Delete Level"));
  connect(this->deleteLevelAct, SIGNAL(triggered()),
    this, SLOT(OnDeleteLevel()));

  this->setTransformationAnchor(QGraphicsView::AnchorUnderMouse);
//  this->setRenderHint(QPainter::SmoothPixmapTransform);
//  this->setRenderHint(QPainter::Antialiasing);
  this->gridLines = NULL;

  this->viewScale = 1.0;
  this->levelCounter = 0;

  this->mouseTooltip = new QGraphicsTextItem;
  this->mouseTooltip->setPlainText(
      "Oops! Color and texture can only be added in the 3D view.");
  this->mouseTooltip->setVisible(false);
  this->mouseTooltip->setZValue(10);
}

/////////////////////////////////////////////////
EditorView::~EditorView()
{
  if (this->buildingMaker)
    delete this->buildingMaker;

  delete this->levelInspector;
}

/////////////////////////////////////////////////
void EditorView::scrollContentsBy(int _dx, int _dy)
{
  QGraphicsView::scrollContentsBy(_dx, _dy);

  if (this->gridLines && this->scene())
  {
    this->gridLines->setPos(this->mapToScene(QPoint(this->width()/2,
        this->height()/2)));
  }
}

/////////////////////////////////////////////////
void EditorView::resizeEvent(QResizeEvent *_event)
{
  if (this->scene())
  {
    if (!this->gridLines)
    {
      this->gridLines = new GridLines(_event->size().width(),
          _event->size().height());
      this->scene()->addItem(this->gridLines);
    }
    else
    {
      this->gridLines->SetSize(_event->size().width(),
          _event->size().height());
    }
    this->gridLines->setPos(this->mapToScene(
        QPoint(_event->size().width()/2, _event->size().height()/2)));
  }
}

/////////////////////////////////////////////////
void EditorView::contextMenuEvent(QContextMenuEvent *_event)
{
  if (this->drawInProgress)
  {
    this->CancelDrawMode();
    gui::editor::Events::createBuildingEditorItem(std::string());
    _event->accept();
    return;
  }

  QGraphicsItem *item = this->scene()->itemAt(this->mapToScene(_event->pos()));
  if (item && item != this->levels[this->currentLevel]->backgroundPixmap)
  {
    _event->ignore();
    QGraphicsView::contextMenuEvent(_event);
    return;
  }

  QMenu menu(this);
  menu.addAction(this->addLevelAct);
  menu.addAction(this->deleteLevelAct);
  menu.addAction(this->openLevelInspectorAct);
  menu.exec(_event->globalPos());
  _event->accept();
}

/////////////////////////////////////////////////
void EditorView::wheelEvent(QWheelEvent *_event)
{
  int numSteps = (_event->delta()/8) / 15;

  QMatrix mat = matrix();
  QPointF mousePosition = _event->pos();

  mat.translate((width()/2) - mousePosition.x(), (height() / 2) -
    mousePosition.y());

  double scaleFactor = 1.15;

  if (numSteps > 0)
  {
    mat.scale(numSteps*scaleFactor, numSteps*scaleFactor);
    this->viewScale *= numSteps*scaleFactor;
  }
  else
  {
    mat.scale(-1/(numSteps*scaleFactor), -1/(numSteps*scaleFactor));
    this->viewScale *= -1/(numSteps*scaleFactor);
  }
  mat.translate(mousePosition.x() - (this->width()/2),
      mousePosition.y() -(this->height()/2));
  this->setMatrix(mat);

  if (this->gridLines)
  {
    this->gridLines->setPos(this->mapToScene(
        QPoint(this->width()/2, this->height()/2)));
  }

  gui::editor::Events::changeBuildingEditorZoom(this->viewScale);
  _event->accept();
}

/////////////////////////////////////////////////
void EditorView::mousePressEvent(QMouseEvent *_event)
{
  if (!this->drawInProgress && this->drawMode != WALL
      && (_event->button() != Qt::RightButton))
  {
    QGraphicsItem *mouseItem =
        this->scene()->itemAt(this->mapToScene(_event->pos()));
    if (mouseItem && !mouseItem->isSelected())
    {
      EditorItem *editorItem = dynamic_cast<EditorItem*>(mouseItem);
      if (editorItem)
      {
        this->scene()->clearSelection();
        mouseItem->setSelected(true);
      }
    }
    QGraphicsView::mousePressEvent(_event);
  }
}

/////////////////////////////////////////////////
void EditorView::mouseReleaseEvent(QMouseEvent *_event)
{
  if (this->drawMode == WALL)
  {
    this->DrawWall(_event->pos());
  }
  else if (this->drawMode != NONE)
  {
    if (this->drawInProgress)
    {
      if (this->drawMode == WINDOW)
      {
        this->windowList.push_back(dynamic_cast<WindowItem *>(
            this->currentMouseItem));
      }
      else if (this->drawMode == DOOR)
      {
        this->doorList.push_back(dynamic_cast<DoorItem *>(
            this->currentMouseItem));
      }
      else if (this->drawMode == STAIRS)
      {
        StairsItem *stairsItem = dynamic_cast<StairsItem *>(
            this->currentMouseItem);
        stairsItem->Set3dTexture(QString(""));
        stairsItem->Set3dColor(Qt::white);
        this->stairsList.push_back(stairsItem);
        if ((this->currentLevel) < static_cast<int>(floorList.size()))
        {
          this->buildingMaker->AttachManip(this->itemToVisualMap[stairsItem],
              this->itemToVisualMap[floorList[this->currentLevel]]);
        }
      }
      dynamic_cast<EditorItem *>(this->currentMouseItem)->
          SetHighlighted(false);

      this->drawMode = NONE;
      this->drawInProgress = false;
      gui::editor::Events::createBuildingEditorItem(std::string());
    }
  }

  if (!this->drawInProgress)
    this->currentMouseItem = NULL;

  QGraphicsView::mouseReleaseEvent(_event);
}

/////////////////////////////////////////////////
void EditorView::mouseMoveEvent(QMouseEvent *_event)
{
  switch (this->drawMode)
  {
    case NONE:
      break;
    case WALL:
    {
      WallSegmentItem *wallSegmentItem = dynamic_cast<WallSegmentItem *>(
          this->currentMouseItem);
      if (this->drawInProgress && wallSegmentItem)
      {
        this->snapToGrabber = false;
        this->snapGrabberOther = NULL;
        this->snapGrabberCurrent = NULL;

        QPointF p1 = wallSegmentItem->line().p1();
        QPointF p2 = this->mapToScene(_event->pos());
        QPointF pf;
        pf = p2;

        if (!(QApplication::keyboardModifiers() & Qt::ShiftModifier))
        {
          double distanceToClose = 30;

          // Snap to other walls' points
          QList<QGraphicsItem *> itemsList = this->scene()->items(QRectF(
              QPointF(p2.x() - distanceToClose/2, p2.y() - distanceToClose/2),
              QPointF(p2.x() + distanceToClose/2, p2.y() + distanceToClose/2)));
          for (QList<QGraphicsItem *>::iterator it = itemsList.begin();
              it  != itemsList.end(); ++it)
          {
            WallSegmentItem *anotherWall = dynamic_cast<WallSegmentItem *>
                (*it);
            if (anotherWall && anotherWall != wallSegmentItem)
            {
              if (QVector2D(p2 - anotherWall->GetStartPoint()).length() <=
                  distanceToClose)
              {
                pf = anotherWall->GetStartPoint();
                this->snapGrabberOther = anotherWall->grabbers[0];
                this->snapGrabberCurrent = wallSegmentItem->grabbers[1];
                this->snapToGrabber = true;
                break;
              }
              else if (QVector2D(p2 - anotherWall->GetEndPoint()).length() <=
                  distanceToClose)
              {
                pf = anotherWall->GetEndPoint();
                this->snapGrabberOther = anotherWall->grabbers[1];
                this->snapGrabberCurrent = wallSegmentItem->grabbers[1];
                this->snapToGrabber = true;
                break;
              }
            }
          }

          if (!this->snapToGrabber)
          {
            // Snap to angular increments
            QLineF newLine(p1, p2);
            double angle = GZ_DTOR(QLineF(p1, p2).angle());
            double range = GZ_DTOR(SegmentItem::SnapAngle);
            int angleIncrement = angle / range;

            if ((angle - range*angleIncrement) > range*0.5)
              angleIncrement++;
            angle = -range*angleIncrement;

            // Snap to length increments
            double newLength = newLine.length();
            double lengthIncrement = SegmentItem::SnapLength /
                wallSegmentItem->GetScale();
            newLength  = round(newLength/lengthIncrement)*lengthIncrement-
                wallSegmentItem->GetThickness();

            pf.setX(p1.x() + qCos(angle)*newLength);
            pf.setY(p1.y() + qSin(angle)*newLength);
          }
        }
        wallSegmentItem->SetEndPoint(pf);
        wallSegmentItem->Update();
      }
      QApplication::setOverrideCursor(QCursor(Qt::CrossCursor));
      break;
    }
    case WINDOW:
      this->DrawWindow(_event->pos());
      break;
    case DOOR:
      this->DrawDoor(_event->pos());
      break;
    case STAIRS:
      this->DrawStairs(_event->pos());
      break;
    case COLOR:
    case TEXTURE:
    {
      if (!this->mouseTooltip->scene())
        this->scene()->addItem(this->mouseTooltip);

      this->mouseTooltip->setVisible(true);
      this->mouseTooltip->setPos(this->mapToScene(_event->pos()) +
          QPointF(15, 15));
      break;
    }
    default:
      break;
  }

  // auto attach windows and doors to walls
  QGraphicsItem *grabber = this->scene()->mouseGrabberItem();
  if (!grabber)
    grabber = this->currentMouseItem;
  RectItem *editorItem = dynamic_cast<RectItem *>(grabber);
  if (grabber && editorItem && (editorItem->GetType() == "Window"
      || editorItem->GetType() == "Door") )
  {
    if (grabber->parentItem())
    {
      WallSegmentItem *wallSegmentItem =
            dynamic_cast<WallSegmentItem *>(grabber->parentItem());
      if (wallSegmentItem)
      {
        QLineF segmentLine(wallSegmentItem->line());
        segmentLine.setP1(wallSegmentItem->mapToScene(segmentLine.p1()));
        segmentLine.setP2(wallSegmentItem->mapToScene(segmentLine.p2()));
        QPointF mousePoint = this->mapToScene(_event->pos());
        QPointF deltaLine = segmentLine.p2() - segmentLine.p1();
        QPointF deltaMouse = mousePoint - segmentLine.p1();
        double deltaLineMouse2 = deltaLine.x()*(-deltaMouse.y())
            - (-deltaMouse.x())*deltaLine.y();
        double deltaLine2 = (deltaLine.x()*deltaLine.x())
            + deltaLine.y()*deltaLine.y();
        double mouseDotLine = deltaMouse.x()*deltaLine.x()
              + deltaMouse.y()*deltaLine.y();
        double t = mouseDotLine / deltaLine2;
        double distance = fabs(deltaLineMouse2) / sqrt(deltaLine2);
        if (distance > 30 || t > 1.0 || t < 0.0)
        {
          editorItem->setParentItem(NULL);
          editorItem->SetPositionOnWall(0);
          editorItem->SetAngleOnWall(0);
          this->buildingMaker->DetachManip(this->itemToVisualMap[editorItem],
                this->itemToVisualMap[wallSegmentItem]);
          editorItem->SetRotation(editorItem->GetRotation()
            - this->mousePressRotation);
          editorItem->SetPosition(mousePoint);
        }
        else
        {
          QPointF closest(segmentLine.p1() + t*deltaLine);
          grabber->setPos(wallSegmentItem->mapFromScene(closest));
          grabber->setRotation(wallSegmentItem->rotation());

          QPointF absPositionOnWall = grabber->pos() -
              wallSegmentItem->line().p1();
          double positionLength = sqrt(absPositionOnWall.x()*
                                       absPositionOnWall.x() +
                                       absPositionOnWall.y()*
                                       absPositionOnWall.y());
          editorItem->SetPositionOnWall(positionLength /
              wallSegmentItem->line().length());
        }
        return;
      }
    }
    else
    {
      QList<QGraphicsItem *> overlaps = this->scene()->collidingItems(
          grabber, Qt::IntersectsItemBoundingRect);
      for (int i = 0; i < overlaps.size(); ++i)
      {
        WallSegmentItem *wallSegmentItem =
            dynamic_cast<WallSegmentItem *>(overlaps[i]);
        if (wallSegmentItem)
        {
          QPointF scenePos =  grabber->scenePos();
          if (wallSegmentItem->contains(wallSegmentItem->mapFromScene(
              scenePos)))
          {
            editorItem->setParentItem(wallSegmentItem);
            this->buildingMaker->AttachManip(
                this->itemToVisualMap[editorItem],
                this->itemToVisualMap[wallSegmentItem]);
            editorItem->SetPosition(wallSegmentItem->mapFromScene(scenePos));
            this->mousePressRotation = -wallSegmentItem->line().angle();
            editorItem->SetRotation(this->mousePressRotation);

            QPointF absPositionOnWall = editorItem->pos() -
                wallSegmentItem->line().p1();
            double positionLength = sqrt(absPositionOnWall.x()*
                                         absPositionOnWall.x() +
                                         absPositionOnWall.y()*
                                         absPositionOnWall.y());
            editorItem->SetPositionOnWall(positionLength /
                wallSegmentItem->line().length());
            return;
          }
        }
      }
    }
  }

  if (!drawInProgress)
  {
    QGraphicsView::mouseMoveEvent(_event);
  }
}

/////////////////////////////////////////////////
void EditorView::leaveEvent(QEvent */*_event*/)
{
  this->mouseTooltip->setVisible(false);
}

/////////////////////////////////////////////////
void EditorView::keyPressEvent(QKeyEvent *_event)
{
  if (_event->key() == Qt::Key_Delete || _event->key() == Qt::Key_Backspace)
  {
    QList<QGraphicsItem *> selectedItems = this->scene()->selectedItems();

    for (int i = 0; i < selectedItems.size(); ++i)
    {
      EditorItem *item = dynamic_cast<EditorItem *>(selectedItems[i]);
      if (item)
      {
        this->DeleteItem(item);
      }
    }
    this->drawMode = NONE;
    this->drawInProgress = false;
    this->currentMouseItem = NULL;
    this->releaseKeyboard();
    QApplication::setOverrideCursor(QCursor(Qt::ArrowCursor));
    gui::editor::Events::createBuildingEditorItem(std::string());
  }
  else if (_event->key() == Qt::Key_Escape)
  {
    this->CancelDrawMode();
    gui::editor::Events::createBuildingEditorItem(std::string());
    this->releaseKeyboard();
  }
}

/////////////////////////////////////////////////
void EditorView::mouseDoubleClickEvent(QMouseEvent *_event)
{
  if (this->drawMode == WALL)
  {
    WallSegmentItem *wallSegmentItem = dynamic_cast<WallSegmentItem *>(
        this->currentMouseItem);
    this->itemToVisualMap.erase(wallSegmentItem);

    this->UnlinkGrabbers(wallSegmentItem->grabbers[0]);

    this->scene()->removeItem(this->currentMouseItem);
    delete this->currentMouseItem;

    this->snapToGrabber = false;
    this->snapGrabberOther = NULL;
    this->snapGrabberCurrent = NULL;
    this->currentMouseItem = NULL;
    this->drawMode = NONE;
    this->drawInProgress = false;
    this->releaseKeyboard();
    QApplication::setOverrideCursor(QCursor(Qt::ArrowCursor));
    gui::editor::Events::createBuildingEditorItem(std::string());
  }
  else
  {
    if (!this->scene()->itemAt(this->mapToScene(_event->pos())))
      this->OnOpenLevelInspector();
  }

  if (!this->drawInProgress)
    QGraphicsView::mouseDoubleClickEvent(_event);
}

/////////////////////////////////////////////////
void EditorView::DeleteItem(EditorItem *_item)
{
  if (!_item)
    return;

  this->buildingMaker->DetachAllChildren(this->itemToVisualMap[_item]);

  if (_item->GetType() == "WallSegment")
  {
    WallSegmentItem *wallSegmentItem = dynamic_cast<WallSegmentItem *>(_item);
    this->UnlinkGrabbers(wallSegmentItem->grabbers[0]);
    this->UnlinkGrabbers(wallSegmentItem->grabbers[1]);

    this->wallSegmentList.erase(std::remove(this->wallSegmentList.begin(),
        this->wallSegmentList.end(), dynamic_cast<WallSegmentItem *>(_item)),
        this->wallSegmentList.end());
  }
  else if (_item->GetType() == "Window")
  {
    this->windowList.erase(std::remove(this->windowList.begin(),
        this->windowList.end(), dynamic_cast<WindowItem *>(_item)),
        this->windowList.end());
  }
  else if (_item->GetType() == "Door")
  {
    this->doorList.erase(std::remove(this->doorList.begin(),
        this->doorList.end(), dynamic_cast<DoorItem *>(_item)),
        this->doorList.end());
  }
  else if (_item->GetType() == "Stairs")
  {
    this->stairsList.erase(std::remove(this->stairsList.begin(),
        this->stairsList.end(), dynamic_cast<StairsItem *>(_item)),
        this->stairsList.end());
  }
  else if (_item->GetType() == "Floor")
  {
    this->floorList.erase(std::remove(this->floorList.begin(),
        this->floorList.end(), dynamic_cast<FloorItem *>(_item)),
        this->floorList.end());
  }

  this->itemToVisualMap.erase(_item);
  delete _item;
}

/////////////////////////////////////////////////
void EditorView::DrawWall(const QPoint &_pos)
{
  WallSegmentItem *wallSegmentItem = NULL;

  // First point on the chain
  if (!this->drawInProgress)
  {
    QPointF pointStart = mapToScene(_pos);
    QPointF pointEnd = pointStart + QPointF(1, 0);

    wallSegmentItem = new WallSegmentItem(pointStart, pointEnd,
        this->levelDefaultHeight);

    if (!(QApplication::keyboardModifiers() & Qt::ShiftModifier))
    {
      double distanceToClose = 30;

      // Snap to other walls' points
      QList<QGraphicsItem *> itemsList = this->scene()->items(QRectF(
          QPointF(pointStart.x() - distanceToClose/2,
                  pointStart.y() - distanceToClose/2),
          QPointF(pointStart.x() + distanceToClose/2,
                  pointStart.y() + distanceToClose/2)));
      for (QList<QGraphicsItem *>::iterator it = itemsList.begin();
          it  != itemsList.end(); ++it)
      {
        WallSegmentItem *anotherWall = dynamic_cast<WallSegmentItem *>(*it);
        if (anotherWall)
        {
          if (QVector2D(pointStart - anotherWall->GetStartPoint()).length()
              <= distanceToClose)
          {
            wallSegmentItem->SetStartPoint(anotherWall->GetStartPoint());
            this->LinkGrabbers(anotherWall->grabbers[0],
                wallSegmentItem->grabbers[0]);
            break;
          }
          else if (QVector2D(pointStart - anotherWall->GetEndPoint()).length()
              <= distanceToClose)
          {
            wallSegmentItem->SetStartPoint(anotherWall->GetEndPoint());
            this->LinkGrabbers(anotherWall->grabbers[1],
                wallSegmentItem->grabbers[0]);
            break;
          }
        }
      }
    }

    wallSegmentItem->SetLevel(this->currentLevel);
    wallSegmentItem->SetLevelBaseHeight(this->levels[this->currentLevel]->
        baseHeight);
    this->scene()->addItem(wallSegmentItem);
    this->currentMouseItem = wallSegmentItem;
    this->drawInProgress = true;
  }
  // Subsequent points get linked in the chain
  else
  {
    // Snap currently finishing segment to a grabber in scene
    if (this->snapToGrabber && this->snapGrabberOther &&
        this->snapGrabberCurrent)
    {
      this->LinkGrabbers(this->snapGrabberOther, this->snapGrabberCurrent);
    }

    // Reset and start a new segment
    this->snapToGrabber = false;
    this->snapGrabberOther = NULL;
    this->snapGrabberCurrent = NULL;

    wallSegmentItem = dynamic_cast<WallSegmentItem*>(this->currentMouseItem);
    wallSegmentItem->Set3dTexture(QString(""));
    wallSegmentItem->Set3dColor(Qt::white);
    wallSegmentItem->SetHighlighted(false);
    wallSegmentList.push_back(wallSegmentItem);
    if (wallSegmentItem->GetLevel() > 0)
    {
      floorList[wallSegmentItem->GetLevel()-1]->AttachWallSegment(
          wallSegmentItem);
    }

    // Start from previous segment's end
    QPointF newPointStart = wallSegmentItem->GetEndPoint();
    QPointF newPointEnd = newPointStart + QPointF(1, 0);
    GrabberHandle *grabberStart = wallSegmentItem->grabbers[1];

    wallSegmentItem = new WallSegmentItem(newPointStart,
        newPointEnd, this->levelDefaultHeight);
    wallSegmentItem->SetLevel(this->currentLevel);
    wallSegmentItem->SetLevelBaseHeight(this->levels[
       this->currentLevel]->baseHeight);
    this->scene()->addItem(wallSegmentItem);
    this->currentMouseItem = wallSegmentItem;

    this->LinkGrabbers(grabberStart, wallSegmentItem->grabbers[0]);
  }

  // 3D counterpart
  if (wallSegmentItem)
  {
    QVector3D segmentPosition = wallSegmentItem->GetScenePosition();
    segmentPosition.setZ(wallSegmentItem->GetLevelBaseHeight() +
        segmentPosition.z());
    QVector3D segmentSize = wallSegmentItem->GetSize();
    segmentSize.setZ(wallSegmentItem->GetHeight());
    std::string wallSegmentName = this->buildingMaker->AddWall(
        segmentSize, segmentPosition, wallSegmentItem->GetSceneRotation());
    this->buildingMaker->ConnectItem(wallSegmentName, wallSegmentItem);
    this->itemToVisualMap[wallSegmentItem] = wallSegmentName;
    wallSegmentItem->SetName(wallSegmentName);
  }
}

/////////////////////////////////////////////////
void EditorView::DrawWindow(const QPoint &_pos)
{
  WindowItem *windowItem = NULL;
  if (!drawInProgress)
  {
    windowItem = new WindowItem();
    windowItem->SetLevel(this->currentLevel);
    windowItem->SetLevelBaseHeight(
        this->levels[this->currentLevel]->baseHeight);
    this->scene()->addItem(windowItem);
    this->currentMouseItem = windowItem;

    QVector3D windowPosition = windowItem->GetScenePosition();
    windowPosition.setZ(windowItem->GetLevelBaseHeight() + windowPosition.z());
    std::string windowName = this->buildingMaker->AddWindow(
        windowItem->GetSize(), windowPosition, windowItem->GetSceneRotation());
    this->buildingMaker->ConnectItem(windowName, windowItem);
    this->itemToVisualMap[windowItem] = windowName;
    windowItem->SetName(windowName);
    this->drawInProgress = true;
  }
  windowItem = dynamic_cast<WindowItem*>(this->currentMouseItem);
  if (windowItem)
  {
    QPointF scenePos = this->mapToScene(_pos);
    windowItem->SetPosition(scenePos.x(), scenePos.y());
  }
}

/////////////////////////////////////////////////
void EditorView::DrawDoor(const QPoint &_pos)
{
  DoorItem *doorItem = NULL;
  if (!drawInProgress)
  {
    doorItem = new DoorItem();
    doorItem->SetLevel(this->currentLevel);
    doorItem->SetLevelBaseHeight(this->levels[this->currentLevel]->baseHeight);
    this->scene()->addItem(doorItem);
    this->currentMouseItem = doorItem;
    QVector3D doorPosition = doorItem->GetScenePosition();
    doorPosition.setZ(doorItem->GetLevelBaseHeight() + doorPosition.z());
    std::string doorName = this->buildingMaker->AddDoor(
        doorItem->GetSize(), doorPosition, doorItem->GetSceneRotation());
    this->buildingMaker->ConnectItem(doorName, doorItem);
    this->itemToVisualMap[doorItem] = doorName;
    doorItem->SetName(doorName);
    this->drawInProgress = true;
  }
  doorItem = dynamic_cast<DoorItem*>(currentMouseItem);
  if (doorItem)
  {
    QPointF scenePos = this->mapToScene(_pos);
    doorItem->SetPosition(scenePos.x(), scenePos.y());
  }
}

/////////////////////////////////////////////////
void EditorView::DrawStairs(const QPoint &_pos)
{
  StairsItem *stairsItem = NULL;
  if (!drawInProgress)
  {
    stairsItem = new StairsItem();
    stairsItem->SetLevel(this->currentLevel);
    stairsItem->SetLevelBaseHeight(
        this->levels[this->currentLevel]->baseHeight);
    this->scene()->addItem(stairsItem);
    this->currentMouseItem = stairsItem;

    QVector3D stairsPosition = stairsItem->GetScenePosition();
    stairsPosition.setZ(stairsItem->GetLevelBaseHeight() + stairsPosition.z());
    std::string stairsName = this->buildingMaker->AddStairs(
        stairsItem->GetSize(), stairsPosition, stairsItem->GetSceneRotation(),
        stairsItem->GetSteps());

    this->buildingMaker->ConnectItem(stairsName, stairsItem);
    this->itemToVisualMap[stairsItem] = stairsName;
    stairsItem->SetName(stairsName);
    this->drawInProgress = true;
  }
  stairsItem = dynamic_cast<StairsItem*>(this->currentMouseItem);
  if (stairsItem)
  {
    QPointF scenePos = this->mapToScene(_pos);
    stairsItem->SetPosition(scenePos.x(), scenePos.y());
  }
}

/////////////////////////////////////////////////
void EditorView::Create3DVisual(EditorItem *_item)
{
  if (_item->GetType() == "Stairs")
  {
    StairsItem *stairsItem = dynamic_cast<StairsItem *>(_item);
    QVector3D stairsPosition = stairsItem->GetScenePosition();
    stairsPosition.setZ(stairsItem->GetLevelBaseHeight() + stairsPosition.z());
    std::string stairsName = this->buildingMaker->AddStairs(
        stairsItem->GetSize(), stairsPosition, stairsItem->GetSceneRotation(),
        stairsItem->GetSteps());
    this->buildingMaker->ConnectItem(stairsName, stairsItem);
    this->itemToVisualMap[stairsItem] = stairsName;
    stairsItem->SetName(stairsName);
    if (stairsItem->GetLevel() < static_cast<int>(floorList.size()))
    {
      this->buildingMaker->AttachManip(stairsName,
          this->itemToVisualMap[floorList[stairsItem->GetLevel()]]);
    }
  }
  // TODO add implementation for other times
}

/////////////////////////////////////////////////
void EditorView::SetBackgroundImage(const std::string &_filename,
    double _resolution)
{
  QImage img(QString::fromStdString(_filename));
  int newHeight = (img.height() * 100) / _resolution;
  img = img.scaledToHeight(newHeight);

  if (!this->levels[this->currentLevel]->backgroundPixmap)
  {
    this->levels[this->currentLevel]->backgroundPixmap =
      new QGraphicsPixmapItem(QPixmap::fromImage(img));
    this->scene()->addItem(this->levels[this->currentLevel]->backgroundPixmap);
  }
  else
  {
    this->levels[this->currentLevel]->backgroundPixmap->setPixmap(
        QPixmap::fromImage(img));
  }

  this->levels[this->currentLevel]->backgroundPixmap->
      setX(img.width() * -0.5);
  this->levels[this->currentLevel]->backgroundPixmap->
      setY(img.height() * -0.5);
  this->setSceneRect(img.width() * -0.5, img.height() * -0.5,
                     img.width(), img.height());

  if (!this->floorplanVisible)
  {
    this->levels[this->currentLevel]->backgroundPixmap->setVisible(false);
    gui::editor::Events::triggerShowFloorplan();
  }
  gui::editor::Events::createBuildingEditorItem(std::string());
}

/////////////////////////////////////////////////
void EditorView::OnCreateEditorItem(const std::string &_type)
{
  this->CancelDrawMode();

  if (_type == "wall")
    this->drawMode = WALL;
  else if (_type == "window")
    this->drawMode = WINDOW;
  else if (_type == "door")
    this->drawMode = DOOR;
  else if (_type == "stairs")
    this->drawMode = STAIRS;
  else if (_type == "image")
  {
    this->drawMode = NONE;
    ImportImageDialog *importImage = new ImportImageDialog(this);
    importImage->show();
  }

  if (this->drawInProgress && this->currentMouseItem)
  {
    this->scene()->removeItem(this->currentMouseItem);
    this->currentMouseItem = NULL;
    this->drawInProgress = false;
  }

  this->scene()->clearSelection();

  if (this->drawMode == WALL)
    QApplication::setOverrideCursor(QCursor(Qt::CrossCursor));

  if (!this->elementsVisible)
    gui::editor::Events::triggerShowElements();

  // this->grabKeyboard();
}

/////////////////////////////////////////////////
void EditorView::OnColorSelected(QColor _color)
{
  if (_color.isValid())
    this->drawMode = COLOR;
}

/////////////////////////////////////////////////
void EditorView::OnTextureSelected(QString _texture)
{
  if (_texture != QString(""))
    this->drawMode = TEXTURE;
}

/////////////////////////////////////////////////
void EditorView::OnDiscardModel()
{
  this->wallSegmentList.clear();
  this->windowList.clear();
  this->doorList.clear();
  this->stairsList.clear();
  this->floorList.clear();
  this->itemToVisualMap.clear();

  for (unsigned int i = 0; i < this->levels.size(); ++i)
    delete this->levels[i];
  this->levels.clear();
  this->currentLevel = 0;

  Level *newLevel = new Level();
  newLevel->level = 0;
  newLevel->baseHeight = 0;
  newLevel->height = this->levelDefaultHeight;
  newLevel->name = "Level 1";
  this->levels.push_back(newLevel);
  this->levelCounter = 0;

  // clear the scene but add the grid back in
  this->scene()->clear();
  this->gridLines = new GridLines(this->scene()->sceneRect().width(),
      this->scene()->sceneRect().height());
  this->scene()->addItem(this->gridLines);

  this->currentMouseItem = NULL;
  this->drawInProgress = false;
  this->drawMode = NONE;
  gui::editor::Events::createBuildingEditorItem(std::string());
}

/////////////////////////////////////////////////
void EditorView::OnAddLevel()
{
  if (this->wallSegmentList.empty())
  {
    QMessageBox msgBox;
    msgBox.setText("Create new levels after adding walls.");
    msgBox.exec();
    return;
  }

  if (!this->elementsVisible)
    gui::editor::Events::triggerShowElements();

  if (this->levels[this->currentLevel]->backgroundPixmap)
    this->levels[this->currentLevel]->backgroundPixmap->setVisible(false);

  int newLevelNum = this->levels.size();
  std::stringstream levelNameStr;
  levelNameStr << "Level " << ++this->levelCounter + 1;
  std::string levelName = levelNameStr.str();
  this->currentLevel = newLevelNum;
  Level *newLevel = new Level();
  newLevel->name = levelName;
  newLevel->level = newLevelNum;
  newLevel->height = this->levelDefaultHeight;
  this->levels.push_back(newLevel);
  gui::editor::Events::updateLevelWidget(this->currentLevel, levelName);

  std::vector<WallSegmentItem *>::iterator wallIt =
      this->wallSegmentList.begin();
  double wallHeight = (*wallIt)->GetHeight() + (*wallIt)->GetLevelBaseHeight();
  double maxHeight = wallHeight;
  int wallLevel = 0;

  ++wallIt;
  for (wallIt; wallIt != this->wallSegmentList.end(); ++wallIt)
  {
    wallHeight = (*wallIt)->GetHeight() + (*wallIt)->GetLevelBaseHeight();
    if ( wallHeight > maxHeight)
    {
      maxHeight = wallHeight;
      wallLevel = (*wallIt)->GetLevel();
    }
  }
  newLevel->baseHeight = maxHeight;

  FloorItem *floorItem = new FloorItem();
  this->levels[this->currentLevel]->floorItem = floorItem;
  std::vector<WallSegmentItem *> newWalls;
  std::map<WallSegmentItem *, WallSegmentItem *> clonedWallMap;
  for (std::vector<WallSegmentItem *>::iterator it = wallSegmentList.begin();
      it  != this->wallSegmentList.end(); ++it)
  {
    if ((*it)->GetLevel() != wallLevel)
      continue;

    WallSegmentItem *wallSegmentItem = (*it)->Clone();
    clonedWallMap[(*it)] = wallSegmentItem;
    wallSegmentItem->SetLevel(newLevelNum);
    wallSegmentItem->SetLevelBaseHeight(this->levels[this->currentLevel]->
        baseHeight);
    this->scene()->addItem(wallSegmentItem);
    newWalls.push_back(wallSegmentItem);

    QVector3D segmentSize = wallSegmentItem->GetSize();
    segmentSize.setZ(wallSegmentItem->GetHeight());
    QVector3D segmentPosition = wallSegmentItem->GetScenePosition();
    segmentPosition.setZ(wallSegmentItem->GetLevelBaseHeight()
        + segmentPosition.z());
    std::string wallSegmentName = this->buildingMaker->AddWall(
        segmentSize, segmentPosition, wallSegmentItem->GetSceneRotation());
    this->buildingMaker->ConnectItem(wallSegmentName, wallSegmentItem);
    this->itemToVisualMap[wallSegmentItem] = wallSegmentName;

    floorItem->AttachWallSegment(wallSegmentItem);
    wallSegmentItem->Set3dTexture(QString(""));
    wallSegmentItem->Set3dColor(Qt::white);
    wallSegmentItem->SetHighlighted(false);
  }

  // Clone linked grabber relations
  typedef std::map<WallSegmentItem *, WallSegmentItem *>::iterator clonedIt;
  for (clonedIt iterator = clonedWallMap.begin(); iterator !=
      clonedWallMap.end(); ++iterator)
  {
    WallSegmentItem *oldWall = iterator->first;
    WallSegmentItem *newWall = iterator->second;

    // start / end
    for (int g = 0; g < 2; ++g)
    {
      for (unsigned int i = 0; i < oldWall->grabbers[g]->linkedGrabbers.size();
          ++i)
      {
        WallSegmentItem *parentItem = dynamic_cast<WallSegmentItem*>(
            oldWall->grabbers[g]->linkedGrabbers[i]->parentItem());
        int index = oldWall->grabbers[g]->linkedGrabbers[i]->GetIndex();

        newWall->grabbers[g]->linkedGrabbers.push_back(
            clonedWallMap[parentItem]->grabbers[index]);
      }
    }
  }

  this->wallSegmentList.insert(this->wallSegmentList.end(), newWalls.begin(),
      newWalls.end());

  floorItem->SetLevel(this->currentLevel);
  floorItem->SetLevelBaseHeight(this->levels[this->currentLevel]->baseHeight);
  std::string floorName = this->buildingMaker->AddFloor(
      floorItem->GetSize(), floorItem->GetScenePosition(), 0);
  for (std::vector<StairsItem *>::iterator it = this->stairsList.begin();
      it != this->stairsList.end(); ++it)
  {
    if ((*it)->GetLevel() == (newLevelNum - 1))
      buildingMaker->AttachManip(this->itemToVisualMap[(*it)], floorName);
  }
  this->buildingMaker->ConnectItem(floorName, floorItem);
  this->itemToVisualMap[floorItem] = floorName;
  this->scene()->addItem(floorItem);
  this->floorList.push_back(floorItem);
  floorItem->Set3dTexture(QString(""));
  floorItem->Set3dColor(Qt::white);
  floorItem->SetHighlighted(false);
}

/////////////////////////////////////////////////
void EditorView::OnDeleteLevel()
{
  this->DeleteLevel(this->currentLevel);
}

/////////////////////////////////////////////////
void EditorView::DeleteLevel(int _level)
{
  if (this->levels.size() == 1
      || _level >= static_cast<int>(this->levels.size()))
    return;

  // Delete current level and move to level below or above
  int newLevelIndex = _level - 1;
  if (newLevelIndex < 0)
    newLevelIndex = _level + 1;

  if (this->levels[_level]->backgroundPixmap)
  {
    this->scene()->removeItem(this->levels[_level]->backgroundPixmap);
    delete this->levels[_level]->backgroundPixmap;
    this->levels[_level]->backgroundPixmap = NULL;
  }

  this->OnChangeLevel(newLevelIndex);

  double deletedHeight = this->levels[_level]->height;
  std::vector<EditorItem *> toBeDeleted;
  for (std::vector<WindowItem *>::iterator it = this->windowList.begin();
      it != this->windowList.end(); ++it)
  {
    if ((*it)->GetLevel() == _level)
      toBeDeleted.push_back(*it);
    else if ((*it)->GetLevel() > _level)
    {
      (*it)->SetLevel((*it)->GetLevel()-1);
      (*it)->SetLevelBaseHeight((*it)->GetLevelBaseHeight() - deletedHeight);
      (*it)->WindowChanged();
    }
  }
  for (std::vector<DoorItem *>::iterator it = this->doorList.begin();
      it != this->doorList.end(); ++it)
  {
    if ((*it)->GetLevel() == _level)
      toBeDeleted.push_back(*it);
    else if ((*it)->GetLevel() > _level)
    {
      (*it)->SetLevel((*it)->GetLevel()-1);
      (*it)->SetLevelBaseHeight((*it)->GetLevelBaseHeight()-deletedHeight);
      (*it)->DoorChanged();
    }
  }
  for (std::vector<StairsItem *>::iterator it = this->stairsList.begin();
      it != this->stairsList.end(); ++it)
  {
    if ((*it)->GetLevel() == _level)
      toBeDeleted.push_back(*it);
    else if ((*it)->GetLevel() > _level)
    {
      (*it)->SetLevel((*it)->GetLevel()-1);
      (*it)->SetLevelBaseHeight((*it)->GetLevelBaseHeight()-deletedHeight);
      (*it)->StairsChanged();
    }
  }
  for (std::vector<FloorItem *>::iterator it = this->floorList.begin();
      it != this->floorList.end(); ++it)
  {
    if ((*it)->GetLevel() == _level)
      toBeDeleted.push_back(*it);
    else if ((*it)->GetLevel() > _level)
    {
      (*it)->SetLevel((*it)->GetLevel()-1);
      (*it)->SetLevelBaseHeight((*it)->GetLevelBaseHeight()-deletedHeight);
      (*it)->FloorChanged();
    }
  }
  for (std::vector<WallSegmentItem *>::iterator it =
      this->wallSegmentList.begin();
      it != this->wallSegmentList.end(); ++it)
  {
    if ((*it)->GetLevel() == _level)
      toBeDeleted.push_back(*it);
    else if ((*it)->GetLevel() > _level)
    {
      (*it)->SetLevel((*it)->GetLevel()-1);
      (*it)->SetLevelBaseHeight((*it)->GetLevelBaseHeight()-deletedHeight);
      (*it)->WallSegmentChanged();
    }
  }

  for (unsigned int i = 0; i < toBeDeleted.size(); ++i)
  {
    this->DeleteItem(toBeDeleted[i]);
  }

  int levelNum = 0;
  for (unsigned int i = 0; i < this->levels.size(); ++i)
  {
    if (this->levels[i]->level == _level)
    {
      delete this->levels[i];
      levelNum = i;
    }
    else if (this->levels[i]->level > _level)
    {
      this->levels[i]->level--;
      this->levels[i]->baseHeight -= deletedHeight;
    }
  }
  this->levels.erase(this->levels.begin() + levelNum);
  this->currentLevel = newLevelIndex;

  gui::editor::Events::updateLevelWidget(_level, "");
}

/////////////////////////////////////////////////
void EditorView::OnChangeLevel(int _level)
{
  if (_level < 0)
    return;

  if (this->levels[this->currentLevel]->backgroundPixmap)
    this->levels[this->currentLevel]->backgroundPixmap->setVisible(false);

  if (_level < static_cast<int>(this->levels.size()) &&
      this->levels[_level]->backgroundPixmap &&
      this->floorplanVisible)
  {
    this->levels[_level]->backgroundPixmap->setVisible(true);
  }

  this->currentLevel = _level;
  this->ShowCurrentLevelItems();
}

/////////////////////////////////////////////////
void EditorView::OnOpenLevelInspector()
{
  this->levelInspector->SetLevelName(this->levels[this->currentLevel]->name);
  FloorItem *floorItem = this->levels[this->currentLevel]->floorItem;
  if (floorItem)
  {
    this->levelInspector->floorWidget->show();
    this->levelInspector->SetFloorColor(floorItem->Get3dColor());
    this->levelInspector->SetFloorTexture(floorItem->Get3dTexture());
  }
  else
  {
    this->levelInspector->floorWidget->hide();
  }
  this->levelInspector->move(QCursor::pos());
  this->levelInspector->show();
}

/////////////////////////////////////////////////
void EditorView::OnLevelApply()
{
  LevelInspectorDialog *dialog =
      qobject_cast<LevelInspectorDialog *>(QObject::sender());

  std::string newLevelName = dialog->GetLevelName();
  this->levels[this->currentLevel]->name = newLevelName;
<<<<<<< HEAD
  this->levels[this->currentLevel]->floorItem->Set3dTexture(dialog->
      GetFloorTexture());
  this->levels[this->currentLevel]->floorItem->Set3dColor(dialog->
      GetFloorColor());
  this->levels[this->currentLevel]->floorItem->FloorChanged();
=======
  FloorItem *floorItem = this->levels[this->currentLevel]->floorItem;
  if (floorItem)
  {
    floorItem->Set3dColor(dialog->GetFloorColor());
    floorItem->Set3dTransparency(0.4);
    floorItem->FloorChanged();
  }
>>>>>>> 5bd2c757
  gui::editor::Events::updateLevelWidget(this->currentLevel, newLevelName);
}

/////////////////////////////////////////////////
void EditorView::CancelDrawMode()
{
  if (this->drawMode != NONE)
  {
    if (this->currentMouseItem)
    {
      EditorItem *item = dynamic_cast<EditorItem *>(this->currentMouseItem);
      this->itemToVisualMap.erase(item);

      WallSegmentItem *wallSegmentItem = dynamic_cast<WallSegmentItem *>(item);

      if (wallSegmentItem)
      {
        this->UnlinkGrabbers(wallSegmentItem->grabbers[0]);
      }
      this->scene()->removeItem(this->currentMouseItem);
      delete this->currentMouseItem;
    }
    this->snapToGrabber = false;
    this->snapGrabberOther = NULL;
    this->snapGrabberCurrent = NULL;
    this->drawMode = NONE;
    this->drawInProgress = false;
    this->currentMouseItem = NULL;
    QApplication::setOverrideCursor(QCursor(Qt::ArrowCursor));
  }
}

/////////////////////////////////////////////////
void EditorView::OnShowFloorplan()
{
  this->floorplanVisible = !this->floorplanVisible;

  if (this->levels[this->currentLevel]->backgroundPixmap)
    this->levels[this->currentLevel]->backgroundPixmap->setVisible(
        !this->levels[this->currentLevel]->backgroundPixmap->isVisible());
}

/////////////////////////////////////////////////
void EditorView::OnShowElements()
{
  this->elementsVisible = !this->elementsVisible;

  this->ShowCurrentLevelItems();
}

/////////////////////////////////////////////////
void EditorView::ShowCurrentLevelItems()
{
  for (std::vector<WallSegmentItem *>::iterator it =
      this->wallSegmentList.begin(); it != this->wallSegmentList.end(); ++it)
  {
    if ((*it)->GetLevel() != this->currentLevel)
      (*it)->setVisible(false);
    else
      (*it)->setVisible(this->elementsVisible);
  }
  for (std::vector<WindowItem *>::iterator it = this->windowList.begin();
      it != this->windowList.end(); ++it)
  {
    if ((*it)->GetLevel() != this->currentLevel)
      (*it)->setVisible(false);
    else
      (*it)->setVisible(this->elementsVisible);
  }
  for (std::vector<DoorItem *>::iterator it = this->doorList.begin();
      it != this->doorList.end(); ++it)
  {
    if ((*it)->GetLevel() != this->currentLevel)
      (*it)->setVisible(false);
    else
      (*it)->setVisible(this->elementsVisible);
  }
  for (std::vector<StairsItem *>::iterator it = this->stairsList.begin();
      it != this->stairsList.end(); ++it)
  {
    if ((*it)->GetLevel() != this->currentLevel && (*it)->GetLevel() !=
        (this->currentLevel - 1))
      (*it)->setVisible(false);
    else
      (*it)->setVisible(this->elementsVisible);
  }
  for (std::vector<FloorItem *>::iterator it = this->floorList.begin();
      it != this->floorList.end(); ++it)
  {
    if ((*it)->GetLevel() != this->currentLevel)
      (*it)->setVisible(false);
    else
      (*it)->setVisible(this->elementsVisible);
  }
}

/////////////////////////////////////////////////
void EditorView::LinkGrabbers(GrabberHandle *_grabber1,
    GrabberHandle *_grabber2)
{
  if (_grabber1 && _grabber2 && _grabber1 != _grabber2)
  {
    // if _grabber2 is not yet linked to _grabber1
    if (std::find(_grabber1->linkedGrabbers.begin(),
                  _grabber1->linkedGrabbers.end(), _grabber2) ==
                  _grabber1->linkedGrabbers.end())
    {
      // Add _grabber2 so it moves when _grabber1 is moved
      _grabber1->linkedGrabbers.push_back(_grabber2);
      // also link _grabber1 to all grabbers already linked to _grabber2
      for (unsigned int i2 = 0; i2 < _grabber2->linkedGrabbers.size(); ++i2)
      {
        this->LinkGrabbers(_grabber1, _grabber2->linkedGrabbers[i2]);
      }
    }
    // if _grabber1 is not yet linked to _grabber2
    if (std::find(_grabber2->linkedGrabbers.begin(),
                  _grabber2->linkedGrabbers.end(), _grabber1) ==
                  _grabber2->linkedGrabbers.end())
    {
      // Add _grabber1 so it moves when _grabber2 is moved
      _grabber2->linkedGrabbers.push_back(_grabber1);
      // also link _grabber2 to all grabbers already linked to _grabber1
      for (unsigned int i1 = 0; i1 < _grabber1->linkedGrabbers.size(); ++i1)
      {
        this->LinkGrabbers(_grabber2, _grabber1->linkedGrabbers[i1]);
      }
    }
  }
}

/////////////////////////////////////////////////
void EditorView::UnlinkGrabbers(GrabberHandle *_grabber1,
    GrabberHandle *_grabber2)
{
  // If only one grabber, erase it from all grabbers it is linked
  if (!_grabber2)
  {
    for (unsigned int i = 0; i < _grabber1->linkedGrabbers.size(); ++i)
    {
      _grabber1->linkedGrabbers[i]->linkedGrabbers.erase(
          std::remove(_grabber1->linkedGrabbers[i]->linkedGrabbers.begin(),
          _grabber1->linkedGrabbers[i]->linkedGrabbers.end(), _grabber1),
          _grabber1->linkedGrabbers[i]->linkedGrabbers.end());
    }
  }

  // TODO: add option to unlink grabbers besides when deleting one of them,
  // perhaps using a hot-key or at the wall inspector
}<|MERGE_RESOLUTION|>--- conflicted
+++ resolved
@@ -1273,21 +1273,14 @@
 
   std::string newLevelName = dialog->GetLevelName();
   this->levels[this->currentLevel]->name = newLevelName;
-<<<<<<< HEAD
-  this->levels[this->currentLevel]->floorItem->Set3dTexture(dialog->
-      GetFloorTexture());
-  this->levels[this->currentLevel]->floorItem->Set3dColor(dialog->
-      GetFloorColor());
-  this->levels[this->currentLevel]->floorItem->FloorChanged();
-=======
   FloorItem *floorItem = this->levels[this->currentLevel]->floorItem;
   if (floorItem)
   {
+    floorItem->Set3dTexture(dialog->GetFloorTexture());
     floorItem->Set3dColor(dialog->GetFloorColor());
     floorItem->Set3dTransparency(0.4);
     floorItem->FloorChanged();
   }
->>>>>>> 5bd2c757
   gui::editor::Events::updateLevelWidget(this->currentLevel, newLevelName);
 }
 
