/*
 * Copyright (C) 2012-2014 Open Source Robotics Foundation
 *
 * Licensed under the Apache License, Version 2.0 (the "License");
 * you may not use this file except in compliance with the License.
 * You may obtain a copy of the License at
 *
 *     http://www.apache.org/licenses/LICENSE-2.0
 *
 * Unless required by applicable law or agreed to in writing, software
 * distributed under the License is distributed on an "AS IS" BASIS,
 * WITHOUT WARRANTIES OR CONDITIONS OF ANY KIND, either express or implied.
 * See the License for the specific language governing permissions and
 * limitations under the License.
 *
 */

#ifndef _GUI_ACTIONS_HH_
#define _GUI_ACTIONS_HH_

#include <string>
#include "gazebo/gui/qt.h"
#include "gazebo/util/system.hh"

namespace gazebo
{
  namespace gui
  {
    extern QAction *g_newAct;
    extern QAction *g_openAct;
    extern QAction *g_importAct;
    extern QAction *g_saveAct;
    extern QAction *g_saveAsAct;
    extern QAction *g_saveCfgAct;
    extern QAction *g_cloneAct;
    extern QAction *g_aboutAct;
    extern QAction *g_quitAct;

    extern QAction *g_dataLoggerAct;

    extern QAction *g_resetModelsAct;
    extern QAction *g_resetWorldAct;
    extern QAction *g_editBuildingAct;
    extern QAction *g_editTerrainAct;
    extern QAction *g_editModelAct;

    extern QAction *g_playAct;
    extern QAction *g_pauseAct;
    extern QAction *g_stepAct;

    extern QAction *g_boxCreateAct;
    extern QAction *g_sphereCreateAct;
    extern QAction *g_cylinderCreateAct;
    extern QAction *g_meshCreateAct;
    extern QAction *g_pointLghtCreateAct;
    extern QAction *g_spotLghtCreateAct;
    extern QAction *g_dirLghtCreateAct;

    extern QAction *g_screenshotAct;

    extern QAction *g_showCollisionsAct;
    extern QAction *g_showGridAct;
    extern QAction *g_showContactsAct;
    extern QAction *g_showJointsAct;
    extern QAction *g_showCOMAct;
    extern QAction *g_transparentAct;

    extern QAction *g_resetAct;
    extern QAction *g_fullScreenAct;
    extern QAction *g_fpsAct;
    extern QAction *g_orbitAct;

    extern QAction *g_arrowAct;
    extern QAction *g_translateAct;
    extern QAction *g_rotateAct;
    extern QAction *g_scaleAct;

    extern QAction *g_topicVisAct;

    extern QAction *g_diagnosticsAct;

    extern QAction *g_viewWireframeAct;

    extern QAction *g_viewOculusAct;

    extern QAction *g_copyAct;
    extern QAction *g_pasteAct;

    extern QWidgetAction *g_alignAct;
<<<<<<< HEAD
=======
    extern QAction *g_alignButtonAct;
>>>>>>> 9fd9549d
    extern QAction *g_snapAct;

    /// \class DeleteAction Actions.hh gui/gui.hh
    /// \brief Custom delete action.
    class GAZEBO_VISIBLE DeleteAction : public QAction
    {
      Q_OBJECT
      /// \brief Constructor
      /// \param[in] _text Name of the action.
      /// \param[in] _parent Action parent object.
      public: DeleteAction(const QString &_text, QObject *_parent)
              : QAction(_text, _parent) {}

      /// \brief Emit the delete signal. This triggers the action.
      /// \param[in] _modelName Name of the model to delete.
      public: void Signal(const std::string &_modelName)
               { emit DeleteSignal(_modelName); }

      /// \brief The custom signal which a SLOT can connect to.
      /// \param[in] _modelName The name of the model to delete.
      Q_SIGNALS: void DeleteSignal(const std::string &_modelName);
    };

    /// \brief Action used to delete a model.
    extern DeleteAction *g_deleteAct;
  }
}
#endif<|MERGE_RESOLUTION|>--- conflicted
+++ resolved
@@ -87,10 +87,7 @@
     extern QAction *g_pasteAct;
 
     extern QWidgetAction *g_alignAct;
-<<<<<<< HEAD
-=======
     extern QAction *g_alignButtonAct;
->>>>>>> 9fd9549d
     extern QAction *g_snapAct;
 
     /// \class DeleteAction Actions.hh gui/gui.hh
