--- conflicted
+++ resolved
@@ -40,11 +40,7 @@
 
     /// \class TerrainEditorPalette TerrainEditorPalette.hh
     /// \brief A palette of building items which can be added to the editor.
-<<<<<<< HEAD
-    class GAZEBO_VISIBLE TerrainEditorPalette : public QWidget
-=======
     class GZ_GUI_VISIBLE TerrainEditorPalette : public QWidget
->>>>>>> af966057
     {
       Q_OBJECT
 
