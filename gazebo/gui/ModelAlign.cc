--- conflicted
+++ resolved
@@ -63,10 +63,6 @@
   this->dataPtr->targetVis.reset();
   this->dataPtr->scene.reset();
   this->dataPtr->node.reset();
-<<<<<<< HEAD
-  this->dataPtr->modelPub.reset();
-=======
->>>>>>> 828be8d9
   this->dataPtr->userCmdPub.reset();
   this->dataPtr->selectedVisuals.clear();
   this->dataPtr->connections.clear();
@@ -98,11 +94,6 @@
 
   this->dataPtr->node = transport::NodePtr(new transport::Node());
   this->dataPtr->node->Init();
-<<<<<<< HEAD
-  this->dataPtr->modelPub =
-      this->dataPtr->node->Advertise<msgs::Model>("~/model/modify");
-=======
->>>>>>> 828be8d9
   this->dataPtr->userCmdPub =
       this->dataPtr->node->Advertise<msgs::UserCmd>("~/user_cmd");
 
@@ -312,12 +303,6 @@
     userCmdMsg.set_description(
         "Align to [" + this->dataPtr->targetVis->GetName() + "]");
     userCmdMsg.set_type(msgs::UserCmd::MOVING);
-<<<<<<< HEAD
-    this->dataPtr->userCmdPub->Publish(userCmdMsg);
-  }
-}
-=======
->>>>>>> 828be8d9
 
     for (const auto &vis : visualsToPublish)
     {
