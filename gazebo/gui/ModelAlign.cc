/*
 * Copyright (C) 2014-2016 Open Source Robotics Foundation
 *
 * Licensed under the Apache License, Version 2.0 (the "License");
 * you may not use this file except in compliance with the License.
 * You may obtain a copy of the License at
 *
 *     http://www.apache.org/licenses/LICENSE-2.0
 *
 * Unless required by applicable law or agreed to in writing, software
 * distributed under the License is distributed on an "AS IS" BASIS,
 * WITHOUT WARRANTIES OR CONDITIONS OF ANY KIND, either express or implied.
 * See the License for the specific language governing permissions and
 * limitations under the License.
 *
*/

#ifdef _WIN32
  // Ensure that Winsock2.h is included before Windows.h, which can get
  // pulled in by anybody (e.g., Boost).
  #include <Winsock2.h>
#endif

#include "gazebo/transport/transport.hh"

#include "gazebo/rendering/RenderTypes.hh"
#include "gazebo/rendering/RenderEvents.hh"
#include "gazebo/rendering/RenderingIface.hh"
#include "gazebo/rendering/Visual.hh"
#include "gazebo/rendering/Scene.hh"
#include "gazebo/rendering/UserCamera.hh"
#include "gazebo/rendering/RayQuery.hh"

#include "gazebo/gui/qt.h"
#include "gazebo/gui/MouseEventHandler.hh"
#include "gazebo/gui/GuiIface.hh"
#include "gazebo/gui/GuiEvents.hh"

#include "gazebo/gui/ModelAlignPrivate.hh"
#include "gazebo/gui/ModelAlign.hh"

using namespace gazebo;
using namespace gui;

/////////////////////////////////////////////////
ModelAlign::ModelAlign()
  : dataPtr(new ModelAlignPrivate)
{
  this->dataPtr->initialized = false;
}

/////////////////////////////////////////////////
ModelAlign::~ModelAlign()
{
  this->Clear();
}

/////////////////////////////////////////////////
void ModelAlign::Clear()
{
  this->dataPtr->targetVis.reset();
  this->dataPtr->scene.reset();
  this->dataPtr->node.reset();
  this->dataPtr->userCmdPub.reset();
  this->dataPtr->selectedVisuals.clear();
  this->dataPtr->connections.clear();
  this->dataPtr->originalVisualPose.clear();
  this->dataPtr->initialized = false;
}

/////////////////////////////////////////////////
void ModelAlign::Init()
{
  if (this->dataPtr->initialized)
    return;

  rendering::UserCameraPtr cam = gui::get_active_camera();
  if (!cam)
  {
    this->dataPtr->scene = rendering::get_scene();
  }
  else
  {
    this->dataPtr->scene = cam->GetScene();
  }

  if (!this->dataPtr->scene)
  {
    gzerr << "Unable to initialize Model Align tool, scene is NULL"
        << std::endl;
  }

  this->dataPtr->node = transport::NodePtr(new transport::Node());
  this->dataPtr->node->Init();
  this->dataPtr->userCmdPub =
      this->dataPtr->node->Advertise<msgs::UserCmd>("~/user_cmd");

  this->dataPtr->initialized = true;
}

/////////////////////////////////////////////////
void ModelAlign::Transform(const ignition::math::Box &_bbox,
    const ignition::math::Pose3d &_worldPose,
    std::vector<ignition::math::Vector3d> &_vertices)
{
  auto center = _bbox.Center();

  // Get the 8 corners of the bounding box.
  auto v0 = center + ignition::math::Vector3d(-_bbox.XLength()/2.0,
                                               _bbox.YLength()/2.0,
                                               _bbox.ZLength()/2.0);
  auto v1 = center + ignition::math::Vector3d(_bbox.XLength()/2.0,
                                              _bbox.YLength()/2.0,
                                              _bbox.ZLength()/2.0);
  auto v2 = center + ignition::math::Vector3d(-_bbox.XLength()/2.0,
                                              -_bbox.YLength()/2.0,
                                               _bbox.ZLength()/2.0);
  auto v3 = center + ignition::math::Vector3d(_bbox.XLength()/2.0,
                                             -_bbox.YLength()/2.0,
                                              _bbox.ZLength()/2.0);

  auto v4 = center + ignition::math::Vector3d(-_bbox.XLength()/2.0,
                                               _bbox.YLength()/2.0,
                                              -_bbox.ZLength()/2.0);
  auto v5 = center + ignition::math::Vector3d(_bbox.XLength()/2.0,
                                              _bbox.YLength()/2.0,
                                             -_bbox.ZLength()/2.0);
  auto v6 = center + ignition::math::Vector3d(-_bbox.XLength()/2.0,
                                              -_bbox.YLength()/2.0,
                                              -_bbox.ZLength()/2.0);
  auto v7 = center + ignition::math::Vector3d(_bbox.XLength()/2.0,
                                             -_bbox.YLength()/2.0,
                                             -_bbox.ZLength()/2.0);

  // Transform corners into world spacce.
  v0 = _worldPose.Rot() * v0 + _worldPose.Pos();
  v1 = _worldPose.Rot() * v1 + _worldPose.Pos();
  v2 = _worldPose.Rot() * v2 + _worldPose.Pos();
  v3 = _worldPose.Rot() * v3 + _worldPose.Pos();
  v4 = _worldPose.Rot() * v4 + _worldPose.Pos();
  v5 = _worldPose.Rot() * v5 + _worldPose.Pos();
  v6 = _worldPose.Rot() * v6 + _worldPose.Pos();
  v7 = _worldPose.Rot() * v7 + _worldPose.Pos();

  _vertices.clear();
  _vertices.push_back(v0);
  _vertices.push_back(v1);
  _vertices.push_back(v2);
  _vertices.push_back(v3);
  _vertices.push_back(v4);
  _vertices.push_back(v5);
  _vertices.push_back(v6);
  _vertices.push_back(v7);
}

/////////////////////////////////////////////////
void ModelAlign::MinMax(const std::vector<ignition::math::Vector3d> &_vertices,
    ignition::math::Vector3d &_min, ignition::math::Vector3d &_max)
{
  if (_vertices.empty())
    return;

  _min = _vertices[0];
  _max = _vertices[0];

  // find min / max in world space;
  for (unsigned int i = 1; i < _vertices.size(); ++i)
  {
    auto v = _vertices[i];
    if (_min.X() > v.X())
      _min.X() = v.X();
    if (_max.X() < v.X())
      _max.X() = v.X();
    if (_min.Y() > v.Y())
      _min.Y() = v.Y();
    if (_max.Y() < v.Y())
      _max.Y() = v.Y();
    if (_min.Z() > v.Z())
      _min.Z() = v.Z();
    if (_max.Z() < v.Z())
      _max.Z() = v.Z();
  }
}

/////////////////////////////////////////////////
void ModelAlign::AlignVisuals(std::vector<rendering::VisualPtr> _visuals,
    const std::string &_axis, const std::string &_config,
    const std::string &_target, const bool _publish, const bool _inverted)
{
  if (_config == "reset" || _publish)
  {
    auto it = this->dataPtr->originalVisualPose.begin();
    for (it; it != this->dataPtr->originalVisualPose.end(); ++it)
    {
      if (it->first)
      {
        it->first->SetWorldPose(it->second.Ign());
        this->SetHighlighted(it->first, false);
      }
    }
    this->dataPtr->originalVisualPose.clear();
    if (this->dataPtr->scene)
      this->dataPtr->scene->SelectVisual("", "normal");
    if (!_publish)
      return;
  }

  this->dataPtr->selectedVisuals = _visuals;

  if (this->dataPtr->selectedVisuals.size() <= 1)
    return;

  unsigned int start = 0;
  unsigned int end = 0;
  if (_target == "first")
  {
    start = 1;
    end = this->dataPtr->selectedVisuals.size();
    this->dataPtr->targetVis = this->dataPtr->selectedVisuals.front();
  }
  else if (_target == "last")
  {
    start = 0;
    end = this->dataPtr->selectedVisuals.size()-1;
    this->dataPtr->targetVis = this->dataPtr->selectedVisuals.back();
  }

<<<<<<< HEAD
  math::Pose targetWorldPose = this->dataPtr->targetVis->WorldPose();
  math::Box targetBbox = this->dataPtr->targetVis->BoundingBox();
  targetBbox.min *= this->dataPtr->targetVis->Scale();
  targetBbox.max *= this->dataPtr->targetVis->Scale();
=======
  auto targetWorldPose = this->dataPtr->targetVis->GetWorldPose().Ign();
  auto targetBbox = this->dataPtr->targetVis->GetBoundingBox().Ign();
  targetBbox.Min() *= this->dataPtr->targetVis->GetScale().Ign();
  targetBbox.Max() *= this->dataPtr->targetVis->GetScale().Ign();
>>>>>>> 08a89132

  std::vector<ignition::math::Vector3d> targetVertices;
  this->Transform(targetBbox, targetWorldPose, targetVertices);

  ignition::math::Vector3d targetMin;
  ignition::math::Vector3d targetMax;
  this->MinMax(targetVertices, targetMin, targetMax);

  std::vector<rendering::VisualPtr> visualsToPublish;
  for (unsigned i = start; i < end; ++i)
  {
    rendering::VisualPtr vis = this->dataPtr->selectedVisuals[i];

<<<<<<< HEAD
    math::Pose worldPose = vis->WorldPose();
    math::Box bbox = vis->BoundingBox();
    bbox.min *= vis->Scale();
    bbox.max *= vis->Scale();
=======
    auto worldPose = vis->GetWorldPose().Ign();
    auto bbox = vis->GetBoundingBox().Ign();
    bbox.Min() *= vis->GetScale().Ign();
    bbox.Max() *= vis->GetScale().Ign();
>>>>>>> 08a89132

    std::vector<ignition::math::Vector3d> vertices;
    this->Transform(bbox, worldPose, vertices);

    ignition::math::Vector3d min;
    ignition::math::Vector3d max;
    this->MinMax(vertices, min, max);

    ignition::math::Vector3d trans;
    if (_config == "center")
    {
      trans = (targetMin + (targetMax-targetMin)/2) - (min + (max-min)/2);
    }
    else
    {
      if (!_inverted)
      {
        if (_config == "min")
          trans = targetMin - min;
        else if (_config == "max")
          trans = targetMax - max;
      }
      else
      {
        if (_config == "min")
          trans = targetMin - max;
        else if (_config == "max")
          trans = targetMax - min;
      }
    }

    if (!_publish)
    {
      if (this->dataPtr->originalVisualPose.find(vis) ==
          this->dataPtr->originalVisualPose.end())
      {
<<<<<<< HEAD
        this->dataPtr->originalVisualPose[vis] = vis->WorldPose();
=======
        this->dataPtr->originalVisualPose[vis] = vis->GetWorldPose().Ign();
>>>>>>> 08a89132
        this->SetHighlighted(vis, true);
      }
      // prevent the visual pose from being updated by the server
      if (this->dataPtr->scene)
        this->dataPtr->scene->SelectVisual(vis->GetName(), "move");
    }

    if (_axis == "x")
    {
<<<<<<< HEAD
      trans.y = trans.z = 0;
      vis->SetWorldPosition(vis->WorldPose().Pos() + trans.Ign());
    }
    else if (_axis == "y")
    {
      trans.x = trans.z = 0;
      vis->SetWorldPosition(vis->WorldPose().Pos() + trans.Ign());
    }
    else if (_axis == "z")
    {
      trans.x = trans.y = 0;
      vis->SetWorldPosition(vis->WorldPose().Pos() + trans.Ign());
=======
      trans.Y() = trans.Z() = 0;
      vis->SetWorldPosition(vis->GetWorldPose().pos + trans);
    }
    else if (_axis == "y")
    {
      trans.X() = trans.Z() = 0;
      vis->SetWorldPosition(vis->GetWorldPose().pos + trans);
    }
    else if (_axis == "z")
    {
      trans.X() = trans.Y() = 0;
      vis->SetWorldPosition(vis->GetWorldPose().pos + trans);
>>>>>>> 08a89132
    }

    if (_publish)
      visualsToPublish.push_back(vis);
  }
  // Register user command on server
  if (_publish)
  {
    msgs::UserCmd userCmdMsg;
    userCmdMsg.set_description(
        "Align to [" + this->dataPtr->targetVis->GetName() + "]");
    userCmdMsg.set_type(msgs::UserCmd::MOVING);

    for (const auto &vis : visualsToPublish)
    {
      // Only publish for models
      if (vis->GetType() == gazebo::rendering::Visual::VT_MODEL)
      {
        msgs::Model msg;

        auto id = gui::get_entity_id(vis->GetName());
        if (id)
          msg.set_id(id);

        msg.set_name(vis->GetName());
        msgs::Set(msg.mutable_pose(), vis->GetWorldPose().Ign());

        auto modelMsg = userCmdMsg.add_model();
        modelMsg->CopyFrom(msg);
      }

      Events::moveEntity(vis->GetName(), vis->GetWorldPose().Ign(), true);
    }

<<<<<<< HEAD
    msgs::Set(msg.mutable_pose(), _vis->WorldPose());
    this->dataPtr->modelPub->Publish(msg);
=======
    this->dataPtr->userCmdPub->Publish(userCmdMsg);
>>>>>>> 08a89132
  }
}

/////////////////////////////////////////////////
void ModelAlign::SetHighlighted(const rendering::VisualPtr &_vis,
    const bool _highlight)
{
  if (_vis->GetChildCount() != 0)
  {
    for (unsigned int j = 0; j < _vis->GetChildCount(); ++j)
    {
      this->SetHighlighted(_vis->GetChild(j), _highlight);
    }
  }
  else
  {
    // Highlighting increases transparency for opaque visuals (0 < t < 0.3) and
    // decreases transparency for semi-transparent visuals (0.3 < t < 1).
    // A visual will never become fully transparent (t = 1) when highlighted.
    if (_highlight)
    {
      _vis->SetTransparency((1.0 - _vis->GetTransparency()) * 0.5);
    }
    // The inverse operation restores the original transparency value.
    else
    {
      _vis->SetTransparency(std::abs(_vis->GetTransparency()*2.0-1.0));
    }
  }
}<|MERGE_RESOLUTION|>--- conflicted
+++ resolved
@@ -194,7 +194,7 @@
     {
       if (it->first)
       {
-        it->first->SetWorldPose(it->second.Ign());
+        it->first->SetWorldPose(it->second);
         this->SetHighlighted(it->first, false);
       }
     }
@@ -225,17 +225,10 @@
     this->dataPtr->targetVis = this->dataPtr->selectedVisuals.back();
   }
 
-<<<<<<< HEAD
-  math::Pose targetWorldPose = this->dataPtr->targetVis->WorldPose();
-  math::Box targetBbox = this->dataPtr->targetVis->BoundingBox();
-  targetBbox.min *= this->dataPtr->targetVis->Scale();
-  targetBbox.max *= this->dataPtr->targetVis->Scale();
-=======
   auto targetWorldPose = this->dataPtr->targetVis->GetWorldPose().Ign();
   auto targetBbox = this->dataPtr->targetVis->GetBoundingBox().Ign();
   targetBbox.Min() *= this->dataPtr->targetVis->GetScale().Ign();
   targetBbox.Max() *= this->dataPtr->targetVis->GetScale().Ign();
->>>>>>> 08a89132
 
   std::vector<ignition::math::Vector3d> targetVertices;
   this->Transform(targetBbox, targetWorldPose, targetVertices);
@@ -249,17 +242,10 @@
   {
     rendering::VisualPtr vis = this->dataPtr->selectedVisuals[i];
 
-<<<<<<< HEAD
-    math::Pose worldPose = vis->WorldPose();
-    math::Box bbox = vis->BoundingBox();
-    bbox.min *= vis->Scale();
-    bbox.max *= vis->Scale();
-=======
-    auto worldPose = vis->GetWorldPose().Ign();
-    auto bbox = vis->GetBoundingBox().Ign();
-    bbox.Min() *= vis->GetScale().Ign();
-    bbox.Max() *= vis->GetScale().Ign();
->>>>>>> 08a89132
+    auto worldPose = vis->WorldPose();
+    auto bbox = vis->BoundingBox();
+    bbox.Min() *= vis->Scale();
+    bbox.Max() *= vis->Scale();
 
     std::vector<ignition::math::Vector3d> vertices;
     this->Transform(bbox, worldPose, vertices);
@@ -296,11 +282,7 @@
       if (this->dataPtr->originalVisualPose.find(vis) ==
           this->dataPtr->originalVisualPose.end())
       {
-<<<<<<< HEAD
         this->dataPtr->originalVisualPose[vis] = vis->WorldPose();
-=======
-        this->dataPtr->originalVisualPose[vis] = vis->GetWorldPose().Ign();
->>>>>>> 08a89132
         this->SetHighlighted(vis, true);
       }
       // prevent the visual pose from being updated by the server
@@ -310,33 +292,18 @@
 
     if (_axis == "x")
     {
-<<<<<<< HEAD
-      trans.y = trans.z = 0;
-      vis->SetWorldPosition(vis->WorldPose().Pos() + trans.Ign());
+      trans.Y() = trans.Z() = 0;
+      vis->SetWorldPosition(vis->WorldPose().Pos() + trans);
     }
     else if (_axis == "y")
     {
-      trans.x = trans.z = 0;
-      vis->SetWorldPosition(vis->WorldPose().Pos() + trans.Ign());
+      trans.X() = trans.Z() = 0;
+      vis->SetWorldPosition(vis->WorldPose().Pos() + trans);
     }
     else if (_axis == "z")
     {
-      trans.x = trans.y = 0;
-      vis->SetWorldPosition(vis->WorldPose().Pos() + trans.Ign());
-=======
-      trans.Y() = trans.Z() = 0;
-      vis->SetWorldPosition(vis->GetWorldPose().pos + trans);
-    }
-    else if (_axis == "y")
-    {
-      trans.X() = trans.Z() = 0;
-      vis->SetWorldPosition(vis->GetWorldPose().pos + trans);
-    }
-    else if (_axis == "z")
-    {
       trans.X() = trans.Y() = 0;
-      vis->SetWorldPosition(vis->GetWorldPose().pos + trans);
->>>>>>> 08a89132
+      vis->SetWorldPosition(vis->WorldPose().Pos() + trans);
     }
 
     if (_publish)
@@ -361,22 +328,17 @@
         if (id)
           msg.set_id(id);
 
-        msg.set_name(vis->GetName());
-        msgs::Set(msg.mutable_pose(), vis->GetWorldPose().Ign());
+        msg.set_name(vis->Name());
+        msgs::Set(msg.mutable_pose(), vis->WorldPose());
 
         auto modelMsg = userCmdMsg.add_model();
         modelMsg->CopyFrom(msg);
       }
 
-      Events::moveEntity(vis->GetName(), vis->GetWorldPose().Ign(), true);
-    }
-
-<<<<<<< HEAD
-    msgs::Set(msg.mutable_pose(), _vis->WorldPose());
-    this->dataPtr->modelPub->Publish(msg);
-=======
+      Events::moveEntity(vis->Name(), vis->WorldPose(), true);
+    }
+
     this->dataPtr->userCmdPub->Publish(userCmdMsg);
->>>>>>> 08a89132
   }
 }
 
