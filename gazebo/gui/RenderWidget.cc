/*
 * Copyright (C) 2012-2015 Open Source Robotics Foundation
 *
 * Licensed under the Apache License, Version 2.0 (the "License");
 * you may not use this file except in compliance with the License.
 * You may obtain a copy of the License at
 *
 *     http://www.apache.org/licenses/LICENSE-2.0
 *
 * Unless required by applicable law or agreed to in writing, software
 * distributed under the License is distributed on an "AS IS" BASIS,
 * WITHOUT WARRANTIES OR CONDITIONS OF ANY KIND, either express or implied.
 * See the License for the specific language governing permissions and
 * limitations under the License.
 *
 */
<<<<<<< HEAD

=======
>>>>>>> 42235057
#ifdef _WIN32
  // Ensure that Winsock2.h is included before Windows.h, which can get
  // pulled in by anybody (e.g., Boost).
  #include <Winsock2.h>
#endif

#include <iomanip>

#include "gazebo/rendering/UserCamera.hh"
#include "gazebo/rendering/RenderingIface.hh"
#include "gazebo/rendering/Scene.hh"

#include "gazebo/gui/GuiPlugin.hh"
#include "gazebo/gui/Actions.hh"
#include "gazebo/gui/GuiIface.hh"
#include "gazebo/gui/GLWidget.hh"
#include "gazebo/gui/GuiEvents.hh"
#include "gazebo/gui/TimePanel.hh"
#include "gazebo/gui/RenderWidget.hh"

using namespace gazebo;
using namespace gui;

/////////////////////////////////////////////////
RenderWidget::RenderWidget(QWidget *_parent)
  : QWidget(_parent)
{
  this->setObjectName("renderWidget");

  QVBoxLayout *mainLayout = new QVBoxLayout;
  this->mainFrame = new QFrame;
  this->mainFrame->setFrameShape(QFrame::NoFrame);
  this->mainFrame->show();

  QVBoxLayout *frameLayout = new QVBoxLayout;

  this->toolFrame = new QFrame;
  this->toolFrame->setObjectName("toolFrame");
  this->toolFrame->setSizePolicy(QSizePolicy::Expanding, QSizePolicy::Minimum);

  this->toolbar = new QToolBar;
  QHBoxLayout *toolLayout = new QHBoxLayout;
  toolLayout->setContentsMargins(0, 0, 0, 0);

  QActionGroup *actionGroup = new QActionGroup(this->toolFrame);
  if (g_arrowAct)
  {
    actionGroup->addAction(g_arrowAct);
    this->toolbar->addAction(g_arrowAct);
  }
  if (g_translateAct)
  {
    actionGroup->addAction(g_translateAct);
    this->toolbar->addAction(g_translateAct);
  }
  if (g_rotateAct)
  {
    actionGroup->addAction(g_rotateAct);
    this->toolbar->addAction(g_rotateAct);
  }
  if (g_scaleAct)
  {
    actionGroup->addAction(g_scaleAct);
    this->toolbar->addAction(g_scaleAct);
  }

  this->toolbar->addSeparator();

  if (g_boxCreateAct)
    this->toolbar->addAction(g_boxCreateAct);
  if (g_sphereCreateAct)
    this->toolbar->addAction(g_sphereCreateAct);
  if (g_cylinderCreateAct)
    this->toolbar->addAction(g_cylinderCreateAct);
  this->toolbar->addSeparator();
  if (g_pointLghtCreateAct)
    this->toolbar->addAction(g_pointLghtCreateAct);
  if (g_spotLghtCreateAct)
    this->toolbar->addAction(g_spotLghtCreateAct);
  if (g_dirLghtCreateAct)
    this->toolbar->addAction(g_dirLghtCreateAct);
  this->toolbar->addSeparator();
  if (g_screenshotAct)
    this->toolbar->addAction(g_screenshotAct);

  this->toolbar->addSeparator();
  if (g_copyAct)
    this->toolbar->addAction(g_copyAct);
  if (g_pasteAct)
    this->toolbar->addAction(g_pasteAct);

  this->toolbar->addSeparator();

  if (g_alignAct)
  {
    QToolButton *alignButton = new QToolButton;
    alignButton->setToolButtonStyle(Qt::ToolButtonIconOnly);
    alignButton->setIcon(QIcon(":/images/align.png"));
    alignButton->setToolTip(
        tr("In Selection Mode, hold Ctrl and select 2 objects to align"));
    alignButton->setArrowType(Qt::NoArrow);
    QMenu *alignMenu = new QMenu(alignButton);
    alignMenu->addAction(g_alignAct);
    alignButton->setMenu(alignMenu);
    alignButton->setPopupMode(QToolButton::InstantPopup);
    g_alignButtonAct = this->toolbar->addWidget(alignButton);
    connect(alignButton, SIGNAL(pressed()), g_alignAct, SLOT(trigger()));
  }

  this->toolbar->addSeparator();

  if (g_snapAct)
  {
    actionGroup->addAction(g_snapAct);
    this->toolbar->addAction(g_snapAct);
  }

  toolLayout->addSpacing(10);
  toolLayout->addWidget(this->toolbar);
  this->toolFrame->setLayout(toolLayout);

  this->glWidget = new GLWidget(this->mainFrame);
  this->glWidget->Init();

  this->msgOverlayLabel = new QLabel(this->glWidget);
  this->msgOverlayLabel->setStyleSheet(
      "QLabel { background-color : white; color : gray; }");
  this->msgOverlayLabel->setVisible(false);

  QHBoxLayout *bottomPanelLayout = new QHBoxLayout;

  this->timePanel = new TimePanel(this);

  this->bottomFrame = new QFrame;
  this->bottomFrame->setObjectName("renderBottomFrame");
  this->bottomFrame->setSizePolicy(QSizePolicy::Expanding,
      QSizePolicy::Minimum);

  bottomPanelLayout->addWidget(this->timePanel, 0);
  bottomPanelLayout->setSpacing(0);
  bottomPanelLayout->setContentsMargins(0, 0, 0, 0);
  this->bottomFrame->setLayout(bottomPanelLayout);

  QFrame *render3DFrame = new QFrame;
  render3DFrame->setObjectName("render3DFrame");
  QVBoxLayout *render3DLayout = new QVBoxLayout;
  render3DLayout->addWidget(this->toolFrame);
  render3DLayout->addWidget(this->glWidget);
  render3DLayout->setContentsMargins(0, 0, 0, 0);
  render3DLayout->setSpacing(0);
  render3DFrame->setLayout(render3DLayout);

  this->splitter = new QSplitter(this);
  this->splitter->addWidget(render3DFrame);
  QList<int> sizes;
  sizes.push_back(300);
  this->splitter->setSizes(sizes);
  this->splitter->setStretchFactor(0, 1);
  this->splitter->setOrientation(Qt::Vertical);

  frameLayout->addWidget(this->splitter);
  frameLayout->addWidget(this->bottomFrame);
  frameLayout->setContentsMargins(0, 0, 0, 0);
  frameLayout->setSpacing(0);

  this->mainFrame->setLayout(frameLayout);
  this->mainFrame->layout()->setContentsMargins(0, 0, 0, 0);

  mainLayout->addWidget(this->mainFrame);

  this->setLayout(mainLayout);
  this->layout()->setContentsMargins(0, 0, 0, 0);

  this->connections.push_back(
      gui::Events::ConnectFollow(
        boost::bind(&RenderWidget::OnFollow, this, _1)));

  // Load all GUI Plugins
  std::string filenames = getINIProperty<std::string>(
      "overlay_plugins.filenames", "");
  std::vector<std::string> pluginFilenames;

  // Split the colon separated libraries
  boost::split(pluginFilenames, filenames, boost::is_any_of(":"));

  // Load each plugin
  for (std::vector<std::string>::iterator iter = pluginFilenames.begin();
       iter != pluginFilenames.end(); ++iter)
  {
    // Make sure the string is not empty
    if (!(*iter).empty())
    {
      // Try to create the plugin
      gazebo::GUIPluginPtr plugin = gazebo::GUIPlugin::Create(*iter, *iter);

      if (!plugin)
      {
        gzerr << "Unable to create gui overlay plugin with filename["
          << *iter << "]\n";
      }
      else
      {
        gzlog << "Loaded GUI plugin[" << *iter << "]\n";

        // Set the plugin's parent and store the plugin
        plugin->setParent(this->glWidget);
        this->plugins.push_back(plugin);
      }
    }
  }
}

/////////////////////////////////////////////////
RenderWidget::~RenderWidget()
{
  delete this->glWidget;
  this->glWidget = NULL;

  delete this->toolbar;
  this->toolbar = NULL;

  // we created the scene here we are responsible for removing it.
  rendering::remove_scene(gui::get_world());
}

/////////////////////////////////////////////////
void RenderWidget::InsertWidget(unsigned int _index, QWidget *_widget)
{
  if (static_cast<int>(_index) <= this->splitter->count())
  {
    // set equal size for now. There should always be at least one widget
    // (render3DFrame) in the splitter.
    int childCount = this->splitter->count();
    GZ_ASSERT(childCount > 0,
        "RenderWidget splitter has no child widget");

    QSize widgetSize = this->size();
    int newSize = widgetSize.height() / (this->splitter->count()+1);
    QList<int> newSizes;
    for (int i = 0; i < childCount+1; ++i)
      newSizes.append(newSize);

    this->splitter->insertWidget(_index, _widget);
    this->splitter->setSizes(newSizes);
    this->splitter->setStretchFactor(_index, 1);
  }
  else
    gzerr << "Unable to add widget, index out of range " << std::endl;
}

/////////////////////////////////////////////////
void RenderWidget::ShowTimePanel(bool _show)
{
  if (_show)
    this->bottomFrame->show();
  else
    this->bottomFrame->hide();
}

/////////////////////////////////////////////////
TimePanel *RenderWidget::GetTimePanel() const
{
  return this->timePanel;
}

/////////////////////////////////////////////////
void RenderWidget::RemoveScene(const std::string &_name)
{
  rendering::remove_scene(_name);
}

/////////////////////////////////////////////////
void RenderWidget::CreateScene(const std::string &_name)
{
  rendering::create_scene(_name, true);
}

/////////////////////////////////////////////////
void RenderWidget::DisplayOverlayMsg(const std::string &_msg, int _duration)
{
  std::string msg = this->baseOverlayMsg.empty() ? _msg
      : this->baseOverlayMsg + "\n" + _msg;
  this->msgOverlayLabel->setText(tr(msg.c_str()));
  if (msg.empty())
  {
    this->msgOverlayLabel->setVisible(false);
    return;
  }
  this->msgOverlayLabel->resize(
      this->msgOverlayLabel->fontMetrics().width(tr(msg.c_str())),
      this->msgOverlayLabel->fontMetrics().height());
  this->msgOverlayLabel->setVisible(true);

  if (_duration > 0)
    QTimer::singleShot(_duration, this, SLOT(OnClearOverlayMsg()));
}

/////////////////////////////////////////////////
void RenderWidget::SetOverlaysVisible(const bool _visible)
{
  for (auto const &plugin : this->plugins)
    plugin->setVisible(_visible);
}

/////////////////////////////////////////////////
std::string RenderWidget::GetOverlayMsg() const
{
  return this->msgOverlayLabel->text().toStdString();
}

/////////////////////////////////////////////////
void RenderWidget::ShowToolbar(const bool _show)
{
  if (this->toolbar)
  {
    if (_show)
    {
      this->toolFrame->show();
    }
    else
    {
      this->toolFrame->hide();
    }
  }
}

/////////////////////////////////////////////////
QToolBar *RenderWidget::GetToolbar() const
{
  return this->toolbar;
}

/////////////////////////////////////////////////
void RenderWidget::OnClearOverlayMsg()
{
  this->DisplayOverlayMsg("");
}

/////////////////////////////////////////////////
void RenderWidget::OnFollow(const std::string &_modelName)
{
  if (_modelName.empty())
  {
    g_translateAct->setEnabled(true);
    g_rotateAct->setEnabled(true);
  }
  else
  {
    g_translateAct->setEnabled(false);
    g_rotateAct->setEnabled(false);
  }
}

/////////////////////////////////////////////////
void RenderWidget::AddPlugin(GUIPluginPtr _plugin, sdf::ElementPtr _elem)
{
  // Set the plugin's parent and store the plugin
  _plugin->setParent(this->glWidget);
  this->plugins.push_back(_plugin);

  // Load the plugin.
  _plugin->Load(_elem);

  _plugin->show();
}<|MERGE_RESOLUTION|>--- conflicted
+++ resolved
@@ -14,10 +14,6 @@
  * limitations under the License.
  *
  */
-<<<<<<< HEAD
-
-=======
->>>>>>> 42235057
 #ifdef _WIN32
   // Ensure that Winsock2.h is included before Windows.h, which can get
   // pulled in by anybody (e.g., Boost).
