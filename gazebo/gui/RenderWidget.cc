--- conflicted
+++ resolved
@@ -62,10 +62,7 @@
   actionGroup->addAction(g_translateAct);
   actionGroup->addAction(g_rotateAct);
   actionGroup->addAction(g_scaleAct);
-<<<<<<< HEAD
-=======
   actionGroup->addAction(g_snapAct);
->>>>>>> 326c5e01
 
   this->toolbar->addAction(g_arrowAct);
   this->toolbar->addAction(g_translateAct);
@@ -83,11 +80,6 @@
   this->toolbar->addSeparator();
   this->toolbar->addAction(g_screenshotAct);
 
-<<<<<<< HEAD
-  toolbar->addSeparator();
-  toolbar->addAction(g_copyAct);
-  toolbar->addAction(g_pasteAct);
-=======
   this->toolbar->addSeparator();
   this->toolbar->addAction(g_copyAct);
   this->toolbar->addAction(g_pasteAct);
@@ -109,7 +101,6 @@
 
   this->toolbar->addSeparator();
   this->toolbar->addAction(g_snapAct);
->>>>>>> 326c5e01
 
   toolLayout->addSpacing(10);
   toolLayout->addWidget(this->toolbar);
@@ -306,7 +297,6 @@
     this->baseOverlayMsg = "Building is view-only";
     this->OnClearOverlayMsg();
     this->bottomFrame->hide();
-    this->ShowToolbar(false);
   }
   else
   {
@@ -314,7 +304,6 @@
     this->baseOverlayMsg = "";
     this->OnClearOverlayMsg();
     this->bottomFrame->show();
-    this->ShowToolbar(true);
   }
 }
 
@@ -402,11 +391,6 @@
 }
 
 /////////////////////////////////////////////////
-<<<<<<< HEAD
-QToolBar *RenderWidget::GetToolbar()
-{
-  return this->toolbar;
-=======
 void RenderWidget::AddPlugin(GUIPluginPtr _plugin, sdf::ElementPtr _elem)
 {
   // Set the plugin's parent and store the plugin
@@ -417,5 +401,4 @@
   _plugin->Load(_elem);
 
   _plugin->show();
->>>>>>> 326c5e01
 }