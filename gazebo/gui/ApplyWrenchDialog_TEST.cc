/*
 * Copyright (C) 2015-2016 Open Source Robotics Foundation
 *
 * Licensed under the Apache License, Version 2.0 (the "License");
 * you may not use this file except in compliance with the License.
 * You may obtain a copy of the License at
 *
 *     http://www.apache.org/licenses/LICENSE-2.0
 *
 * Unless required by applicable law or agreed to in writing, software
 * distributed under the License is distributed on an "AS IS" BASIS,
 * WITHOUT WARRANTIES OR CONDITIONS OF ANY KIND, either express or implied.
 * See the License for the specific language governing permissions and
 * limitations under the License.
 *
*/

#include "gazebo/gui/Actions.hh"
#include "gazebo/gui/GuiIface.hh"
#include "gazebo/gui/MainWindow.hh"
#include "gazebo/gui/GLWidget.hh"

#include "gazebo/gui/ApplyWrenchDialog.hh"
#include "gazebo/gui/ApplyWrenchDialog_TEST.hh"

#include "test_config.h"

/////////////////////////////////////////////////
void ApplyWrenchDialog_TEST::ApplyForceTorqueFromDialog()
{
  this->resMaxPercentChange = 5.0;
  this->shareMaxPercentChange = 2.0;

  // World with one model which has 2 links, no ground plane and gravity is off
  this->Load("worlds/multilink_shape.world", false, false, false);

  // Create the main window.
  gazebo::gui::MainWindow *mainWindow = new gazebo::gui::MainWindow();
  QVERIFY(mainWindow != nullptr);
  mainWindow->Load();
  mainWindow->Init();
  mainWindow->show();

  this->ProcessEventsAndDraw(mainWindow);

  // Get the user camera and scene
  gazebo::rendering::UserCameraPtr cam = gazebo::gui::get_active_camera();
  QVERIFY(cam != nullptr);
  gazebo::rendering::ScenePtr scene = cam->GetScene();
  QVERIFY(scene != nullptr);

  // Get the model
  gazebo::rendering::VisualPtr modelVis = scene->GetVisual("multilink");
  QVERIFY(modelVis != nullptr);

  // Get the box link
  gazebo::rendering::VisualPtr boxLinkVis =
      scene->GetVisual("multilink::box_link");
  QVERIFY(boxLinkVis != nullptr);
  auto boxLinkPose = boxLinkVis->GetWorldPose().Ign();
  QVERIFY(boxLinkPose == boxLinkVis->GetWorldPose().Ign());

  // Get the sphere link
  gazebo::rendering::VisualPtr sphereLinkVis =
      scene->GetVisual("multilink::sphere_link");
  QVERIFY(sphereLinkVis != nullptr);
  auto sphereLinkPose = sphereLinkVis->GetWorldPose().Ign();
  QVERIFY(sphereLinkPose == sphereLinkVis->GetWorldPose().Ign());

  // Check that an inexistent model doesn't break anything
  gazebo::gui::ApplyWrenchDialog *applyWrenchDialogFakeModel =
      new gazebo::gui::ApplyWrenchDialog();
  applyWrenchDialogFakeModel->Init("fake_model", "fake_link");

  // Check that an inexistent link doesn't break anything
  gazebo::gui::ApplyWrenchDialog *applyWrenchDialogFakeLink =
      new gazebo::gui::ApplyWrenchDialog();
  applyWrenchDialogFakeLink->Init("multilink", "fake_link");

  // Initialize dialog with the box link
  gazebo::gui::ApplyWrenchDialog *applyWrenchDialog =
      new gazebo::gui::ApplyWrenchDialog();
  applyWrenchDialog->Init("multilink", "multilink::box_link");

  // Get combo box
  QList<QComboBox *> comboBoxes =
      applyWrenchDialog->findChildren<QComboBox *>();
  QVERIFY(comboBoxes.size() == 1u);

  // Check the combo box's items
  QVERIFY(comboBoxes[0]->count() == 2u);
  QVERIFY(comboBoxes[0]->itemText(0) == "box_link");
  QVERIFY(comboBoxes[0]->itemText(1) == "sphere_link");
  QVERIFY(comboBoxes[0]->currentIndex() == 0u);

  // Get radio buttons
  QList<QRadioButton *> radioButtons =
      applyWrenchDialog->findChildren<QRadioButton *>();
  QVERIFY(radioButtons.size() == 2u);

  // Get spins
  QList<QDoubleSpinBox *> spins =
      applyWrenchDialog->findChildren<QDoubleSpinBox *>();
  QVERIFY(spins.size() == 11u);

  // Get buttons
  QList<QPushButton *> buttons =
      applyWrenchDialog->findChildren<QPushButton *>();
  QVERIFY(buttons.size() == 6u);

  QPushButton *applyForceButton = nullptr;
  QPushButton *applyTorqueButton = nullptr;
  QPushButton *applyAllButton = nullptr;
  QPushButton *clearForceButton = nullptr;
  QPushButton *clearTorqueButton = nullptr;
  QPushButton *cancelButton = nullptr;
  for (auto it : buttons)
  {
    QVERIFY(it);
    if (it->text().toLower().toStdString() == "apply force")
      applyForceButton = it;
    else if (it->text().toLower().toStdString() == "apply torque")
      applyTorqueButton = it;
    else if (it->text().toLower().toStdString() == "apply all")
      applyAllButton = it;
    else if (it->text().toLower().toStdString() == "clear" && !clearForceButton)
      clearForceButton = it;
    else if (it->text().toLower().toStdString() == "clear")
      clearTorqueButton = it;
    else if (it->text().toLower().toStdString() == "cancel")
      cancelButton = it;
  }
  QVERIFY(applyForceButton);
  QVERIFY(applyTorqueButton);
  QVERIFY(applyAllButton);
  QVERIFY(clearForceButton);
  QVERIFY(clearTorqueButton);
  QVERIFY(cancelButton);

  // Set and apply force on X axis, magnitude 1000
  spins[0]->setValue(1.0);
  spins[3]->setValue(1000.0);
  applyForceButton->click();

  this->ProcessEventsAndDraw(mainWindow);

  // Check that force spin was updated according to magnitude
  QCOMPARE(spins[0]->value(), 1000.0);

  // Check that link moved on X axis
  QVERIFY(boxLinkPose.Pos().X() < boxLinkVis->GetWorldPose().Ign().Pos().X());
  QVERIFY(boxLinkPose.Pos().Y() -
      boxLinkVis->GetWorldPose().Ign().Pos().Y() < 1e-6);
  QVERIFY(boxLinkPose.Pos().Z() -
      boxLinkVis->GetWorldPose().Ign().Pos().Z() < 1e-6);
  QCOMPARE(boxLinkPose.Rot(), boxLinkVis->GetWorldPose().Ign().Rot());

  // Save current pose
  boxLinkPose = boxLinkVis->GetWorldPose().Ign();

  // Set and apply torque about -Z axis, magnitude 1000
  spins[9]->setValue(-1.0);
  spins[10]->setValue(1000.0);
  applyTorqueButton->click();

  this->ProcessEventsAndDraw(mainWindow);

  // Check that torque spin was updated according to magnitude
  QCOMPARE(spins[9]->value(), -1000.0);

  // Check that link rotated
  QVERIFY(boxLinkPose.Pos().X() < boxLinkVis->GetWorldPose().Ign().Pos().X());
  QVERIFY(boxLinkPose.Pos().Y() -
      boxLinkVis->GetWorldPose().Ign().Pos().Y() < 1e-6);
  QVERIFY(boxLinkPose.Pos().Z() -
      boxLinkVis->GetWorldPose().Ign().Pos().Z() < 1e-6);
  QVERIFY(boxLinkPose.Rot() != boxLinkVis->GetWorldPose().Ign().Rot());

  // Save current pose
  boxLinkPose = boxLinkVis->GetWorldPose().Ign();

  // Apply force and torque
  applyAllButton->click();

  this->ProcessEventsAndDraw(mainWindow);

  // Check that link translated and rotated
  QVERIFY(boxLinkPose.Pos() != boxLinkVis->GetWorldPose().Ign().Pos());
  QVERIFY(boxLinkPose.Rot() != boxLinkVis->GetWorldPose().Ign().Rot());

  // Change link
  comboBoxes[0]->setCurrentIndex(1);
  QVERIFY(comboBoxes[0]->currentText() == "sphere_link");

  // Clear force
  clearForceButton->click();
  QCOMPARE(spins[0]->value(), 0.0);
  QCOMPARE(spins[1]->value(), 0.0);
  QCOMPARE(spins[2]->value(), 0.0);
  QCOMPARE(spins[3]->value(), 0.0);

  // Clear torque
  clearTorqueButton->click();
  QCOMPARE(spins[7]->value(), 0.0);
  QCOMPARE(spins[8]->value(), 0.0);
  QCOMPARE(spins[9]->value(), 0.0);
  QCOMPARE(spins[10]->value(), 0.0);

  // Apply zero force and torque
  applyAllButton->click();

  this->ProcessEventsAndDraw(mainWindow);

  // Check that link didn't move
  QVERIFY(sphereLinkPose.Pos() == sphereLinkVis->GetWorldPose().Ign().Pos());
  QVERIFY(sphereLinkPose.Rot() == sphereLinkVis->GetWorldPose().Ign().Rot());

  // Set and apply force on Y axis with an offset on X
  spins[1]->setValue(1000.0);
  spins[4]->setValue(1.0);
  applyForceButton->click();

  this->ProcessEventsAndDraw(mainWindow);

  // Check that link translated and rotated
  QVERIFY(sphereLinkPose.Pos() != sphereLinkVis->GetWorldPose().Ign().Pos());
  QVERIFY(sphereLinkPose.Rot() != sphereLinkVis->GetWorldPose().Ign().Rot());

  // Select CoM as application point
  radioButtons[0]->click();

  this->ProcessEventsAndDraw(mainWindow);

  // Check that force offset spins were updated
  QCOMPARE(spins[4]->value(), 0.0);
  QCOMPARE(spins[5]->value(), 0.0);
  QCOMPARE(spins[6]->value(), 0.0);

  // Close dialog
  cancelButton->click();

  this->ProcessEventsAndDraw(mainWindow);

  delete applyWrenchDialog;

  cam->Fini();
  mainWindow->close();
  delete mainWindow;
}

/////////////////////////////////////////////////
void ApplyWrenchDialog_TEST::MouseInteractions()
{
  this->resMaxPercentChange = 5.0;
  this->shareMaxPercentChange = 2.0;

  // World with one model which has 2 links, no ground plane and gravity is off
  this->Load("worlds/multilink_shape.world", false, false, false);

  // Create the main window.
  gazebo::gui::MainWindow *mainWindow = new gazebo::gui::MainWindow();
  QVERIFY(mainWindow != nullptr);
  mainWindow->Load();
  mainWindow->Init();
  mainWindow->show();

  this->ProcessEventsAndDraw(mainWindow);

  // Get the user camera and scene
  gazebo::rendering::UserCameraPtr cam = gazebo::gui::get_active_camera();
  QVERIFY(cam != nullptr);
  gazebo::rendering::ScenePtr scene = cam->GetScene();
  QVERIFY(scene != nullptr);

  // Get GLWidget
  gazebo::gui::GLWidget *glWidget =
    mainWindow->findChild<gazebo::gui::GLWidget *>("GLWidget");
  QVERIFY(glWidget != nullptr);

  // Get the model
  gazebo::rendering::VisualPtr modelVis = scene->GetVisual("multilink");
  QVERIFY(modelVis != nullptr);

  // Get the box link
  gazebo::rendering::VisualPtr boxLinkVis =
      scene->GetVisual("multilink::box_link");
  QVERIFY(boxLinkVis != nullptr);
  auto boxLinkPose = boxLinkVis->GetWorldPose().Ign();
  QVERIFY(boxLinkPose == boxLinkVis->GetWorldPose().Ign());

  // Get the sphere link
  gazebo::rendering::VisualPtr sphereLinkVis =
      scene->GetVisual("multilink::sphere_link");
  QVERIFY(sphereLinkVis != nullptr);
  auto sphereLinkPose = sphereLinkVis->GetWorldPose().Ign();
  QVERIFY(sphereLinkPose == sphereLinkVis->GetWorldPose().Ign());

  // Move the mouse to the corner of the screen so the dialogs open there
  QTest::mouseMove(glWidget, QPoint(-glWidget->width()*0.5,
                                    -glWidget->height()*0.5));

  this->ProcessEventsAndDraw(mainWindow);

  // Initialize dialog for the box link
  gazebo::gui::ApplyWrenchDialog *applyWrenchDialogBox =
      new gazebo::gui::ApplyWrenchDialog();
  applyWrenchDialogBox->Init("multilink", "multilink::box_link");

  this->ProcessEventsAndDraw(mainWindow);

  // Check that box dialog has focus
  QVERIFY(applyWrenchDialogBox->isActiveWindow());

  // Check mode
  QVERIFY(applyWrenchDialogBox->GetMode() ==
      gazebo::gui::ApplyWrenchDialog::Mode::NONE);

  // Get the ApplyWrenchVisual for the box
  gazebo::rendering::ApplyWrenchVisualPtr boxApplyWrenchVis =
      std::dynamic_pointer_cast<gazebo::rendering::ApplyWrenchVisual>(
      scene->GetVisual("multilink__APPLY_WRENCH__"));
  QVERIFY(boxApplyWrenchVis != nullptr);
  QVERIFY(boxApplyWrenchVis->GetParent() == boxLinkVis);

  // Check that the force visual is visible and inactive
  QVERIFY(boxApplyWrenchVis->GetForceVisual() != nullptr);
  QVERIFY(boxApplyWrenchVis->GetForceVisual()->GetMaterialName().find(
      "Gazebo/DarkOrangeTransparentOverlay") != std::string::npos);

  // Check that the torque visual is visible and inactive
  QVERIFY(boxApplyWrenchVis->GetTorqueVisual() != nullptr);
  QVERIFY(boxApplyWrenchVis->GetTorqueVisual()->GetMaterialName().find(
      "Gazebo/DarkOrangeTransparentOverlay") != std::string::npos);

  // Check that rot tool is not visible, not selected and in rotate mode
  QVERIFY(!boxApplyWrenchVis->GetRotTool()->GetHandleVisible(
      gazebo::rendering::SelectionObj::SelectionMode::ROT_Y));
  QVERIFY(!boxApplyWrenchVis->GetRotTool()->GetHandleVisible(
      gazebo::rendering::SelectionObj::SelectionMode::ROT_Z));
  QVERIFY(boxApplyWrenchVis->GetRotTool()->GetState() ==
      gazebo::rendering::SelectionObj::SelectionMode::SELECTION_NONE);
  QVERIFY(boxApplyWrenchVis->GetRotTool()->GetMode() ==
      gazebo::rendering::SelectionObj::SelectionMode::ROT);

  // Initialize dialog for the sphere link
  gazebo::gui::ApplyWrenchDialog *applyWrenchDialogSphere =
      new gazebo::gui::ApplyWrenchDialog();
  applyWrenchDialogSphere->Init("multilink", "multilink::sphere_link");

  this->ProcessEventsAndDraw(mainWindow);

  // Check that sphere dialog has focus
  QVERIFY(!applyWrenchDialogBox->isActiveWindow());
  QVERIFY(applyWrenchDialogSphere->isActiveWindow());

  // Check mode
  QVERIFY(applyWrenchDialogSphere->GetMode() ==
      gazebo::gui::ApplyWrenchDialog::Mode::NONE);

  // Get the ApplyWrenchVisual for the sphere
  gazebo::rendering::ApplyWrenchVisualPtr sphereApplyWrenchVis =
      std::dynamic_pointer_cast<gazebo::rendering::ApplyWrenchVisual>(
      scene->GetVisual("multilink__APPLY_WRENCH__0"));
  QVERIFY(sphereApplyWrenchVis != nullptr);
  QVERIFY(sphereApplyWrenchVis->GetParent() == sphereLinkVis);

  // Check that the force visual is visible and inactive
  QVERIFY(sphereApplyWrenchVis->GetForceVisual() != nullptr);
  QVERIFY(sphereApplyWrenchVis->GetForceVisual()->GetMaterialName().find(
      "Gazebo/DarkOrangeTransparentOverlay") != std::string::npos);

  // Check that the torque visual is visible and inactive
  QVERIFY(sphereApplyWrenchVis->GetTorqueVisual() != nullptr);
  QVERIFY(sphereApplyWrenchVis->GetTorqueVisual()->GetMaterialName().find(
      "Gazebo/DarkOrangeTransparentOverlay") != std::string::npos);

  // Check that rot tool is not visible, not selected and in rotate mode
  QVERIFY(!sphereApplyWrenchVis->GetRotTool()->GetHandleVisible(
      gazebo::rendering::SelectionObj::SelectionMode::ROT_Y));
  QVERIFY(!sphereApplyWrenchVis->GetRotTool()->GetHandleVisible(
      gazebo::rendering::SelectionObj::SelectionMode::ROT_Z));
  QVERIFY(sphereApplyWrenchVis->GetRotTool()->GetState() ==
      gazebo::rendering::SelectionObj::SelectionMode::SELECTION_NONE);
  QVERIFY(sphereApplyWrenchVis->GetRotTool()->GetMode() ==
      gazebo::rendering::SelectionObj::SelectionMode::ROT);

  // Give focus to main window
  mainWindow->show();
  mainWindow->raise();
  mainWindow->activateWindow();

  this->ProcessEventsAndDraw(mainWindow);

  // Check that main window has focus
  QVERIFY(!applyWrenchDialogSphere->isActiveWindow());
  QVERIFY(mainWindow->isActiveWindow());
  QVERIFY(!applyWrenchDialogBox->isActiveWindow());

  // Get spins
  QList<QDoubleSpinBox *> spins =
      applyWrenchDialogBox->findChildren<QDoubleSpinBox *>();
  QVERIFY(spins.size() == 11u);

  // Check spins values
  for (auto i = 0; i < spins.size(); ++i)
  {
    QCOMPARE(spins[i]->value(), 0.0);
  }

  // Find the box's torque visual
  bool found = false;
  ignition::math::Vector2i
      boxForceMousePoint(glWidget->width()/2 + 10, 0);
  while (boxForceMousePoint.Y() < glWidget->height())
  {
    gazebo::rendering::VisualPtr vis = cam->GetVisual(boxForceMousePoint);
    if (vis && vis == boxApplyWrenchVis->GetForceVisual())
    {
      found = true;
      break;
    }
    boxForceMousePoint.Y() += 5;
  }

  if (!found)
  {
    QFAIL("Couldn't find force visual, interrupting test.");
    return;
  }

  // Click on the box's force visual
  QPoint boxForceClickPoint(boxForceMousePoint.X(), boxForceMousePoint.Y());
  QTest::mouseMove(glWidget, boxForceClickPoint);
  QTest::mouseClick(glWidget, Qt::LeftButton, Qt::NoModifier,
      boxForceClickPoint, 100);
  QCoreApplication::processEvents();

  // Process some events and draw the screen
  for (size_t i = 0; i < 10; ++i)
  {
    gazebo::common::Time::MSleep(30);
    QCoreApplication::processEvents();
    mainWindow->repaint();
  }

  // Check that box dialog has focus
  QVERIFY(applyWrenchDialogBox->isActiveWindow());
  QVERIFY(!applyWrenchDialogSphere->isActiveWindow());

  // Check mode
  QVERIFY(applyWrenchDialogBox->GetMode() ==
      gazebo::gui::ApplyWrenchDialog::Mode::FORCE);

  // Check that force spins changed to UnitX
  QCOMPARE(spins[0]->value(), 1.0);
  QCOMPARE(spins[1]->value(), 0.0);
  QCOMPARE(spins[2]->value(), 0.0);
  QCOMPARE(spins[3]->value(), 1.0);

  // Check that torque visual is the only one highlighted
  QVERIFY(boxApplyWrenchVis->GetForceVisual()->GetMaterialName().find(
      "Gazebo/OrangeTransparentOverlay") != std::string::npos);
  QVERIFY(boxApplyWrenchVis->GetTorqueVisual()->GetMaterialName().find(
      "Gazebo/DarkOrangeTransparentOverlay") != std::string::npos);

  // Check that rot tool is visible and not highlighted
  QVERIFY(boxApplyWrenchVis->GetRotTool()->GetHandleVisible(
      gazebo::rendering::SelectionObj::SelectionMode::ROT_Y));
  QVERIFY(boxApplyWrenchVis->GetRotTool()->GetHandleVisible(
      gazebo::rendering::SelectionObj::SelectionMode::ROT_Z));
  QVERIFY(boxApplyWrenchVis->GetRotTool()->GetState() ==
      gazebo::rendering::SelectionObj::SelectionMode::SELECTION_NONE);

  // Find the box's torque visual
  found = false;
  ignition::math::Vector2i mousePoint(glWidget->width()/2,
                                    glWidget->height()/2 - 10);
  while (mousePoint.X() < glWidget->width())
  {
    gazebo::rendering::VisualPtr vis = cam->GetVisual(mousePoint);
    if (vis && vis == boxApplyWrenchVis->GetTorqueVisual())
    {
      found = true;
      break;
    }
    mousePoint.X() += 5;
    QTest::mouseMove(glWidget, QPoint(mousePoint.X(), mousePoint.Y()));
    this->ProcessEventsAndDraw(mainWindow, 1, 15);
  }

  if (!found)
  {
    QFAIL("Couldn't find torque visual, interrupting test.");
    return;
  }

  // Click on the box's torque visual
  QPoint clickPoint(mousePoint.X(), mousePoint.Y());
  QTest::mouseClick(glWidget, Qt::LeftButton, Qt::NoModifier, clickPoint,
      100);
  QCoreApplication::processEvents();

  this->ProcessEventsAndDraw(mainWindow);

  // Check that box dialog has focus
  QVERIFY(applyWrenchDialogBox->isActiveWindow());
  QVERIFY(!applyWrenchDialogSphere->isActiveWindow());

  // Check mode
  QVERIFY(applyWrenchDialogBox->GetMode() ==
      gazebo::gui::ApplyWrenchDialog::Mode::TORQUE);

  // Check that torque spins changed to UnitX
  QCOMPARE(spins[7]->value(), 1.0);
  QCOMPARE(spins[8]->value(), 0.0);
  QCOMPARE(spins[9]->value(), 0.0);
  QCOMPARE(spins[10]->value(), 1.0);

  // Check that torque visual is the only one highlighted
  QVERIFY(boxApplyWrenchVis->GetForceVisual()->GetMaterialName().find(
      "Gazebo/DarkOrangeTransparentOverlay") != std::string::npos);
  QVERIFY(boxApplyWrenchVis->GetTorqueVisual()->GetMaterialName().find(
      "Gazebo/OrangeTransparentOverlay") != std::string::npos);

  // Check that rot tool is visible and not highlighted
  QVERIFY(boxApplyWrenchVis->GetRotTool()->GetHandleVisible(
      gazebo::rendering::SelectionObj::SelectionMode::ROT_Y));
  QVERIFY(boxApplyWrenchVis->GetRotTool()->GetHandleVisible(
      gazebo::rendering::SelectionObj::SelectionMode::ROT_Z));
  QVERIFY(boxApplyWrenchVis->GetRotTool()->GetState() ==
      gazebo::rendering::SelectionObj::SelectionMode::SELECTION_NONE);

  // Find the rot tool
  std::string manipState = "";
  while (mousePoint.Y() < glWidget->height())
  {
    gazebo::rendering::VisualPtr vis = cam->GetVisual(mousePoint, manipState);
    if (!vis && manipState == "rot_y")
    {
      mousePoint.Y() += 20;
      break;
    }
    mousePoint.Y() += 5;
  }

  if (manipState.empty())
  {
    return;
  }

  // Move mouse to the rot tool
  QPoint pressPoint(mousePoint.X(), mousePoint.Y());
  QTest::mouseMove(glWidget, pressPoint);

  this->ProcessEventsAndDraw(mainWindow);

  // Check that rot tool is highlighted
  QVERIFY(boxApplyWrenchVis->GetRotTool()->GetState() ==
      gazebo::rendering::SelectionObj::SelectionMode::ROT_Y);

  // Get/check the initial visual poses
  QVERIFY(boxApplyWrenchVis->GetRotTool()->GetPose().Ign() ==
      ignition::math::Pose3d::Zero);

  auto boxTorquePose0 = boxApplyWrenchVis->GetTorqueVisual()->GetPose().Ign();
  auto boxForcePose0 = boxApplyWrenchVis->GetForceVisual()->GetPose().Ign();

  // Drag the tool
  QTestEventList events;
  events.addMousePress(Qt::LeftButton, Qt::NoModifier, pressPoint, 100);
  for (size_t i = 0; i < 10; ++i)
  {
    events.addMouseMove(QPoint(pressPoint.x(), pressPoint.y()-10*i), 100);
  }
  events.simulate(glWidget);

  this->ProcessEventsAndDraw(mainWindow);

  // Check mode
  QVERIFY(applyWrenchDialogBox->GetMode() ==
      gazebo::gui::ApplyWrenchDialog::Mode::TORQUE);

  // Check that only rot tool and torque were rotated
  QVERIFY(boxApplyWrenchVis->GetRotTool()->GetPose().Ign().Pos() ==
      ignition::math::Vector3d::Zero);
<<<<<<< HEAD
  QVERIFY(boxApplyWrenchVis->GetRotTool()->GetPose().Ign().Rot().Euler() !=
      ignition::math::Vector3d::Zero);
=======
  QVERIFY(boxApplyWrenchVis->GetRotTool()->GetPose().Ign().Rot() !=
      ignition::math::Quaterniond::Identity);
>>>>>>> e63df89e
  QVERIFY(boxApplyWrenchVis->GetTorqueVisual()->GetPose().Ign() !=
      boxTorquePose0);
  QVERIFY(boxApplyWrenchVis->GetForceVisual()->GetPose().Ign() ==
      boxForcePose0);

  // Check that only torque spins X and Z changed
  QVERIFY(spins[7]->value() < 1.0);
  QCOMPARE(spins[8]->value(), 0.0);
  QVERIFY(spins[9]->value() > 0.0);
  QCOMPARE(spins[10]->value(), 1.0);

  // Trigger a manipulation mode
  gazebo::gui::g_translateAct->trigger();

  // Check that the force visual is visible and inactive
  QVERIFY(boxApplyWrenchVis->GetForceVisual() != nullptr);
  QVERIFY(boxApplyWrenchVis->GetForceVisual()->GetMaterialName().find(
      "Gazebo/DarkOrangeTransparentOverlay") != std::string::npos);

  // Check that the torque visual is visible and inactive
  QVERIFY(boxApplyWrenchVis->GetTorqueVisual() != nullptr);
  QVERIFY(boxApplyWrenchVis->GetTorqueVisual()->GetMaterialName().find(
      "Gazebo/DarkOrangeTransparentOverlay") != std::string::npos);

  // Check that rot tool is not visible
  QVERIFY(!boxApplyWrenchVis->GetRotTool()->GetHandleVisible(
      gazebo::rendering::SelectionObj::SelectionMode::ROT_Y));
  QVERIFY(!boxApplyWrenchVis->GetRotTool()->GetHandleVisible(
      gazebo::rendering::SelectionObj::SelectionMode::ROT_Z));

  // Clean up
  delete applyWrenchDialogBox;
  delete applyWrenchDialogSphere;

  cam->Fini();
  mainWindow->close();
  delete mainWindow;
}

// Generate a main function for the test
QTEST_MAIN(ApplyWrenchDialog_TEST)<|MERGE_RESOLUTION|>--- conflicted
+++ resolved
@@ -583,13 +583,8 @@
   // Check that only rot tool and torque were rotated
   QVERIFY(boxApplyWrenchVis->GetRotTool()->GetPose().Ign().Pos() ==
       ignition::math::Vector3d::Zero);
-<<<<<<< HEAD
-  QVERIFY(boxApplyWrenchVis->GetRotTool()->GetPose().Ign().Rot().Euler() !=
-      ignition::math::Vector3d::Zero);
-=======
   QVERIFY(boxApplyWrenchVis->GetRotTool()->GetPose().Ign().Rot() !=
       ignition::math::Quaterniond::Identity);
->>>>>>> e63df89e
   QVERIFY(boxApplyWrenchVis->GetTorqueVisual()->GetPose().Ign() !=
       boxTorquePose0);
   QVERIFY(boxApplyWrenchVis->GetForceVisual()->GetPose().Ign() ==
