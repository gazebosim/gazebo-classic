/*
 * Copyright (C) 2012-2015 Open Source Robotics Foundation
 *
 * Licensed under the Apache License, Version 2.0 (the "License");
 * you may not use this file except in compliance with the License.
 * You may obtain a copy of the License at
 *
 *     http://www.apache.org/licenses/LICENSE-2.0
 *
 * Unless required by applicable law or agreed to in writing, software
 * distributed under the License is distributed on an "AS IS" BASIS,
 * WITHOUT WARRANTIES OR CONDITIONS OF ANY KIND, either express or implied.
 * See the License for the specific language governing permissions and
 * limitations under the License.
 *
*/

#ifdef _WIN32
  // Ensure that Winsock2.h is included before Windows.h, which can get
  // pulled in by anybody (e.g., Boost).
  #include <Winsock2.h>
#endif

#include <sstream>

#include "gazebo/msgs/msgs.hh"

#include "gazebo/common/Console.hh"
#include "gazebo/gui/GuiEvents.hh"
#include "gazebo/math/Quaternion.hh"
#include "gazebo/common/MouseEvent.hh"

#include "gazebo/rendering/UserCamera.hh"

#include "gazebo/transport/Publisher.hh"

#include "gazebo/gui/BoxMaker.hh"

using namespace gazebo;
using namespace gui;

unsigned int BoxMaker::counter = 0;

/////////////////////////////////////////////////
BoxMaker::BoxMaker()
: EntityMaker()
{
  this->visualMsg = new msgs::Visual();
  this->visualMsg->mutable_geometry()->set_type(msgs::Geometry::BOX);
  this->visualMsg->mutable_material()->mutable_script()->add_uri(
      "gazebo://media/materials/scripts/gazebo.material");
  this->visualMsg->mutable_material()->mutable_script()->set_name(
      "Gazebo/TurquoiseGlowOutline");
  msgs::Set(this->visualMsg->mutable_pose()->mutable_orientation(),
            ignition::math::Quaterniond());
}

/////////////////////////////////////////////////
BoxMaker::~BoxMaker()
{
  this->camera.reset();
  delete this->visualMsg;
}

/////////////////////////////////////////////////
void BoxMaker::Start(const rendering::UserCameraPtr _camera)
{
  this->camera = _camera;

  std::ostringstream stream;
  stream << "__GZ_USER_box_" << counter++;
  this->visualMsg->set_name(stream.str());
}

/////////////////////////////////////////////////
void BoxMaker::Stop()
{
  msgs::Request *msg = msgs::CreateRequest("entity_delete",
                                           this->visualMsg->name());

  this->requestPub->Publish(*msg);
  delete msg;

  gui::Events::moveMode(true);
}

<<<<<<< HEAD
=======
bool BoxMaker::IsActive() const
{
  return this->state > 0;
}

void BoxMaker::OnMousePush(const common::MouseEvent &_event)
{
  if (this->state == 0)
    return;

  this->mousePushPos = _event.PressPos();
}

/////////////////////////////////////////////////
void BoxMaker::OnMouseRelease(const common::MouseEvent &_event)
{
  if (this->state == 0)
    return;

  this->state++;

  this->mouseReleasePos = _event.Pos();

  if (this->state == 3)
  {
    this->CreateTheEntity();
    this->Stop();
  }
}

/////////////////////////////////////////////////
void BoxMaker::OnMouseMove(const common::MouseEvent &_event)
{
  if (this->state != 2)
    return;

  ignition::math::Vector3d p =
    msgs::ConvertIgn(this->visualMsg->pose().position());
  ignition::math::Vector3d scale =
    msgs::ConvertIgn(this->visualMsg->geometry().box().size());

  scale.Z((this->mouseReleasePos.y - _event.Pos().Y())*0.01);
  if (!_event.Shift())
    scale.Z(rint(scale.Z()));
  p.Z(scale.Z()/2.0);

  msgs::Set(this->visualMsg->mutable_pose()->mutable_position(), p);
  msgs::Set(this->visualMsg->mutable_geometry()->mutable_box()->mutable_size(),
      scale);

  this->visPub->Publish(*this->visualMsg);
}

/////////////////////////////////////////////////
void BoxMaker::OnMouseDrag(const common::MouseEvent &_event)
{
  if (this->state != 1)
    return;

  math::Vector3 norm(0, 0, 1);
  math::Vector3 p1, p2;

  if (!this->camera->GetWorldPointOnPlane(this->mousePushPos.x,
                                          this->mousePushPos.y,
                                          math::Plane(norm), p1))
  {
    gzerr << "Invalid mouse point\n";
    return;
  }

  p1 = this->GetSnappedPoint(p1);

  if (!this->camera->GetWorldPointOnPlane(
        _event.Pos().X(), _event.Pos().Y() , math::Plane(norm), p2))
  {
    gzerr << "Invalid mouse point\n";
    return;
  }

  p2 = this->GetSnappedPoint(p2);

  msgs::Set(this->visualMsg->mutable_pose()->mutable_position(), p1.Ign());

  math::Vector3 scale = p1-p2;
  math::Vector3 p = msgs::ConvertIgn(this->visualMsg->pose().position());

  scale.z = 0.01;
  p.x = p1.x - scale.x/2.0;
  p.y = p1.y - scale.y/2.0;


  msgs::Set(this->visualMsg->mutable_pose()->mutable_position(), p.Ign());
  msgs::Set(this->visualMsg->mutable_geometry()->mutable_box()->mutable_size(),
      scale.GetAbs().Ign());

  this->visPub->Publish(*this->visualMsg);
}

>>>>>>> 36781a23
/////////////////////////////////////////////////
std::string BoxMaker::GetSDFString()
{
  msgs::Model model;
  {
    std::ostringstream modelName;
    modelName << "unit_box_" << counter;
    model.set_name(modelName.str());
  }
  msgs::Set(model.mutable_pose(), ignition::math::Pose3d(0, 0, 0.5, 0, 0, 0));
  msgs::AddBoxLink(model, 1.0, ignition::math::Vector3d::One);
  model.mutable_link(0)->set_name("link");

  return "<sdf version='" + std::string(SDF_VERSION) + "'>"
         + msgs::ModelToSDF(model)->ToString("")
         + "</sdf>";
}

/////////////////////////////////////////////////
void BoxMaker::CreateTheEntity()
{
  msgs::Factory msg;

  msg.set_sdf(this->GetSDFString());

  msgs::Request *requestMsg = msgs::CreateRequest("entity_delete",
      this->visualMsg->name());
  this->requestPub->Publish(*requestMsg);
  delete requestMsg;

  this->makerPub->Publish(msg);
  this->camera.reset();
}<|MERGE_RESOLUTION|>--- conflicted
+++ resolved
@@ -84,107 +84,6 @@
   gui::Events::moveMode(true);
 }
 
-<<<<<<< HEAD
-=======
-bool BoxMaker::IsActive() const
-{
-  return this->state > 0;
-}
-
-void BoxMaker::OnMousePush(const common::MouseEvent &_event)
-{
-  if (this->state == 0)
-    return;
-
-  this->mousePushPos = _event.PressPos();
-}
-
-/////////////////////////////////////////////////
-void BoxMaker::OnMouseRelease(const common::MouseEvent &_event)
-{
-  if (this->state == 0)
-    return;
-
-  this->state++;
-
-  this->mouseReleasePos = _event.Pos();
-
-  if (this->state == 3)
-  {
-    this->CreateTheEntity();
-    this->Stop();
-  }
-}
-
-/////////////////////////////////////////////////
-void BoxMaker::OnMouseMove(const common::MouseEvent &_event)
-{
-  if (this->state != 2)
-    return;
-
-  ignition::math::Vector3d p =
-    msgs::ConvertIgn(this->visualMsg->pose().position());
-  ignition::math::Vector3d scale =
-    msgs::ConvertIgn(this->visualMsg->geometry().box().size());
-
-  scale.Z((this->mouseReleasePos.y - _event.Pos().Y())*0.01);
-  if (!_event.Shift())
-    scale.Z(rint(scale.Z()));
-  p.Z(scale.Z()/2.0);
-
-  msgs::Set(this->visualMsg->mutable_pose()->mutable_position(), p);
-  msgs::Set(this->visualMsg->mutable_geometry()->mutable_box()->mutable_size(),
-      scale);
-
-  this->visPub->Publish(*this->visualMsg);
-}
-
-/////////////////////////////////////////////////
-void BoxMaker::OnMouseDrag(const common::MouseEvent &_event)
-{
-  if (this->state != 1)
-    return;
-
-  math::Vector3 norm(0, 0, 1);
-  math::Vector3 p1, p2;
-
-  if (!this->camera->GetWorldPointOnPlane(this->mousePushPos.x,
-                                          this->mousePushPos.y,
-                                          math::Plane(norm), p1))
-  {
-    gzerr << "Invalid mouse point\n";
-    return;
-  }
-
-  p1 = this->GetSnappedPoint(p1);
-
-  if (!this->camera->GetWorldPointOnPlane(
-        _event.Pos().X(), _event.Pos().Y() , math::Plane(norm), p2))
-  {
-    gzerr << "Invalid mouse point\n";
-    return;
-  }
-
-  p2 = this->GetSnappedPoint(p2);
-
-  msgs::Set(this->visualMsg->mutable_pose()->mutable_position(), p1.Ign());
-
-  math::Vector3 scale = p1-p2;
-  math::Vector3 p = msgs::ConvertIgn(this->visualMsg->pose().position());
-
-  scale.z = 0.01;
-  p.x = p1.x - scale.x/2.0;
-  p.y = p1.y - scale.y/2.0;
-
-
-  msgs::Set(this->visualMsg->mutable_pose()->mutable_position(), p.Ign());
-  msgs::Set(this->visualMsg->mutable_geometry()->mutable_box()->mutable_size(),
-      scale.GetAbs().Ign());
-
-  this->visPub->Publish(*this->visualMsg);
-}
-
->>>>>>> 36781a23
 /////////////////////////////////////////////////
 std::string BoxMaker::GetSDFString()
 {
@@ -208,6 +107,9 @@
 {
   msgs::Factory msg;
 
+  math::Vector3 p = msgs::Convert(this->visualMsg->pose().position());
+  math::Vector3 size = msgs::Convert(this->visualMsg->geometry().box().size());
+
   msg.set_sdf(this->GetSDFString());
 
   msgs::Request *requestMsg = msgs::CreateRequest("entity_delete",
