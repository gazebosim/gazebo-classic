--- conflicted
+++ resolved
@@ -14,11 +14,6 @@
  * limitations under the License.
  *
  */
-<<<<<<< HEAD
-#include <thread>
-
-=======
->>>>>>> 584d7670
 #include <ignition/math/Pose3.hh>
 
 #include "gazebo/gui/OculusWindow.hh"
@@ -51,14 +46,6 @@
   this->setMouseTracking(true);
   this->setSizePolicy(QSizePolicy::Expanding, QSizePolicy::Expanding);
 
-<<<<<<< HEAD
-=======
-  QVBoxLayout *renderLayout = new QVBoxLayout;
-  renderLayout->addWidget(this->renderFrame);
-  renderLayout->setContentsMargins(0, 0, 0, 0);
-
-  this->setLayout(renderLayout);
->>>>>>> 584d7670
   this->attachCameraThread = nullptr;
 }
 
