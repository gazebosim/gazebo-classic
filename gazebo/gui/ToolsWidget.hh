/*
 * Copyright (C) 2012-2016 Open Source Robotics Foundation
 *
 * Licensed under the Apache License, Version 2.0 (the "License");
 * you may not use this file except in compliance with the License.
 * You may obtain a copy of the License at
 *
 *     http://www.apache.org/licenses/LICENSE-2.0
 *
 * Unless required by applicable law or agreed to in writing, software
 * distributed under the License is distributed on an "AS IS" BASIS,
 * WITHOUT WARRANTIES OR CONDITIONS OF ANY KIND, either express or implied.
 * See the License for the specific language governing permissions and
 * limitations under the License.
 *
 */
<<<<<<< HEAD
#ifndef GAZEBO_GUI_TOOLS_WIDGET_HH_
#define GAZEBO_GUI_TOOLS_WIDGET_HH_
=======
#ifndef GAZEBO_GUI_TOOLSWIDGET_HH_
#define GAZEBO_GUI_TOOLSWIDGET_HH_
>>>>>>> dfb2f123

#include <vector>
#include <string>

#include "gazebo/common/Event.hh"
#include "gazebo/gui/qt.h"
#include "gazebo/util/system.hh"

namespace gazebo
{
  namespace gui
  {
    class JointControlWidget;

    /// \addtogroup gazebo_gui
    /// \{

    /// \class ToolsWidget ToolsWidget.hh gui/ToolsWidget.hh
    /// \brief A widget that manages all the tools on the right side of the
    /// render widget.
    class GZ_GUI_VISIBLE ToolsWidget : public QWidget
    {
      Q_OBJECT

      /// \brief Constructor
      /// \param[in] _parent Parent widget pointer.
      public: ToolsWidget(QWidget *_parent = 0);

      /// \brief Destructor
      public: virtual ~ToolsWidget();

      /// \brief Callback when an entity is selected.
      /// \param[in] _name Name of the selected entity.
      private: void OnSetSelectedEntity(const std::string &_name,
                                        const std::string &_mode);

      /// \brief Pointer to the tab widget for all the tools.
      private: QTabWidget *tabWidget;

      /// \brief Joint control tool
      private: JointControlWidget *jointControlWidget;

      /// \brief All the event connections.
      private: std::vector<event::ConnectionPtr> connections;
    };
    /// \}
  }
}
#endif<|MERGE_RESOLUTION|>--- conflicted
+++ resolved
@@ -14,13 +14,8 @@
  * limitations under the License.
  *
  */
-<<<<<<< HEAD
-#ifndef GAZEBO_GUI_TOOLS_WIDGET_HH_
-#define GAZEBO_GUI_TOOLS_WIDGET_HH_
-=======
 #ifndef GAZEBO_GUI_TOOLSWIDGET_HH_
 #define GAZEBO_GUI_TOOLSWIDGET_HH_
->>>>>>> dfb2f123
 
 #include <vector>
 #include <string>
