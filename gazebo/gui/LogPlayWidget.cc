--- conflicted
+++ resolved
@@ -17,12 +17,9 @@
 
 #include "gazebo/common/Console.hh"
 #include "gazebo/common/Time.hh"
-<<<<<<< HEAD
 
 #include "gazebo/transport/Node.hh"
 
-=======
->>>>>>> 3c8d3cdc
 #include "gazebo/gui/Actions.hh"
 #include "gazebo/gui/LogPlayWidget.hh"
 #include "gazebo/gui/LogPlayWidgetPrivate.hh"
@@ -143,32 +140,11 @@
   connect(this, SIGNAL(SetEndTime(common::Time)), this->dataPtr->view,
       SLOT(SetEndTime(common::Time)));
 
-  // View
-  this->dataPtr->view = new LogPlayView(this);
-  connect(this, SIGNAL(SetCurrentTime(common::Time)), this->dataPtr->view,
-      SLOT(SetCurrentTime(common::Time)));
-  connect(this, SIGNAL(SetStartTime(common::Time)), this->dataPtr->view,
-      SLOT(SetStartTime(common::Time)));
-  connect(this, SIGNAL(SetEndTime(common::Time)), this->dataPtr->view,
-      SLOT(SetEndTime(common::Time)));
-
   // Time
   QLineEdit *currentTime = new QLineEdit();
   currentTime->setObjectName("logPlayCurrentTime");
   currentTime->setMaximumWidth(110);
   currentTime->setAlignment(Qt::AlignRight);
-<<<<<<< HEAD
-  currentTime->setStyleSheet("\
-      QLineEdit {\
-        background-color: #808080;\
-        color: #cfcfcf;\
-        font-size: 15px;\
-      }\
-      QLineEdit:focus {\
-        background-color: #707070;\
-      }");
-=======
->>>>>>> 3c8d3cdc
   connect(this, SIGNAL(SetCurrentTime(const QString &)), currentTime,
       SLOT(setText(const QString &)));
 
@@ -497,6 +473,9 @@
   // Time between ticks (round seconds)
   common::Time interval = totalTime/intervals;
   interval.nsec = 0;
+
+  if (interval == common::Time::Zero)
+    interval = common::Time::Second;
 
   // Time line
   int tickHeight = 15;
@@ -678,298 +657,7 @@
 }
 
 /////////////////////////////////////////////////
-<<<<<<< HEAD
 QRectF CurrentTimeItem::boundingRect() const
 {
   return QRectF(-8, -25, 16, 50);
-}
-=======
-void LogPlayWidget::EmitSetCurrentTime(const common::Time &_time)
-{
-  // Make sure it's within limits
-  common::Time time = std::max(_time, this->dataPtr->startTime);
-  if (this->dataPtr->endTime != common::Time::Zero)
-    time = std::min(time, this->dataPtr->endTime);
-
-  this->dataPtr->currentTime = time;
-
-  // Update current time line edit
-  if (this->dataPtr->lessThan1h)
-  {
-    this->SetCurrentTime(QString::fromStdString(time.FormattedString(
-        common::Time::FormatOption::MINUTES)));
-  }
-  else
-  {
-    this->SetCurrentTime(QString::fromStdString(time.FormattedString()));
-  }
-
-  // Update current time item in view
-  this->SetCurrentTime(time);
-}
-
-/////////////////////////////////////////////////
-void LogPlayWidget::EmitSetStartTime(const common::Time &_time)
-{
-  if (this->dataPtr->endTime != common::Time::Zero &&
-      _time >= this->dataPtr->endTime)
-  {
-    gzwarn << "Start time [" << _time << "] after end time [" <<
-        this->dataPtr->endTime << "]. Not updating." << std::endl;
-    return;
-  }
-
-  this->dataPtr->startTime = _time;
-
-  // Update start time in view
-  this->SetStartTime(this->dataPtr->startTime);
-
-  // Keep current time within bounds
-  if (this->dataPtr->startTime > this->dataPtr->currentTime)
-    this->EmitSetCurrentTime(this->dataPtr->startTime);
-}
-
-/////////////////////////////////////////////////
-void LogPlayWidget::EmitSetEndTime(const common::Time &_time)
-{
-  if (_time <= this->dataPtr->startTime)
-  {
-    gzwarn << "End time [" << _time << "] before start time [" <<
-        this->dataPtr->startTime << "]. Not updating." << std::endl;
-    return;
-  }
-
-  this->dataPtr->endTime = _time;
-
-  // Use shorter string if less than 1h
-  if (_time < common::Time::Hour)
-    this->dataPtr->lessThan1h = true;
-
-  // Update end time label
-  std::string timeString;
-  if (this->dataPtr->lessThan1h)
-  {
-    timeString = _time.FormattedString(common::Time::FormatOption::MINUTES);
-  }
-  else
-  {
-    timeString = _time.FormattedString();
-  }
-
-  timeString = "/   " + timeString;
-
-  this->SetEndTime(QString::fromStdString(timeString));
-
-  // Update end time in view
-  this->SetEndTime(_time);
-
-  // Keep current time within bounds
-  if (this->dataPtr->endTime < this->dataPtr->currentTime)
-    this->EmitSetCurrentTime(this->dataPtr->endTime);
-}
-
-/////////////////////////////////////////////////
-LogPlayView::LogPlayView(LogPlayWidget *_parent)
-  : QGraphicsView(_parent), dataPtr(new LogPlayViewPrivate)
-{
-  this->setSizePolicy(QSizePolicy::Expanding,
-      QSizePolicy::Expanding);
-
-  this->dataPtr->sceneWidth = 1000;
-  this->dataPtr->sceneHeight = 120;
-  this->dataPtr->margin = 50;
-
-  QGraphicsScene *graphicsScene = new QGraphicsScene();
-  graphicsScene->setBackgroundBrush(QColor(128, 128, 128));
-  this->setScene(graphicsScene);
-  this->setMinimumWidth(this->dataPtr->sceneHeight);
-  this->setViewportUpdateMode(QGraphicsView::FullViewportUpdate);
-  this->setStyleSheet("QGraphicsView{border-style: none;}");
-  this->setSceneRect(0, 0,
-      this->dataPtr->sceneWidth, this->dataPtr->sceneHeight);
-
-  // Time line
-  QGraphicsLineItem *line = new QGraphicsLineItem(this->dataPtr->margin,
-      this->dataPtr->sceneHeight/2,
-      this->dataPtr->sceneWidth - this->dataPtr->margin,
-      this->dataPtr->sceneHeight/2);
-  line->setPen(QPen(QColor(50, 50, 50, 255), 2));
-  graphicsScene->addItem(line);
-
-  // Current time item
-  this->dataPtr->currentTimeItem = new CurrentTimeItem();
-  this->dataPtr->currentTimeItem->setPos(this->dataPtr->margin,
-      this->dataPtr->sceneHeight/2);
-  graphicsScene->addItem(this->dataPtr->currentTimeItem);
-
-  this->dataPtr->startTimeSet = false;
-  this->dataPtr->endTimeSet = false;
-}
-
-/////////////////////////////////////////////////
-void LogPlayView::SetCurrentTime(const common::Time &_time)
-{
-  common::Time totalTime = this->dataPtr->endTime - this->dataPtr->startTime;
-
-  if (totalTime == common::Time::Zero)
-    return;
-
-  double relPos = ((_time - this->dataPtr->startTime) / totalTime).Double();
-
-  this->dataPtr->currentTimeItem->setPos(this->dataPtr->margin +
-      (this->dataPtr->sceneWidth - 2 * this->dataPtr->margin)*relPos,
-      this->dataPtr->sceneHeight/2);
-}
-
-/////////////////////////////////////////////////
-void LogPlayView::SetStartTime(const common::Time &_time)
-{
-  this->dataPtr->startTime = _time;
-  this->dataPtr->startTimeSet = true;
-}
-
-/////////////////////////////////////////////////
-void LogPlayView::SetEndTime(const common::Time &_time)
-{
-  this->dataPtr->endTime = _time;
-  this->dataPtr->endTimeSet = true;
-
-  if (this->dataPtr->startTimeSet)
-    this->DrawTimeline();
-}
-
-/////////////////////////////////////////////////
-void LogPlayView::DrawTimeline()
-{
-  if (this->dataPtr->timelineDrawn || !this->dataPtr->startTimeSet ||
-      !this->dataPtr->endTimeSet)
-    return;
-
-  common::Time totalTime = this->dataPtr->endTime - this->dataPtr->startTime;
-
-  if (totalTime == common::Time::Zero)
-    return;
-
-  // Aim for this number, but some samples might be added/removed
-  int intervals = 10;
-
-  // All ticks are shifted from a round number of seconds (no msec or nsec)
-  common::Time roundStartTime = common::Time(this->dataPtr->startTime.sec, 0);
-
-  // Time between ticks (round seconds)
-  common::Time interval = totalTime/intervals;
-  interval.nsec = 0;
-
-  if (interval == common::Time::Zero)
-    interval = common::Time::Second;
-
-  // Time line
-  int tickHeight = 15;
-  common::Time tickTime = this->dataPtr->startTime;
-  int i = 0;
-  while (tickTime >= this->dataPtr->startTime &&
-         tickTime < this->dataPtr->endTime)
-  {
-    // Intermediate samples have a round number
-    if (i != 0)
-    {
-      tickTime = roundStartTime + interval * i;
-    }
-
-    // If first interval too close, shift by 1s
-    common::Time endSpace = interval * 0.9;
-    if (tickTime != this->dataPtr->startTime &&
-        tickTime < this->dataPtr->startTime + endSpace)
-    {
-      roundStartTime += common::Time::Second;
-      tickTime = roundStartTime + interval * i;
-    }
-
-    // If last interval too close, skip to end
-    if (tickTime > this->dataPtr->endTime - endSpace)
-    {
-      tickTime = this->dataPtr->endTime;
-    }
-    ++i;
-
-    // Relative position
-    double relPos = ((tickTime - this->dataPtr->startTime) / totalTime)
-        .Double();
-
-    // Tick vertical line
-    QGraphicsLineItem *tick = new QGraphicsLineItem(0, -tickHeight, 0, 0);
-    tick->setPos(this->dataPtr->margin +
-        (this->dataPtr->sceneWidth - 2 * this->dataPtr->margin)*relPos,
-        this->dataPtr->sceneHeight/2);
-    tick->setPen(QPen(QColor(50, 50, 50, 255), 2));
-    this->scene()->addItem(tick);
-
-    // Text
-    std::string timeText;
-    if (tickTime == this->dataPtr->startTime ||
-        tickTime == this->dataPtr->endTime)
-    {
-      timeText = tickTime.FormattedString(common::Time::FormatOption::MINUTES);
-    }
-    else
-    {
-      timeText = tickTime.FormattedString(common::Time::FormatOption::MINUTES,
-          common::Time::FormatOption::SECONDS);
-    }
-
-    QGraphicsSimpleTextItem *tickText = new QGraphicsSimpleTextItem(
-        QString::fromStdString(timeText));
-    tickText->setBrush(QBrush(QColor(50, 50, 50, 255)));
-    tickText->setPos(
-        this->dataPtr->margin - tickText->boundingRect().width()*0.5 +
-        (this->dataPtr->sceneWidth - 2 * this->dataPtr->margin)*relPos,
-        this->dataPtr->sceneHeight/2 - 3 * tickHeight);
-    this->scene()->addItem(tickText);
-  }
-
-  this->dataPtr->timelineDrawn = true;
-}
-
-/////////////////////////////////////////////////
-CurrentTimeItem::CurrentTimeItem()
-{
-  this->setEnabled(true);
-  this->setZValue(10);
-}
-
-/////////////////////////////////////////////////
-void CurrentTimeItem::paint(QPainter *_painter,
-    const QStyleOptionGraphicsItem */*_option*/, QWidget */*_widget*/)
-{
-  int lineHeight = 50;
-  int lineWidth = 3;
-
-  // Vertical line
-  QLineF vLine(-lineWidth/10.0, -lineHeight/2.0,
-               -lineWidth/10.0, +lineHeight/2.0);
-
-  QPen linePen;
-  linePen.setColor(QColor(50, 50, 50, 255));
-  linePen.setWidth(lineWidth);
-
-  _painter->setPen(linePen);
-  _painter->drawLine(vLine);
-
-  // Triangle
-  QVector<QPointF> trianglePts;
-  trianglePts.push_back(QPointF(-8, -lineHeight/2 - 1));
-  trianglePts.push_back(QPointF(8, -lineHeight/2 - 1));
-  trianglePts.push_back(QPointF(0, -lineHeight/2 + 10));
-  QPolygonF triangle(trianglePts);
-
-  QPen whitePen(Qt::white, 0);
-  QPen orangePen(QColor(245, 129, 19, 255), 0);
-  QBrush whiteBrush(Qt::white);
-  QBrush orangeBrush(QColor(245, 129, 19, 255));
-
-  _painter->setPen(orangePen);
-  _painter->setBrush(orangeBrush);
-
-  _painter->drawPolygon(triangle);
-}
->>>>>>> 3c8d3cdc
+}