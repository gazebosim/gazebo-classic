/*
 * Copyright (C) 2012-2014 Open Source Robotics Foundation
 *
 * Licensed under the Apache License, Version 2.0 (the "License");
 * you may not use this file except in compliance with the License.
 * You may obtain a copy of the License at
 *
 *     http://www.apache.org/licenses/LICENSE-2.0
 *
 * Unless required by applicable law or agreed to in writing, software
 * distributed under the License is distributed on an "AS IS" BASIS,
 * WITHOUT WARRANTIES OR CONDITIONS OF ANY KIND, either express or implied.
 * See the License for the specific language governing permissions and
 * limitations under the License.
 *
 */
#include <sdf/sdf.hh>

#include "gazebo/gazebo_config.h"

#include "gazebo/gui/TopicSelector.hh"
#include "gazebo/gui/DataLogger.hh"
#include "gazebo/gui/viewers/ViewFactory.hh"
#include "gazebo/gui/viewers/TopicView.hh"
#include "gazebo/gui/viewers/ImageView.hh"

#include "gazebo/gazebo.hh"
#include "gazebo/common/Console.hh"
#include "gazebo/common/Exception.hh"
#include "gazebo/common/Events.hh"

#include "gazebo/transport/Node.hh"
#include "gazebo/transport/TransportIface.hh"

#include "gazebo/rendering/UserCamera.hh"
#include "gazebo/rendering/RenderEvents.hh"

#include "gazebo/gui/Actions.hh"
#include "gazebo/gui/GuiIface.hh"
#include "gazebo/gui/InsertModelWidget.hh"
#include "gazebo/gui/ModelListWidget.hh"
#include "gazebo/gui/RenderWidget.hh"
#include "gazebo/gui/ToolsWidget.hh"
#include "gazebo/gui/GLWidget.hh"
#include "gazebo/gui/MainWindow.hh"
#include "gazebo/gui/GuiEvents.hh"
#include "gazebo/gui/building/BuildingEditor.hh"
#include "gazebo/gui/terrain/TerrainEditor.hh"
#include "gazebo/gui/model/ModelEditor.hh"


#ifdef HAVE_QWT
#include "gazebo/gui/Diagnostics.hh"
#endif


using namespace gazebo;
using namespace gui;

#define MINIMUM_TAB_WIDTH 250

extern bool g_fullscreen;

/////////////////////////////////////////////////
MainWindow::MainWindow()
  : renderWidget(0)
{
  this->menuLayout = NULL;
  this->menuBar = NULL;
  this->setObjectName("mainWindow");

  // Do these things first.
  {
    this->CreateActions();
  }

  this->inputStepSize = 1;
  this->requestMsg = NULL;

  this->node = transport::NodePtr(new transport::Node());
  this->node->Init();
  gui::set_world(this->node->GetTopicNamespace());

  QWidget *mainWidget = new QWidget;
  QVBoxLayout *mainLayout = new QVBoxLayout;
  mainWidget->show();
  this->setCentralWidget(mainWidget);

  this->setDockOptions(QMainWindow::AnimatedDocks);

  this->leftColumn = new QStackedWidget(this);

  this->modelListWidget = new ModelListWidget(this);
  InsertModelWidget *insertModel = new InsertModelWidget(this);

  this->tabWidget = new QTabWidget();
  this->tabWidget->setObjectName("mainTab");
  this->tabWidget->addTab(this->modelListWidget, "World");
  this->tabWidget->addTab(insertModel, "Insert");
  this->tabWidget->setSizePolicy(QSizePolicy::Expanding,
                                 QSizePolicy::Expanding);
  this->tabWidget->setMinimumWidth(MINIMUM_TAB_WIDTH);
  this->AddToLeftColumn("default", this->tabWidget);

  this->CreateEditors();

  this->toolsWidget = new ToolsWidget();

  this->renderWidget = new RenderWidget(mainWidget);

  QHBoxLayout *centerLayout = new QHBoxLayout;

  QSplitter *splitter = new QSplitter(this);
  splitter->addWidget(this->leftColumn);
  splitter->addWidget(this->renderWidget);
  splitter->addWidget(this->toolsWidget);

  QList<int> sizes;
  sizes.push_back(MINIMUM_TAB_WIDTH);
  sizes.push_back(this->width() - MINIMUM_TAB_WIDTH);
  sizes.push_back(0);
  splitter->setSizes(sizes);

  splitter->setStretchFactor(0, 0);
  splitter->setStretchFactor(1, 2);
  splitter->setStretchFactor(2, 0);
  splitter->setCollapsible(2, false);
  splitter->setHandleWidth(10);

  centerLayout->addWidget(splitter);
  centerLayout->setContentsMargins(0, 0, 0, 0);
  centerLayout->setSpacing(0);

  mainLayout->setSpacing(0);
  mainLayout->addLayout(centerLayout, 1);
  mainLayout->addWidget(new QSizeGrip(mainWidget), 0,
                        Qt::AlignBottom | Qt::AlignRight);

  mainWidget->setLayout(mainLayout);

  this->setWindowIcon(QIcon(":/images/gazebo.svg"));

  std::string title = "Gazebo";
  this->setWindowIconText(tr(title.c_str()));
  this->setWindowTitle(tr(title.c_str()));

  this->connections.push_back(
      gui::Events::ConnectFullScreen(
        boost::bind(&MainWindow::OnFullScreen, this, _1)));

  this->connections.push_back(
      gui::Events::ConnectMoveMode(
        boost::bind(&MainWindow::OnMoveMode, this, _1)));

  this->connections.push_back(
      gui::Events::ConnectManipMode(
        boost::bind(&MainWindow::OnManipMode, this, _1)));

  this->connections.push_back(
     event::Events::ConnectSetSelectedEntity(
       boost::bind(&MainWindow::OnSetSelectedEntity, this, _1, _2)));

  this->connections.push_back(
      gui::Events::ConnectInputStepSize(
      boost::bind(&MainWindow::OnInputStepSizeChanged, this, _1)));

  this->connections.push_back(
      gui::Events::ConnectFollow(
        boost::bind(&MainWindow::OnFollow, this, _1)));

  gui::ViewFactory::RegisterAll();

  // Do these things last
  {
    (void) new QShortcut(Qt::CTRL + Qt::Key_Q, this, SLOT(close()));
    this->CreateMenus();
  }
}

/////////////////////////////////////////////////
MainWindow::~MainWindow()
{
}

/////////////////////////////////////////////////
void MainWindow::Load()
{
  this->guiSub = this->node->Subscribe("~/gui", &MainWindow::OnGUI, this, true);
}

/////////////////////////////////////////////////
void MainWindow::Init()
{
  this->renderWidget->show();

  // Default window size is entire desktop.
  QSize winSize = QApplication::desktop()->size();

  // Get the size properties from the INI file.
  int winWidth = getINIProperty<int>("geometry.width", winSize.width());
  int winHeight = getINIProperty<int>("geometry.height", winSize.height());

  winWidth = winWidth < 0 ? winSize.width() : winWidth;
  winHeight = winHeight < 0 ? winSize.height() : winHeight;

  // Get the position properties from the INI file.
  int winXPos = getINIProperty<int>("geometry.x", 0);
  int winYPos = getINIProperty<int>("geometry.y", 0);

  this->setGeometry(winXPos, winYPos, winWidth, winHeight);

  this->worldControlPub =
    this->node->Advertise<msgs::WorldControl>("~/world_control");
  this->serverControlPub =
    this->node->Advertise<msgs::ServerControl>("/gazebo/server/control");
  this->selectionPub =
    this->node->Advertise<msgs::Selection>("~/selection");
  this->scenePub =
    this->node->Advertise<msgs::Scene>("~/scene");

  this->newEntitySub = this->node->Subscribe("~/model/info",
      &MainWindow::OnModel, this, true);

  this->statsSub =
    this->node->Subscribe("~/world_stats", &MainWindow::OnStats, this);

  this->requestPub = this->node->Advertise<msgs::Request>("~/request");
  this->responseSub = this->node->Subscribe("~/response",
      &MainWindow::OnResponse, this);

  this->worldModSub = this->node->Subscribe("/gazebo/world/modify",
                                            &MainWindow::OnWorldModify, this);

  this->requestMsg = msgs::CreateRequest("entity_list");
  this->requestPub->Publish(*this->requestMsg);
}

/////////////////////////////////////////////////
void MainWindow::closeEvent(QCloseEvent * /*_event*/)
{
  this->renderWidget->hide();
  this->tabWidget->hide();
  this->toolsWidget->hide();

  this->connections.clear();

  delete this->renderWidget;

  gazebo::shutdown();
}

/////////////////////////////////////////////////
void MainWindow::New()
{
  msgs::ServerControl msg;
  msg.set_new_world(true);
  this->serverControlPub->Publish(msg);
}

/////////////////////////////////////////////////
void MainWindow::Diagnostics()
{
#ifdef HAVE_QWT
  gui::Diagnostics *diag = new gui::Diagnostics(this);
  diag->show();
#endif
}

/////////////////////////////////////////////////
void MainWindow::SelectTopic()
{
  TopicSelector *selector = new TopicSelector(this);
  selector->exec();
  std::string topic = selector->GetTopic();
  std::string msgType = selector->GetMsgType();
  delete selector;

  if (!topic.empty())
  {
    TopicView *view = ViewFactory::NewView(msgType, topic, this);
    if (view)
      view->show();
    else
      gzerr << "Unable to create viewer for message type[" << msgType << "]\n";
  }
}

/////////////////////////////////////////////////
void MainWindow::Open()
{
  std::string filename = QFileDialog::getOpenFileName(this,
      tr("Open World"), "",
      tr("SDF Files (*.xml *.sdf *.world)")).toStdString();

  if (!filename.empty())
  {
    msgs::ServerControl msg;
    msg.set_open_filename(filename);
    this->serverControlPub->Publish(msg);
  }
}

/////////////////////////////////////////////////
void MainWindow::Import()
{
  std::string filename = QFileDialog::getOpenFileName(this,
      tr("Import Collada Mesh"), "",
      tr("SDF Files (*.dae *.zip)")).toStdString();

  if (!filename.empty())
  {
    if (filename.find(".dae") != std::string::npos)
    {
      gui::Events::createEntity("mesh", filename);
    }
    else
      gzerr << "Unable to import mesh[" << filename << "]\n";
  }
}

/////////////////////////////////////////////////
void MainWindow::SaveINI()
{
  char *home = getenv("HOME");
  if (!home)
  {
    gzerr << "HOME environment variable not found. "
      "Unable to save configuration file\n";
    return;
  }

  boost::filesystem::path path = home;
  path = path / ".gazebo" / "gui.ini";

  // When/if the configuration gets more complex, create a
  // configuration manager class so that all key-value pairs are kept
  // in a centralized place with error checking.
  setINIProperty("geometry.width", this->width());
  setINIProperty("geometry.height", this->height());
  setINIProperty("geometry.x", this->x());
  setINIProperty("geometry.y", this->y());

  gui::saveINI(path);
}

/////////////////////////////////////////////////
void MainWindow::SaveAs()
{
  std::string filename = QFileDialog::getSaveFileName(this,
      tr("Save World"), QString(),
      tr("SDF Files (*.xml *.sdf *.world)")).toStdString();

  // Return if the user has canceled.
  if (filename.empty())
    return;

  g_saveAct->setEnabled(true);
  this->saveFilename = filename;
  this->Save();
}

/////////////////////////////////////////////////
void MainWindow::Save()
{
  // Get the latest world in SDF.
  boost::shared_ptr<msgs::Response> response =
    transport::request(get_world(), "world_sdf");

  msgs::GzString msg;
  std::string msgData;

  // Make sure the response is correct
  if (response->response() != "error" && response->type() == msg.GetTypeName())
  {
    // Parse the response message
    msg.ParseFromString(response->serialized_data());

    // Parse the string into sdf, so that we can insert user camera settings.
    sdf::SDF sdf_parsed;
    sdf_parsed.SetFromString(msg.data());
    // Check that sdf contains world
    if (sdf_parsed.root->HasElement("world"))
    {
      sdf::ElementPtr world = sdf_parsed.root->GetElement("world");
      sdf::ElementPtr guiElem = world->GetElement("gui");

      if (guiElem->HasAttribute("fullscreen"))
        guiElem->GetAttribute("fullscreen")->Set(g_fullscreen);

      sdf::ElementPtr cameraElem = guiElem->GetElement("camera");
      rendering::UserCameraPtr cam = gui::get_active_camera();

      cameraElem->GetElement("pose")->Set(cam->GetWorldPose());
      cameraElem->GetElement("view_controller")->Set(
          cam->GetViewControllerTypeString());
      // TODO: export track_visual properties as well.
      msgData = sdf_parsed.root->ToString("");
    }
    else
    {
      msgData = msg.data();
      gzerr << "Unable to parse world file to add user camera settings.\n";
    }

    // Open the file
    std::ofstream out(this->saveFilename.c_str(), std::ios::out);

    if (!out)
    {
      QMessageBox msgBox;
      std::string str = "Unable to open file: " + this->saveFilename + "\n";
      str += "Check file permissions.";
      msgBox.setText(str.c_str());
      msgBox.exec();
    }
    else
      out << msgData;

    out.close();
  }
  else
  {
    QMessageBox msgBox;
    msgBox.setText("Unable to save world.\n"
                   "Unable to retrieve SDF world description from server.");
    msgBox.exec();
  }
}

/////////////////////////////////////////////////
void MainWindow::About()
{
  std::string helpTxt;

  helpTxt = "<table>"
    "<tr><td style='padding-right:20px'>"
    "<img src=':images/gazebo_neg_60x71.png'/></td>"
    "<td>";
  helpTxt += GAZEBO_VERSION_HEADER;
  helpTxt += "</td></tr></table>";

  helpTxt += "<div style='margin-left: 10px'>"
  "<div>"
    "<table>"
      "<tr>"
        "<td style='padding-right: 10px;'>Tutorials:</td>"
        "<td><a href='http://gazebosim.org/wiki/tutorials' "
        "style='text-decoration: none; color: #f58113'>"
        "http://gazebosim.org/wiki/tutorials</a></td>"
      "</tr>"
      "<tr>"
        "<td style='padding-right: 10px;'>User Guide:</td>"
        "<td><a href='http://gazebosim.org/user_guide' "
        "style='text-decoration: none; color: #f58113'>"
        "http://gazebosim.org/user_guide</a></td>"
      "</tr>"
      "<tr>"
        "<td style='padding-right: 10px;'>API:</td>"
        "<td><a href='http://gazebosim.org/api' "
        "style='text-decoration: none; color: #f58113'>"
        "http://gazebosim.org/api</a></td>"
      "</tr>"
      "<tr>"
        "<td style='padding-right: 10px;'>SDF:</td>"
        "<td><a href='http://gazebosim.org/sdf' "
        "style='text-decoration: none; color: #f58113'>"
        "http://gazebosim.org/sdf</a></td>"
      "</tr>"
      "<tr>"
        "<td style='padding-right: 10px;'>Messages:</td>"
        "<td><a href='http://gazebosim.org/msgs' "
        "style='text-decoration: none; color: #f58113'>"
        "http://gazebosim.org/msgs</a></td>"
      "</tr>"
    "</table>"
  "</div>";

  QPixmap icon(":images/gazebo_neg_60x71.png");
  QMessageBox aboutBox(this);
  aboutBox.setWindowTitle("About Gazebo");
  aboutBox.setTextFormat(Qt::RichText);
  aboutBox.setText(QString::fromStdString(helpTxt));
  aboutBox.exec();
}

/////////////////////////////////////////////////
void MainWindow::Play()
{
  msgs::WorldControl msg;
  msg.set_pause(false);

  g_pauseAct->setVisible(true);
  g_playAct->setVisible(false);
  this->worldControlPub->Publish(msg);
}

/////////////////////////////////////////////////
void MainWindow::Pause()
{
  msgs::WorldControl msg;
  msg.set_pause(true);

  g_pauseAct->setVisible(false);
  g_playAct->setVisible(true);
  this->worldControlPub->Publish(msg);
}

/////////////////////////////////////////////////
void MainWindow::Step()
{
  msgs::WorldControl msg;
  msg.set_multi_step(this->inputStepSize);

  this->worldControlPub->Publish(msg);
}

/////////////////////////////////////////////////
void MainWindow::OnInputStepSizeChanged(int _value)
{
  this->inputStepSize = _value;
}

/////////////////////////////////////////////////
void MainWindow::OnFollow(const std::string &_modelName)
{
  if (_modelName.empty())
  {
    this->renderWidget->DisplayOverlayMsg("", 0);
    this->editMenu->setEnabled(true);
  }
  else
  {
    this->renderWidget->DisplayOverlayMsg(
        "Press Escape to exit Follow mode", 0);
    this->editMenu->setEnabled(false);
  }
}

/////////////////////////////////////////////////
void MainWindow::NewModel()
{
  /*ModelBuilderWidget *modelBuilder = new ModelBuilderWidget();
  modelBuilder->Init();
  modelBuilder->show();
  modelBuilder->resize(800, 600);
  */
}

/////////////////////////////////////////////////
void MainWindow::OnResetModelOnly()
{
  msgs::WorldControl msg;
  msg.mutable_reset()->set_all(false);
  msg.mutable_reset()->set_time_only(false);
  msg.mutable_reset()->set_model_only(true);
  this->worldControlPub->Publish(msg);
}

/////////////////////////////////////////////////
void MainWindow::OnResetWorld()
{
  msgs::WorldControl msg;
  msg.mutable_reset()->set_all(true);
  this->worldControlPub->Publish(msg);
}

/////////////////////////////////////////////////
void MainWindow::Arrow()
{
  gui::Events::manipMode("select");
}

/////////////////////////////////////////////////
void MainWindow::Translate()
{
  gui::Events::manipMode("translate");
}

/////////////////////////////////////////////////
void MainWindow::Rotate()
{
  gui::Events::manipMode("rotate");
}

/////////////////////////////////////////////////
void MainWindow::Scale()
{
  gui::Events::manipMode("scale");
}

/////////////////////////////////////////////////
void MainWindow::CreateBox()
{
  g_arrowAct->setChecked(true);
  gui::Events::createEntity("box", "");
}

/////////////////////////////////////////////////
void MainWindow::CreateSphere()
{
  g_arrowAct->setChecked(true);
  gui::Events::createEntity("sphere", "");
}

/////////////////////////////////////////////////
void MainWindow::CreateCylinder()
{
  g_arrowAct->setChecked(true);
  gui::Events::createEntity("cylinder", "");
}

/////////////////////////////////////////////////
void MainWindow::CreateMesh()
{
  g_arrowAct->setChecked(true);
  gui::Events::createEntity("mesh", "mesh");
}

/////////////////////////////////////////////////
void MainWindow::CreatePointLight()
{
  g_arrowAct->setChecked(true);
  gui::Events::createEntity("pointlight", "");
}

/////////////////////////////////////////////////
void MainWindow::CreateSpotLight()
{
  g_arrowAct->setChecked(true);
  gui::Events::createEntity("spotlight", "");
}

/////////////////////////////////////////////////
void MainWindow::CreateDirectionalLight()
{
  g_arrowAct->setChecked(true);
  gui::Events::createEntity("directionallight", "");
}

/////////////////////////////////////////////////
void MainWindow::CaptureScreenshot()
{
  rendering::UserCameraPtr cam = gui::get_active_camera();
  cam->SetCaptureDataOnce();
  this->renderWidget->DisplayOverlayMsg(
      "Screenshot saved in: " + cam->GetScreenshotPath(), 2000);
}

/////////////////////////////////////////////////
void MainWindow::InsertModel()
{
}

/////////////////////////////////////////////////
void MainWindow::OnFullScreen(bool _value)
{
  if (_value)
  {
    this->showFullScreen();
    this->renderWidget->showFullScreen();
    this->leftColumn->hide();
    this->toolsWidget->hide();
    this->menuBar->hide();
  }
  else
  {
    this->showNormal();
    this->renderWidget->showNormal();
    this->leftColumn->show();
    this->toolsWidget->show();
    this->menuBar->show();
  }
}

/////////////////////////////////////////////////
void MainWindow::Reset()
{
  rendering::UserCameraPtr cam = gui::get_active_camera();

  math::Vector3 camPos(5, -5, 2);
  math::Vector3 lookAt(0, 0, 0);
  math::Vector3 delta = camPos - lookAt;

  double yaw = atan2(delta.x, delta.y);
  double pitch = atan2(delta.z, sqrt(delta.x*delta.x + delta.y*delta.y));
  cam->SetWorldPose(math::Pose(camPos, math::Vector3(0, pitch, yaw)));
}

/////////////////////////////////////////////////
void MainWindow::ShowCollisions()
{
  if (g_showCollisionsAct->isChecked())
    transport::requestNoReply(this->node->GetTopicNamespace(),
        "show_collision", "all");
  else
    transport::requestNoReply(this->node->GetTopicNamespace(),
        "hide_collision", "all");
}

/////////////////////////////////////////////////
void MainWindow::ShowGrid()
{
  msgs::Scene msg;
  msg.set_name(gui::get_world());
  msg.set_grid(g_showGridAct->isChecked());
  this->scenePub->Publish(msg);
}

/////////////////////////////////////////////////
void MainWindow::ShowJoints()
{
  if (g_showJointsAct->isChecked())
    transport::requestNoReply(this->node->GetTopicNamespace(),
        "show_joints", "all");
  else
    transport::requestNoReply(this->node->GetTopicNamespace(),
        "hide_joints", "all");
}

/////////////////////////////////////////////////
void MainWindow::SetTransparent()
{
  if (g_transparentAct->isChecked())
    transport::requestNoReply(this->node->GetTopicNamespace(),
        "set_transparent", "all");
  else
    transport::requestNoReply(this->node->GetTopicNamespace(),
        "set_opaque", "all");
}

/////////////////////////////////////////////////
void MainWindow::SetWireframe()
{
  if (g_viewWireframeAct->isChecked())
    transport::requestNoReply(this->node->GetTopicNamespace(),
        "set_wireframe", "all");
  else
    transport::requestNoReply(this->node->GetTopicNamespace(),
        "set_solid", "all");
}

/////////////////////////////////////////////////
void MainWindow::ShowCOM()
{
  if (g_showCOMAct->isChecked())
    transport::requestNoReply(this->node->GetTopicNamespace(),
        "show_com", "all");
  else
    transport::requestNoReply(this->node->GetTopicNamespace(),
        "hide_com", "all");
}

/////////////////////////////////////////////////
void MainWindow::ShowContacts()
{
  if (g_showContactsAct->isChecked())
    transport::requestNoReply(this->node->GetTopicNamespace(),
        "show_contact", "all");
  else
    transport::requestNoReply(this->node->GetTopicNamespace(),
        "hide_contact", "all");
}

/////////////////////////////////////////////////
void MainWindow::FullScreen()
{
  g_fullscreen = !g_fullscreen;
  gui::Events::fullScreen(g_fullscreen);
}

/////////////////////////////////////////////////
void MainWindow::FPS()
{
  gui::Events::fps();
}

/////////////////////////////////////////////////
void MainWindow::Orbit()
{
  gui::Events::orbit();
}

/////////////////////////////////////////////////
void MainWindow::DataLogger()
{
  gui::DataLogger *dataLogger = new gui::DataLogger(this);
  dataLogger->show();
}

/////////////////////////////////////////////////
void MainWindow::CreateActions()
{
  /*g_newAct = new QAction(tr("&New World"), this);
  g_newAct->setShortcut(tr("Ctrl+N"));
  g_newAct->setStatusTip(tr("Create a new world"));
  connect(g_newAct, SIGNAL(triggered()), this, SLOT(New()));
  */

  g_topicVisAct = new QAction(tr("Topic Visualization"), this);
  g_topicVisAct->setShortcut(tr("Ctrl+T"));
  g_topicVisAct->setStatusTip(tr("Select a topic to visualize"));
  connect(g_topicVisAct, SIGNAL(triggered()), this, SLOT(SelectTopic()));

#ifdef HAVE_QWT
  /*g_diagnosticsAct = new QAction(tr("Diagnostic Plot"), this);
  g_diagnosticsAct->setShortcut(tr("Ctrl+U"));
  g_diagnosticsAct->setStatusTip(tr("Plot diagnostic information"));
  connect(g_diagnosticsAct, SIGNAL(triggered()), this, SLOT(Diagnostics()));
  */
#endif

  g_openAct = new QAction(tr("&Open World"), this);
  g_openAct->setShortcut(tr("Ctrl+O"));
  g_openAct->setStatusTip(tr("Open an world file"));
  connect(g_openAct, SIGNAL(triggered()), this, SLOT(Open()));

  /*g_importAct = new QAction(tr("&Import Mesh"), this);
  g_importAct->setShortcut(tr("Ctrl+I"));
  g_importAct->setStatusTip(tr("Import a Collada mesh"));
  connect(g_importAct, SIGNAL(triggered()), this, SLOT(Import()));
  */

  g_saveAct = new QAction(tr("&Save World"), this);
  g_saveAct->setShortcut(tr("Ctrl+S"));
  g_saveAct->setStatusTip(tr("Save world"));
  g_saveAct->setEnabled(false);
  connect(g_saveAct, SIGNAL(triggered()), this, SLOT(Save()));

  g_saveAsAct = new QAction(tr("Save World &As"), this);
  g_saveAsAct->setShortcut(tr("Ctrl+Shift+S"));
  g_saveAsAct->setStatusTip(tr("Save world to new file"));
  connect(g_saveAsAct, SIGNAL(triggered()), this, SLOT(SaveAs()));

  g_saveCfgAct = new QAction(tr("Save &Configuration"), this);
  g_saveCfgAct->setStatusTip(tr("Save GUI configuration"));
  connect(g_saveCfgAct, SIGNAL(triggered()), this, SLOT(SaveINI()));

  g_aboutAct = new QAction(tr("&About"), this);
  g_aboutAct->setStatusTip(tr("Show the about info"));
  connect(g_aboutAct, SIGNAL(triggered()), this, SLOT(About()));

  g_quitAct = new QAction(tr("&Quit"), this);
  g_quitAct->setStatusTip(tr("Quit"));
  connect(g_quitAct, SIGNAL(triggered()), this, SLOT(close()));

  g_newModelAct = new QAction(tr("New &Model"), this);
  g_newModelAct->setShortcut(tr("Ctrl+M"));
  g_newModelAct->setStatusTip(tr("Create a new model"));
  connect(g_newModelAct, SIGNAL(triggered()), this, SLOT(NewModel()));

  g_resetModelsAct = new QAction(tr("&Reset Model Poses"), this);
  g_resetModelsAct->setShortcut(tr("Ctrl+Shift+R"));
  g_resetModelsAct->setStatusTip(tr("Reset model poses"));
  connect(g_resetModelsAct, SIGNAL(triggered()), this,
    SLOT(OnResetModelOnly()));

  g_resetWorldAct = new QAction(tr("&Reset World"), this);
  g_resetWorldAct->setShortcut(tr("Ctrl+R"));
  g_resetWorldAct->setStatusTip(tr("Reset the world"));
  connect(g_resetWorldAct, SIGNAL(triggered()), this, SLOT(OnResetWorld()));

  QActionGroup *editorGroup = new QActionGroup(this);

  g_editBuildingAct = new QAction(tr("&Building Editor"), editorGroup);
  g_editBuildingAct->setShortcut(tr("Ctrl+B"));
  g_editBuildingAct->setStatusTip(tr("Enter Building Editor Mode"));
  g_editBuildingAct->setCheckable(true);
  g_editBuildingAct->setChecked(false);

  g_editTerrainAct = new QAction(tr("&Terrain Editor"), editorGroup);
  g_editTerrainAct->setShortcut(tr("Ctrl+E"));
  g_editTerrainAct->setStatusTip(tr("Enter Terrain Editor Mode"));
  g_editTerrainAct->setCheckable(true);
  g_editTerrainAct->setChecked(false);

  g_editModelAct = new QAction(tr("&Model Editor"), editorGroup);
  g_editModelAct->setShortcut(tr("Ctrl+M"));
  g_editModelAct->setStatusTip(tr("Enter Model Editor Mode"));
  g_editModelAct->setCheckable(true);
  g_editModelAct->setChecked(false);

  g_stepAct = new QAction(QIcon(":/images/end.png"), tr("Step"), this);
  g_stepAct->setStatusTip(tr("Step the world"));
  connect(g_stepAct, SIGNAL(triggered()), this, SLOT(Step()));
  this->CreateDisabledIcon(":/images/end.png", g_stepAct);

  g_playAct = new QAction(QIcon(":/images/play.png"), tr("Play"), this);
  g_playAct->setStatusTip(tr("Run the world"));
  g_playAct->setVisible(false);
  connect(g_playAct, SIGNAL(triggered()), this, SLOT(Play()));
  connect(g_playAct, SIGNAL(changed()), this, SLOT(OnPlayActionChanged()));
  this->OnPlayActionChanged();

  g_pauseAct = new QAction(QIcon(":/images/pause.png"), tr("Pause"), this);
  g_pauseAct->setStatusTip(tr("Pause the world"));
  g_pauseAct->setVisible(true);
  connect(g_pauseAct, SIGNAL(triggered()), this, SLOT(Pause()));

  g_arrowAct = new QAction(QIcon(":/images/arrow.png"),
      tr("Selection Mode"), this);
  g_arrowAct->setStatusTip(tr("Move camera"));
  g_arrowAct->setCheckable(true);
  g_arrowAct->setChecked(true);
  g_arrowAct->setToolTip(tr("Selection Mode (Esc)"));
  connect(g_arrowAct, SIGNAL(triggered()), this, SLOT(Arrow()));

  g_translateAct = new QAction(QIcon(":/images/translate.png"),
      tr("&Translation Mode"), this);
  g_translateAct->setStatusTip(tr("Translate an object"));
  g_translateAct->setCheckable(true);
  g_translateAct->setChecked(false);
  g_translateAct->setToolTip(tr("Translation Mode (T)"));
  connect(g_translateAct, SIGNAL(triggered()), this, SLOT(Translate()));
  this->CreateDisabledIcon(":/images/translate.png", g_translateAct);

  g_rotateAct = new QAction(QIcon(":/images/rotate.png"),
      tr("Rotation Mode"), this);
  g_rotateAct->setStatusTip(tr("Rotate an object"));
  g_rotateAct->setCheckable(true);
  g_rotateAct->setChecked(false);
  g_rotateAct->setToolTip(tr("Rotation Mode (R)"));
  connect(g_rotateAct, SIGNAL(triggered()), this, SLOT(Rotate()));
  this->CreateDisabledIcon(":/images/rotate.png", g_rotateAct);

  g_scaleAct = new QAction(QIcon(":/images/scale.png"),
      tr("Scale Mode"), this);
  g_scaleAct->setStatusTip(tr("Scale an object"));
  g_scaleAct->setCheckable(true);
  g_scaleAct->setChecked(false);
  g_scaleAct->setToolTip(tr("Scale Mode (S)"));
  connect(g_scaleAct, SIGNAL(triggered()), this, SLOT(Scale()));

  g_boxCreateAct = new QAction(QIcon(":/images/box.png"), tr("Box"), this);
  g_boxCreateAct->setStatusTip(tr("Create a box"));
  g_boxCreateAct->setCheckable(true);
  connect(g_boxCreateAct, SIGNAL(triggered()), this, SLOT(CreateBox()));
  this->CreateDisabledIcon(":/images/box.png", g_boxCreateAct);

  g_sphereCreateAct = new QAction(QIcon(":/images/sphere.png"),
      tr("Sphere"), this);
  g_sphereCreateAct->setStatusTip(tr("Create a sphere"));
  g_sphereCreateAct->setCheckable(true);
  connect(g_sphereCreateAct, SIGNAL(triggered()), this,
      SLOT(CreateSphere()));
  this->CreateDisabledIcon(":/images/sphere.png", g_sphereCreateAct);

  g_cylinderCreateAct = new QAction(QIcon(":/images/cylinder.png"),
      tr("Cylinder"), this);
  g_cylinderCreateAct->setStatusTip(tr("Create a sphere"));
  g_cylinderCreateAct->setCheckable(true);
  connect(g_cylinderCreateAct, SIGNAL(triggered()), this,
      SLOT(CreateCylinder()));
  this->CreateDisabledIcon(":/images/cylinder.png", g_cylinderCreateAct);

  g_meshCreateAct = new QAction(QIcon(":/images/cylinder.png"),
      tr("Mesh"), this);
  g_meshCreateAct->setStatusTip(tr("Create a mesh"));
  g_meshCreateAct->setCheckable(true);
  connect(g_meshCreateAct, SIGNAL(triggered()), this,
      SLOT(CreateMesh()));
  this->CreateDisabledIcon(":/images/cylinder.png", g_meshCreateAct);


  g_pointLghtCreateAct = new QAction(QIcon(":/images/pointlight.png"),
      tr("Point Light"), this);
  g_pointLghtCreateAct->setStatusTip(tr("Create a point light"));
  g_pointLghtCreateAct->setCheckable(true);
  connect(g_pointLghtCreateAct, SIGNAL(triggered()), this,
      SLOT(CreatePointLight()));
  this->CreateDisabledIcon(":/images/pointlight.png", g_pointLghtCreateAct);

  g_spotLghtCreateAct = new QAction(QIcon(":/images/spotlight.png"),
      tr("Spot Light"), this);
  g_spotLghtCreateAct->setStatusTip(tr("Create a spot light"));
  g_spotLghtCreateAct->setCheckable(true);
  connect(g_spotLghtCreateAct, SIGNAL(triggered()), this,
      SLOT(CreateSpotLight()));
  this->CreateDisabledIcon(":/images/spotlight.png", g_spotLghtCreateAct);

  g_dirLghtCreateAct = new QAction(QIcon(":/images/directionallight.png"),
      tr("Directional Light"), this);
  g_dirLghtCreateAct->setStatusTip(tr("Create a directional light"));
  g_dirLghtCreateAct->setCheckable(true);
  connect(g_dirLghtCreateAct, SIGNAL(triggered()), this,
      SLOT(CreateDirectionalLight()));
  this->CreateDisabledIcon(":/images/directionallight.png", g_dirLghtCreateAct);

  g_resetAct = new QAction(tr("Reset Camera"), this);
  g_resetAct->setStatusTip(tr("Move camera to pose"));
  connect(g_resetAct, SIGNAL(triggered()), this,
      SLOT(Reset()));

  g_showCollisionsAct = new QAction(tr("Collisions"), this);
  g_showCollisionsAct->setStatusTip(tr("Show Collisions"));
  g_showCollisionsAct->setCheckable(true);
  g_showCollisionsAct->setChecked(false);
  connect(g_showCollisionsAct, SIGNAL(triggered()), this,
          SLOT(ShowCollisions()));

  g_showGridAct = new QAction(tr("Grid"), this);
  g_showGridAct->setStatusTip(tr("Show Grid"));
  g_showGridAct->setCheckable(true);
  g_showGridAct->setChecked(true);
  connect(g_showGridAct, SIGNAL(triggered()), this,
          SLOT(ShowGrid()));

  g_transparentAct = new QAction(tr("Transparent"), this);
  g_transparentAct->setStatusTip(tr("Transparent"));
  g_transparentAct->setCheckable(true);
  g_transparentAct->setChecked(false);
  connect(g_transparentAct, SIGNAL(triggered()), this,
          SLOT(SetTransparent()));

  g_viewWireframeAct = new QAction(tr("Wireframe"), this);
  g_viewWireframeAct->setStatusTip(tr("Wireframe"));
  g_viewWireframeAct->setCheckable(true);
  g_viewWireframeAct->setChecked(false);
  connect(g_viewWireframeAct, SIGNAL(triggered()), this,
          SLOT(SetWireframe()));

  g_showCOMAct = new QAction(tr("Center of Mass / Inertia"), this);
  g_showCOMAct->setStatusTip(tr("Show COM/MOI"));
  g_showCOMAct->setCheckable(true);
  g_showCOMAct->setChecked(false);
  connect(g_showCOMAct, SIGNAL(triggered()), this,
          SLOT(ShowCOM()));

  g_showContactsAct = new QAction(tr("Contacts"), this);
  g_showContactsAct->setStatusTip(tr("Show Contacts"));
  g_showContactsAct->setCheckable(true);
  g_showContactsAct->setChecked(false);
  connect(g_showContactsAct, SIGNAL(triggered()), this,
          SLOT(ShowContacts()));

  g_showJointsAct = new QAction(tr("Joints"), this);
  g_showJointsAct->setStatusTip(tr("Show Joints"));
  g_showJointsAct->setCheckable(true);
  g_showJointsAct->setChecked(false);
  connect(g_showJointsAct, SIGNAL(triggered()), this,
          SLOT(ShowJoints()));


  g_fullScreenAct = new QAction(tr("Full Screen"), this);
  g_fullScreenAct->setStatusTip(tr("Full Screen(F-11 to exit)"));
  connect(g_fullScreenAct, SIGNAL(triggered()), this,
      SLOT(FullScreen()));

  // g_fpsAct = new QAction(tr("FPS View Control"), this);
  // g_fpsAct->setStatusTip(tr("First Person Shooter View Style"));
  // connect(g_fpsAct, SIGNAL(triggered()), this, SLOT(FPS()));

  g_orbitAct = new QAction(tr("Orbit View Control"), this);
  g_orbitAct->setStatusTip(tr("Orbit View Style"));
  connect(g_orbitAct, SIGNAL(triggered()), this, SLOT(Orbit()));

  g_dataLoggerAct = new QAction(tr("&Log Data"), this);
  g_dataLoggerAct->setShortcut(tr("Ctrl+D"));
  g_dataLoggerAct->setStatusTip(tr("Data Logging Utility"));
  connect(g_dataLoggerAct, SIGNAL(triggered()), this, SLOT(DataLogger()));

  g_screenshotAct = new QAction(QIcon(":/images/screenshot.png"),
      tr("Screenshot"), this);
  g_screenshotAct->setStatusTip(tr("Take a screenshot"));
  connect(g_screenshotAct, SIGNAL(triggered()), this,
      SLOT(CaptureScreenshot()));
}

/////////////////////////////////////////////////
void MainWindow::ShowMenuBar(QMenuBar *_bar)
{
  if (!this->menuLayout)
    this->menuLayout = new QHBoxLayout;

  // Remove all widgets from the menuLayout
  QLayoutItem *child = NULL;
  while ((child = this->menuLayout->takeAt(0)) != 0)
  {
  }

  if (!this->menuBar)
  {
    // create the native menu bar
    this->menuBar = new QMenuBar;
    this->menuBar->setSizePolicy(QSizePolicy::Fixed, QSizePolicy::Fixed);
    this->setMenuBar(this->menuBar);

    this->CreateMenuBar();
  }

  this->menuBar->clear();

  QMenuBar *newMenuBar = NULL;
  if (!_bar)
  {
    // Get the main window's menubar
    // Note: for some reason we can not call menuBar() again,
    // so manually retrieving the menubar from the mainwindow.
    QList<QMenuBar *> menuBars  = this->findChildren<QMenuBar *>();
    newMenuBar = menuBars[0];
  }
  else
  {
    newMenuBar = _bar;
  }
  QList<QMenu *> menus  = newMenuBar->findChildren<QMenu *>();
  for (int i = 0; i < menus.size(); ++i)
  {
    this->menuBar->addMenu(menus[i]);
  }

  this->menuLayout->addWidget(this->menuBar);

  this->menuLayout->addStretch(5);
  this->menuLayout->setContentsMargins(0, 0, 0, 0);
}

/////////////////////////////////////////////////
void MainWindow::CreateMenuBar()
{
  // main window's menu bar
  QMenuBar *bar = QMainWindow::menuBar();

  QMenu *fileMenu = bar->addMenu(tr("&File"));
  // fileMenu->addAction(g_openAct);
  // fileMenu->addAction(g_importAct);
  // fileMenu->addAction(g_newAct);
  fileMenu->addAction(g_saveAct);
  fileMenu->addAction(g_saveAsAct);
  fileMenu->addSeparator();
  fileMenu->addAction(g_saveCfgAct);
  fileMenu->addSeparator();
  fileMenu->addAction(g_quitAct);

  this->editMenu = bar->addMenu(tr("&Edit"));
  editMenu->addAction(g_resetModelsAct);
  editMenu->addAction(g_resetWorldAct);
  editMenu->addAction(g_editBuildingAct);

  // \TODO: Add this back in when implementing the full Terrain Editor spec.
  // editMenu->addAction(g_editTerrainAct);

<<<<<<< HEAD
  // \TODO: Add this back in when implementing the full Model Editor spec.
  editMenu->addAction(g_editModelAct);

  QMenu *viewMenu = this->menuBar->addMenu(tr("&View"));
=======
  QMenu *viewMenu = bar->addMenu(tr("&View"));
>>>>>>> a21d26e3
  viewMenu->addAction(g_showGridAct);
  viewMenu->addSeparator();

  viewMenu->addAction(g_transparentAct);
  viewMenu->addAction(g_viewWireframeAct);
  viewMenu->addSeparator();
  viewMenu->addAction(g_showCollisionsAct);
  viewMenu->addAction(g_showJointsAct);
  viewMenu->addAction(g_showCOMAct);
  viewMenu->addAction(g_showContactsAct);
  viewMenu->addSeparator();

  viewMenu->addAction(g_resetAct);
  viewMenu->addAction(g_fullScreenAct);
  viewMenu->addSeparator();
  // viewMenu->addAction(g_fpsAct);
  viewMenu->addAction(g_orbitAct);

  QMenu *windowMenu = bar->addMenu(tr("&Window"));
  windowMenu->addAction(g_topicVisAct);
  windowMenu->addSeparator();
  windowMenu->addAction(g_dataLoggerAct);

#ifdef HAVE_QWT
  // windowMenu->addAction(g_diagnosticsAct);
#endif

  bar->addSeparator();

  QMenu *helpMenu = bar->addMenu(tr("&Help"));
  helpMenu->addAction(g_aboutAct);
}

/////////////////////////////////////////////////
void MainWindow::CreateMenus()
{
  this->ShowMenuBar();

  QFrame *frame = new QFrame;
  frame->setLayout(this->menuLayout);
  frame->setSizePolicy(QSizePolicy::Minimum, QSizePolicy::Fixed);

  this->setMenuWidget(frame);
}

/////////////////////////////////////////////////
void MainWindow::CreateToolbars()
{
  this->playToolbar = this->addToolBar(tr("Play"));
  this->playToolbar->addAction(g_playAct);
  this->playToolbar->addAction(g_pauseAct);
  this->playToolbar->addAction(g_stepAct);
}

/////////////////////////////////////////////////
void MainWindow::OnMoveMode(bool _mode)
{
  if (_mode)
  {
    g_boxCreateAct->setChecked(false);
    g_sphereCreateAct->setChecked(false);
    g_cylinderCreateAct->setChecked(false);
    g_meshCreateAct->setChecked(false);
    g_pointLghtCreateAct->setChecked(false);
    g_spotLghtCreateAct->setChecked(false);
    g_dirLghtCreateAct->setChecked(false);
  }
}

/////////////////////////////////////////////////
void MainWindow::OnGUI(ConstGUIPtr &_msg)
{
  if (_msg->has_fullscreen() && _msg->fullscreen())
  {
    this->FullScreen();
  }

  if (_msg->has_camera())
  {
    rendering::UserCameraPtr cam = gui::get_active_camera();

    if (_msg->camera().has_pose())
    {
      const msgs::Pose &msg_pose = _msg->camera().pose();

      math::Vector3 cam_pose_pos = math::Vector3(
        msg_pose.position().x(),
        msg_pose.position().y(),
        msg_pose.position().z());

      math::Quaternion cam_pose_rot = math::Quaternion(
        msg_pose.orientation().w(),
        msg_pose.orientation().x(),
        msg_pose.orientation().y(),
        msg_pose.orientation().z());

      math::Pose cam_pose(cam_pose_pos, cam_pose_rot);

      cam->SetWorldPose(cam_pose);
      cam->SetUseSDFPose(true);
    }

    if (_msg->camera().has_view_controller())
    {
      cam->SetViewController(_msg->camera().view_controller());
    }

    if (_msg->camera().has_track())
    {
      std::string name = _msg->camera().track().name();

      double minDist = 0.0;
      double maxDist = 0.0;

      if (_msg->camera().track().has_min_dist())
        minDist = _msg->camera().track().min_dist();
      if (_msg->camera().track().has_max_dist())
        maxDist = _msg->camera().track().max_dist();

      cam->AttachToVisual(name, false, minDist, maxDist);
    }
  }
}

/////////////////////////////////////////////////
void MainWindow::OnModel(ConstModelPtr &_msg)
{
  this->entities[_msg->name()] = _msg->id();
  for (int i = 0; i < _msg->link_size(); i++)
  {
    this->entities[_msg->link(i).name()] = _msg->link(i).id();

    for (int j = 0; j < _msg->link(i).collision_size(); j++)
    {
      this->entities[_msg->link(i).collision(j).name()] =
        _msg->link(i).collision(j).id();
    }
  }

  gui::Events::modelUpdate(*_msg);
}

/////////////////////////////////////////////////
void MainWindow::OnResponse(ConstResponsePtr &_msg)
{
  if (!this->requestMsg || _msg->id() != this->requestMsg->id())
    return;

  msgs::Model_V modelVMsg;

  if (_msg->has_type() && _msg->type() == modelVMsg.GetTypeName())
  {
    modelVMsg.ParseFromString(_msg->serialized_data());

    for (int i = 0; i < modelVMsg.models_size(); i++)
    {
      this->entities[modelVMsg.models(i).name()] = modelVMsg.models(i).id();

      for (int j = 0; j < modelVMsg.models(i).link_size(); j++)
      {
        this->entities[modelVMsg.models(i).link(j).name()] =
          modelVMsg.models(i).link(j).id();

        for (int k = 0; k < modelVMsg.models(i).link(j).collision_size(); k++)
        {
          this->entities[modelVMsg.models(i).link(j).collision(k).name()] =
            modelVMsg.models(i).link(j).collision(k).id();
        }
      }
      gui::Events::modelUpdate(modelVMsg.models(i));
    }
  }

  delete this->requestMsg;
  this->requestMsg = NULL;
}

/////////////////////////////////////////////////
unsigned int MainWindow::GetEntityId(const std::string &_name)
{
  unsigned int result = 0;

  std::string name = _name;
  boost::replace_first(name, gui::get_world()+"::", "");

  std::map<std::string, unsigned int>::iterator iter;
  iter = this->entities.find(name);
  if (iter != this->entities.end())
    result = iter->second;

  return result;
}

/////////////////////////////////////////////////
bool MainWindow::HasEntityName(const std::string &_name)
{
  bool result = false;

  std::string name = _name;
  boost::replace_first(name, gui::get_world()+"::", "");

  std::map<std::string, unsigned int>::iterator iter;
  iter = this->entities.find(name);

  if (iter != this->entities.end())
    result = true;

  return result;
}

/////////////////////////////////////////////////
void MainWindow::OnWorldModify(ConstWorldModifyPtr &_msg)
{
  if (_msg->has_create() && _msg->create())
  {
    this->renderWidget->CreateScene(_msg->world_name());
    this->requestMsg = msgs::CreateRequest("entity_list");
    this->requestPub->Publish(*this->requestMsg);
  }
  else if (_msg->has_remove() && _msg->remove())
    this->renderWidget->RemoveScene(_msg->world_name());
}

/////////////////////////////////////////////////
void MainWindow::OnManipMode(const std::string &_mode)
{
  if (_mode == "select" || _mode == "make_entity")
    g_arrowAct->setChecked(true);
}

/////////////////////////////////////////////////
void MainWindow::OnSetSelectedEntity(const std::string &_name,
                                     const std::string &/*_mode*/)
{
  if (!_name.empty())
  {
    this->tabWidget->setCurrentIndex(0);
  }
}

/////////////////////////////////////////////////
void MainWindow::OnStats(ConstWorldStatisticsPtr &_msg)
{
  if (_msg->paused() && g_pauseAct->isVisible())
  {
    g_pauseAct->setVisible(false);
    g_playAct->setVisible(true);
  }
  else if (!_msg->paused() && !g_playAct->isVisible())
  {
    g_pauseAct->setVisible(true);
    g_playAct->setVisible(false);
  }
}

/////////////////////////////////////////////////
void MainWindow::OnPlayActionChanged()
{
  if (g_playAct->isVisible())
  {
    g_stepAct->setToolTip("Step the world");
    g_stepAct->setEnabled(true);
  }
  else
  {
    g_stepAct->setToolTip("Pause the world before stepping");
    g_stepAct->setEnabled(false);
  }
}

/////////////////////////////////////////////////
void MainWindow::ItemSelected(QTreeWidgetItem *_item, int)
{
  _item->setExpanded(!_item->isExpanded());
}

/////////////////////////////////////////////////
void MainWindow::AddToLeftColumn(const std::string &_name, QWidget *_widget)
{
  this->leftColumn->addWidget(_widget);
  this->leftColumnStack[_name] = this->leftColumn->count()-1;
}

/////////////////////////////////////////////////
void MainWindow::ShowLeftColumnWidget(const std::string &_name)
{
  std::map<std::string, int>::iterator iter = this->leftColumnStack.find(_name);

  if (iter != this->leftColumnStack.end())
    this->leftColumn->setCurrentIndex(iter->second);
  else
    gzerr << "Widget with name[" << _name << "] has not been added to the left"
      << " column stack.\n";
}

/////////////////////////////////////////////////
RenderWidget *MainWindow::GetRenderWidget() const
{
  return this->renderWidget;
}

/////////////////////////////////////////////////
void MainWindow::CreateEditors()
{
  // Create a Terrain Editor
  this->editors.push_back(new TerrainEditor(this));

  // Create a Building Editor
  this->editors.push_back(new BuildingEditor(this));

  // Create a Model Editor
  this->editors.push_back(new ModelEditor(this));
}

/////////////////////////////////////////////////
void MainWindow::CreateDisabledIcon(const std::string &_pixmap, QAction *_act)
{
  QIcon icon = _act->icon();
  QPixmap pixmap(_pixmap.c_str());
  QPixmap disabledPixmap(pixmap.size());
  disabledPixmap.fill(Qt::transparent);
  QPainter p(&disabledPixmap);
  p.setOpacity(0.4);
  p.drawPixmap(0, 0, pixmap);
  icon.addPixmap(disabledPixmap, QIcon::Disabled);
  _act->setIcon(icon);
}<|MERGE_RESOLUTION|>--- conflicted
+++ resolved
@@ -1139,14 +1139,10 @@
   // \TODO: Add this back in when implementing the full Terrain Editor spec.
   // editMenu->addAction(g_editTerrainAct);
 
-<<<<<<< HEAD
   // \TODO: Add this back in when implementing the full Model Editor spec.
   editMenu->addAction(g_editModelAct);
 
-  QMenu *viewMenu = this->menuBar->addMenu(tr("&View"));
-=======
   QMenu *viewMenu = bar->addMenu(tr("&View"));
->>>>>>> a21d26e3
   viewMenu->addAction(g_showGridAct);
   viewMenu->addSeparator();
 
