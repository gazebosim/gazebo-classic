--- conflicted
+++ resolved
@@ -1762,11 +1762,12 @@
 }
 
 /////////////////////////////////////////////////
-<<<<<<< HEAD
 void MainWindow::AddMenu(QMenu *_menu)
 {
   this->menuBar->addMenu(_menu);
-=======
+}
+
+/////////////////////////////////////////////////
 void MainWindow::SetLeftPaneVisibility(bool _on)
 {
   int leftPane = _on ? MINIMUM_TAB_WIDTH : 0;
@@ -1792,5 +1793,4 @@
       editorGroup->actions()[i]->setChecked(false);
     }
   }
->>>>>>> 95073c4d
 }