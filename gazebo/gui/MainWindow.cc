--- conflicted
+++ resolved
@@ -1376,11 +1376,9 @@
 
   // Create a Building Editor
   this->editors.push_back(new BuildingEditor(this));
-<<<<<<< HEAD
 
   // Create a Building Editor
   this->editors.push_back(new ModelEditor(this));
-=======
 }
 
 /////////////////////////////////////////////////
@@ -1393,5 +1391,4 @@
   p.fillRect(pixmap.rect(), QColor(0, 0, 0, 100));
   icon.addPixmap(pixmap, QIcon::Disabled);
   _act->setIcon(icon);
->>>>>>> 0567ef35
 }