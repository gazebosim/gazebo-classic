--- conflicted
+++ resolved
@@ -323,11 +323,6 @@
   // Cleanup the space navigator
   delete this->spacenav;
   this->spacenav = NULL;
-<<<<<<< HEAD
-
-  emit Close();
-=======
->>>>>>> 7c22a662
 
   emit Close();
 
@@ -1246,11 +1241,7 @@
   g_orbitAct->setChecked(true);
   connect(g_orbitAct, SIGNAL(triggered()), this, SLOT(Orbit()));
 
-<<<<<<< HEAD
-  g_overlayAct = new QAction(tr("GUI Overlays"), this);
-=======
   g_overlayAct = new QAction(tr("Show GUI Overlays"), this);
->>>>>>> 7c22a662
   g_overlayAct->setStatusTip(tr("Show GUI Overlays"));
   g_overlayAct->setEnabled(false);
   g_overlayAct->setCheckable(true);
@@ -1546,12 +1537,9 @@
   delete g_showJointsAct;
   g_showJointsAct = 0;
 
-<<<<<<< HEAD
-=======
   delete g_showToolbarsAct;
   g_showToolbarsAct = 0;
 
->>>>>>> 7c22a662
   delete g_fullScreenAct;
   g_fullScreenAct = 0;
 
@@ -1584,15 +1572,12 @@
 
   delete g_alignAct;
   g_alignAct = 0;
-<<<<<<< HEAD
-=======
 
   delete g_cameraOrthoAct;
   g_cameraOrthoAct = 0;
 
   delete g_cameraPerspectiveAct;
   g_cameraPerspectiveAct = 0;
->>>>>>> 7c22a662
 }
 
 
@@ -1624,9 +1609,6 @@
   // \TODO: Add this back in when implementing the full Terrain Editor spec.
   // editMenu->addAction(g_editTerrainAct);
 
-<<<<<<< HEAD
-  editMenu->addAction(g_editModelAct);
-=======
   QMenu *cameraMenu = bar->addMenu(tr("&Camera"));
   cameraMenu->addAction(g_cameraOrthoAct);
   cameraMenu->addAction(g_cameraPerspectiveAct);
@@ -1635,7 +1617,6 @@
   cameraMenu->addAction(g_orbitAct);
   cameraMenu->addSeparator();
   cameraMenu->addAction(g_resetAct);
->>>>>>> 7c22a662
 
   QMenu *viewMenu = bar->addMenu(tr("&View"));
   viewMenu->addAction(g_showGridAct);
@@ -1649,20 +1630,6 @@
   viewMenu->addAction(g_showCOMAct);
   viewMenu->addAction(g_showInertiaAct);
   viewMenu->addAction(g_showContactsAct);
-<<<<<<< HEAD
-  viewMenu->addSeparator();
-
-  viewMenu->addAction(g_resetAct);
-  viewMenu->addAction(g_fullScreenAct);
-  viewMenu->addSeparator();
-
-  viewMenu->addAction(g_fpsAct);
-  viewMenu->addAction(g_orbitAct);
-  viewMenu->addSeparator();
-
-  viewMenu->addAction(g_overlayAct);
-=======
->>>>>>> 7c22a662
 
   QMenu *windowMenu = bar->addMenu(tr("&Window"));
   windowMenu->addAction(g_topicVisAct);
@@ -2073,8 +2040,6 @@
     return iter->second;
 
   return NULL;
-<<<<<<< HEAD
-=======
 }
 
 /////////////////////////////////////////////////
@@ -2101,5 +2066,4 @@
   connect(_action, SIGNAL(toggled(bool)), actionClone, SLOT(setChecked(bool)));
 
   return actionClone;
->>>>>>> 7c22a662
 }