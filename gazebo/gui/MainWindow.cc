/*
 * Copyright (C) 2012-2013 Open Source Robotics Foundation
 *
 * Licensed under the Apache License, Version 2.0 (the "License");
 * you may not use this file except in compliance with the License.
 * You may obtain a copy of the License at
 *
 *     http://www.apache.org/licenses/LICENSE-2.0
 *
 * Unless required by applicable law or agreed to in writing, software
 * distributed under the License is distributed on an "AS IS" BASIS,
 * WITHOUT WARRANTIES OR CONDITIONS OF ANY KIND, either express or implied.
 * See the License for the specific language governing permissions and
 * limitations under the License.
 *
 */
#include <sdf/sdf.hh>

#include "gazebo/gazebo_config.h"

#include "gazebo/gui/TopicSelector.hh"
#include "gazebo/gui/DataLogger.hh"
#include "gazebo/gui/viewers/ViewFactory.hh"
#include "gazebo/gui/viewers/TopicView.hh"
#include "gazebo/gui/viewers/ImageView.hh"

#include "gazebo/gazebo.hh"
#include "gazebo/common/Console.hh"
#include "gazebo/common/Exception.hh"
#include "gazebo/common/Events.hh"

#include "gazebo/transport/Node.hh"
#include "gazebo/transport/TransportIface.hh"

#include "gazebo/rendering/UserCamera.hh"
#include "gazebo/rendering/RenderEvents.hh"
#include "gazebo/rendering/Scene.hh"

#include "gazebo/gui/LogPlayWidget.hh"
#include "gazebo/gui/Actions.hh"
#include "gazebo/gui/GuiIface.hh"
#include "gazebo/gui/InsertModelWidget.hh"
#include "gazebo/gui/ModelListWidget.hh"
#include "gazebo/gui/RenderWidget.hh"
#include "gazebo/gui/ToolsWidget.hh"
#include "gazebo/gui/GLWidget.hh"
#include "gazebo/gui/MainWindow.hh"
#include "gazebo/gui/GuiEvents.hh"
#include "gazebo/gui/building/BuildingEditor.hh"
#include "gazebo/gui/terrain/TerrainEditor.hh"
#include "gazebo/gui/model/ModelEditor.hh"


#ifdef HAVE_QWT
#include "gazebo/gui/Diagnostics.hh"
#endif


using namespace gazebo;
using namespace gui;

#define MINIMUM_TAB_WIDTH 250

extern bool g_fullscreen;

/////////////////////////////////////////////////
MainWindow::MainWindow()
  : renderWidget(0)
{
  this->menuLayout = NULL;
  this->menuBar = NULL;
  this->setObjectName("mainWindow");

  // Do these things first.
  {
    this->CreateActions();
  }

  this->inputStepSize = 1;
  this->requestMsg = NULL;
  this->node = transport::NodePtr(new transport::Node());
  this->node->Init();
  gui::set_world(this->node->GetTopicNamespace());

  QWidget *mainWidget = new QWidget;
  QVBoxLayout *mainLayout = new QVBoxLayout;
  mainWidget->show();
  this->setCentralWidget(mainWidget);

  this->setDockOptions(QMainWindow::AnimatedDocks);

  this->leftColumn = new QStackedWidget(this);

  this->modelListWidget = new ModelListWidget(this);
  InsertModelWidget *insertModel = new InsertModelWidget(this);

  this->tabWidget = new QTabWidget();
  this->tabWidget->setObjectName("mainTab");
  this->tabWidget->addTab(this->modelListWidget, "World");
  this->tabWidget->addTab(insertModel, "Insert");
  this->tabWidget->setSizePolicy(QSizePolicy::Expanding,
                                 QSizePolicy::Expanding);
  this->tabWidget->setMinimumWidth(MINIMUM_TAB_WIDTH);
  this->AddToLeftColumn("default", this->tabWidget);

  this->CreateEditors();

  this->toolsWidget = new ToolsWidget();

  this->renderWidget = new RenderWidget(mainWidget);
  this->logPlay = new LogPlayWidget(mainWidget);

  QHBoxLayout *centerLayout = new QHBoxLayout;

  QSplitter *splitter = new QSplitter(this);
  splitter->addWidget(this->leftColumn);
  splitter->addWidget(this->renderWidget);
  splitter->addWidget(this->toolsWidget);

  QList<int> sizes;
  sizes.push_back(MINIMUM_TAB_WIDTH);
  sizes.push_back(this->width() - MINIMUM_TAB_WIDTH);
  sizes.push_back(0);
  splitter->setSizes(sizes);

  splitter->setStretchFactor(0, 0);
  splitter->setStretchFactor(1, 2);
  splitter->setStretchFactor(2, 0);
  splitter->setCollapsible(2, false);
  splitter->setHandleWidth(10);

  centerLayout->addWidget(splitter);
  centerLayout->setContentsMargins(0, 0, 0, 0);
  centerLayout->setSpacing(0);

  mainLayout->setSpacing(0);
  mainLayout->addLayout(centerLayout, 1);
  mainLayout->addWidget(this->logPlay);
  mainLayout->addWidget(new QSizeGrip(mainWidget), 0,
                        Qt::AlignBottom | Qt::AlignRight);

  this->logPlay->hide();

  mainWidget->setLayout(mainLayout);

  this->setWindowIcon(QIcon(":/images/gazebo.svg"));

  std::string title = "Gazebo : ";
  title += gui::get_world();
  this->setWindowIconText(tr(title.c_str()));
  this->setWindowTitle(tr(title.c_str()));

  this->connections.push_back(
      gui::Events::ConnectFullScreen(
        boost::bind(&MainWindow::OnFullScreen, this, _1)));

  this->connections.push_back(
      gui::Events::ConnectMoveMode(
        boost::bind(&MainWindow::OnMoveMode, this, _1)));

  this->connections.push_back(
      gui::Events::ConnectManipMode(
        boost::bind(&MainWindow::OnManipMode, this, _1)));

  this->connections.push_back(
     event::Events::ConnectSetSelectedEntity(
       boost::bind(&MainWindow::OnSetSelectedEntity, this, _1, _2)));

  this->connections.push_back(
      gui::Events::ConnectInputStepSize(
      boost::bind(&MainWindow::OnInputStepSizeChanged, this, _1)));

  this->connections.push_back(
      gui::Events::ConnectFollow(
        boost::bind(&MainWindow::OnFollow, this, _1)));

  gui::ViewFactory::RegisterAll();

  // Do these things last
  {
    (void) new QShortcut(Qt::CTRL + Qt::Key_Q, this, SLOT(close()));
    this->CreateMenus();
  }
}

/////////////////////////////////////////////////
MainWindow::~MainWindow()
{
}

/////////////////////////////////////////////////
void MainWindow::Load()
{
  this->guiSub = this->node->Subscribe("~/gui", &MainWindow::OnGUI, this, true);
}

/////////////////////////////////////////////////
void MainWindow::Init()
{
  this->renderWidget->show();

  // Set the initial size of the window to 0.75 the desktop size,
  // with a minimum value of 1024x768.
  QSize winSize = QApplication::desktop()->size() * 0.75;
  winSize.setWidth(std::max(1024, winSize.width()));
  winSize.setHeight(std::max(768, winSize.height()));

  this->resize(winSize);

  this->worldControlPub =
    this->node->Advertise<msgs::WorldControl>("~/world_control");
  this->serverControlPub =
    this->node->Advertise<msgs::ServerControl>("/gazebo/server/control");
  this->serverControlSub = this->node->Subscribe("/gazebo/server/status",
        &MainWindow::OnServerStatus, this);
  this->selectionPub =
    this->node->Advertise<msgs::Selection>("~/selection");
  this->scenePub =
    this->node->Advertise<msgs::Scene>("~/scene");

  this->newEntitySub = this->node->Subscribe("~/model/info",
      &MainWindow::OnModel, this, true);

  this->statsSub =
    this->node->Subscribe("~/world_stats", &MainWindow::OnStats, this);

  this->requestPub = this->node->Advertise<msgs::Request>("~/request");
  this->responseSub = this->node->Subscribe("~/response",
      &MainWindow::OnResponse, this);

  this->worldModSub = this->node->Subscribe("/gazebo/world/modify",
                                            &MainWindow::OnWorldModify, this);

  this->requestMsg = msgs::CreateRequest("entity_list");
  this->requestPub->Publish(*this->requestMsg);
}

/////////////////////////////////////////////////
void MainWindow::closeEvent(QCloseEvent * /*_event*/)
{
  gazebo::stop();
  this->renderWidget->hide();
  this->tabWidget->hide();
  this->toolsWidget->hide();

  this->connections.clear();

  delete this->renderWidget;
}

/////////////////////////////////////////////////
void MainWindow::New()
{
  msgs::ServerControl msg;
  msg.set_new_world(true);
  this->serverControlPub->Publish(msg);
}

/////////////////////////////////////////////////
void MainWindow::Diagnostics()
{
#ifdef HAVE_QWT
  gui::Diagnostics *diag = new gui::Diagnostics(this);
  diag->show();
#endif
}

/////////////////////////////////////////////////
void MainWindow::SelectTopic()
{
  TopicSelector *selector = new TopicSelector(this);
  selector->exec();
  std::string topic = selector->GetTopic();
  std::string msgType = selector->GetMsgType();
  delete selector;

  if (!topic.empty())
  {
    TopicView *view = ViewFactory::NewView(msgType, topic, this);
    if (view)
      view->show();
    else
      gzerr << "Unable to create viewer for message type[" << msgType << "]\n";
  }
}

/////////////////////////////////////////////////
void MainWindow::Open()
{
  std::string filename = QFileDialog::getOpenFileName(this,
      tr("Open World"), "",
      tr("SDF Files (*.xml *.sdf *.world)")).toStdString();

  if (!filename.empty())
  {
    msgs::ServerControl msg;
    msg.set_open_filename(filename);
    this->serverControlPub->Publish(msg);
  }
}

/////////////////////////////////////////////////
void MainWindow::OpenLog()
{
  std::string filename = QFileDialog::getOpenFileName(this,
      tr("Open log file"), "",
      tr("SDF Files (*.log)")).toStdString();

  if (!filename.empty())
  {
    msgs::ServerControl msg;
    msg.set_open_log_filename(filename);
    this->serverControlPub->Publish(msg);

    this->logPlay->show();
  }
}

/////////////////////////////////////////////////
void MainWindow::Import()
{
  std::string filename = QFileDialog::getOpenFileName(this,
      tr("Import Collada Mesh"), "",
      tr("SDF Files (*.dae *.zip)")).toStdString();

  if (!filename.empty())
  {
    if (filename.find(".dae") != std::string::npos)
    {
      gui::Events::createEntity("mesh", filename);
    }
    else
      gzerr << "Unable to import mesh[" << filename << "]\n";
  }
}

/////////////////////////////////////////////////
void MainWindow::SaveAs()
{
  std::string filename = QFileDialog::getSaveFileName(this,
      tr("Save World"), QString(),
      tr("SDF Files (*.xml *.sdf *.world)")).toStdString();

  // Return if the user has canceled.
  if (filename.empty())
    return;

  g_saveAct->setEnabled(true);
  this->saveFilename = filename;
  this->Save();
}

/////////////////////////////////////////////////
void MainWindow::Save()
{
  // Get the latest world in SDF.
  boost::shared_ptr<msgs::Response> response =
    transport::request(get_world(), "world_sdf");

  msgs::GzString msg;
  std::string msgData;

  // Make sure the response is correct
  if (response->response() != "error" && response->type() == msg.GetTypeName())
  {
    // Parse the response message
    msg.ParseFromString(response->serialized_data());

    // Parse the string into sdf, so that we can insert user camera settings.
    sdf::SDF sdf_parsed;
    sdf_parsed.SetFromString(msg.data());
    // Check that sdf contains world
    if (sdf_parsed.root->HasElement("world"))
    {
      sdf::ElementPtr world = sdf_parsed.root->GetElement("world");
      sdf::ElementPtr guiElem = world->GetElement("gui");

      if (guiElem->HasAttribute("fullscreen"))
        guiElem->GetAttribute("fullscreen")->Set(g_fullscreen);

      sdf::ElementPtr cameraElem = guiElem->GetElement("camera");
      rendering::UserCameraPtr cam = gui::get_active_camera();

      cameraElem->GetElement("pose")->Set(cam->GetWorldPose());
      cameraElem->GetElement("view_controller")->Set(
          cam->GetViewControllerTypeString());
      // TODO: export track_visual properties as well.
      msgData = sdf_parsed.root->ToString("");
    }
    else
    {
      msgData = msg.data();
      gzerr << "Unable to parse world file to add user camera settings.\n";
    }

    // Open the file
    std::ofstream out(this->saveFilename.c_str(), std::ios::out);

    if (!out)
    {
      QMessageBox msgBox;
      std::string str = "Unable to open file: " + this->saveFilename + "\n";
      str += "Check file permissions.";
      msgBox.setText(str.c_str());
      msgBox.exec();
    }
    else
      out << msgData;

    out.close();
  }
  else
  {
    QMessageBox msgBox;
    msgBox.setText("Unable to save world.\n"
                   "Unable to retrieve SDF world description from server.");
    msgBox.exec();
  }
}

/////////////////////////////////////////////////
void MainWindow::About()
{
  std::string helpTxt;

  helpTxt = "<table>"
    "<tr><td style='padding-right:20px'>"
    "<img src=':images/gazebo_neg_60x71.png'/></td>"
    "<td>";
  helpTxt += GAZEBO_VERSION_HEADER;
  helpTxt += "</td></tr></table>";

  helpTxt += "<div style='margin-left: 10px'>"
  "<div>"
    "<table>"
      "<tr>"
        "<td style='padding-right: 10px;'>Tutorials:</td>"
        "<td><a href='http://gazebosim.org/wiki/tutorials' "
        "style='text-decoration: none; color: #f58113'>"
        "http://gazebosim.org/wiki/tutorials</a></td>"
      "</tr>"
      "<tr>"
        "<td style='padding-right: 10px;'>User Guide:</td>"
        "<td><a href='http://gazebosim.org/user_guide' "
        "style='text-decoration: none; color: #f58113'>"
        "http://gazebosim.org/user_guide</a></td>"
      "</tr>"
      "<tr>"
        "<td style='padding-right: 10px;'>API:</td>"
        "<td><a href='http://gazebosim.org/api' "
        "style='text-decoration: none; color: #f58113'>"
        "http://gazebosim.org/api</a></td>"
      "</tr>"
      "<tr>"
        "<td style='padding-right: 10px;'>SDF:</td>"
        "<td><a href='http://gazebosim.org/sdf' "
        "style='text-decoration: none; color: #f58113'>"
        "http://gazebosim.org/sdf</a></td>"
      "</tr>"
      "<tr>"
        "<td style='padding-right: 10px;'>Messages:</td>"
        "<td><a href='http://gazebosim.org/msgs' "
        "style='text-decoration: none; color: #f58113'>"
        "http://gazebosim.org/msgs</a></td>"
      "</tr>"
    "</table>"
  "</div>";

  QPixmap icon(":images/gazebo_neg_60x71.png");
  QMessageBox aboutBox(this);
  aboutBox.setWindowTitle("About Gazebo");
  aboutBox.setTextFormat(Qt::RichText);
  aboutBox.setText(QString::fromStdString(helpTxt));
  aboutBox.exec();
}

/////////////////////////////////////////////////
void MainWindow::Play()
{
  msgs::WorldControl msg;
  msg.set_pause(false);

  g_pauseAct->setVisible(true);
  g_playAct->setVisible(false);
  this->worldControlPub->Publish(msg);
}

/////////////////////////////////////////////////
void MainWindow::Pause()
{
  msgs::WorldControl msg;
  msg.set_pause(true);

  g_pauseAct->setVisible(false);
  g_playAct->setVisible(true);
  this->worldControlPub->Publish(msg);
}

/////////////////////////////////////////////////
void MainWindow::Step()
{
  msgs::WorldControl msg;
  msg.set_multi_step(this->inputStepSize);

  this->worldControlPub->Publish(msg);
}

/////////////////////////////////////////////////
void MainWindow::OnInputStepSizeChanged(int _value)
{
  this->inputStepSize = _value;
}

/////////////////////////////////////////////////
void MainWindow::OnFollow(const std::string &_modelName)
{
  if (_modelName.empty())
  {
    this->renderWidget->DisplayOverlayMsg("", 0);
    this->editMenu->setEnabled(true);
  }
  else
  {
    this->renderWidget->DisplayOverlayMsg(
        "Press Escape to exit Follow mode", 0);
    this->editMenu->setEnabled(false);
  }
}

/////////////////////////////////////////////////
void MainWindow::NewModel()
{
  /*ModelBuilderWidget *modelBuilder = new ModelBuilderWidget();
  modelBuilder->Init();
  modelBuilder->show();
  modelBuilder->resize(800, 600);
  */
}

/////////////////////////////////////////////////
void MainWindow::OnResetModelOnly()
{
  msgs::WorldControl msg;
  msg.mutable_reset()->set_all(false);
  msg.mutable_reset()->set_time_only(false);
  msg.mutable_reset()->set_model_only(true);
  this->worldControlPub->Publish(msg);
}

/////////////////////////////////////////////////
void MainWindow::OnResetWorld()
{
  msgs::WorldControl msg;
  msg.mutable_reset()->set_all(true);
  this->worldControlPub->Publish(msg);
}

/////////////////////////////////////////////////
void MainWindow::Arrow()
{
  gui::Events::manipMode("select");
}

/////////////////////////////////////////////////
void MainWindow::Translate()
{
  gui::Events::manipMode("translate");
}

/////////////////////////////////////////////////
void MainWindow::Rotate()
{
  gui::Events::manipMode("rotate");
}

/////////////////////////////////////////////////
void MainWindow::Scale()
{
  gui::Events::manipMode("scale");
}

/////////////////////////////////////////////////
void MainWindow::CreateBox()
{
  g_arrowAct->setChecked(true);
  gui::Events::createEntity("box", "");
}

/////////////////////////////////////////////////
void MainWindow::CreateSphere()
{
  g_arrowAct->setChecked(true);
  gui::Events::createEntity("sphere", "");
}

/////////////////////////////////////////////////
void MainWindow::CreateCylinder()
{
  g_arrowAct->setChecked(true);
  gui::Events::createEntity("cylinder", "");
}

/////////////////////////////////////////////////
void MainWindow::CreateMesh()
{
  g_arrowAct->setChecked(true);
  gui::Events::createEntity("mesh", "mesh");
}

/////////////////////////////////////////////////
void MainWindow::CreatePointLight()
{
  g_arrowAct->setChecked(true);
  gui::Events::createEntity("pointlight", "");
}

/////////////////////////////////////////////////
void MainWindow::CreateSpotLight()
{
  g_arrowAct->setChecked(true);
  gui::Events::createEntity("spotlight", "");
}

/////////////////////////////////////////////////
void MainWindow::CreateDirectionalLight()
{
  g_arrowAct->setChecked(true);
  gui::Events::createEntity("directionallight", "");
}

/////////////////////////////////////////////////
void MainWindow::CaptureScreenshot()
{
  rendering::UserCameraPtr cam = gui::get_active_camera();
  cam->SetCaptureDataOnce();
  this->renderWidget->DisplayOverlayMsg(
      "Screenshot saved in: " + cam->GetScreenshotPath(), 2000);
}

/////////////////////////////////////////////////
void MainWindow::InsertModel()
{
}

/////////////////////////////////////////////////
void MainWindow::OnFullScreen(bool _value)
{
  if (_value)
  {
    this->showFullScreen();
    this->renderWidget->showFullScreen();
    this->leftColumn->hide();
    this->toolsWidget->hide();
    this->menuBar->hide();
  }
  else
  {
    this->showNormal();
    this->renderWidget->showNormal();
    this->leftColumn->show();
    this->toolsWidget->show();
    this->menuBar->show();
  }
}

/////////////////////////////////////////////////
void MainWindow::Reset()
{
  rendering::UserCameraPtr cam = gui::get_active_camera();

  math::Vector3 camPos(5, -5, 2);
  math::Vector3 lookAt(0, 0, 0);
  math::Vector3 delta = camPos - lookAt;

  double yaw = atan2(delta.x, delta.y);
  double pitch = atan2(delta.z, sqrt(delta.x*delta.x + delta.y*delta.y));
  cam->SetWorldPose(math::Pose(camPos, math::Vector3(0, pitch, yaw)));
}

/////////////////////////////////////////////////
void MainWindow::ShowCollisions()
{
  if (g_showCollisionsAct->isChecked())
    transport::requestNoReply(this->node->GetTopicNamespace(),
        "show_collision", "all");
  else
    transport::requestNoReply(this->node->GetTopicNamespace(),
        "hide_collision", "all");
}

/////////////////////////////////////////////////
void MainWindow::ShowGrid()
{
  msgs::Scene msg;
  msg.set_name(gui::get_world());
  msg.set_grid(g_showGridAct->isChecked());
  this->scenePub->Publish(msg);
}

/////////////////////////////////////////////////
void MainWindow::ShowJoints()
{
  if (g_showJointsAct->isChecked())
    transport::requestNoReply(this->node->GetTopicNamespace(),
        "show_joints", "all");
  else
    transport::requestNoReply(this->node->GetTopicNamespace(),
        "hide_joints", "all");
}

/////////////////////////////////////////////////
void MainWindow::SetTransparent()
{
  if (g_transparentAct->isChecked())
    transport::requestNoReply(this->node->GetTopicNamespace(),
        "set_transparent", "all");
  else
    transport::requestNoReply(this->node->GetTopicNamespace(),
        "set_opaque", "all");
}

/////////////////////////////////////////////////
void MainWindow::SetWireframe()
{
  if (g_viewWireframeAct->isChecked())
    transport::requestNoReply(this->node->GetTopicNamespace(),
        "set_wireframe", "all");
  else
    transport::requestNoReply(this->node->GetTopicNamespace(),
        "set_solid", "all");
}

/////////////////////////////////////////////////
void MainWindow::ShowCOM()
{
  if (g_showCOMAct->isChecked())
    transport::requestNoReply(this->node->GetTopicNamespace(),
        "show_com", "all");
  else
    transport::requestNoReply(this->node->GetTopicNamespace(),
        "hide_com", "all");
}

/////////////////////////////////////////////////
void MainWindow::ShowContacts()
{
  if (g_showContactsAct->isChecked())
    transport::requestNoReply(this->node->GetTopicNamespace(),
        "show_contact", "all");
  else
    transport::requestNoReply(this->node->GetTopicNamespace(),
        "hide_contact", "all");
}

/////////////////////////////////////////////////
void MainWindow::FullScreen()
{
  g_fullscreen = !g_fullscreen;
  gui::Events::fullScreen(g_fullscreen);
}

/////////////////////////////////////////////////
void MainWindow::FPS()
{
  gui::Events::fps();
}

/////////////////////////////////////////////////
void MainWindow::Orbit()
{
  gui::Events::orbit();
}

/////////////////////////////////////////////////
void MainWindow::DataLogger()
{
  gui::DataLogger *dataLogger = new gui::DataLogger(this);
  dataLogger->show();
}

/////////////////////////////////////////////////
void MainWindow::CreateActions()
{
  /*g_newAct = new QAction(tr("&New World"), this);
  g_newAct->setShortcut(tr("Ctrl+N"));
  g_newAct->setStatusTip(tr("Create a new world"));
  connect(g_newAct, SIGNAL(triggered()), this, SLOT(New()));
  */

  g_topicVisAct = new QAction(tr("Topic Visualization"), this);
  g_topicVisAct->setShortcut(tr("Ctrl+T"));
  g_topicVisAct->setStatusTip(tr("Select a topic to visualize"));
  connect(g_topicVisAct, SIGNAL(triggered()), this, SLOT(SelectTopic()));

#ifdef HAVE_QWT
  /*g_diagnosticsAct = new QAction(tr("Diagnostic Plot"), this);
  g_diagnosticsAct->setShortcut(tr("Ctrl+U"));
  g_diagnosticsAct->setStatusTip(tr("Plot diagnostic information"));
  connect(g_diagnosticsAct, SIGNAL(triggered()), this, SLOT(Diagnostics()));
  */
#endif

  g_openAct = new QAction(tr("&Open World"), this);
  g_openAct->setShortcut(tr("Ctrl+O"));
  g_openAct->setStatusTip(tr("Open an world file"));
  connect(g_openAct, SIGNAL(triggered()), this, SLOT(Open()));

  g_openLogAct = new QAction(tr("&Open Log"), this);
  g_openLogAct->setShortcut(tr("Ctrl+L"));
  g_openLogAct->setStatusTip(tr("Open an log file"));
  connect(g_openLogAct, SIGNAL(triggered()), this, SLOT(OpenLog()));

  /*g_importAct = new QAction(tr("&Import Mesh"), this);
  g_importAct->setShortcut(tr("Ctrl+I"));
  g_importAct->setStatusTip(tr("Import a Collada mesh"));
  connect(g_importAct, SIGNAL(triggered()), this, SLOT(Import()));
  */

  g_saveAct = new QAction(tr("&Save World"), this);
  g_saveAct->setShortcut(tr("Ctrl+S"));
  g_saveAct->setStatusTip(tr("Save world"));
  g_saveAct->setEnabled(false);
  connect(g_saveAct, SIGNAL(triggered()), this, SLOT(Save()));

  g_saveAsAct = new QAction(tr("Save World &As"), this);
  g_saveAsAct->setShortcut(tr("Ctrl+Shift+S"));
  g_saveAsAct->setStatusTip(tr("Save world to new file"));
  connect(g_saveAsAct, SIGNAL(triggered()), this, SLOT(SaveAs()));

  g_aboutAct = new QAction(tr("&About"), this);
  g_aboutAct->setStatusTip(tr("Show the about info"));
  connect(g_aboutAct, SIGNAL(triggered()), this, SLOT(About()));

  g_quitAct = new QAction(tr("&Quit"), this);
  g_quitAct->setStatusTip(tr("Quit"));
  connect(g_quitAct, SIGNAL(triggered()), this, SLOT(close()));

  g_newModelAct = new QAction(tr("New &Model"), this);
  g_newModelAct->setShortcut(tr("Ctrl+M"));
  g_newModelAct->setStatusTip(tr("Create a new model"));
  connect(g_newModelAct, SIGNAL(triggered()), this, SLOT(NewModel()));

  g_resetModelsAct = new QAction(tr("&Reset Model Poses"), this);
  g_resetModelsAct->setShortcut(tr("Ctrl+Shift+R"));
  g_resetModelsAct->setStatusTip(tr("Reset model poses"));
  connect(g_resetModelsAct, SIGNAL(triggered()), this,
    SLOT(OnResetModelOnly()));

  g_resetWorldAct = new QAction(tr("&Reset World"), this);
  g_resetWorldAct->setShortcut(tr("Ctrl+R"));
  g_resetWorldAct->setStatusTip(tr("Reset the world"));
  connect(g_resetWorldAct, SIGNAL(triggered()), this, SLOT(OnResetWorld()));

  QActionGroup *editorGroup = new QActionGroup(this);

  g_editBuildingAct = new QAction(tr("&Building Editor"), editorGroup);
  g_editBuildingAct->setShortcut(tr("Ctrl+B"));
  g_editBuildingAct->setStatusTip(tr("Enter Building Editor Mode"));
  g_editBuildingAct->setCheckable(true);
  g_editBuildingAct->setChecked(false);

  g_editTerrainAct = new QAction(tr("&Terrain Editor"), editorGroup);
  g_editTerrainAct->setShortcut(tr("Ctrl+E"));
  g_editTerrainAct->setStatusTip(tr("Enter Terrain Editor Mode"));
  g_editTerrainAct->setCheckable(true);
  g_editTerrainAct->setChecked(false);

  g_editModelAct = new QAction(tr("&Model Editor"), editorGroup);
  g_editModelAct->setShortcut(tr("Ctrl+M"));
  g_editModelAct->setStatusTip(tr("Enter Model Editor Mode"));
  g_editModelAct->setCheckable(true);
  g_editModelAct->setChecked(false);

  g_stepAct = new QAction(QIcon(":/images/end.png"), tr("Step"), this);
  g_stepAct->setStatusTip(tr("Step the world"));
  connect(g_stepAct, SIGNAL(triggered()), this, SLOT(Step()));
  this->CreateDisabledIcon(":/images/end.png", g_stepAct);

  g_playAct = new QAction(QIcon(":/images/play.png"), tr("Play"), this);
  g_playAct->setStatusTip(tr("Run the world"));
  g_playAct->setVisible(false);
  connect(g_playAct, SIGNAL(triggered()), this, SLOT(Play()));
  connect(g_playAct, SIGNAL(changed()), this, SLOT(OnPlayActionChanged()));
  this->OnPlayActionChanged();

  g_pauseAct = new QAction(QIcon(":/images/pause.png"), tr("Pause"), this);
  g_pauseAct->setStatusTip(tr("Pause the world"));
  g_pauseAct->setVisible(true);
  connect(g_pauseAct, SIGNAL(triggered()), this, SLOT(Pause()));

  g_arrowAct = new QAction(QIcon(":/images/arrow.png"),
      tr("Selection Mode"), this);
  g_arrowAct->setStatusTip(tr("Move camera"));
  g_arrowAct->setCheckable(true);
  g_arrowAct->setChecked(true);
  connect(g_arrowAct, SIGNAL(triggered()), this, SLOT(Arrow()));

  g_translateAct = new QAction(QIcon(":/images/translate.png"),
      tr("&Translation Mode"), this);
  g_translateAct->setStatusTip(tr("Translate an object"));
  g_translateAct->setCheckable(true);
  g_translateAct->setChecked(false);
  g_translateAct->setToolTip(tr("Translation Mode (T)"));
  connect(g_translateAct, SIGNAL(triggered()), this, SLOT(Translate()));
  this->CreateDisabledIcon(":/images/translate.png", g_translateAct);

  g_rotateAct = new QAction(QIcon(":/images/rotate.png"),
      tr("Rotation Mode"), this);
  g_rotateAct->setStatusTip(tr("Rotate an object"));
  g_rotateAct->setCheckable(true);
  g_rotateAct->setChecked(false);
  g_rotateAct->setToolTip(tr("Rotation Mode (R)"));
  connect(g_rotateAct, SIGNAL(triggered()), this, SLOT(Rotate()));
  this->CreateDisabledIcon(":/images/rotate.png", g_rotateAct);

  g_scaleAct = new QAction(QIcon(":/images/scale.png"),
      tr("Scale Mode"), this);
  g_scaleAct->setStatusTip(tr("Scale an object"));
  g_scaleAct->setCheckable(true);
  g_scaleAct->setChecked(false);
  g_scaleAct->setToolTip(tr("Scale Mode (S)"));
  connect(g_scaleAct, SIGNAL(triggered()), this, SLOT(Scale()));

  g_boxCreateAct = new QAction(QIcon(":/images/box.png"), tr("Box"), this);
  g_boxCreateAct->setStatusTip(tr("Create a box"));
  g_boxCreateAct->setCheckable(true);
  connect(g_boxCreateAct, SIGNAL(triggered()), this, SLOT(CreateBox()));
  this->CreateDisabledIcon(":/images/box.png", g_boxCreateAct);

  g_sphereCreateAct = new QAction(QIcon(":/images/sphere.png"),
      tr("Sphere"), this);
  g_sphereCreateAct->setStatusTip(tr("Create a sphere"));
  g_sphereCreateAct->setCheckable(true);
  connect(g_sphereCreateAct, SIGNAL(triggered()), this,
      SLOT(CreateSphere()));
  this->CreateDisabledIcon(":/images/sphere.png", g_sphereCreateAct);

  g_cylinderCreateAct = new QAction(QIcon(":/images/cylinder.png"),
      tr("Cylinder"), this);
  g_cylinderCreateAct->setStatusTip(tr("Create a sphere"));
  g_cylinderCreateAct->setCheckable(true);
  connect(g_cylinderCreateAct, SIGNAL(triggered()), this,
      SLOT(CreateCylinder()));
  this->CreateDisabledIcon(":/images/cylinder.png", g_cylinderCreateAct);

  g_meshCreateAct = new QAction(QIcon(":/images/cylinder.png"),
      tr("Mesh"), this);
  g_meshCreateAct->setStatusTip(tr("Create a mesh"));
  g_meshCreateAct->setCheckable(true);
  connect(g_meshCreateAct, SIGNAL(triggered()), this,
      SLOT(CreateMesh()));
  this->CreateDisabledIcon(":/images/cylinder.png", g_meshCreateAct);


  g_pointLghtCreateAct = new QAction(QIcon(":/images/pointlight.png"),
      tr("Point Light"), this);
  g_pointLghtCreateAct->setStatusTip(tr("Create a point light"));
  g_pointLghtCreateAct->setCheckable(true);
  connect(g_pointLghtCreateAct, SIGNAL(triggered()), this,
      SLOT(CreatePointLight()));
  this->CreateDisabledIcon(":/images/pointlight.png", g_pointLghtCreateAct);

  g_spotLghtCreateAct = new QAction(QIcon(":/images/spotlight.png"),
      tr("Spot Light"), this);
  g_spotLghtCreateAct->setStatusTip(tr("Create a spot light"));
  g_spotLghtCreateAct->setCheckable(true);
  connect(g_spotLghtCreateAct, SIGNAL(triggered()), this,
      SLOT(CreateSpotLight()));
  this->CreateDisabledIcon(":/images/spotlight.png", g_spotLghtCreateAct);

  g_dirLghtCreateAct = new QAction(QIcon(":/images/directionallight.png"),
      tr("Directional Light"), this);
  g_dirLghtCreateAct->setStatusTip(tr("Create a directional light"));
  g_dirLghtCreateAct->setCheckable(true);
  connect(g_dirLghtCreateAct, SIGNAL(triggered()), this,
      SLOT(CreateDirectionalLight()));
  this->CreateDisabledIcon(":/images/directionallight.png", g_dirLghtCreateAct);

  g_resetAct = new QAction(tr("Reset Camera"), this);
  g_resetAct->setStatusTip(tr("Move camera to pose"));
  connect(g_resetAct, SIGNAL(triggered()), this,
      SLOT(Reset()));

  g_showCollisionsAct = new QAction(tr("Collisions"), this);
  g_showCollisionsAct->setStatusTip(tr("Show Collisions"));
  g_showCollisionsAct->setCheckable(true);
  g_showCollisionsAct->setChecked(false);
  connect(g_showCollisionsAct, SIGNAL(triggered()), this,
          SLOT(ShowCollisions()));

  g_showGridAct = new QAction(tr("Grid"), this);
  g_showGridAct->setStatusTip(tr("Show Grid"));
  g_showGridAct->setCheckable(true);
  g_showGridAct->setChecked(true);
  connect(g_showGridAct, SIGNAL(triggered()), this,
          SLOT(ShowGrid()));

  g_transparentAct = new QAction(tr("Transparent"), this);
  g_transparentAct->setStatusTip(tr("Transparent"));
  g_transparentAct->setCheckable(true);
  g_transparentAct->setChecked(false);
  connect(g_transparentAct, SIGNAL(triggered()), this,
          SLOT(SetTransparent()));

  g_viewWireframeAct = new QAction(tr("Wireframe"), this);
  g_viewWireframeAct->setStatusTip(tr("Wireframe"));
  g_viewWireframeAct->setCheckable(true);
  g_viewWireframeAct->setChecked(false);
  connect(g_viewWireframeAct, SIGNAL(triggered()), this,
          SLOT(SetWireframe()));

  g_showCOMAct = new QAction(tr("Center of Mass / Inertia"), this);
  g_showCOMAct->setStatusTip(tr("Show COM/MOI"));
  g_showCOMAct->setCheckable(true);
  g_showCOMAct->setChecked(false);
  connect(g_showCOMAct, SIGNAL(triggered()), this,
          SLOT(ShowCOM()));

  g_showContactsAct = new QAction(tr("Contacts"), this);
  g_showContactsAct->setStatusTip(tr("Show Contacts"));
  g_showContactsAct->setCheckable(true);
  g_showContactsAct->setChecked(false);
  connect(g_showContactsAct, SIGNAL(triggered()), this,
          SLOT(ShowContacts()));

  g_showJointsAct = new QAction(tr("Joints"), this);
  g_showJointsAct->setStatusTip(tr("Show Joints"));
  g_showJointsAct->setCheckable(true);
  g_showJointsAct->setChecked(false);
  connect(g_showJointsAct, SIGNAL(triggered()), this,
          SLOT(ShowJoints()));


  g_fullScreenAct = new QAction(tr("Full Screen"), this);
  g_fullScreenAct->setStatusTip(tr("Full Screen(F-11 to exit)"));
  connect(g_fullScreenAct, SIGNAL(triggered()), this,
      SLOT(FullScreen()));

  // g_fpsAct = new QAction(tr("FPS View Control"), this);
  // g_fpsAct->setStatusTip(tr("First Person Shooter View Style"));
  // connect(g_fpsAct, SIGNAL(triggered()), this, SLOT(FPS()));

  g_orbitAct = new QAction(tr("Orbit View Control"), this);
  g_orbitAct->setStatusTip(tr("Orbit View Style"));
  connect(g_orbitAct, SIGNAL(triggered()), this, SLOT(Orbit()));

  g_dataLoggerAct = new QAction(tr("&Log Data"), this);
  g_dataLoggerAct->setShortcut(tr("Ctrl+D"));
  g_dataLoggerAct->setStatusTip(tr("Data Logging Utility"));
  connect(g_dataLoggerAct, SIGNAL(triggered()), this, SLOT(DataLogger()));

  g_screenshotAct = new QAction(QIcon(":/images/screenshot.png"),
      tr("Screenshot"), this);
  g_screenshotAct->setStatusTip(tr("Take a screenshot"));
  connect(g_screenshotAct, SIGNAL(triggered()), this,
      SLOT(CaptureScreenshot()));
}

/////////////////////////////////////////////////
void MainWindow::ShowMenuBar(QMenuBar *_bar)
{
  if (!this->menuLayout)
    this->menuLayout = new QHBoxLayout;

  // Remove all widgets from the menubar
  QLayoutItem *child = NULL;
  while ((child = this->menuLayout->takeAt(0)) != 0)
  {
    delete child;
  }

  if (!_bar)
  {
    this->CreateMenuBar();
    this->menuLayout->addWidget(this->menuBar);
    this->setMenuBar(this->menuBar);
  }
  else
  {
    if (this->menuBar)
      this->menuBar->hide();
    this->menuLayout->addWidget(_bar);
  }

  this->menuLayout->addStretch(5);
  this->menuLayout->setContentsMargins(0, 0, 0, 0);
}

/////////////////////////////////////////////////
void MainWindow::CreateMenuBar()
{
  if (this->menuBar)
    delete this->menuBar;

  this->menuBar = new QMenuBar;
  this->menuBar->setSizePolicy(QSizePolicy::Fixed, QSizePolicy::Fixed);

  QMenu *fileMenu = this->menuBar->addMenu(tr("&File"));
  fileMenu->addAction(g_openLogAct);
  // fileMenu->addAction(g_openAct);
  // fileMenu->addAction(g_importAct);
  // fileMenu->addAction(g_newAct);
  fileMenu->addAction(g_saveAct);
  fileMenu->addAction(g_saveAsAct);
  fileMenu->addSeparator();
  fileMenu->addAction(g_quitAct);

  this->editMenu = this->menuBar->addMenu(tr("&Edit"));
  editMenu->addAction(g_resetModelsAct);
  editMenu->addAction(g_resetWorldAct);
  editMenu->addAction(g_editBuildingAct);

  // \TODO: Add this back in when implementing the full Terrain Editor spec.
  // editMenu->addAction(g_editTerrainAct);

  // \TODO: Add this back in when implementing the full Model Editor spec.
  editMenu->addAction(g_editModelAct);

  QMenu *viewMenu = this->menuBar->addMenu(tr("&View"));
  viewMenu->addAction(g_showGridAct);
  viewMenu->addSeparator();

  viewMenu->addAction(g_transparentAct);
  viewMenu->addAction(g_viewWireframeAct);
  viewMenu->addSeparator();
  viewMenu->addAction(g_showCollisionsAct);
  viewMenu->addAction(g_showJointsAct);
  viewMenu->addAction(g_showCOMAct);
  viewMenu->addAction(g_showContactsAct);
  viewMenu->addSeparator();

  viewMenu->addAction(g_resetAct);
  viewMenu->addAction(g_fullScreenAct);
  viewMenu->addSeparator();
  // viewMenu->addAction(g_fpsAct);
  viewMenu->addAction(g_orbitAct);

  QMenu *windowMenu = this->menuBar->addMenu(tr("&Window"));
  windowMenu->addAction(g_topicVisAct);
  windowMenu->addSeparator();
  windowMenu->addAction(g_dataLoggerAct);

#ifdef HAVE_QWT
  // windowMenu->addAction(g_diagnosticsAct);
#endif

  this->menuBar->addSeparator();

  QMenu *helpMenu = this->menuBar->addMenu(tr("&Help"));
  helpMenu->addAction(g_aboutAct);
}

/////////////////////////////////////////////////
void MainWindow::CreateMenus()
{
  this->ShowMenuBar();

  QFrame *frame = new QFrame;
  frame->setLayout(this->menuLayout);
  frame->setSizePolicy(QSizePolicy::Minimum, QSizePolicy::Fixed);

  this->setMenuWidget(frame);
}

/////////////////////////////////////////////////
void MainWindow::CreateToolbars()
{
  this->playToolbar = this->addToolBar(tr("Play"));
  this->playToolbar->addAction(g_playAct);
  this->playToolbar->addAction(g_pauseAct);
  this->playToolbar->addAction(g_stepAct);
}

/////////////////////////////////////////////////
void MainWindow::OnMoveMode(bool _mode)
{
  if (_mode)
  {
    g_boxCreateAct->setChecked(false);
    g_sphereCreateAct->setChecked(false);
    g_cylinderCreateAct->setChecked(false);
    g_meshCreateAct->setChecked(false);
    g_pointLghtCreateAct->setChecked(false);
    g_spotLghtCreateAct->setChecked(false);
    g_dirLghtCreateAct->setChecked(false);
  }
}

/////////////////////////////////////////////////
void MainWindow::OnGUI(ConstGUIPtr &_msg)
{
  if (_msg->has_fullscreen() && _msg->fullscreen())
  {
    this->FullScreen();
  }

  if (_msg->has_camera())
  {
    rendering::UserCameraPtr cam = gui::get_active_camera();

    if (_msg->camera().has_pose())
    {
      const msgs::Pose &msg_pose = _msg->camera().pose();

      math::Vector3 cam_pose_pos = math::Vector3(
        msg_pose.position().x(),
        msg_pose.position().y(),
        msg_pose.position().z());

      math::Quaternion cam_pose_rot = math::Quaternion(
        msg_pose.orientation().w(),
        msg_pose.orientation().x(),
        msg_pose.orientation().y(),
        msg_pose.orientation().z());

      math::Pose cam_pose(cam_pose_pos, cam_pose_rot);

      cam->SetWorldPose(cam_pose);
    }

    if (_msg->camera().has_view_controller())
    {
      cam->SetViewController(_msg->camera().view_controller());
    }

    if (_msg->camera().has_track())
    {
      std::string name = _msg->camera().track().name();

      double minDist = 0.0;
      double maxDist = 0.0;

      if (_msg->camera().track().has_min_dist())
        minDist = _msg->camera().track().min_dist();
      if (_msg->camera().track().has_max_dist())
        maxDist = _msg->camera().track().max_dist();

      cam->AttachToVisual(name, false, minDist, maxDist);
    }
  }
}

/////////////////////////////////////////////////
void MainWindow::OnModel(ConstModelPtr &_msg)
{
  this->entities[_msg->name()] = _msg->id();
  for (int i = 0; i < _msg->link_size(); i++)
  {
    this->entities[_msg->link(i).name()] = _msg->link(i).id();

    for (int j = 0; j < _msg->link(i).collision_size(); j++)
    {
      this->entities[_msg->link(i).collision(j).name()] =
        _msg->link(i).collision(j).id();
    }
  }

  gui::Events::modelUpdate(*_msg);
}

/////////////////////////////////////////////////
void MainWindow::OnResponse(ConstResponsePtr &_msg)
{
  if (!this->requestMsg || _msg->id() != this->requestMsg->id())
    return;

  msgs::Model_V modelVMsg;

  if (_msg->has_type() && _msg->type() == modelVMsg.GetTypeName())
  {
    modelVMsg.ParseFromString(_msg->serialized_data());

    for (int i = 0; i < modelVMsg.models_size(); i++)
    {
      this->entities[modelVMsg.models(i).name()] = modelVMsg.models(i).id();

      for (int j = 0; j < modelVMsg.models(i).link_size(); j++)
      {
        this->entities[modelVMsg.models(i).link(j).name()] =
          modelVMsg.models(i).link(j).id();

        for (int k = 0; k < modelVMsg.models(i).link(j).collision_size(); k++)
        {
          this->entities[modelVMsg.models(i).link(j).collision(k).name()] =
            modelVMsg.models(i).link(j).collision(k).id();
        }
      }
      gui::Events::modelUpdate(modelVMsg.models(i));
    }
  }

  delete this->requestMsg;
  this->requestMsg = NULL;
}

/////////////////////////////////////////////////
unsigned int MainWindow::GetEntityId(const std::string &_name)
{
  unsigned int result = 0;

  std::string name = _name;
  boost::replace_first(name, gui::get_world()+"::", "");

  std::map<std::string, unsigned int>::iterator iter;
  iter = this->entities.find(name);
  if (iter != this->entities.end())
    result = iter->second;

  return result;
}

/////////////////////////////////////////////////
bool MainWindow::HasEntityName(const std::string &_name)
{
  bool result = false;

  std::string name = _name;
  boost::replace_first(name, gui::get_world()+"::", "");

  std::map<std::string, unsigned int>::iterator iter;
  iter = this->entities.find(name);

  if (iter != this->entities.end())
    result = true;

  return result;
}

/////////////////////////////////////////////////
void MainWindow::OnWorldModify(ConstWorldModifyPtr &_msg)
{
  if (_msg->has_create() && _msg->create())
  {
    this->renderWidget->CreateScene(_msg->world_name());
    this->requestMsg = msgs::CreateRequest("entity_list");
    this->requestPub->Publish(*this->requestMsg);
  }
  else if (_msg->has_remove() && _msg->remove())
    this->renderWidget->RemoveScene(_msg->world_name());
}

/////////////////////////////////////////////////
void MainWindow::OnManipMode(const std::string &_mode)
{
  if (_mode == "select" || _mode == "make_entity")
    g_arrowAct->setChecked(true);
}

/////////////////////////////////////////////////
void MainWindow::OnSetSelectedEntity(const std::string &_name,
                                     const std::string &/*_mode*/)
{
  if (!_name.empty())
  {
    this->tabWidget->setCurrentIndex(0);
  }
}

/////////////////////////////////////////////////
void MainWindow::OnStats(ConstWorldStatisticsPtr &_msg)
{
  if (_msg->paused() && g_pauseAct->isVisible())
  {
    g_pauseAct->setVisible(false);
    g_playAct->setVisible(true);
  }
  else if (!_msg->paused() && !g_playAct->isVisible())
  {
    g_pauseAct->setVisible(true);
    g_playAct->setVisible(false);
  }
}

/////////////////////////////////////////////////
void MainWindow::OnPlayActionChanged()
{
  if (g_playAct->isVisible())
  {
    g_stepAct->setToolTip("Step the world");
    g_stepAct->setEnabled(true);
  }
  else
  {
    g_stepAct->setToolTip("Pause the world before stepping");
    g_stepAct->setEnabled(false);
  }
}

/////////////////////////////////////////////////
void MainWindow::ItemSelected(QTreeWidgetItem *_item, int)
{
  _item->setExpanded(!_item->isExpanded());
}

/////////////////////////////////////////////////
void MainWindow::AddToLeftColumn(const std::string &_name, QWidget *_widget)
{
  this->leftColumn->addWidget(_widget);
  this->leftColumnStack[_name] = this->leftColumn->count()-1;
}

/////////////////////////////////////////////////
void MainWindow::ShowLeftColumnWidget(const std::string &_name)
{
  std::map<std::string, int>::iterator iter = this->leftColumnStack.find(_name);

  if (iter != this->leftColumnStack.end())
    this->leftColumn->setCurrentIndex(iter->second);
  else
    gzerr << "Widget with name[" << _name << "] has not been added to the left"
      << " column stack.\n";
}

/////////////////////////////////////////////////
RenderWidget *MainWindow::GetRenderWidget() const
{
  return this->renderWidget;
}

/////////////////////////////////////////////////
void MainWindow::CreateEditors()
{
  // Create a Terrain Editor
  this->editors.push_back(new TerrainEditor(this));

  // Create a Building Editor
  this->editors.push_back(new BuildingEditor(this));
<<<<<<< HEAD
}

/////////////////////////////////////////////////
void MainWindow::OnServerStatus(ConstGzStringPtr &_msg)
{
  if (_msg->data() == "logfile_opened")
  {
    event::Events::pauseRender(true);
    rendering::get_scene(gui::get_world())->Clear();
    rendering::get_scene(gui::get_world())->Init();
    event::Events::pauseRender(false);
  }
=======

  // Create a Model Editor
  this->editors.push_back(new ModelEditor(this));
}

/////////////////////////////////////////////////
void MainWindow::CreateDisabledIcon(const std::string &_pixmap, QAction *_act)
{
  QIcon icon = _act->icon();
  QPixmap pixmap(_pixmap.c_str());
  QPainter p(&pixmap);
  p.setCompositionMode(QPainter::CompositionMode_DestinationIn);
  p.fillRect(pixmap.rect(), QColor(0, 0, 0, 100));
  icon.addPixmap(pixmap, QIcon::Disabled);
  _act->setIcon(icon);
>>>>>>> 5dda86ff
}<|MERGE_RESOLUTION|>--- conflicted
+++ resolved
@@ -34,9 +34,7 @@
 
 #include "gazebo/rendering/UserCamera.hh"
 #include "gazebo/rendering/RenderEvents.hh"
-#include "gazebo/rendering/Scene.hh"
-
-#include "gazebo/gui/LogPlayWidget.hh"
+
 #include "gazebo/gui/Actions.hh"
 #include "gazebo/gui/GuiIface.hh"
 #include "gazebo/gui/InsertModelWidget.hh"
@@ -108,7 +106,6 @@
   this->toolsWidget = new ToolsWidget();
 
   this->renderWidget = new RenderWidget(mainWidget);
-  this->logPlay = new LogPlayWidget(mainWidget);
 
   QHBoxLayout *centerLayout = new QHBoxLayout;
 
@@ -135,11 +132,8 @@
 
   mainLayout->setSpacing(0);
   mainLayout->addLayout(centerLayout, 1);
-  mainLayout->addWidget(this->logPlay);
   mainLayout->addWidget(new QSizeGrip(mainWidget), 0,
                         Qt::AlignBottom | Qt::AlignRight);
-
-  this->logPlay->hide();
 
   mainWidget->setLayout(mainLayout);
 
@@ -211,8 +205,6 @@
     this->node->Advertise<msgs::WorldControl>("~/world_control");
   this->serverControlPub =
     this->node->Advertise<msgs::ServerControl>("/gazebo/server/control");
-  this->serverControlSub = this->node->Subscribe("/gazebo/server/status",
-        &MainWindow::OnServerStatus, this);
   this->selectionPub =
     this->node->Advertise<msgs::Selection>("~/selection");
   this->scenePub =
@@ -296,23 +288,6 @@
     msgs::ServerControl msg;
     msg.set_open_filename(filename);
     this->serverControlPub->Publish(msg);
-  }
-}
-
-/////////////////////////////////////////////////
-void MainWindow::OpenLog()
-{
-  std::string filename = QFileDialog::getOpenFileName(this,
-      tr("Open log file"), "",
-      tr("SDF Files (*.log)")).toStdString();
-
-  if (!filename.empty())
-  {
-    msgs::ServerControl msg;
-    msg.set_open_log_filename(filename);
-    this->serverControlPub->Publish(msg);
-
-    this->logPlay->show();
   }
 }
 
@@ -805,11 +780,6 @@
   g_openAct->setStatusTip(tr("Open an world file"));
   connect(g_openAct, SIGNAL(triggered()), this, SLOT(Open()));
 
-  g_openLogAct = new QAction(tr("&Open Log"), this);
-  g_openLogAct->setShortcut(tr("Ctrl+L"));
-  g_openLogAct->setStatusTip(tr("Open an log file"));
-  connect(g_openLogAct, SIGNAL(triggered()), this, SLOT(OpenLog()));
-
   /*g_importAct = new QAction(tr("&Import Mesh"), this);
   g_importAct->setShortcut(tr("Ctrl+I"));
   g_importAct->setStatusTip(tr("Import a Collada mesh"));
@@ -1096,7 +1066,6 @@
   this->menuBar->setSizePolicy(QSizePolicy::Fixed, QSizePolicy::Fixed);
 
   QMenu *fileMenu = this->menuBar->addMenu(tr("&File"));
-  fileMenu->addAction(g_openLogAct);
   // fileMenu->addAction(g_openAct);
   // fileMenu->addAction(g_importAct);
   // fileMenu->addAction(g_newAct);
@@ -1425,20 +1394,6 @@
 
   // Create a Building Editor
   this->editors.push_back(new BuildingEditor(this));
-<<<<<<< HEAD
-}
-
-/////////////////////////////////////////////////
-void MainWindow::OnServerStatus(ConstGzStringPtr &_msg)
-{
-  if (_msg->data() == "logfile_opened")
-  {
-    event::Events::pauseRender(true);
-    rendering::get_scene(gui::get_world())->Clear();
-    rendering::get_scene(gui::get_world())->Init();
-    event::Events::pauseRender(false);
-  }
-=======
 
   // Create a Model Editor
   this->editors.push_back(new ModelEditor(this));
@@ -1454,5 +1409,16 @@
   p.fillRect(pixmap.rect(), QColor(0, 0, 0, 100));
   icon.addPixmap(pixmap, QIcon::Disabled);
   _act->setIcon(icon);
->>>>>>> 5dda86ff
+}
+
+/////////////////////////////////////////////////
+void MainWindow::OnServerStatus(ConstGzStringPtr &_msg)
+{
+  if (_msg->data() == "logfile_opened")
+  {
+    event::Events::pauseRender(true);
+    rendering::get_scene(gui::get_world())->Clear();
+    rendering::get_scene(gui::get_world())->Init();
+    event::Events::pauseRender(false);
+  }
 }