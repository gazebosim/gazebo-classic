<<<<<<< HEAD
  /*
   * Copyright (C) 2012-2016 Open Source Robotics Foundation
   *
   * Licensed under the Apache License, Version 2.0 (the "License");
   * you may not use this file except in compliance with the License.
   * You may obtain a copy of the License at
   *
   *     http://www.apache.org/licenses/LICENSE-2.0
   *
   * Unless required by applicable law or agreed to in writing, software
   * distributed under the License is distributed on an "AS IS" BASIS,
   * WITHOUT WARRANTIES OR CONDITIONS OF ANY KIND, either express or implied.
   * See the License for the specific language governing permissions and
   * limitations under the License.
   *
   */
  #ifdef _WIN32
    // Ensure that Winsock2.h is included before Windows.h, which can get
    // pulled in by anybody (e.g., Boost).
    #include <Winsock2.h>
  #endif

  #include <QDesktopServices>
  #include <functional>

  #include <ignition/math/Pose3.hh>
  #include <sdf/sdf.hh>
  #include <boost/algorithm/string.hpp>

  #include "gazebo/gazebo_config.h"
  #include "gazebo/gazebo_client.hh"

  #include "gazebo/common/Console.hh"
  #include "gazebo/common/Events.hh"
  #include "gazebo/common/Exception.hh"

  #include "gazebo/msgs/msgs.hh"

  #include "gazebo/rendering/RenderEvents.hh"
  #include "gazebo/rendering/Scene.hh"
  #include "gazebo/rendering/UserCamera.hh"

  #include "gazebo/transport/Node.hh"
  #include "gazebo/transport/TransportIface.hh"

  #include "gazebo/gui/Actions.hh"
  #include "gazebo/gui/AlignWidget.hh"
  #include "gazebo/gui/CloneWindow.hh"
  #include "gazebo/gui/DataLogger.hh"
  #include "gazebo/gui/GLWidget.hh"
  #include "gazebo/gui/GuiEvents.hh"
  #include "gazebo/gui/GuiIface.hh"
  #include "gazebo/gui/GuiPlugin.hh"
  #include "gazebo/gui/InsertModelWidget.hh"
  #include "gazebo/gui/LayersWidget.hh"
  #include "gazebo/gui/ModelListWidget.hh"
  #include "gazebo/gui/RenderWidget.hh"
  #include "gazebo/gui/SpaceNav.hh"
  #include "gazebo/gui/TimePanel.hh"
  #include "gazebo/gui/ToolsWidget.hh"
  #include "gazebo/gui/TopicSelector.hh"
  #include "gazebo/gui/TopToolbar.hh"
  #include "gazebo/gui/UserCmdHistory.hh"
  #include "gazebo/gui/ViewAngleWidget.hh"
  #include "gazebo/gui/plot/PlotWindow.hh"
  #include "gazebo/gui/building/BuildingEditor.hh"
  #include "gazebo/gui/model/ModelEditor.hh"
  #include "gazebo/gui/terrain/TerrainEditor.hh"
  #include "gazebo/gui/viewers/ViewFactory.hh"
  #include "gazebo/gui/viewers/TopicView.hh"
  #include "gazebo/gui/viewers/ImageView.hh"
  #include "gazebo/gui/MainWindow.hh"
  #include "gazebo/gui/MainWindowPrivate.hh"

  #ifdef HAVE_OCULUS
  #include "gazebo/gui/OculusWindow.hh"
  #endif


  using namespace gazebo;
  using namespace gui;

  #define MINIMUM_TAB_WIDTH 250

  extern bool g_fullscreen;

  /////////////////////////////////////////////////
  MainWindow::MainWindow()
    : dataPtr(new MainWindowPrivate)
  {
    this->setObjectName("mainWindow");
=======
/*
 * Copyright (C) 2012-2016 Open Source Robotics Foundation
 *
 * Licensed under the Apache License, Version 2.0 (the "License");
 * you may not use this file except in compliance with the License.
 * You may obtain a copy of the License at
 *
 *     http://www.apache.org/licenses/LICENSE-2.0
 *
 * Unless required by applicable law or agreed to in writing, software
 * distributed under the License is distributed on an "AS IS" BASIS,
 * WITHOUT WARRANTIES OR CONDITIONS OF ANY KIND, either express or implied.
 * See the License for the specific language governing permissions and
 * limitations under the License.
 *
 */
#ifdef _WIN32
  // Ensure that Winsock2.h is included before Windows.h, which can get
  // pulled in by anybody (e.g., Boost).
  #include <Winsock2.h>
#endif

#include <QDesktopServices>
#include <functional>

#include <ignition/math/Pose3.hh>
#include <sdf/sdf.hh>
#include <boost/algorithm/string.hpp>

#include "gazebo/gazebo_config.h"
#include "gazebo/gazebo_client.hh"

#include "gazebo/common/Console.hh"
#include "gazebo/common/Events.hh"
#include "gazebo/common/Exception.hh"

#include "gazebo/msgs/msgs.hh"

#include "gazebo/rendering/RenderEvents.hh"
#include "gazebo/rendering/Scene.hh"
#include "gazebo/rendering/UserCamera.hh"

#include "gazebo/transport/Node.hh"
#include "gazebo/transport/TransportIface.hh"

#include "gazebo/gui/Actions.hh"
#include "gazebo/gui/AlignWidget.hh"
#include "gazebo/gui/CloneWindow.hh"
#include "gazebo/gui/DataLogger.hh"
#include "gazebo/gui/GuiEvents.hh"
#include "gazebo/gui/GuiIface.hh"
#include "gazebo/gui/GuiPlugin.hh"
#include "gazebo/gui/InsertModelWidget.hh"
#include "gazebo/gui/LayersWidget.hh"
#include "gazebo/gui/ModelListWidget.hh"
#include "gazebo/gui/RenderWidget.hh"
#include "gazebo/gui/SpaceNav.hh"
#include "gazebo/gui/TimePanel.hh"
#include "gazebo/gui/ToolsWidget.hh"
#include "gazebo/gui/TopicSelector.hh"
#include "gazebo/gui/TopToolbar.hh"
#include "gazebo/gui/UserCmdHistory.hh"
#include "gazebo/gui/ViewAngleWidget.hh"
#include "gazebo/gui/plot/PlotWindow.hh"
#include "gazebo/gui/building/BuildingEditor.hh"
#include "gazebo/gui/model/ModelEditor.hh"
#include "gazebo/gui/terrain/TerrainEditor.hh"
#include "gazebo/gui/viewers/ViewFactory.hh"
#include "gazebo/gui/viewers/TopicView.hh"
#include "gazebo/gui/viewers/ImageView.hh"
#include "gazebo/gui/MainWindow.hh"
#include "gazebo/gui/MainWindowPrivate.hh"

#ifdef HAVE_OCULUS
#include "gazebo/gui/OculusWindow.hh"
#endif


using namespace gazebo;
using namespace gui;

#define MINIMUM_TAB_WIDTH 250

extern bool g_fullscreen;

/////////////////////////////////////////////////
MainWindow::MainWindow()
  : dataPtr(new MainWindowPrivate)
{
  this->setObjectName("mainWindow");

  // Do these things first.
  {
    this->CreateActions();
  }

  this->dataPtr->node = transport::NodePtr(new transport::Node());
  this->dataPtr->node->Init();
  gui::set_world(this->dataPtr->node->GetTopicNamespace());

  QWidget *mainWidget = new QWidget;
  QVBoxLayout *mainLayout = new QVBoxLayout;
  mainWidget->show();
  this->setCentralWidget(mainWidget);

  this->setDockOptions(QMainWindow::AnimatedDocks);

  this->dataPtr->leftColumn = new QStackedWidget(this);

  this->dataPtr->modelListWidget = new ModelListWidget(this);
  this->dataPtr->insertModel = new InsertModelWidget(this);
  LayersWidget *layersWidget = new LayersWidget(this);

  this->dataPtr->tabWidget = new QTabWidget();
  this->dataPtr->tabWidget->setObjectName("mainTab");
  this->dataPtr->tabWidget->addTab(this->dataPtr->modelListWidget, "World");
  this->dataPtr->tabWidget->addTab(this->dataPtr->insertModel, "Insert");
  this->dataPtr->tabWidget->addTab(layersWidget, "Layers");
  this->dataPtr->tabWidget->setSizePolicy(QSizePolicy::Expanding,
                                 QSizePolicy::Expanding);
  this->dataPtr->tabWidget->setMinimumWidth(MINIMUM_TAB_WIDTH);
  this->AddToLeftColumn("default", this->dataPtr->tabWidget);

  this->dataPtr->toolsWidget = new ToolsWidget();

  this->dataPtr->renderWidget = new gui::RenderWidget(mainWidget);

  this->CreateEditors();

  QHBoxLayout *centerLayout = new QHBoxLayout;

  this->dataPtr->splitter = new QSplitter(this);
  this->dataPtr->splitter->addWidget(this->dataPtr->leftColumn);
  this->dataPtr->splitter->addWidget(this->dataPtr->renderWidget);
  this->dataPtr->splitter->addWidget(this->dataPtr->toolsWidget);
  this->dataPtr->splitter->setContentsMargins(0, 0, 0, 0);

#ifdef _WIN32
  // The splitter appears solid white in Windows, so we make it transparent.
  this->dataPtr->splitter->setStyleSheet(
  "QSplitter { color: #ffffff; background-color: transparent; }"
  "QSplitter::handle { color: #ffffff; background-color: transparent; }");
#endif

  QList<int> sizes;
  sizes.push_back(MINIMUM_TAB_WIDTH);
  sizes.push_back(this->width() - MINIMUM_TAB_WIDTH);
  sizes.push_back(0);
  this->dataPtr->splitter->setSizes(sizes);

  this->dataPtr->splitter->setStretchFactor(0, 0);
  this->dataPtr->splitter->setStretchFactor(1, 2);
  this->dataPtr->splitter->setStretchFactor(2, 0);
  this->dataPtr->splitter->setHandleWidth(10);

  centerLayout->addWidget(this->dataPtr->splitter);
  centerLayout->setContentsMargins(0, 0, 0, 0);
  centerLayout->setSpacing(0);

  mainLayout->setSpacing(0);
  mainLayout->addLayout(centerLayout, 1);
  mainLayout->addWidget(new QSizeGrip(mainWidget), 0,
                        Qt::AlignBottom | Qt::AlignRight);
  mainWidget->setLayout(mainLayout);
>>>>>>> a9f23b6b

    // Do these things first.
    {
      this->CreateActions();
    }

    this->dataPtr->node = transport::NodePtr(new transport::Node());
    this->dataPtr->node->Init();
    gui::set_world(this->dataPtr->node->GetTopicNamespace());

    QWidget *mainWidget = new QWidget;
    QVBoxLayout *mainLayout = new QVBoxLayout;
    mainWidget->show();
    this->setCentralWidget(mainWidget);

    this->setDockOptions(QMainWindow::AnimatedDocks);

    this->dataPtr->leftColumn = new QStackedWidget(this);

    this->dataPtr->modelListWidget = new ModelListWidget(this);
    this->dataPtr->insertModel = new InsertModelWidget(this);
    LayersWidget *layersWidget = new LayersWidget(this);

    this->dataPtr->tabWidget = new QTabWidget();
    this->dataPtr->tabWidget->setObjectName("mainTab");
    this->dataPtr->tabWidget->addTab(this->dataPtr->modelListWidget, "World");
    this->dataPtr->tabWidget->addTab(this->dataPtr->insertModel, "Insert");
    this->dataPtr->tabWidget->addTab(layersWidget, "Layers");
    this->dataPtr->tabWidget->setSizePolicy(QSizePolicy::Expanding,
                                   QSizePolicy::Expanding);
    this->dataPtr->tabWidget->setMinimumWidth(MINIMUM_TAB_WIDTH);
    this->AddToLeftColumn("default", this->dataPtr->tabWidget);

    this->dataPtr->toolsWidget = new ToolsWidget();

    this->dataPtr->renderWidget = new gui::RenderWidget(mainWidget);

    this->CreateEditors();

    QHBoxLayout *centerLayout = new QHBoxLayout;

    this->dataPtr->splitter = new QSplitter(this);
    this->dataPtr->splitter->addWidget(this->dataPtr->leftColumn);
    this->dataPtr->splitter->addWidget(this->dataPtr->renderWidget);
    this->dataPtr->splitter->addWidget(this->dataPtr->toolsWidget);
    this->dataPtr->splitter->setContentsMargins(0, 0, 0, 0);

  #ifdef _WIN32
    // The splitter appears solid white in Windows, so we make it transparent.
    this->dataPtr->splitter->setStyleSheet(
    "QSplitter { color: #ffffff; background-color: transparent; }"
    "QSplitter::handle { color: #ffffff; background-color: transparent; }");
  #endif

    QList<int> sizes;
    sizes.push_back(MINIMUM_TAB_WIDTH);
    sizes.push_back(this->width() - MINIMUM_TAB_WIDTH);
    sizes.push_back(0);
    this->dataPtr->splitter->setSizes(sizes);

    this->dataPtr->splitter->setStretchFactor(0, 0);
    this->dataPtr->splitter->setStretchFactor(1, 2);
    this->dataPtr->splitter->setStretchFactor(2, 0);
    this->dataPtr->splitter->setHandleWidth(10);

    centerLayout->addWidget(this->dataPtr->splitter);
    centerLayout->setContentsMargins(0, 0, 0, 0);
    centerLayout->setSpacing(0);

    mainLayout->setSpacing(0);
    mainLayout->addLayout(centerLayout, 1);
    mainLayout->addWidget(new QSizeGrip(mainWidget), 0,
                          Qt::AlignBottom | Qt::AlignRight);
    mainWidget->setLayout(mainLayout);

    this->setWindowIcon(QIcon(":/images/gazebo.svg"));

    std::string title = "Gazebo";
    this->setWindowIconText(tr(title.c_str()));
    this->setWindowTitle(tr(title.c_str()));

  #ifdef HAVE_OCULUS
    this->dataPtr->oculusWindow = nullptr;
  #endif

    this->dataPtr->connections.push_back(
        gui::Events::ConnectLeftPaneVisibility(
          std::bind(&MainWindow::SetLeftPaneVisibility, this,
          std::placeholders::_1)));

    this->dataPtr->connections.push_back(
        gui::Events::ConnectFullScreen(
          std::bind(&MainWindow::OnFullScreen, this, std::placeholders::_1)));

    this->dataPtr->connections.push_back(
        gui::Events::ConnectShowToolbars(
          std::bind(&MainWindow::OnShowToolbars, this, std::placeholders::_1)));

    this->dataPtr->connections.push_back(
        gui::Events::ConnectMoveMode(
          std::bind(&MainWindow::OnMoveMode, this, std::placeholders::_1)));

    this->dataPtr->connections.push_back(
        gui::Events::ConnectManipMode(
          std::bind(&MainWindow::OnManipMode, this, std::placeholders::_1)));

    this->dataPtr->connections.push_back(
       event::Events::ConnectSetSelectedEntity(
         std::bind(&MainWindow::OnSetSelectedEntity, this,
         std::placeholders::_1, std::placeholders::_2)));

    this->dataPtr->connections.push_back(
        gui::Events::ConnectInputStepSize(
        std::bind(&MainWindow::OnInputStepSizeChanged, this,
        std::placeholders::_1)));

    this->dataPtr->connections.push_back(
        gui::Events::ConnectFollow(
          std::bind(&MainWindow::OnFollow, this,
          std::placeholders::_1)));

    this->dataPtr->connections.push_back(
        gui::Events::ConnectWindowMode(
        std::bind(&MainWindow::OnWindowMode, this,
        std::placeholders::_1)));

    gui::ViewFactory::RegisterAll();

    // Do these things last
    {
      (void) new QShortcut(Qt::CTRL + Qt::Key_Q, this, SLOT(close()));
      this->CreateMenus();
    }

    // Create a pointer to the space navigator interface
    this->dataPtr->spacenav = new SpaceNav();

    // Use a signal/slot to load plugins. This makes the process thread safe.
    this->connect(this, SIGNAL(AddPlugins()),
            this, SLOT(OnAddPlugins()), Qt::QueuedConnection);

    // Use a signal/slot to track a visual. This makes the process thread safe.
    this->connect(this, SIGNAL(TrackVisual(const std::string &)),
            this, SLOT(OnTrackVisual(const std::string &)), Qt::QueuedConnection);

    // Create data logger dialog
    this->dataPtr->dataLogger = new gui::DataLogger(this);
    this->connect(this->dataPtr->dataLogger, SIGNAL(rejected()), this, SLOT(
      OnDataLoggerClosed()));

    this->show();
  }

  /////////////////////////////////////////////////
  MainWindow::~MainWindow()
  {
    delete this->dataPtr->userCmdHistory;
    this->dataPtr->userCmdHistory = nullptr;

    // Cleanup global actions
    this->DeleteActions();
  }

  /////////////////////////////////////////////////
  void MainWindow::Load()
  {
    this->dataPtr->guiSub = this->dataPtr->node->Subscribe("~/gui",
      &MainWindow::OnGUI, this, true);
  #ifdef HAVE_OCULUS
    int oculusAutoLaunch = getINIProperty<int>("oculus.autolaunch", 0);
    int oculusX = getINIProperty<int>("oculus.x", 0);
    int oculusY = getINIProperty<int>("oculus.y", 0);
    std::string visual = getINIProperty<std::string>("oculus.visual", "");

    if (oculusAutoLaunch == 1)
    {
      if (!visual.empty())
      {
        this->dataPtr->oculusWindow = new gui::OculusWindow(
          oculusX, oculusY, visual);

        if (this->dataPtr->oculusWindow->CreateCamera())
          this->dataPtr->oculusWindow->show();
      }
      else
        gzlog << "Oculus: No visual link specified in for attaching the camera. "
              << "Did you forget to set ~/.gazebo/gui.ini?\n";
    }
  #endif

    // Load the space navigator
    if (!this->dataPtr->spacenav->Load())
      gzerr << "Unable to load space navigator\n";
  }

  /////////////////////////////////////////////////
  void MainWindow::Init()
  {
    // Get the size properties from the INI file.
    int winWidth = getINIProperty<int>("geometry.width", -1);
    int winHeight = getINIProperty<int>("geometry.height", -1);

    // Width or height were not specified. Therefore make the window
    // maximized.
    if (winWidth <= 0 || winHeight <= 0)
    {
      // Output error if the gui.ini file has missing value.
      if (winWidth > 0)
      {
        gzerr << "gui.ini file has width but not height specified. "
         << "The main window will appear maximized.\n";
      }

      // Output error if the gui.ini file has missing value.
      if (winHeight > 0)
      {
        gzerr << "gui.ini file has height but not width specified. "
         << "The main window will appear maximized.\n";
      }

      this->showMaximized();
    }
    else
    {
      // Get the position properties from the INI file.
      int winXPos = getINIProperty<int>("geometry.x", 0);
      int winYPos = getINIProperty<int>("geometry.y", 0);

      this->setGeometry(winXPos, winYPos, winWidth, winHeight);

      if (this->width() > winWidth)
      {
        gzwarn << "Requested geometry.width of " << winWidth
          << " but the minimum width of the window is "
          << this->width() << "." << std::endl;
      }

      if (this->height() > winHeight)
      {
        gzwarn << "Requested geometry.height of " << winHeight
          << " but the minimum height of the window is "
          << this->height() << "." << std::endl;
      }
    }

    this->dataPtr->worldControlPub =
      this->dataPtr->node->Advertise<msgs::WorldControl>("~/world_control");
    this->dataPtr->serverControlPub =
      this->dataPtr->node->Advertise<msgs::ServerControl>(
        "/gazebo/server/control");
    this->dataPtr->scenePub =
      this->dataPtr->node->Advertise<msgs::Scene>("~/scene");
    this->dataPtr->userCmdPub = this->dataPtr->node->Advertise<msgs::UserCmd>(
      "~/user_cmd");

    this->dataPtr->newEntitySub = this->dataPtr->node->Subscribe("~/model/info",
        &MainWindow::OnModel, this, true);

    // \todo Treating both light topics the same way, this should be improved
    this->dataPtr->lightModifySub = this->dataPtr->node->Subscribe(
      "~/light/modify",
      &MainWindow::OnLight, this);

    this->dataPtr->lightFactorySub = this->dataPtr->node->Subscribe(
      "~/factory/light",
      &MainWindow::OnLight, this);

    this->dataPtr->requestPub =
      this->dataPtr->node->Advertise<msgs::Request>("~/request");
    this->dataPtr->responseSub = this->dataPtr->node->Subscribe("~/response",
        &MainWindow::OnResponse, this);

    this->dataPtr->worldModSub = this->dataPtr->node->Subscribe(
                                              "/gazebo/world/modify",
                                              &MainWindow::OnWorldModify, this);

    this->dataPtr->requestMsg = msgs::CreateRequest("scene_info");
    this->dataPtr->requestPub->Publish(*this->dataPtr->requestMsg);

    printf("%s\n", "BLOBARINA");
    gzwarn << "BLOBARINA";
    std::string service("gui/server/info/plugin");
    if (!this->dataPtr->ignNode.Advertise(service,
        &MainWindow::PluginInfoService, this))
    {
      gzerr << "Error advertising service [" << service << "]"
          << std::endl;
    }

    gui::Events::mainWindowReady();
  }

  /////////////////////////////////////////////////
  void MainWindow::closeEvent(QCloseEvent * /*_event*/)
  {
    this->dataPtr->renderWidget->hide();
    this->dataPtr->tabWidget->hide();
    this->dataPtr->toolsWidget->hide();

    this->dataPtr->connections.clear();

  #ifdef HAVE_OCULUS
    if (this->dataPtr->oculusWindow)
    {
      delete this->dataPtr->oculusWindow;
      this->dataPtr->oculusWindow = nullptr;
    }
  #endif
    delete this->dataPtr->renderWidget;

    // Cleanup the space navigator
    delete this->dataPtr->spacenav;
    this->dataPtr->spacenav = nullptr;

    emit Close();

    gazebo::client::shutdown();
  }

  /////////////////////////////////////////////////
  void MainWindow::New()
  {
    msgs::ServerControl msg;
    msg.set_new_world(true);
    this->dataPtr->serverControlPub->Publish(msg);
  }

  /////////////////////////////////////////////////
  void MainWindow::Plot()
  {
    gui::PlotWindow *plot = new gui::PlotWindow(this);
    plot->show();
  }

  /////////////////////////////////////////////////
  void MainWindow::SelectTopic()
  {
    TopicSelector *selector = new TopicSelector(this);
    selector->exec();
    std::string topic = selector->GetTopic();
    std::string msgType = selector->GetMsgType();
    delete selector;

    if (!topic.empty())
    {
      TopicView *view = ViewFactory::NewView(msgType, topic, this);
      if (view)
        view->show();
      else
        gzerr << "Unable to create viewer for message type[" << msgType << "]\n";
    }
  }

  /////////////////////////////////////////////////
  void MainWindow::Open()
  {
    // Note that file dialog static functions seem to be broken (issue #1514)
    std::string filename = QFileDialog::getOpenFileName(this,
        tr("Open World"), "",
        tr("SDF Files (*.xml *.sdf *.world)")).toStdString();

    if (!filename.empty())
    {
      msgs::ServerControl msg;
      msg.set_open_filename(filename);
      this->dataPtr->serverControlPub->Publish(msg);
    }
  }

  /////////////////////////////////////////////////
  void MainWindow::SaveINI()
  {
    char *home = getenv("HOME");
    if (!home)
    {
      gzerr << "HOME environment variable not found. "
        "Unable to save configuration file\n";
      return;
    }

    boost::filesystem::path path = home;
    path = path / ".gazebo" / "gui.ini";

    // When/if the configuration gets more complex, create a
    // configuration manager class so that all key-value pairs are kept
    // in a centralized place with error checking.
    setINIProperty("geometry.width", this->width());
    setINIProperty("geometry.height", this->height());
    setINIProperty("geometry.x", this->x());
    setINIProperty("geometry.y", this->y());

    gui::saveINI(path);
  }

  /////////////////////////////////////////////////
  void MainWindow::SaveAs()
  {
    QFileDialog fileDialog(this, tr("Save World"), QDir::homePath(),
        tr("SDF Files (*.xml *.sdf *.world)"));
    fileDialog.setWindowFlags(Qt::Window | Qt::WindowCloseButtonHint |
        Qt::WindowStaysOnTopHint | Qt::CustomizeWindowHint);
    fileDialog.setAcceptMode(QFileDialog::AcceptSave);

    if (fileDialog.exec() == QDialog::Accepted)
    {
      QStringList selected = fileDialog.selectedFiles();
      if (selected.empty())
        return;

      std::string filename = selected[0].toStdString();

      g_saveAct->setEnabled(true);
      this->dataPtr->saveFilename = filename;
      this->Save();
    }
  }

  /////////////////////////////////////////////////
  void MainWindow::Save()
  {
    // Get the latest world in SDF.
    boost::shared_ptr<msgs::Response> response =
      transport::request(get_world(), "world_sdf_save");

    msgs::GzString msg;
    std::string msgData;

    // Make sure the response is correct
    if (response->response() != "error" && response->type() == msg.GetTypeName())
    {
      // Parse the response message
      msg.ParseFromString(response->serialized_data());

      // Parse the string into sdf, so that we can insert user camera settings.
      sdf::SDF sdf_parsed;
      sdf_parsed.SetFromString(msg.data());
      // Check that sdf contains world
      if (sdf_parsed.Root()->HasElement("world"))
      {
        sdf::ElementPtr world = sdf_parsed.Root()->GetElement("world");
        sdf::ElementPtr guiElem = world->GetElement("gui");

        if (guiElem->HasAttribute("fullscreen"))
          guiElem->GetAttribute("fullscreen")->Set(g_fullscreen);

        sdf::ElementPtr cameraElem = guiElem->GetElement("camera");
        rendering::UserCameraPtr cam = gui::get_active_camera();

        cameraElem->GetElement("pose")->Set(cam->WorldPose());
        cameraElem->GetElement("view_controller")->Set(
            cam->GetViewControllerTypeString());

        cameraElem->GetElement("projection_type")->Set(cam->ProjectionType());

        // TODO: export track_visual properties as well.
        msgData = sdf_parsed.Root()->ToString("");
      }
      else
      {
        msgData = msg.data();
        gzerr << "Unable to parse world file to add user camera settings.\n";
      }

      // Open the file
      std::ofstream out(this->dataPtr->saveFilename.c_str(), std::ios::out);

      if (!out)
      {
        QMessageBox msgBox;
        std::string str = "Unable to open file: " + this->dataPtr->saveFilename;
        str += ".\nCheck file permissions.";
        msgBox.setText(str.c_str());
        msgBox.exec();
      }
      else
        out << msgData;

      out.close();
    }
    else
    {
      QMessageBox msgBox;
      msgBox.setText("Unable to save world.\n"
                     "Unable to retrieve SDF world description from server.");
      msgBox.exec();
    }
  }

  /////////////////////////////////////////////////
  void MainWindow::Clone()
  {
    std::unique_ptr<CloneWindow> cloneWindow(new CloneWindow(this));
    if (cloneWindow->exec() == QDialog::Accepted && cloneWindow->IsValidPort())
    {
      // Create a gzserver clone in the server side.
      msgs::ServerControl msg;
      msg.set_save_world_name("");
      msg.set_clone(true);
      msg.set_new_port(cloneWindow->Port());
      this->dataPtr->serverControlPub->Publish(msg);
    }
  }

  /////////////////////////////////////////////////
  void MainWindow::About()
  {
    std::string helpTxt;

    helpTxt = "<table>"
      "<tr><td style='padding-right:20px'>"
      "<img src=':images/gazebo_neg_60x71.png'/></td>"
      "<td>";
    helpTxt += GAZEBO_VERSION_HEADER;
    helpTxt += "</td></tr></table>";

    helpTxt += "<div style='margin-left: 10px'>"
    "<div>"
      "<table>"
        "<tr>"
          "<td style='padding-right: 10px;'>Tutorials:</td>"
          "<td><a href='http://gazebosim.org/tutorials' "
          "style='text-decoration: none; color: #f58113'>"
          "http://gazebosim.org/tutorials</a></td>"
        "</tr>"
        "<tr>"
          "<td style='padding-right: 10px;'>API:</td>"
          "<td><a href='http://gazebosim.org/api' "
          "style='text-decoration: none; color: #f58113'>"
          "http://gazebosim.org/api</a></td>"
        "</tr>"
        "<tr>"
          "<td style='padding-right: 10px;'>SDF:</td>"
          "<td><a href='http://gazebosim.org/sdf' "
          "style='text-decoration: none; color: #f58113'>"
          "http://gazebosim.org/sdf</a></td>"
        "</tr>"
        "<tr>"
          "<td style='padding-right: 10px;'>Messages:</td>"
          "<td><a href='http://gazebosim.org/msgs' "
          "style='text-decoration: none; color: #f58113'>"
          "http://gazebosim.org/msgs</a></td>"
        "</tr>"
      "</table>"
    "</div>";

    QPixmap icon(":images/gazebo_neg_60x71.png");
    QMessageBox aboutBox(this);
    aboutBox.setWindowTitle("About Gazebo");
    aboutBox.setTextFormat(Qt::RichText);
    aboutBox.setText(QString::fromStdString(helpTxt));
    aboutBox.exec();
  }

  /////////////////////////////////////////////////
  void MainWindow::HotkeyChart()
  {
    QDesktopServices::openUrl(QUrl("http://gazebosim.org/hotkeys.html"));
  }

  /////////////////////////////////////////////////
  void MainWindow::Play()
  {
    msgs::WorldControl msg;
    msg.set_pause(false);

    this->dataPtr->worldControlPub->Publish(msg);
  }

  /////////////////////////////////////////////////
  void MainWindow::Pause()
  {
    msgs::WorldControl msg;
    msg.set_pause(true);

    this->dataPtr->worldControlPub->Publish(msg);
  }

  /////////////////////////////////////////////////
  void MainWindow::Step()
  {
    msgs::WorldControl msg;
    msg.set_multi_step(this->dataPtr->inputStepSize);

    this->dataPtr->worldControlPub->Publish(msg);
  }

  /////////////////////////////////////////////////
  void MainWindow::OnInputStepSizeChanged(int _value)
  {
    this->dataPtr->inputStepSize = _value;
  }

  /////////////////////////////////////////////////
  void MainWindow::OnFollow(const std::string &_modelName)
  {
    if (_modelName.empty())
    {
      this->dataPtr->renderWidget->DisplayOverlayMsg("", 0);
      this->dataPtr->editMenu->setEnabled(true);
    }
    else
    {
      this->dataPtr->renderWidget->DisplayOverlayMsg(
          "Press Escape to exit Follow mode", 0);
      this->dataPtr->editMenu->setEnabled(false);
    }
  }

  /////////////////////////////////////////////////
  void MainWindow::OnResetModelOnly()
  {
    msgs::WorldControl msg;
    msg.mutable_reset()->set_all(false);
    msg.mutable_reset()->set_time_only(false);
    msg.mutable_reset()->set_model_only(true);

    // Register user command on server
    msgs::UserCmd userCmdMsg;
    userCmdMsg.set_description("Reset models");
    userCmdMsg.set_type(msgs::UserCmd::WORLD_CONTROL);
    userCmdMsg.mutable_world_control()->CopyFrom(msg);
    this->dataPtr->userCmdPub->Publish(userCmdMsg);
  }

  /////////////////////////////////////////////////
  void MainWindow::OnResetWorld()
  {
    msgs::WorldControl msg;
    msg.mutable_reset()->set_all(true);

    // Register user command on server
    msgs::UserCmd userCmdMsg;
    userCmdMsg.set_description("Reset world");
    userCmdMsg.set_type(msgs::UserCmd::WORLD_CONTROL);
    userCmdMsg.mutable_world_control()->CopyFrom(msg);
    this->dataPtr->userCmdPub->Publish(userCmdMsg);
  }

  /////////////////////////////////////////////////
  void MainWindow::Arrow()
  {
    gui::Events::manipMode("select");
  }

  /////////////////////////////////////////////////
  void MainWindow::Translate()
  {
    gui::Events::manipMode("translate");
  }

  /////////////////////////////////////////////////
  void MainWindow::Rotate()
  {
    gui::Events::manipMode("rotate");
  }

  /////////////////////////////////////////////////
  void MainWindow::Scale()
  {
    gui::Events::manipMode("scale");
  }

  /////////////////////////////////////////////////
  void MainWindow::Align()
  {
    for (unsigned int i = 0 ; i < this->dataPtr->alignActionGroups.size(); ++i)
    {
      this->dataPtr->alignActionGroups[i]->setExclusive(false);
      if (this->dataPtr->alignActionGroups[i]->checkedAction())
        this->dataPtr->alignActionGroups[i]->checkedAction()->setChecked(false);
      this->dataPtr->alignActionGroups[i]->setExclusive(true);
    }
  }

  /////////////////////////////////////////////////
  void MainWindow::Snap()
  {
    gui::Events::manipMode("snap");
  }

  /////////////////////////////////////////////////
  void MainWindow::CreateBox()
  {
    g_arrowAct->setChecked(true);
    gui::Events::createEntity("box", "");
  }

  /////////////////////////////////////////////////
  void MainWindow::CreateSphere()
  {
    g_arrowAct->setChecked(true);
    gui::Events::createEntity("sphere", "");
  }

  /////////////////////////////////////////////////
  void MainWindow::CreateCylinder()
  {
    g_arrowAct->setChecked(true);
    gui::Events::createEntity("cylinder", "");
  }

  /////////////////////////////////////////////////
  void MainWindow::CreateMesh()
  {
    g_arrowAct->setChecked(true);
    gui::Events::createEntity("mesh", "mesh");
  }

  /////////////////////////////////////////////////
  void MainWindow::CreatePointLight()
  {
    g_arrowAct->setChecked(true);
    gui::Events::createEntity("pointlight", "");
  }

  /////////////////////////////////////////////////
  void MainWindow::CreateSpotLight()
  {
    g_arrowAct->setChecked(true);
    gui::Events::createEntity("spotlight", "");
  }

  /////////////////////////////////////////////////
  void MainWindow::CreateDirectionalLight()
  {
    g_arrowAct->setChecked(true);
    gui::Events::createEntity("directionallight", "");
  }

  /////////////////////////////////////////////////
  void MainWindow::CaptureScreenshot()
  {
    rendering::UserCameraPtr cam = gui::get_active_camera();
    cam->SetCaptureDataOnce();
    this->dataPtr->renderWidget->DisplayOverlayMsg(
        "Screenshot saved in: " + cam->ScreenshotPath(), 2000);
  }

  /////////////////////////////////////////////////
  void MainWindow::InsertModel()
  {
  }

  /////////////////////////////////////////////////
  void MainWindow::OnFullScreen(bool _value)
  {
    if (_value)
    {
      this->showFullScreen();
      this->dataPtr->leftColumn->hide();
      this->dataPtr->toolsWidget->hide();
      this->dataPtr->menuBar->hide();
      this->setContentsMargins(0, 0, 0, 0);
      this->centralWidget()->layout()->setContentsMargins(0, 0, 0, 0);
    }
    else
    {
      this->showNormal();
      this->dataPtr->leftColumn->show();
      this->dataPtr->toolsWidget->show();
      this->dataPtr->menuBar->show();
    }
    g_fullScreenAct->setChecked(_value);
    g_fullscreen = _value;
  }

  /////////////////////////////////////////////////
  void MainWindow::OnShowToolbars(bool _value)
  {
    if (_value)
    {
      this->RenderWidget()->GetTimePanel()->show();
      this->RenderWidget()->GetToolbar()->show();
    }
    else
    {
      this->RenderWidget()->GetTimePanel()->hide();
      this->RenderWidget()->GetToolbar()->hide();
    }
    g_showToolbarsAct->setChecked(_value);
  }

  /////////////////////////////////////////////////
  void MainWindow::ShowCollisions()
  {
    if (g_showCollisionsAct->isChecked())
      transport::requestNoReply(this->dataPtr->node->GetTopicNamespace(),
          "show_collision", "all");
    else
      transport::requestNoReply(this->dataPtr->node->GetTopicNamespace(),
          "hide_collision", "all");
  }

  /////////////////////////////////////////////////
  void MainWindow::ShowGrid()
  {
    msgs::Scene msg;
    msg.set_name(gui::get_world());
    msg.set_grid(g_showGridAct->isChecked());
    this->dataPtr->scenePub->Publish(msg);
  }

  /////////////////////////////////////////////////
  void MainWindow::ShowOrigin()
  {
    msgs::Scene msg;
    msg.set_name(gui::get_world());
    msg.set_origin_visual(g_showOriginAct->isChecked());
    this->dataPtr->scenePub->Publish(msg);
  }

  /////////////////////////////////////////////////
  void MainWindow::ShowJoints()
  {
    if (g_showJointsAct->isChecked())
      transport::requestNoReply(this->dataPtr->node->GetTopicNamespace(),
          "show_joints", "all");
    else
      transport::requestNoReply(this->dataPtr->node->GetTopicNamespace(),
          "hide_joints", "all");
  }

  /////////////////////////////////////////////////
  void MainWindow::SetTransparent()
  {
    if (g_transparentAct->isChecked())
      transport::requestNoReply(this->dataPtr->node->GetTopicNamespace(),
          "set_transparent", "all");
    else
      transport::requestNoReply(this->dataPtr->node->GetTopicNamespace(),
          "set_opaque", "all");
  }

  /////////////////////////////////////////////////
  void MainWindow::SetWireframe()
  {
    if (g_viewWireframeAct->isChecked())
      transport::requestNoReply(this->dataPtr->node->GetTopicNamespace(),
          "set_wireframe", "all");
    else
      transport::requestNoReply(this->dataPtr->node->GetTopicNamespace(),
          "set_solid", "all");
  }

  /////////////////////////////////////////////////
  void MainWindow::ShowGUIOverlays()
  {
    this->RenderWidget()->SetOverlaysVisible(g_overlayAct->isChecked());
  }

  /////////////////////////////////////////////////
  void MainWindow::ShowCOM()
  {
    if (g_showCOMAct->isChecked())
      transport::requestNoReply(this->dataPtr->node->GetTopicNamespace(),
          "show_com", "all");
    else
      transport::requestNoReply(this->dataPtr->node->GetTopicNamespace(),
          "hide_com", "all");
  }

  /////////////////////////////////////////////////
  void MainWindow::ShowInertia()
  {
    if (g_showInertiaAct->isChecked())
      transport::requestNoReply(this->dataPtr->node->GetTopicNamespace(),
          "show_inertia", "all");
    else
      transport::requestNoReply(this->dataPtr->node->GetTopicNamespace(),
          "hide_inertia", "all");
  }

  /////////////////////////////////////////////////
  void MainWindow::ShowLinkFrame()
  {
    if (g_showLinkFrameAct->isChecked())
    {
      transport::requestNoReply(this->dataPtr->node->GetTopicNamespace(),
          "show_link_frame", "all");
    }
    else
    {
      transport::requestNoReply(this->dataPtr->node->GetTopicNamespace(),
          "hide_link_frame", "all");
    }
  }

  /////////////////////////////////////////////////
  void MainWindow::ShowSkeleton()
  {
    if (g_showSkeletonAct->isChecked())
    {
      transport::requestNoReply(this->dataPtr->node->GetTopicNamespace(),
          "show_skeleton", "all");
    }
    else
    {
      transport::requestNoReply(this->dataPtr->node->GetTopicNamespace(),
          "hide_skeleton", "all");
    }
  }

  /////////////////////////////////////////////////
  void MainWindow::ShowContacts()
  {
    if (g_showContactsAct->isChecked())
      transport::requestNoReply(this->dataPtr->node->GetTopicNamespace(),
          "show_contact", "all");
    else
      transport::requestNoReply(this->dataPtr->node->GetTopicNamespace(),
          "hide_contact", "all");
  }

  /////////////////////////////////////////////////
  void MainWindow::FullScreen()
  {
    g_fullscreen = !g_fullscreen;
    gui::Events::fullScreen(g_fullscreen);
  }

  /////////////////////////////////////////////////
  void MainWindow::ShowToolbars()
  {
    gui::Events::showToolbars(g_showToolbarsAct->isChecked());
  }

  /////////////////////////////////////////////////
  void MainWindow::FPS()
  {
    gui::Events::fps();
  }

  /////////////////////////////////////////////////
  void MainWindow::Orbit()
  {
    gui::Events::orbit();
  }

  /////////////////////////////////////////////////
  void MainWindow::ViewOculus()
  {
  #ifdef HAVE_OCULUS
    rendering::ScenePtr scene = rendering::get_scene();
    if (scene->OculusCameraCount() != 0)
    {
      gzlog << "Oculus camera already exists." << std::endl;
      return;
    }

    int oculusX = getINIProperty<int>("oculus.x", 0);
    int oculusY = getINIProperty<int>("oculus.y", 0);
    std::string visual = getINIProperty<std::string>("oculus.visual", "");

    if (!visual.empty())
    {
      this->dataPtr->oculusWindow = new gui::OculusWindow(
          oculusX, oculusY, visual);

      if (this->dataPtr->oculusWindow->CreateCamera())
        this->dataPtr->oculusWindow->show();
    }
    else
    {
      gzlog << "Oculus: No visual link specified in for attaching the camera. "
            << "Did you forget to set ~/.gazebo/gui.ini?\n";
    }
  #endif
  }

  /////////////////////////////////////////////////
  void MainWindow::DataLogger()
  {
    if (g_dataLoggerAct->isChecked())
    {
      this->dataPtr->dataLogger->show();
    }
    else
    {
      this->dataPtr->dataLogger->close();
    }
  }

  /////////////////////////////////////////////////
  void MainWindow::OnDataLoggerClosed()
  {
    // Uncheck action on toolbar when user closes dialog
    g_dataLoggerAct->setChecked(false);
  }

  /////////////////////////////////////////////////
  void MainWindow::CreateActions()
  {
    /*g_newAct = new QAction(tr("&New World"), this);
    g_newAct->setShortcut(tr("Ctrl+N"));
    g_newAct->setStatusTip(tr("Create a new world"));
    this->connect(g_newAct, SIGNAL(triggered()), this, SLOT(New()));
    */

    g_topicVisAct = new QAction(tr("Topic Visualization"), this);
    g_topicVisAct->setShortcut(tr("Ctrl+T"));
    g_topicVisAct->setStatusTip(tr("Select a topic to visualize"));
    this->connect(g_topicVisAct, SIGNAL(triggered()), this, SLOT(SelectTopic()));

    g_plotAct = new QAction(QIcon(":images/graph_line_toolbar.svg"),
        tr("Plot"), this);
    g_plotAct->setShortcut(tr("Ctrl+P"));
    g_plotAct->setToolTip(tr("Create plot (Ctrl+P)"));
    this->connect(g_plotAct, SIGNAL(triggered()), this, SLOT(Plot()));

    g_openAct = new QAction(tr("&Open World"), this);
    g_openAct->setShortcut(tr("Ctrl+O"));
    g_openAct->setStatusTip(tr("Open an world file"));
    this->connect(g_openAct, SIGNAL(triggered()), this, SLOT(Open()));

    g_saveAct = new QAction(tr("&Save World"), this);
    g_saveAct->setShortcut(tr("Ctrl+S"));
    g_saveAct->setStatusTip(tr("Save world"));
    g_saveAct->setEnabled(false);
    this->connect(g_saveAct, SIGNAL(triggered()), this, SLOT(Save()));

    g_saveAsAct = new QAction(tr("Save World &As"), this);
    g_saveAsAct->setShortcut(tr("Ctrl+Shift+S"));
    g_saveAsAct->setStatusTip(tr("Save world to new file"));
    this->connect(g_saveAsAct, SIGNAL(triggered()), this, SLOT(SaveAs()));

    g_saveCfgAct = new QAction(tr("Save &Configuration"), this);
    g_saveCfgAct->setStatusTip(tr("Save GUI configuration"));
    this->connect(g_saveCfgAct, SIGNAL(triggered()), this, SLOT(SaveINI()));

    g_cloneAct = new QAction(tr("Clone World"), this);
    g_cloneAct->setStatusTip(tr("Clone the world"));
    this->connect(g_cloneAct, SIGNAL(triggered()), this, SLOT(Clone()));

    g_hotkeyChartAct = new QAction(tr("&Hotkey Chart"), this);
    g_hotkeyChartAct->setStatusTip(tr("Open hotkey chart in a browser"));
    this->connect(g_hotkeyChartAct, SIGNAL(triggered()), this,
        SLOT(HotkeyChart()));

    g_aboutAct = new QAction(tr("&About"), this);
    g_aboutAct->setStatusTip(tr("Show the about info"));
    this->connect(g_aboutAct, SIGNAL(triggered()), this, SLOT(About()));

    g_quitAct = new QAction(tr("&Quit"), this);
    g_quitAct->setStatusTip(tr("Quit"));
    this->connect(g_quitAct, SIGNAL(triggered()), this, SLOT(close()));

    g_resetModelsAct = new QAction(tr("&Reset Model Poses"), this);
    g_resetModelsAct->setShortcut(tr("Ctrl+Shift+R"));
    this->addAction(g_resetModelsAct);
    g_resetModelsAct->setStatusTip(tr("Reset model poses"));
    this->connect(g_resetModelsAct, SIGNAL(triggered()), this,
      SLOT(OnResetModelOnly()));

    g_resetWorldAct = new QAction(tr("&Reset World"), this);
    g_resetWorldAct->setShortcut(tr("Ctrl+R"));
    this->addAction(g_resetWorldAct);
    g_resetWorldAct->setStatusTip(tr("Reset the world"));
    this->connect(g_resetWorldAct, SIGNAL(triggered()), this,
        SLOT(OnResetWorld()));

    QActionGroup *editorGroup = new QActionGroup(this);
    // Exclusive doesn't allow all actions to be unchecked at the same time
    editorGroup->setExclusive(false);
    this->connect(editorGroup, SIGNAL(triggered(QAction *)), this,
        SLOT(OnEditorGroup(QAction *)));

    g_editBuildingAct = new QAction(tr("&Building Editor"), editorGroup);
    g_editBuildingAct->setShortcut(tr("Ctrl+B"));
    g_editBuildingAct->setStatusTip(tr("Enter Building Editor Mode"));
    g_editBuildingAct->setCheckable(true);
    g_editBuildingAct->setChecked(false);

    g_editTerrainAct = new QAction(tr("&Terrain Editor"), editorGroup);
    g_editTerrainAct->setShortcut(tr("Ctrl+E"));
    g_editTerrainAct->setStatusTip(tr("Enter Terrain Editor Mode"));
    g_editTerrainAct->setCheckable(true);
    g_editTerrainAct->setChecked(false);

    g_editModelAct = new QAction(tr("&Model Editor"), editorGroup);
    g_editModelAct->setShortcut(tr("Ctrl+M"));
    g_editModelAct->setStatusTip(tr("Enter Model Editor Mode"));
    g_editModelAct->setCheckable(true);
    g_editModelAct->setChecked(false);

    g_stepAct = new QAction(QIcon(":/images/end.png"), tr("Step"), this);
    g_stepAct->setStatusTip(tr("Step the world"));
    this->connect(g_stepAct, SIGNAL(triggered()), this, SLOT(Step()));
    this->CreateDisabledIcon(":/images/end.png", g_stepAct);
    g_stepAct->setEnabled(false);

    g_playAct = new QAction(QIcon(":/images/play.png"), tr("Play"), this);
    g_playAct->setStatusTip(tr("Run the world"));
    g_playAct->setVisible(false);
    this->connect(g_playAct, SIGNAL(triggered()), this, SLOT(Play()));

    g_pauseAct = new QAction(QIcon(":/images/pause.png"), tr("Pause"), this);
    g_pauseAct->setStatusTip(tr("Pause the world"));
    g_pauseAct->setVisible(true);
    this->connect(g_pauseAct, SIGNAL(triggered()), this, SLOT(Pause()));

    g_arrowAct = new QAction(QIcon(":/images/arrow.png"),
        tr("Selection Mode"), this);
    g_arrowAct->setStatusTip(tr("Move camera"));
    g_arrowAct->setCheckable(true);
    g_arrowAct->setChecked(true);
    g_arrowAct->setToolTip(tr("Selection Mode (Esc)"));
    this->connect(g_arrowAct, SIGNAL(triggered()), this, SLOT(Arrow()));

    g_translateAct = new QAction(QIcon(":/images/translate.png"),
        tr("&Translation Mode"), this);
    g_translateAct->setStatusTip(tr("Translate an object"));
    g_translateAct->setCheckable(true);
    g_translateAct->setChecked(false);
    g_translateAct->setToolTip(tr("Translation Mode (T)"));
    this->connect(g_translateAct, SIGNAL(triggered()), this, SLOT(Translate()));
    this->CreateDisabledIcon(":/images/translate.png", g_translateAct);

    g_rotateAct = new QAction(QIcon(":/images/rotate.png"),
        tr("Rotation Mode"), this);
    g_rotateAct->setStatusTip(tr("Rotate an object"));
    g_rotateAct->setCheckable(true);
    g_rotateAct->setChecked(false);
    g_rotateAct->setToolTip(tr("Rotation Mode (R)"));
    this->connect(g_rotateAct, SIGNAL(triggered()), this, SLOT(Rotate()));
    this->CreateDisabledIcon(":/images/rotate.png", g_rotateAct);

    g_scaleAct = new QAction(QIcon(":/images/scale.png"),
        tr("Scale Mode"), this);
    g_scaleAct->setStatusTip(tr("Scale an object"));
    g_scaleAct->setCheckable(true);
    g_scaleAct->setChecked(false);
    g_scaleAct->setToolTip(tr("Scale Mode (S)"));
    this->connect(g_scaleAct, SIGNAL(triggered()), this, SLOT(Scale()));

    g_boxCreateAct = new QAction(QIcon(":/images/box.png"), tr("Box"), this);
    g_boxCreateAct->setStatusTip(tr("Create a box"));
    g_boxCreateAct->setCheckable(true);
    this->connect(g_boxCreateAct, SIGNAL(triggered()), this, SLOT(CreateBox()));
    this->CreateDisabledIcon(":/images/box.png", g_boxCreateAct);

    g_sphereCreateAct = new QAction(QIcon(":/images/sphere.png"),
        tr("Sphere"), this);
    g_sphereCreateAct->setStatusTip(tr("Create a sphere"));
    g_sphereCreateAct->setCheckable(true);
    this->connect(g_sphereCreateAct, SIGNAL(triggered()), this,
        SLOT(CreateSphere()));
    this->CreateDisabledIcon(":/images/sphere.png", g_sphereCreateAct);

    g_cylinderCreateAct = new QAction(QIcon(":/images/cylinder.png"),
        tr("Cylinder"), this);
    g_cylinderCreateAct->setStatusTip(tr("Create a sphere"));
    g_cylinderCreateAct->setCheckable(true);
    this->connect(g_cylinderCreateAct, SIGNAL(triggered()), this,
        SLOT(CreateCylinder()));
    this->CreateDisabledIcon(":/images/cylinder.png", g_cylinderCreateAct);

    g_pointLghtCreateAct = new QAction(QIcon(":/images/pointlight.png"),
        tr("Point Light"), this);
    g_pointLghtCreateAct->setStatusTip(tr("Create a point light"));
    g_pointLghtCreateAct->setCheckable(true);
    this->connect(g_pointLghtCreateAct, SIGNAL(triggered()), this,
        SLOT(CreatePointLight()));
    this->CreateDisabledIcon(":/images/pointlight.png", g_pointLghtCreateAct);

    g_spotLghtCreateAct = new QAction(QIcon(":/images/spotlight.png"),
        tr("Spot Light"), this);
    g_spotLghtCreateAct->setStatusTip(tr("Create a spot light"));
    g_spotLghtCreateAct->setCheckable(true);
    this->connect(g_spotLghtCreateAct, SIGNAL(triggered()), this,
        SLOT(CreateSpotLight()));
    this->CreateDisabledIcon(":/images/spotlight.png", g_spotLghtCreateAct);

    g_dirLghtCreateAct = new QAction(QIcon(":/images/directionallight.png"),
        tr("Directional Light"), this);
    g_dirLghtCreateAct->setStatusTip(tr("Create a directional light"));
    g_dirLghtCreateAct->setCheckable(true);
    this->connect(g_dirLghtCreateAct, SIGNAL(triggered()), this,
        SLOT(CreateDirectionalLight()));
    this->CreateDisabledIcon(":/images/directionallight.png", g_dirLghtCreateAct);

    g_resetAct = new QAction(tr("Reset View Angle"), this);
    g_resetAct->setStatusTip(tr("Move camera to initial pose"));

    g_showCollisionsAct = new QAction(tr("Collisions"), this);
    g_showCollisionsAct->setStatusTip(tr("Show Collisions"));
    g_showCollisionsAct->setCheckable(true);
    g_showCollisionsAct->setChecked(false);
    this->connect(g_showCollisionsAct, SIGNAL(triggered()), this,
            SLOT(ShowCollisions()));

    g_showGridAct = new QAction(tr("Grid"), this);
    g_showGridAct->setStatusTip(tr("Show Grid"));
    g_showGridAct->setCheckable(true);
    g_showGridAct->setChecked(true);
    this->connect(g_showGridAct, SIGNAL(triggered()), this,
            SLOT(ShowGrid()));

    g_showOriginAct = new QAction(tr("Origin"), this);
    g_showOriginAct->setStatusTip(tr("Show World Origin"));
    g_showOriginAct->setCheckable(true);
    g_showOriginAct->setChecked(true);
    this->connect(g_showOriginAct, SIGNAL(triggered()), this,
            SLOT(ShowOrigin()));

    g_transparentAct = new QAction(tr("Transparent"), this);
    g_transparentAct->setStatusTip(tr("Transparent"));
    g_transparentAct->setCheckable(true);
    g_transparentAct->setChecked(false);
    this->connect(g_transparentAct, SIGNAL(triggered()), this,
            SLOT(SetTransparent()));

    g_viewWireframeAct = new QAction(tr("Wireframe"), this);
    g_viewWireframeAct->setStatusTip(tr("Wireframe"));
    g_viewWireframeAct->setCheckable(true);
    g_viewWireframeAct->setChecked(false);
    this->connect(g_viewWireframeAct, SIGNAL(triggered()), this,
            SLOT(SetWireframe()));

    g_showCOMAct = new QAction(tr("Center of Mass"), this);
    g_showCOMAct->setStatusTip(tr("Show center of mass"));
    g_showCOMAct->setCheckable(true);
    g_showCOMAct->setChecked(false);
    this->connect(g_showCOMAct, SIGNAL(triggered()), this,
            SLOT(ShowCOM()));

    g_showInertiaAct = new QAction(tr("Inertias"), this);
    g_showInertiaAct->setStatusTip(tr("Show moments of inertia"));
    g_showInertiaAct->setCheckable(true);
    g_showInertiaAct->setChecked(false);
    this->connect(g_showInertiaAct, SIGNAL(triggered()), this,
        SLOT(ShowInertia()));

    g_showLinkFrameAct = new QAction(tr("Link Frames"), this);
    g_showLinkFrameAct->setStatusTip(tr("Show link frames"));
    g_showLinkFrameAct->setCheckable(true);
    g_showLinkFrameAct->setChecked(false);
    this->connect(g_showLinkFrameAct, SIGNAL(triggered()), this,
        SLOT(ShowLinkFrame()));

    g_showSkeletonAct = new QAction(tr("Skeletons"), this);
    g_showSkeletonAct->setStatusTip(tr("Show skeletons"));
    g_showSkeletonAct->setCheckable(true);
    g_showSkeletonAct->setChecked(false);
    this->connect(g_showSkeletonAct, SIGNAL(triggered()), this,
        SLOT(ShowSkeleton()));

    g_showContactsAct = new QAction(tr("Contacts"), this);
    g_showContactsAct->setStatusTip(tr("Show Contacts"));
    g_showContactsAct->setCheckable(true);
    g_showContactsAct->setChecked(false);
    this->connect(g_showContactsAct, SIGNAL(triggered()), this,
            SLOT(ShowContacts()));

    g_showJointsAct = new QAction(tr("Joints"), this);
    g_showJointsAct->setStatusTip(tr("Show Joints"));
    g_showJointsAct->setCheckable(true);
    g_showJointsAct->setChecked(false);
    this->connect(g_showJointsAct, SIGNAL(triggered()), this,
            SLOT(ShowJoints()));

    g_showToolbarsAct = new QAction(tr("Show Toolbars"), this);
    g_showToolbarsAct->setStatusTip(
        tr("Show or hide the top and bottom toolbars"));
    g_showToolbarsAct->setShortcut(tr("Ctrl+H"));
    this->addAction(g_showToolbarsAct);
    g_showToolbarsAct->setCheckable(true);
    g_showToolbarsAct->setChecked(true);
    this->connect(g_showToolbarsAct, SIGNAL(triggered()), this,
        SLOT(ShowToolbars()));

    g_fullScreenAct = new QAction(tr("Full Screen"), this);
    g_fullScreenAct->setStatusTip(tr("Full Screen (F-11 to exit)"));
    g_fullScreenAct->setShortcut(tr("F11"));
    this->connect(g_fullScreenAct, SIGNAL(triggered()), this,
        SLOT(FullScreen()));

    g_fpsAct = new QAction(tr("FPS View Control"), this);
    g_fpsAct->setStatusTip(tr("First Person Shooter View Style"));
    g_fpsAct->setCheckable(true);
    g_fpsAct->setChecked(false);
    this->connect(g_fpsAct, SIGNAL(triggered()), this, SLOT(FPS()));

    g_orbitAct = new QAction(tr("Orbit View Control"), this);
    g_orbitAct->setStatusTip(tr("Orbit View Style"));
    g_orbitAct->setCheckable(true);
    g_orbitAct->setChecked(true);
    this->connect(g_orbitAct, SIGNAL(triggered()), this, SLOT(Orbit()));

    g_overlayAct = new QAction(tr("Show GUI Overlays"), this);
    g_overlayAct->setStatusTip(tr("Show GUI Overlays"));
    g_overlayAct->setEnabled(false);
    g_overlayAct->setCheckable(true);
    g_overlayAct->setChecked(false);
    this->connect(g_overlayAct, SIGNAL(triggered()), this,
        SLOT(ShowGUIOverlays()));

    QActionGroup *viewControlActionGroup = new QActionGroup(this);
    viewControlActionGroup->addAction(g_fpsAct);
    viewControlActionGroup->addAction(g_orbitAct);
    viewControlActionGroup->setExclusive(true);

    g_viewOculusAct = new QAction(tr("Oculus Rift"), this);
    g_viewOculusAct->setStatusTip(tr("Oculus Rift Render Window"));
    this->connect(g_viewOculusAct, SIGNAL(triggered()), this, SLOT(ViewOculus()));
  #ifndef HAVE_OCULUS
    g_viewOculusAct->setEnabled(false);
  #endif

    g_cameraOrthoAct = new QAction(tr("Orthographic"), this);
    g_cameraOrthoAct->setStatusTip(tr("Orthographic Projection"));
    g_cameraOrthoAct->setCheckable(true);
    g_cameraOrthoAct->setChecked(false);

    g_cameraPerspectiveAct = new QAction(tr("Perspective"), this);
    g_cameraPerspectiveAct->setStatusTip(tr("Perspective Projection"));
    g_cameraPerspectiveAct->setCheckable(true);
    g_cameraPerspectiveAct->setChecked(true);

    QActionGroup *projectionActionGroup = new QActionGroup(this);
    projectionActionGroup->addAction(g_cameraOrthoAct);
    projectionActionGroup->addAction(g_cameraPerspectiveAct);
    projectionActionGroup->setExclusive(true);

    g_dataLoggerAct = new QAction(QIcon(":images/log_record.png"),
        tr("&Log Data"), this);
    g_dataLoggerAct->setShortcut(tr("Ctrl+D"));
    g_dataLoggerAct->setStatusTip(tr("Data Logging Utility"));
    g_dataLoggerAct->setToolTip(tr("Log Data (Ctrl+D)"));
    g_dataLoggerAct->setCheckable(true);
    g_dataLoggerAct->setChecked(false);
    this->connect(g_dataLoggerAct, SIGNAL(triggered()), this, SLOT(DataLogger()));

    g_screenshotAct = new QAction(QIcon(":/images/screenshot.png"),
        tr("Screenshot"), this);
    g_screenshotAct->setToolTip(tr("Take a screenshot"));
    this->connect(g_screenshotAct, SIGNAL(triggered()), this,
        SLOT(CaptureScreenshot()));

    g_copyAct = new QAction(QIcon(":/images/copy_object.png"),
        tr("Copy"), this);
    g_copyAct->setStatusTip(tr("Copy Entity"));
    g_copyAct->setCheckable(false);
    this->CreateDisabledIcon(":/images/copy_object.png", g_copyAct);
    g_copyAct->setEnabled(false);
    g_copyAct->setShortcut(tr("Ctrl+C"));

    g_pasteAct = new QAction(QIcon(":/images/paste_object.png"),
        tr("Paste"), this);
    g_pasteAct->setStatusTip(tr("Paste Entity"));
    g_pasteAct->setCheckable(false);
    this->CreateDisabledIcon(":/images/paste_object.png", g_pasteAct);
    g_pasteAct->setEnabled(false);
    g_pasteAct->setShortcut(tr("Ctrl+V"));

    g_snapAct = new QAction(QIcon(":/images/magnet.png"),
        tr("Snap Mode (N)"), this);
    g_snapAct->setStatusTip(tr("Snap entity"));
    g_snapAct->setCheckable(true);
    g_snapAct->setToolTip(tr("Snap Mode"));
    this->connect(g_snapAct, SIGNAL(triggered()), this, SLOT(Snap()));

    // set up align actions and widget
    QAction *xAlignMin = new QAction(QIcon(":/images/x_min.png"),
        tr("X Align Min"), this);
    QAction *xAlignCenter = new QAction(QIcon(":/images/x_center.png"),
        tr("X Align Center"), this);
    QAction *xAlignMax = new QAction(QIcon(":/images/x_max.png"),
        tr("X Align Max"), this);
    QAction *yAlignMin = new QAction(QIcon(":/images/y_min.png"),
        tr("Y Align Min"), this);
    QAction *yAlignCenter = new QAction(QIcon(":/images/y_center.png"),
        tr("Y Align Center"), this);
    QAction *yAlignMax = new QAction(QIcon(":/images/y_max.png"),
        tr("Y Align Max"), this);
    QAction *zAlignMin = new QAction(QIcon(":/images/z_min.png"),
        tr("Z Align Min"), this);
    QAction *zAlignCenter = new QAction(QIcon(":/images/z_center.png"),
        tr("Z Align Center"), this);
    QAction *zAlignMax = new QAction(QIcon(":/images/z_max.png"),
        tr("Z Align Max"), this);
    this->CreateDisabledIcon(":/images/x_min.png", xAlignMin);
    this->CreateDisabledIcon(":/images/x_center.png", xAlignCenter);
    this->CreateDisabledIcon(":/images/x_max.png", xAlignMax);
    this->CreateDisabledIcon(":/images/y_min.png", yAlignMin);
    this->CreateDisabledIcon(":/images/y_center.png", yAlignCenter);
    this->CreateDisabledIcon(":/images/y_max.png", yAlignMax);
    this->CreateDisabledIcon(":/images/z_min.png", zAlignMin);
    this->CreateDisabledIcon(":/images/z_center.png", zAlignCenter);
    this->CreateDisabledIcon(":/images/z_max.png", zAlignMax);

    QActionGroup *xAlignActionGroup = new QActionGroup(this);
    xAlignActionGroup->addAction(xAlignMin);
    xAlignActionGroup->addAction(xAlignCenter);
    xAlignActionGroup->addAction(xAlignMax);
    xAlignActionGroup->setExclusive(true);
    QActionGroup *yAlignActionGroup = new QActionGroup(this);
    yAlignActionGroup->addAction(yAlignMin);
    yAlignActionGroup->addAction(yAlignCenter);
    yAlignActionGroup->addAction(yAlignMax);
    yAlignActionGroup->setExclusive(true);
    QActionGroup *zAlignActionGroup = new QActionGroup(this);
    zAlignActionGroup->addAction(zAlignMin);
    zAlignActionGroup->addAction(zAlignCenter);
    zAlignActionGroup->addAction(zAlignMax);
    zAlignActionGroup->setExclusive(true);
    this->dataPtr->alignActionGroups.push_back(xAlignActionGroup);
    this->dataPtr->alignActionGroups.push_back(yAlignActionGroup);
    this->dataPtr->alignActionGroups.push_back(zAlignActionGroup);

    AlignWidget *alignWidget = new AlignWidget(this);
    alignWidget->Add(AlignWidget::ALIGN_X, AlignWidget::ALIGN_MIN, xAlignMin);
    alignWidget->Add(AlignWidget::ALIGN_X, AlignWidget::ALIGN_CENTER,
        xAlignCenter);
    alignWidget->Add(AlignWidget::ALIGN_X, AlignWidget::ALIGN_MAX, xAlignMax);
    alignWidget->Add(AlignWidget::ALIGN_Y, AlignWidget::ALIGN_MIN, yAlignMin);
    alignWidget->Add(AlignWidget::ALIGN_Y, AlignWidget::ALIGN_CENTER,
        yAlignCenter);
    alignWidget->Add(AlignWidget::ALIGN_Y, AlignWidget::ALIGN_MAX, yAlignMax);
    alignWidget->Add(AlignWidget::ALIGN_Z, AlignWidget::ALIGN_MIN, zAlignMin);
    alignWidget->Add(AlignWidget::ALIGN_Z, AlignWidget::ALIGN_CENTER,
        zAlignCenter);
    alignWidget->Add(AlignWidget::ALIGN_Z, AlignWidget::ALIGN_MAX, zAlignMax);
    alignWidget->adjustSize();
    alignWidget->setFixedWidth(alignWidget->width()+5);

    g_alignAct = new QWidgetAction(this);
    g_alignAct->setCheckable(true);
    g_alignAct->setDefaultWidget(alignWidget);
    g_alignAct->setEnabled(false);
    this->connect(g_alignAct, SIGNAL(triggered()), this, SLOT(Align()));

    // set up view angle actions and widget
    QAction *viewAngleTop = new QAction(QIcon(":/images/view_angle_top.png"),
        tr("View from the top"), this);
    QAction *viewAngleBottom = new QAction(
        QIcon(":/images/view_angle_bottom.png"),
        tr("View from the bottom"), this);
    QAction *viewAngleFront = new QAction(QIcon(":/images/view_angle_front.png"),
        tr("View from the front"), this);
    QAction *viewAngleBack = new QAction(QIcon(":/images/view_angle_back.png"),
        tr("View from the back"), this);
    QAction *viewAngleLeft = new QAction(QIcon(":/images/view_angle_left.png"),
        tr("View from the left"), this);
    QAction *viewAngleRight = new QAction(QIcon(":/images/view_angle_right.png"),
        tr("View from the right"), this);

    // Create another action instead of using g_resetAct here directly because
    // we don't want the icon on the menu.
    QAction *viewAngleReset = new QAction(QIcon(":/images/view_angle_home.png"),
        tr("Reset View Angle"), this);
    this->connect(g_resetAct, SIGNAL(triggered()), viewAngleReset,
        SLOT(trigger()));

    ViewAngleWidget *viewAngleWidget = new ViewAngleWidget(this);
    viewAngleWidget->setObjectName("viewAngleWidget");
    viewAngleWidget->Add(ViewAngleWidget::TOP, viewAngleTop);
    viewAngleWidget->Add(ViewAngleWidget::BOTTOM, viewAngleBottom);
    viewAngleWidget->Add(ViewAngleWidget::FRONT, viewAngleFront);
    viewAngleWidget->Add(ViewAngleWidget::BACK, viewAngleBack);
    viewAngleWidget->Add(ViewAngleWidget::LEFT, viewAngleLeft);
    viewAngleWidget->Add(ViewAngleWidget::RIGHT, viewAngleRight);
    viewAngleWidget->Add(ViewAngleWidget::RESET, viewAngleReset);

    g_viewAngleAct = new QWidgetAction(this);
    g_viewAngleAct->setDefaultWidget(viewAngleWidget);

    // Undo
    g_undoAct = new QAction(QIcon(":/images/undo.png"),
        tr("Undo"), this);
    g_undoAct->setShortcut(tr("Ctrl+Z"));
    g_undoAct->setCheckable(false);
    g_undoAct->setStatusTip(tr("Undo"));
    this->CreateDisabledIcon(":/images/undo.png", g_undoAct);
    g_undoAct->setEnabled(false);

    // Undo history
    g_undoHistoryAct = new QAction(QIcon(":/images/down_spin_arrow.png"),
        tr("Undo history"), this);
    g_undoHistoryAct->setCheckable(false);
    this->CreateDisabledIcon(":/images/down_spin_arrow.png", g_undoHistoryAct);
    g_undoHistoryAct->setEnabled(false);

    // Redo
    g_redoAct = new QAction(QIcon(":/images/redo.png"),
        tr("Redo"), this);
    g_redoAct->setShortcut(tr("Shift+Ctrl+Z"));
    g_redoAct->setCheckable(false);
    g_redoAct->setStatusTip(tr("Redo"));
    this->CreateDisabledIcon(":/images/redo.png", g_redoAct);
    g_redoAct->setEnabled(false);

    // Redo history
    g_redoHistoryAct = new QAction(QIcon(":/images/down_spin_arrow.png"),
        tr("Redo history"), this);
    g_redoHistoryAct->setCheckable(false);
    this->CreateDisabledIcon(":/images/down_spin_arrow.png", g_redoHistoryAct);
    g_redoHistoryAct->setEnabled(false);

    this->dataPtr->userCmdHistory = new UserCmdHistory();
  }

  /////////////////////////////////////////////////
  void MainWindow::ShowMenuBar(QMenuBar *_bar)
  {
    if (!this->dataPtr->menuLayout)
      this->dataPtr->menuLayout = new QHBoxLayout;

    // Remove all widgets from the menuLayout
    while (this->dataPtr->menuLayout->takeAt(0) != 0)
    {
    }

    if (!this->dataPtr->menuBar)
    {
      // create the native menu bar
      this->dataPtr->menuBar = new QMenuBar;
      this->dataPtr->menuBar->setSizePolicy(QSizePolicy::Fixed,
        QSizePolicy::Fixed);
      this->setMenuBar(this->dataPtr->menuBar);

      // populate main window's menu bar with menus from normal simulation mode
      this->CreateMenuBar();
    }

    this->dataPtr->menuBar->clear();

    QMenuBar *newMenuBar = nullptr;
    if (!_bar)
    {
      // Get the main window's menubar
      // Note: for some reason we can not call menuBar() again,
      // so manually retrieving the menubar from the mainwindow.
      QList<QMenuBar *> menuBars  = this->findChildren<QMenuBar *>();
      if (!menuBars.empty())
        newMenuBar = menuBars[0];
    }
    else
    {
      newMenuBar = _bar;
    }

    if (!newMenuBar)
    {
      gzerr << "Unable to set nullptr menu bar" << std::endl;
      return;
    }

    QList<QMenu *> menus  = newMenuBar->findChildren<QMenu *>();
    for (int i = 0; i < menus.size(); ++i)
    {
      this->dataPtr->menuBar->addMenu(menus[i]);
    }

    this->dataPtr->menuLayout->addWidget(this->dataPtr->menuBar);

    this->dataPtr->menuLayout->addStretch(5);
    this->dataPtr->menuLayout->setContentsMargins(0, 0, 0, 0);
  }

  /////////////////////////////////////////////////
  void MainWindow::DeleteActions()
  {
    delete g_topicVisAct;
    g_topicVisAct = nullptr;

    delete g_openAct;
    g_openAct = nullptr;

    delete g_saveAct;
    g_saveAct = nullptr;

    delete g_saveAsAct;
    g_saveAsAct = nullptr;

    delete g_saveCfgAct;
    g_saveCfgAct = nullptr;

    delete g_cloneAct;
    g_cloneAct = nullptr;

    delete g_hotkeyChartAct;
    g_hotkeyChartAct = nullptr;

    delete g_aboutAct;
    g_aboutAct = nullptr;

    delete g_quitAct;
    g_quitAct = nullptr;

    delete g_resetModelsAct;
    g_resetModelsAct = nullptr;

    delete g_resetWorldAct;
    g_resetWorldAct = nullptr;

    delete g_editBuildingAct;
    g_editBuildingAct = nullptr;

    delete g_editTerrainAct;
    g_editTerrainAct = nullptr;

    delete g_editModelAct;
    g_editModelAct = nullptr;

    delete g_stepAct;
    g_stepAct = nullptr;

    delete g_playAct;
    g_playAct = nullptr;

    delete g_pauseAct;
    g_pauseAct = nullptr;

    delete g_arrowAct;
    g_arrowAct = nullptr,

    delete g_translateAct;
    g_translateAct = nullptr;

    delete g_rotateAct;
    g_rotateAct = nullptr;

    delete g_scaleAct;
    g_scaleAct = nullptr;

    delete g_boxCreateAct;
    g_boxCreateAct = nullptr;

    delete g_sphereCreateAct;
    g_sphereCreateAct = nullptr;

    delete g_cylinderCreateAct;
    g_cylinderCreateAct = nullptr;

    delete g_pointLghtCreateAct;
    g_pointLghtCreateAct = nullptr;

    delete g_spotLghtCreateAct;
    g_spotLghtCreateAct = nullptr;

    delete g_dirLghtCreateAct;
    g_dirLghtCreateAct = nullptr;

    delete g_resetAct;
    g_resetAct = nullptr;

    delete g_showCollisionsAct;
    g_showCollisionsAct = nullptr;

    delete g_showGridAct;
    g_showGridAct = nullptr;

    delete g_showOriginAct;
    g_showOriginAct = nullptr;

    delete g_transparentAct;
    g_transparentAct = nullptr;

    delete g_viewWireframeAct;
    g_viewWireframeAct = nullptr;

    delete g_showCOMAct;
    g_showCOMAct = nullptr;

    delete g_showInertiaAct;
    g_showInertiaAct = nullptr;

    delete g_showLinkFrameAct;
    g_showLinkFrameAct = nullptr;

    delete g_showSkeletonAct;
    g_showSkeletonAct = nullptr;

    delete g_showContactsAct;
    g_showContactsAct = nullptr;

    delete g_showJointsAct;
    g_showJointsAct = nullptr;

    delete g_showToolbarsAct;
    g_showToolbarsAct = nullptr;

    delete g_fullScreenAct;
    g_fullScreenAct = nullptr;

    delete g_fpsAct;
    g_fpsAct = nullptr;

    delete g_orbitAct;
    g_orbitAct = nullptr;

    delete g_overlayAct;
    g_overlayAct = nullptr;

    delete g_viewOculusAct;
    g_viewOculusAct = nullptr;

    delete g_dataLoggerAct;
    g_dataLoggerAct = nullptr;

    delete g_screenshotAct;
    g_screenshotAct = nullptr;

    delete g_copyAct;
    g_copyAct = nullptr;

    delete g_pasteAct;
    g_pasteAct = nullptr;

    delete g_snapAct;
    g_snapAct = nullptr;

    delete g_alignAct;
    g_alignAct = nullptr;

    delete g_cameraOrthoAct;
    g_cameraOrthoAct = nullptr;

    delete g_cameraPerspectiveAct;
    g_cameraPerspectiveAct = nullptr;

    delete g_viewAngleAct;
    g_viewAngleAct = nullptr;

    delete g_undoAct;
    g_undoAct = nullptr;

    delete g_undoHistoryAct;
    g_undoHistoryAct = nullptr;

    delete g_redoAct;
    g_redoAct = nullptr;

    delete g_redoHistoryAct;
    g_redoHistoryAct = nullptr;

    delete g_plotAct;
    g_plotAct = nullptr;
  }


  /////////////////////////////////////////////////
  void MainWindow::CreateMenuBar()
  {
    // main window's menu bar
    QMenuBar *bar = QMainWindow::menuBar();

    QMenu *fileMenu = bar->addMenu(tr("&File"));
    // fileMenu->addAction(g_openAct);
    // fileMenu->addAction(g_newAct);
    fileMenu->addAction(g_saveAct);
    fileMenu->addAction(g_saveAsAct);
    fileMenu->addSeparator();
    fileMenu->addAction(g_saveCfgAct);
    fileMenu->addAction(g_cloneAct);
    fileMenu->addSeparator();
    fileMenu->addAction(g_quitAct);

    this->dataPtr->editMenu = bar->addMenu(tr("&Edit"));
    this->dataPtr->editMenu->addAction(g_undoAct);
    this->dataPtr->editMenu->addAction(g_redoAct);
    this->dataPtr->editMenu->addSeparator();
    this->dataPtr->editMenu->addAction(g_copyAct);
    this->dataPtr->editMenu->addAction(g_pasteAct);
    this->dataPtr->editMenu->addSeparator();
    this->dataPtr->editMenu->addAction(g_resetModelsAct);
    this->dataPtr->editMenu->addAction(g_resetWorldAct);
    this->dataPtr->editMenu->addSeparator();
    this->dataPtr->editMenu->addAction(g_editBuildingAct);
    this->dataPtr->editMenu->addAction(g_editModelAct);


    // \TODO: Add this back in when implementing the full Terrain Editor spec.
    // editMenu->addAction(g_editTerrainAct);

    QMenu *cameraMenu = bar->addMenu(tr("&Camera"));
    cameraMenu->addAction(g_cameraOrthoAct);
    cameraMenu->addAction(g_cameraPerspectiveAct);
    cameraMenu->addSeparator();
    cameraMenu->addAction(g_fpsAct);
    cameraMenu->addAction(g_orbitAct);
    cameraMenu->addSeparator();
    cameraMenu->addAction(g_resetAct);

    QMenu *viewMenu = bar->addMenu(tr("&View"));
    viewMenu->addAction(g_showGridAct);
    viewMenu->addAction(g_showOriginAct);
    viewMenu->addSeparator();

    viewMenu->addAction(g_transparentAct);
    viewMenu->addAction(g_viewWireframeAct);
    viewMenu->addSeparator();
    viewMenu->addAction(g_showCollisionsAct);
    viewMenu->addAction(g_showJointsAct);
    viewMenu->addAction(g_showCOMAct);
    viewMenu->addAction(g_showInertiaAct);
    viewMenu->addAction(g_showContactsAct);
    viewMenu->addAction(g_showLinkFrameAct);
    viewMenu->addAction(g_showSkeletonAct);

    QMenu *windowMenu = bar->addMenu(tr("&Window"));
    windowMenu->addAction(g_topicVisAct);
    windowMenu->addSeparator();
    windowMenu->addAction(g_viewOculusAct);
    windowMenu->addSeparator();
    windowMenu->addAction(g_overlayAct);
    windowMenu->addAction(g_showToolbarsAct);
    windowMenu->addAction(g_fullScreenAct);

    windowMenu->addAction(g_plotAct);

    bar->addSeparator();

    QMenu *helpMenu = bar->addMenu(tr("&Help"));
    helpMenu->addAction(g_hotkeyChartAct);
    helpMenu->addAction(g_aboutAct);
  }

  /////////////////////////////////////////////////
  void MainWindow::AddMenu(QMenu *_menu)
  {
    if (!_menu)
      return;

    // Get the main window's menubar
    // Note: for some reason we can not call menuBar() again,
    // so manually retrieving the menubar from the mainwindow.
    QList<QMenuBar *> menuBars  = this->findChildren<QMenuBar *>();
    if (!menuBars.empty())
    {
      // Note: addMenu(QMenu *) works the first time but when
      // ShowMenuBar() is called more than once which results in menus being
      // re-added, (e.g. when switching between model editor and simulation modes)
      // _menu does not show up in the menu bar.
      // So workaround is to use addMenu(QString)
      QMenu *newMenu = menuBars[0]->addMenu(_menu->title());

      for (auto &menuAct : _menu->actions())
        newMenu->addAction(menuAct);
    }
  }

  /////////////////////////////////////////////////
  void MainWindow::CreateMenus()
  {
    this->ShowMenuBar();

    QFrame *frame = new QFrame;
    frame->setLayout(this->dataPtr->menuLayout);
    frame->setSizePolicy(QSizePolicy::Minimum, QSizePolicy::Fixed);

    this->setMenuWidget(frame);
  }

  /////////////////////////////////////////////////
  void MainWindow::OnMoveMode(bool _mode)
  {
    if (_mode)
    {
      g_boxCreateAct->setChecked(false);
      g_sphereCreateAct->setChecked(false);
      g_cylinderCreateAct->setChecked(false);
      g_pointLghtCreateAct->setChecked(false);
      g_spotLghtCreateAct->setChecked(false);
      g_dirLghtCreateAct->setChecked(false);
    }
  }

  /////////////////////////////////////////////////
  void MainWindow::OnGUI(ConstGUIPtr &_msg)
  {
    if (_msg->has_fullscreen() && _msg->fullscreen())
    {
      this->FullScreen();
    }

    if (_msg->has_camera())
    {
      rendering::UserCameraPtr cam = gui::get_active_camera();

      if (_msg->camera().has_pose())
      {
        const msgs::Pose &msg_pose = _msg->camera().pose();

        auto cam_pose_pos = ignition::math::Vector3d(
          msg_pose.position().x(),
          msg_pose.position().y(),
          msg_pose.position().z());

        auto cam_pose_rot = ignition::math::Quaterniond(
          msg_pose.orientation().w(),
          msg_pose.orientation().x(),
          msg_pose.orientation().y(),
          msg_pose.orientation().z());

        ignition::math::Pose3d cam_pose(cam_pose_pos, cam_pose_rot);

        cam->SetDefaultPose(cam_pose);
        cam->SetUseSDFPose(true);
      }

      if (_msg->camera().has_view_controller())
      {
        cam->SetViewController(_msg->camera().view_controller());
      }

      if (_msg->camera().has_projection_type())
      {
        cam->SetProjectionType(_msg->camera().projection_type());
        g_cameraOrthoAct->setChecked(true);
        // Disable view control options when in ortho projection
        g_fpsAct->setEnabled(false);
        g_orbitAct->setEnabled(false);
      }

      if (_msg->camera().has_track())
      {
        if (_msg->camera().track().has_static_())
          cam->SetTrackIsStatic(_msg->camera().track().static_());

        if (_msg->camera().track().has_use_model_frame())
          cam->SetTrackUseModelFrame(_msg->camera().track().use_model_frame());

        if (_msg->camera().track().has_xyz())
          cam->SetTrackPosition(msgs::ConvertIgn(_msg->camera().track().xyz()));

        if (_msg->camera().track().has_inherit_yaw())
          cam->SetTrackInheritYaw(_msg->camera().track().inherit_yaw());

        if (_msg->camera().track().has_min_dist())
        {
          double minDist = _msg->camera().track().min_dist();
          cam->SetTrackMinDistance(minDist);
        }

        if (_msg->camera().track().has_max_dist())
        {
          double maxDist = _msg->camera().track().max_dist();
          cam->SetTrackMaxDistance(maxDist);
        }

        if (_msg->camera().track().has_name() &&
            _msg->camera().track().name() != "__default__")
        {
          std::string name = _msg->camera().track().name();
          cam->TrackVisual(name);
          // Call the signal to track a visual in the main thread.
          this->TrackVisual(name);
        }
      }
    }

    // Store all the plugins for processing
    {
      std::lock_guard<std::mutex> lock(this->dataPtr->pluginLoadMutex);
      for (int i = 0; i < _msg->plugin_size(); ++i)
      {
        std::shared_ptr<msgs::Plugin> pm(new msgs::Plugin(_msg->plugin(i)));
        this->dataPtr->pluginMsgs.push_back(pm);
      }
    }

    // Call the signal to trigger plugin loading in the main thread.
    this->AddPlugins();
  }

  /////////////////////////////////////////////////
  void MainWindow::OnAddPlugins()
  {
    std::lock_guard<std::mutex> lock(this->dataPtr->pluginLoadMutex);

    // Load all plugins.
    for (auto iter = this->dataPtr->pluginMsgs.begin();
        iter != this->dataPtr->pluginMsgs.end(); ++iter)
    {
      // Make sure the filename string is not empty
      if (!(*iter)->filename().empty())
      {
        // Try to create the plugin
        gazebo::GUIPluginPtr plugin = gazebo::GUIPlugin::Create(
            (*iter)->filename(), (*iter)->name());

        if (!plugin)
        {
          gzerr << "Unable to create gui overlay plugin with filename["
            << (*iter)->filename() << "]\n";
        }
        else
        {
          gzlog << "Loaded GUI plugin[" << (*iter)->filename() << "]\n";

          // Attach the plugin to the render widget.
          this->dataPtr->renderWidget->AddPlugin(plugin,
            msgs::PluginToSDF(**iter));
        }
      }
    }
    //this->dataPtr->pluginMsgs.clear();

    g_overlayAct->setChecked(true);
    g_overlayAct->setEnabled(true);
  }

  /////////////////////////////////////////////////
  void MainWindow::OnTrackVisual(const std::string &_visualName)
  {
    gui::Events::follow(_visualName);
  }

  /////////////////////////////////////////////////
  void MainWindow::OnModel(ConstModelPtr &_msg)
  {
    this->dataPtr->entities[_msg->name()] = _msg->id();
    for (int i = 0; i < _msg->link_size(); i++)
    {
      this->dataPtr->entities[_msg->link(i).name()] = _msg->link(i).id();

      for (int j = 0; j < _msg->link(i).collision_size(); j++)
      {
        this->dataPtr->entities[_msg->link(i).collision(j).name()] =
          _msg->link(i).collision(j).id();
      }
    }

    gui::Events::modelUpdate(*_msg);
  }

  /////////////////////////////////////////////////
  void MainWindow::OnLight(ConstLightPtr &_msg)
  {
    gui::Events::lightUpdate(*_msg);
  }

  /////////////////////////////////////////////////
  void MainWindow::OnResponse(ConstResponsePtr &_msg)
  {
    if (!this->dataPtr->requestMsg || _msg->id() !=
      this->dataPtr->requestMsg->id())
      return;

    msgs::Scene sceneMsg;

    if (_msg->has_type() && _msg->type() == sceneMsg.GetTypeName())
    {
      sceneMsg.ParseFromString(_msg->serialized_data());

      for (int i = 0; i < sceneMsg.model_size(); ++i)
      {
        this->dataPtr->entities[sceneMsg.model(i).name()] =
          sceneMsg.model(i).id();

        for (int j = 0; j < sceneMsg.model(i).link_size(); ++j)
        {
          this->dataPtr->entities[sceneMsg.model(i).link(j).name()] =
            sceneMsg.model(i).link(j).id();

          for (int k = 0; k < sceneMsg.model(i).link(j).collision_size(); ++k)
          {
            const auto &entity = sceneMsg.model(i).link(j).collision(k).name();
            this->dataPtr->entities[entity] =
              sceneMsg.model(i).link(j).collision(k).id();
          }
        }
        gui::Events::modelUpdate(sceneMsg.model(i));
      }

      for (int i = 0; i < sceneMsg.light_size(); ++i)
      {
        gui::Events::lightUpdate(sceneMsg.light(i));
      }
    }

    delete this->dataPtr->requestMsg;
    this->dataPtr->requestMsg = nullptr;
  }

  /////////////////////////////////////////////////
  unsigned int MainWindow::EntityId(const std::string &_name)
  {
    unsigned int result = 0;

    std::string name = _name;
    boost::replace_first(name, gui::get_world()+"::", "");

    std::map<std::string, unsigned int>::iterator iter;
    iter = this->dataPtr->entities.find(name);
    if (iter != this->dataPtr->entities.end())
      result = iter->second;

    return result;
  }

  /////////////////////////////////////////////////
  bool MainWindow::HasEntityName(const std::string &_name)
  {
    bool result = false;

    std::string name = _name;
    boost::replace_first(name, gui::get_world()+"::", "");

    std::map<std::string, unsigned int>::iterator iter;
    iter = this->dataPtr->entities.find(name);

    if (iter != this->dataPtr->entities.end())
      result = true;

    return result;
  }

  /////////////////////////////////////////////////
  void MainWindow::OnWorldModify(ConstWorldModifyPtr &_msg)
  {
    if (_msg->has_create() && _msg->create())
    {
      this->dataPtr->renderWidget->CreateScene(_msg->world_name());
      this->dataPtr->requestMsg = msgs::CreateRequest("scene_info");
      this->dataPtr->requestPub->Publish(*this->dataPtr->requestMsg);
    }
    else if (_msg->has_remove() && _msg->remove())
      this->dataPtr->renderWidget->RemoveScene(_msg->world_name());
    else if (_msg->has_cloned())
    {
      if (_msg->cloned())
      {
        gzlog << "Cloned world available at:\n\t" << _msg->cloned_uri()
              << std::endl;
      }
      else
        gzerr << "Error cloning a world" << std::endl;
    }
  }

  /////////////////////////////////////////////////
  void MainWindow::OnManipMode(const std::string &_mode)
  {
    if (_mode == "select" || _mode == "make_entity")
      g_arrowAct->setChecked(true);
  }

  /////////////////////////////////////////////////
  void MainWindow::OnSetSelectedEntity(const std::string &_name,
                                       const std::string &/*_mode*/)
  {
    if (!_name.empty())
    {
      this->dataPtr->tabWidget->setCurrentIndex(0);
    }
  }

  /////////////////////////////////////////////////
  void MainWindow::ItemSelected(QTreeWidgetItem *_item, int)
  {
    _item->setExpanded(!_item->isExpanded());
  }

  /////////////////////////////////////////////////
  void MainWindow::AddToLeftColumn(const std::string &_name, QWidget *_widget)
  {
    this->dataPtr->leftColumn->addWidget(_widget);
    this->dataPtr->leftColumnStack[_name] = this->dataPtr->leftColumn->count()-1;
  }

  /////////////////////////////////////////////////
  void MainWindow::ShowLeftColumnWidget(const std::string &_name)
  {
    std::map<std::string, int>::iterator iter =
      this->dataPtr->leftColumnStack.find(_name);

    if (iter != this->dataPtr->leftColumnStack.end())
      this->dataPtr->leftColumn->setCurrentIndex(iter->second);
    else
      gzerr << "Widget with name[" << _name << "] has not been added to the left"
        << " column stack.\n";
  }

  /////////////////////////////////////////////////
  RenderWidget *MainWindow::RenderWidget() const
  {
    return this->dataPtr->renderWidget;
  }

  /////////////////////////////////////////////////
  bool MainWindow::IsPaused() const
  {
    if (this->dataPtr->renderWidget)
    {
      TimePanel *timePanel = this->dataPtr->renderWidget->GetTimePanel();
      if (timePanel)
        return timePanel->IsPaused();
    }
    return false;
  }

  /////////////////////////////////////////////////
  void MainWindow::CreateEditors()
  {
    // Create a Terrain Editor
    this->dataPtr->editors["terrain"] =
        std::unique_ptr<TerrainEditor>(new TerrainEditor(this));

    // Create a Building Editor
    this->dataPtr->editors["building"] =
        std::unique_ptr<BuildingEditor>(new BuildingEditor(this));

    // Create a Model Editor
    this->dataPtr->editors["model"] =
        std::unique_ptr<ModelEditor>(new ModelEditor(this));
  }

  /////////////////////////////////////////////////
  void MainWindow::CreateDisabledIcon(const std::string &_pixmap, QAction *_act)
  {
    QIcon icon = _act->icon();
    QPixmap pixmap(_pixmap.c_str());
    QPixmap disabledPixmap(pixmap.size());
    disabledPixmap.fill(Qt::transparent);
    QPainter p(&disabledPixmap);
    p.setOpacity(0.4);
    p.drawPixmap(0, 0, pixmap);
    icon.addPixmap(disabledPixmap, QIcon::Disabled);
    _act->setIcon(icon);
  }

  /////////////////////////////////////////////////
  void MainWindow::SetLeftPaneVisibility(bool _on)
  {
    int leftPane = _on ? MINIMUM_TAB_WIDTH : 0;
    int rightPane = this->dataPtr->splitter->sizes().at(2);

    QList<int> sizes;
    sizes.push_back(leftPane);
    sizes.push_back(this->width() - leftPane - rightPane);
    sizes.push_back(rightPane);

    this->dataPtr->splitter->setSizes(sizes);
  }

  /////////////////////////////////////////////////
  void MainWindow::OnEditorGroup(QAction *_action)
  {
    QActionGroup * editorGroup = _action->actionGroup();
    // Manually uncheck all other actions in the group
    for (int i = 0; i < editorGroup->actions().size(); ++i)
    {
      if (editorGroup->actions()[i] != _action)
      {
        editorGroup->actions()[i]->setChecked(false);
      }
    }
  }

  /////////////////////////////////////////////////
  Editor *MainWindow::Editor(const std::string &_name) const
  {
    auto iter = this->dataPtr->editors.find(_name);
    if (iter != this->dataPtr->editors.end())
      return iter->second.get();

    return nullptr;
  }

  /////////////////////////////////////////////////
  QAction *MainWindow::CloneAction(QAction *_action, QObject *_parent)
  {
    if (!_action || !_parent)
    {
      gzwarn << "Missing action or parent. Not cloning action." << std::endl;
      return nullptr;
    }

    QAction *actionClone = new QAction(_action->text(), _parent);

    // Copy basic information from original action.
    actionClone->setStatusTip(_action->statusTip());
    actionClone->setCheckable(_action->isCheckable());
    actionClone->setChecked(_action->isChecked());

    // Do not copy shortcut to avoid overlaps. Instead, connect actions.
    // Cloned action will trigger original action, which does the desired effect.
    this->connect(actionClone, SIGNAL(triggered()), _action, SLOT(trigger()));
    // Then the original action reports its checked state to the cloned action
    // without triggering it circularly.
    this->connect(_action, SIGNAL(toggled(bool)), actionClone,
        SLOT(setChecked(bool)));

    return actionClone;
  }

  /////////////////////////////////////////////////
  void MainWindow::OnWindowMode(const std::string &_mode)
  {
    bool simulation = _mode == "Simulation";
    bool logPlayback = _mode == "LogPlayback";

    bool simOrLog = simulation || logPlayback;

    // File
    // g_openAct->setVisible(simOrLog);
    g_saveAct->setVisible(simOrLog);
    g_saveAsAct->setVisible(simOrLog);
    g_saveCfgAct->setVisible(simOrLog);
    g_cloneAct->setVisible(simulation);
    g_quitAct->setVisible(simOrLog);

    // Edit
    this->dataPtr->editMenu->menuAction()->setVisible(simulation);
    g_resetModelsAct->setVisible(simulation);
    g_resetWorldAct->setVisible(simulation);
    g_editBuildingAct->setVisible(simulation);
    // g_editTerrainAct->setVisible(simulation);
    g_editModelAct->setVisible(simulation);

    // Camera
    g_cameraOrthoAct->setVisible(simOrLog);
    g_cameraPerspectiveAct->setVisible(simOrLog);
    g_fpsAct->setVisible(simOrLog);
    g_orbitAct->setVisible(simOrLog);
    g_resetAct->setVisible(simOrLog);

    // View
    g_showGridAct->setVisible(simOrLog);
    g_showOriginAct->setVisible(simOrLog);
    g_transparentAct->setVisible(simOrLog);
    g_viewWireframeAct->setVisible(simOrLog);
    g_showCollisionsAct->setVisible(simOrLog);
    g_showCOMAct->setVisible(simOrLog);
    g_showInertiaAct->setVisible(simOrLog);
    g_showLinkFrameAct->setVisible(simOrLog);
    g_showSkeletonAct->setVisible(simOrLog);
    g_showContactsAct->setVisible(simOrLog);
    g_showJointsAct->setVisible(simOrLog);

    // Window
    g_topicVisAct->setVisible(simOrLog);
    g_viewOculusAct->setVisible(simOrLog);
    g_overlayAct->setVisible(simOrLog);
    g_showToolbarsAct->setVisible(simOrLog);
    g_fullScreenAct->setVisible(simOrLog);
    g_plotAct->setVisible(simOrLog);

    // About
    g_hotkeyChartAct->setVisible(simOrLog);
    g_aboutAct->setVisible(simOrLog);

    // Insert
    if (logPlayback)
      this->dataPtr->tabWidget->removeTab(
        this->dataPtr->tabWidget->indexOf(this->dataPtr->insertModel));
    else if (simulation && this->dataPtr->tabWidget->indexOf(
              this->dataPtr->insertModel) == -1)
      this->dataPtr->tabWidget->insertTab(1, this->dataPtr->insertModel,
        "Insert");

    // User commands
    this->dataPtr->userCmdHistory->SetActive(simulation);
  }

  //////////////////////////////////////////////////
  void MainWindow::PluginInfoService(const ignition::msgs::StringMsg &_req,
      ignition::msgs::Plugin_V &_plugins, bool &_success)
  {
    gzerr << "salomeLUUB" << _success;
    this->PluginInfo(_req.data(), _plugins, _success);
  }

  //////////////////////////////////////////////////
  void MainWindow::PluginInfo(const common::URI &_pluginUri,
      ignition::msgs::Plugin_V &_plugins, bool &_success)
  {
    _plugins.clear_plugins();
    _success = true;

    if (!_pluginUri.Valid())
    {
      gzwarn << "URI [" << _pluginUri.Str() << "] is not valid." << std::endl;
      return;
    }

    auto parts = common::split(_pluginUri.Path().Str(), "/");
    //auto myParts = common::split(this->URI().Path().Str(), "/");
  /*
    // Plugin URI should be longer than world URI
    if (myParts.size() >= parts.size())
    {
      gzwarn << "Plugin [" << _pluginUri.Str() << "] does not match world [" <<
          this->URI().Str() << "]" << std::endl;
      return;
    }
  */
    // Check if all segments match up to this world
    //size_t i = 0;
    /*for ( ; i < myParts.size(); ++i)
    {
      if (parts[i] != myParts[i])
      {
        gzwarn << "Plugin [" << _pluginUri.Str() << "] does not match model [" <<
            this->URI().Str() << "]" << std::endl;
        return;
      }
    }
  */

      // TODO: Handle world plugins
      // No specific plugin -> display plugin names in GUI
      if (parts.back() == "plugin")
      {
        gzwarn << this->dataPtr->pluginMsgs.size();
        printf("%s\n", "in back");

        if (this->dataPtr->pluginMsgs.size() > 0)
        {
          // Fill names of world plugins into message
          for (auto iter = this->dataPtr->pluginMsgs.begin();
              iter != this->dataPtr->pluginMsgs.end(); ++iter)
          {
            ignition::msgs::Plugin *pluginMsg = _plugins.add_plugins();
            pluginMsg->set_name((*iter)->name());
            pluginMsg->set_filename((*iter)->filename());
          }
          
          _success = true;
          return;
        }
        else
        {
          _success = false;
          gzwarn << "pluginMsgs in GUI MainWindow still not loaded." << std::endl;
          return;
        }
      }

      // Look for plugin
      if (_pluginUri.Str().find("plugin"))
      {
        // Return empty vector
        if (this->dataPtr->pluginMsgs.size() <= 0)
        {
          _success = true;
          return;
        }

        for (auto iter = this->dataPtr->pluginMsgs.begin();
          iter != this->dataPtr->pluginMsgs.end(); ++iter)
        {
          /*
          // If asking for a specific plugin, skip all other plugins
          if (i+1 < parts.size() && parts[i+1] != pluginName)
          {
            pluginElem = pluginElem->GetNextElement("plugin");
            continue;
          }*/

          // Find correct plugin
          std::string pluginName = (*iter)->name();
        
          if (_pluginUri.Str().find(pluginName) != std::string::npos)
          {
            auto pluginMsg = _plugins.add_plugins();

            // Get plugin info from pluginMsgs
            pluginMsg->set_name((*iter)->name());
            pluginMsg->set_filename((*iter)->filename());
            pluginMsg->set_innerxml((*iter)->innerxml());
          }
        }
  /*
        // If asking for a specific GUI plugin and it wasn't found
        if (i+1 < parts.size() && _plugins.plugins_size() == 0)
        {
          gzwarn << "Plugin [" << parts[i+1] << "] not found in GUI" //[" <<
              //this->URI().Str() << "]"
               << std::endl;
          _success = false;
          return;
        }*/
        _success = true;
        return;
      }
      else
      {
        //gzwarn << "Segment [" << parts[i] << "] in [" << _pluginUri.Str() <<
         //  "] cannot be handled." << std::endl;
        return;
      }

    gzwarn << "Couldn't get information for plugin [" << _pluginUri.Str() << "]"
        << std::endl;
  }<|MERGE_RESOLUTION|>--- conflicted
+++ resolved
@@ -1,96 +1,3 @@
-<<<<<<< HEAD
-  /*
-   * Copyright (C) 2012-2016 Open Source Robotics Foundation
-   *
-   * Licensed under the Apache License, Version 2.0 (the "License");
-   * you may not use this file except in compliance with the License.
-   * You may obtain a copy of the License at
-   *
-   *     http://www.apache.org/licenses/LICENSE-2.0
-   *
-   * Unless required by applicable law or agreed to in writing, software
-   * distributed under the License is distributed on an "AS IS" BASIS,
-   * WITHOUT WARRANTIES OR CONDITIONS OF ANY KIND, either express or implied.
-   * See the License for the specific language governing permissions and
-   * limitations under the License.
-   *
-   */
-  #ifdef _WIN32
-    // Ensure that Winsock2.h is included before Windows.h, which can get
-    // pulled in by anybody (e.g., Boost).
-    #include <Winsock2.h>
-  #endif
-
-  #include <QDesktopServices>
-  #include <functional>
-
-  #include <ignition/math/Pose3.hh>
-  #include <sdf/sdf.hh>
-  #include <boost/algorithm/string.hpp>
-
-  #include "gazebo/gazebo_config.h"
-  #include "gazebo/gazebo_client.hh"
-
-  #include "gazebo/common/Console.hh"
-  #include "gazebo/common/Events.hh"
-  #include "gazebo/common/Exception.hh"
-
-  #include "gazebo/msgs/msgs.hh"
-
-  #include "gazebo/rendering/RenderEvents.hh"
-  #include "gazebo/rendering/Scene.hh"
-  #include "gazebo/rendering/UserCamera.hh"
-
-  #include "gazebo/transport/Node.hh"
-  #include "gazebo/transport/TransportIface.hh"
-
-  #include "gazebo/gui/Actions.hh"
-  #include "gazebo/gui/AlignWidget.hh"
-  #include "gazebo/gui/CloneWindow.hh"
-  #include "gazebo/gui/DataLogger.hh"
-  #include "gazebo/gui/GLWidget.hh"
-  #include "gazebo/gui/GuiEvents.hh"
-  #include "gazebo/gui/GuiIface.hh"
-  #include "gazebo/gui/GuiPlugin.hh"
-  #include "gazebo/gui/InsertModelWidget.hh"
-  #include "gazebo/gui/LayersWidget.hh"
-  #include "gazebo/gui/ModelListWidget.hh"
-  #include "gazebo/gui/RenderWidget.hh"
-  #include "gazebo/gui/SpaceNav.hh"
-  #include "gazebo/gui/TimePanel.hh"
-  #include "gazebo/gui/ToolsWidget.hh"
-  #include "gazebo/gui/TopicSelector.hh"
-  #include "gazebo/gui/TopToolbar.hh"
-  #include "gazebo/gui/UserCmdHistory.hh"
-  #include "gazebo/gui/ViewAngleWidget.hh"
-  #include "gazebo/gui/plot/PlotWindow.hh"
-  #include "gazebo/gui/building/BuildingEditor.hh"
-  #include "gazebo/gui/model/ModelEditor.hh"
-  #include "gazebo/gui/terrain/TerrainEditor.hh"
-  #include "gazebo/gui/viewers/ViewFactory.hh"
-  #include "gazebo/gui/viewers/TopicView.hh"
-  #include "gazebo/gui/viewers/ImageView.hh"
-  #include "gazebo/gui/MainWindow.hh"
-  #include "gazebo/gui/MainWindowPrivate.hh"
-
-  #ifdef HAVE_OCULUS
-  #include "gazebo/gui/OculusWindow.hh"
-  #endif
-
-
-  using namespace gazebo;
-  using namespace gui;
-
-  #define MINIMUM_TAB_WIDTH 250
-
-  extern bool g_fullscreen;
-
-  /////////////////////////////////////////////////
-  MainWindow::MainWindow()
-    : dataPtr(new MainWindowPrivate)
-  {
-    this->setObjectName("mainWindow");
-=======
 /*
  * Copyright (C) 2012-2016 Open Source Robotics Foundation
  *
@@ -168,7 +75,6 @@
 #include "gazebo/gui/OculusWindow.hh"
 #endif
 
-
 using namespace gazebo;
 using namespace gui;
 
@@ -184,78 +90,7 @@
 
   // Do these things first.
   {
-    this->CreateActions();
-  }
-
-  this->dataPtr->node = transport::NodePtr(new transport::Node());
-  this->dataPtr->node->Init();
-  gui::set_world(this->dataPtr->node->GetTopicNamespace());
-
-  QWidget *mainWidget = new QWidget;
-  QVBoxLayout *mainLayout = new QVBoxLayout;
-  mainWidget->show();
-  this->setCentralWidget(mainWidget);
-
-  this->setDockOptions(QMainWindow::AnimatedDocks);
-
-  this->dataPtr->leftColumn = new QStackedWidget(this);
-
-  this->dataPtr->modelListWidget = new ModelListWidget(this);
-  this->dataPtr->insertModel = new InsertModelWidget(this);
-  LayersWidget *layersWidget = new LayersWidget(this);
-
-  this->dataPtr->tabWidget = new QTabWidget();
-  this->dataPtr->tabWidget->setObjectName("mainTab");
-  this->dataPtr->tabWidget->addTab(this->dataPtr->modelListWidget, "World");
-  this->dataPtr->tabWidget->addTab(this->dataPtr->insertModel, "Insert");
-  this->dataPtr->tabWidget->addTab(layersWidget, "Layers");
-  this->dataPtr->tabWidget->setSizePolicy(QSizePolicy::Expanding,
-                                 QSizePolicy::Expanding);
-  this->dataPtr->tabWidget->setMinimumWidth(MINIMUM_TAB_WIDTH);
-  this->AddToLeftColumn("default", this->dataPtr->tabWidget);
-
-  this->dataPtr->toolsWidget = new ToolsWidget();
-
-  this->dataPtr->renderWidget = new gui::RenderWidget(mainWidget);
-
-  this->CreateEditors();
-
-  QHBoxLayout *centerLayout = new QHBoxLayout;
-
-  this->dataPtr->splitter = new QSplitter(this);
-  this->dataPtr->splitter->addWidget(this->dataPtr->leftColumn);
-  this->dataPtr->splitter->addWidget(this->dataPtr->renderWidget);
-  this->dataPtr->splitter->addWidget(this->dataPtr->toolsWidget);
-  this->dataPtr->splitter->setContentsMargins(0, 0, 0, 0);
-
-#ifdef _WIN32
-  // The splitter appears solid white in Windows, so we make it transparent.
-  this->dataPtr->splitter->setStyleSheet(
-  "QSplitter { color: #ffffff; background-color: transparent; }"
-  "QSplitter::handle { color: #ffffff; background-color: transparent; }");
-#endif
-
-  QList<int> sizes;
-  sizes.push_back(MINIMUM_TAB_WIDTH);
-  sizes.push_back(this->width() - MINIMUM_TAB_WIDTH);
-  sizes.push_back(0);
-  this->dataPtr->splitter->setSizes(sizes);
-
-  this->dataPtr->splitter->setStretchFactor(0, 0);
-  this->dataPtr->splitter->setStretchFactor(1, 2);
-  this->dataPtr->splitter->setStretchFactor(2, 0);
-  this->dataPtr->splitter->setHandleWidth(10);
-
-  centerLayout->addWidget(this->dataPtr->splitter);
-  centerLayout->setContentsMargins(0, 0, 0, 0);
-  centerLayout->setSpacing(0);
-
-  mainLayout->setSpacing(0);
-  mainLayout->addLayout(centerLayout, 1);
-  mainLayout->addWidget(new QSizeGrip(mainWidget), 0,
-                        Qt::AlignBottom | Qt::AlignRight);
-  mainWidget->setLayout(mainLayout);
->>>>>>> a9f23b6b
+    this->setObjectName("mainWindow");
 
     // Do these things first.
     {
