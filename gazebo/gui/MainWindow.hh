/*
 * Copyright (C) 2012-2014 Open Source Robotics Foundation
 *
 * Licensed under the Apache License, Version 2.0 (the "License");
 * you may not use this file except in compliance with the License.
 * You may obtain a copy of the License at
 *
 *     http://www.apache.org/licenses/LICENSE-2.0
 *
 * Unless required by applicable law or agreed to in writing, software
 * distributed under the License is distributed on an "AS IS" BASIS,
 * WITHOUT WARRANTIES OR CONDITIONS OF ANY KIND, either express or implied.
 * See the License for the specific language governing permissions and
 * limitations under the License.
 *
*/
#ifndef _MAINWINDOW_HH_
#define _MAINWINDOW_HH_

#include <map>
#include <string>
#include <vector>
#include <list>

#include "gazebo/gazebo_config.h"
#include "gazebo/gui/qt.h"
#include "gazebo/common/Event.hh"
#include "gazebo/msgs/MessageTypes.hh"
#include "gazebo/transport/TransportTypes.hh"
#include "gazebo/util/system.hh"

#ifdef HAVE_OCULUS
#include "gazebo/gui/OculusWindow.hh"
#endif

namespace gazebo
{
  namespace gui
  {
    class RenderWidget;
    class ToolsWidget;
    class ModelListWidget;
    class Editor;
    class SpaceNav;

    class GAZEBO_VISIBLE MainWindow : public QMainWindow
    {
      Q_OBJECT

      public: MainWindow();
      public: virtual ~MainWindow();

      public: void Load();
      public: void Init();

      public: unsigned int GetEntityId(const std::string &_name);
      public: bool HasEntityName(const std::string &_name);

      /// \brief Add a widget to the left column stack of widgets.
      /// \param[in] _name Name of the widget
      /// \param[in] _widget Pointer to the widget to add.
      public: void AddToLeftColumn(const std::string &_name, QWidget *_widget);

      /// \brief Show a widget in the left column.
      /// \sa AddToLeftColumn
      /// \param[in] _name Name of the widge to show. The widget must have
      /// been added using AddToLeftColumn. The string "default" will show
      /// the main tab.
      public: void ShowLeftColumnWidget(const std::string &_name = "default");

      /// \brief Get a pointer to the render widget.
      /// \return A pointer to the render widget.
      public: RenderWidget *GetRenderWidget() const;

      /// \brief Play simulation.
      public slots: void Play();

      /// \brief Pause simulation.
      public slots: void Pause();

      protected: void closeEvent(QCloseEvent *_event);

      private: void OnGUI(ConstGUIPtr &_msg);

      private slots: void ItemSelected(QTreeWidgetItem *, int);
      private slots: void New();
      private slots: void Open();
      private slots: void Import();
      private slots: void Save();
      private slots: void SaveAs();

      /// \brief Save GUI configuration to INI file.
      private slots: void SaveINI();

      private slots: void About();
      private slots: void Step();
      private slots: void NewModel();
      private slots: void Arrow();

      /// \brief Qt callback when the translate mode is triggered.
      private slots: void Translate();

      /// \brief Qt callback when the rotate mode is triggered.
      private slots: void Rotate();

      /// \brief Qt callback when the scale mode is triggered.
      private slots: void Scale();

      /// \brief Qt callback when the main align action is triggered. Currently
      /// just resets the child align actions.
      private slots: void Align();

      /// \brief Qt callback when the snap mode is triggered.
      private slots: void Snap();

      private slots: void CreateBox();
      private slots: void CreateSphere();
      private slots: void CreateCylinder();
      private slots: void CreateMesh();
      private slots: void CreatePointLight();
      private slots: void CreateSpotLight();
      private slots: void CreateDirectionalLight();

      /// \brief Qt callback when the screenshot action is triggered
      private slots: void CaptureScreenshot();

      private slots: void InsertModel();
      private slots: void ShowGrid();
      private slots: void ShowCollisions();
      private slots: void ShowJoints();
      private slots: void ShowContacts();
      private slots: void ShowCOM();
      private slots: void Reset();
      private slots: void FullScreen();
      private slots: void FPS();
      private slots: void Orbit();
      private slots: void ViewOculus();
      private slots: void OnResetModelOnly();
      private slots: void OnResetWorld();
      private slots: void SetTransparent();
      private slots: void SetWireframe();

      /// \brief Qt call back when the play action state changes
      private slots: void OnPlayActionChanged();

      /// \brief QT slot to open the data logger utility
      private slots: void DataLogger();

      /// \brief Callback when topic selection action.
      private slots: void SelectTopic();

      /// \brief Callback for diagnostics action.
      private slots: void Diagnostics();

      /// \brief Toggle full screen display.
      /// \param[in] _value True to display in full screen mode.
      private: void OnFullScreen(bool _value);
      private: void OnMoveMode(bool _mode);

      /// \brief Create most of the actions.
      private: void CreateActions();

      /// \brief Create menus.
      private: void CreateMenus();

      /// \brief Create the toolbars.
      private: void CreateToolbars();

      /// \brief Create the main menu bar.
      private: void CreateMenuBar();

      /// \brief Create all the editors.
      private: void CreateEditors();

      /// \brief Show a custom menubar. If NULL is used, the default menubar
      /// is shown.
      /// \param[in] _bar The menubar to show. NULL will show the default
      /// menubar.
      public: void ShowMenuBar(QMenuBar *_bar = NULL);

      private: void OnModel(ConstModelPtr &_msg);

      /// \brief Light message callback.
      /// \param[in] _msg Pointer to the light message.
      private: void OnLight(ConstLightPtr &_msg);

      private: void OnResponse(ConstResponsePtr &_msg);
      private: void OnWorldModify(ConstWorldModifyPtr &_msg);
      private: void OnManipMode(const std::string &_mode);
      private: void OnSetSelectedEntity(const std::string &_name,
                                        const std::string &_mode);
      private: void OnStats(ConstWorldStatisticsPtr &_msg);

      /// \brief Handle event for changing the manual step size.
      /// \param[in] _value New input step size.
      private: void OnInputStepSizeChanged(int _value);

      /// \brief Handle follow model user event.
      /// \param[in] _modelName Name of the model that is being followed.
      private: void OnFollow(const std::string &_modelName);

      /// \brief Helper function that creates a greyed out icon for an
      /// action. This lets the action have a visible disabled state.
      /// \param[in] _pixmap The image to use as an greyed out icon.
      /// \param[in, out] _act Action that receives the icon.
      private: void CreateDisabledIcon(const std::string &_pixmap,
                   QAction *_act);

      private: QToolBar *playToolbar;

      private: RenderWidget *renderWidget;
      private: ToolsWidget *toolsWidget;
      private: ModelListWidget *modelListWidget;

      private: transport::NodePtr node;
      private: transport::PublisherPtr worldControlPub;
      private: transport::PublisherPtr serverControlPub;
      private: transport::PublisherPtr selectionPub;
      private: transport::PublisherPtr requestPub;
      private: transport::PublisherPtr scenePub;
      private: transport::SubscriberPtr responseSub;
      private: transport::SubscriberPtr guiSub;
      private: transport::SubscriberPtr newEntitySub, statsSub;
      private: transport::SubscriberPtr worldModSub;

      /// \brief Subscriber to the light topic.
      private: transport::SubscriberPtr lightSub;

      private: QDockWidget *toolsDock;

      private: std::vector<event::ConnectionPtr> connections;

      // A map that associates physics_id's with entity names
      private: std::map<std::string, unsigned int> entities;

      /// \brief Message used to field requests.
      private: msgs::Request *requestMsg;

      /// \brief The left-hand tab widget
      private: QTabWidget *tabWidget;

      /// \brief Mainwindow's menubar
      private: QMenuBar *menuBar;

      /// \brief The Edit menu.
      private: QMenu *editMenu;

      /// \brief A layout for the menu bar.
      private: QHBoxLayout *menuLayout;

      /// \brief Used to control size of each pane.
      private: QStackedWidget *leftColumn;

      /// \brief Map of names to widgets in the leftColumn QStackedWidget
      private: std::map<std::string, int> leftColumnStack;

      /// \brief The filename set via "Save As". This filename is used by
      /// the "Save" feature.
      private: std::string saveFilename;

      /// \brief User specified step size for manually stepping the world
      private: int inputStepSize;

      /// \brief List of all the editors.
      private: std::list<Editor*> editors;

<<<<<<< HEAD
      /// \brief Space navigator interface.
      private: SpaceNav *spacenav;
=======
      /// \brief List of all the align action groups.
      private: std::vector<QActionGroup *> alignActionGroups;
>>>>>>> 3673b14f

#ifdef HAVE_OCULUS
      private: gui::OculusWindow *oculusWindow;
#endif
    };
  }
}
#endif<|MERGE_RESOLUTION|>--- conflicted
+++ resolved
@@ -264,13 +264,11 @@
       /// \brief List of all the editors.
       private: std::list<Editor*> editors;
 
-<<<<<<< HEAD
+      /// \brief List of all the align action groups.
+      private: std::vector<QActionGroup *> alignActionGroups;
+
       /// \brief Space navigator interface.
       private: SpaceNav *spacenav;
-=======
-      /// \brief List of all the align action groups.
-      private: std::vector<QActionGroup *> alignActionGroups;
->>>>>>> 3673b14f
 
 #ifdef HAVE_OCULUS
       private: gui::OculusWindow *oculusWindow;
