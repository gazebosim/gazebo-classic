/*
 * Copyright (C) 2012-2015 Open Source Robotics Foundation
 *
 * Licensed under the Apache License, Version 2.0 (the "License");
 * you may not use this file except in compliance with the License.
 * You may obtain a copy of the License at
 *
 *     http://www.apache.org/licenses/LICENSE-2.0
 *
 * Unless required by applicable law or agreed to in writing, software
 * distributed under the License is distributed on an "AS IS" BASIS,
 * WITHOUT WARRANTIES OR CONDITIONS OF ANY KIND, either express or implied.
 * See the License for the specific language governing permissions and
 * limitations under the License.
 *
*/
#ifndef _MAINWINDOW_HH_
#define _MAINWINDOW_HH_

#include <map>
#include <string>
#include <vector>
#include <list>

#include "gazebo/gazebo_config.h"
#include "gazebo/gui/qt.h"
#include "gazebo/common/Event.hh"
#include "gazebo/msgs/MessageTypes.hh"
#include "gazebo/transport/TransportTypes.hh"
#include "gazebo/util/system.hh"

namespace gazebo
{
  namespace gui
  {
    class RenderWidget;
    class ToolsWidget;
    class ModelListWidget;
    class Editor;
    class SpaceNav;
    class OculusWindow;

    class GAZEBO_VISIBLE MainWindow : public QMainWindow
    {
      Q_OBJECT

      public: MainWindow();
      public: virtual ~MainWindow();

      public: void Load();
      public: void Init();

      public: unsigned int GetEntityId(const std::string &_name);
      public: bool HasEntityName(const std::string &_name);

      /// \brief Add a widget to the left column stack of widgets.
      /// \param[in] _name Name of the widget
      /// \param[in] _widget Pointer to the widget to add.
      public: void AddToLeftColumn(const std::string &_name, QWidget *_widget);

      /// \brief Show a widget in the left column.
      /// \sa AddToLeftColumn
      /// \param[in] _name Name of the widge to show. The widget must have
      /// been added using AddToLeftColumn. The string "default" will show
      /// the main tab.
      public: void ShowLeftColumnWidget(const std::string &_name = "default");

      /// \brief Get a pointer to the render widget.
      /// \return A pointer to the render widget.
      public: RenderWidget *GetRenderWidget() const;

      /// \brief Returns the state of the simulation, true if paused.
      /// \return True if paused, false otherwise.
      public: bool IsPaused() const;

      /// \brief Play simulation.
      public slots: void Play();

      /// \brief Pause simulation.
      public slots: void Pause();

      /// \brief Set whether the left pane is visible
      /// \param[in] _on True to show the left pane, false to hide.
      public: void SetLeftPaneVisibility(bool _on);

<<<<<<< HEAD
      /// \brief Add a menu to the main window menu bar.
      /// \param[in] _menu Menu to be added.
      public: void AddMenu(QMenu *_menu);
=======
      /// \brief Get an editor by name
      /// \param[in] _name Name of the editor.
      /// \return Pointer to the editor.
      public: Editor *GetEditor(const std::string &_name) const;
>>>>>>> bd40df10

      /// \brief A signal to trigger loading of GUI plugins.
      signals: void AddPlugins();

      /// \brief A signal to indicate the main window is about to close.
      signals: void Close();

      protected: void closeEvent(QCloseEvent *_event);

      private: void OnGUI(ConstGUIPtr &_msg);

      private slots: void ItemSelected(QTreeWidgetItem *, int);
      private slots: void New();
      private slots: void Open();
      private slots: void Import();
      private slots: void Save();
      private slots: void SaveAs();

      /// \brief Save GUI configuration to INI file.
      private slots: void SaveINI();

      /// \brief Clone a simulation.
      private slots: void Clone();

      private slots: void About();
      private slots: void Step();
      private slots: void Arrow();

      /// \brief Qt callback when the translate mode is triggered.
      private slots: void Translate();

      /// \brief Qt callback when the rotate mode is triggered.
      private slots: void Rotate();

      /// \brief Qt callback when the scale mode is triggered.
      private slots: void Scale();

      /// \brief Qt callback when the main align action is triggered. Currently
      /// just resets the child align actions.
      private slots: void Align();

      /// \brief Qt callback when the snap mode is triggered.
      private slots: void Snap();

      private slots: void CreateBox();
      private slots: void CreateSphere();
      private slots: void CreateCylinder();
      private slots: void CreateMesh();
      private slots: void CreatePointLight();
      private slots: void CreateSpotLight();
      private slots: void CreateDirectionalLight();

      /// \brief Qt callback when the screenshot action is triggered
      private slots: void CaptureScreenshot();

      private slots: void InsertModel();

      /// \brief Qt callback when the show grid action is triggered.
      private slots: void ShowGrid();

      /// \brief Qt callback when the show collisions action is triggered.
      private slots: void ShowCollisions();

      /// \brief Qt callback when the show joints action is triggered.
      private slots: void ShowJoints();

      /// \brief Qt callback when the show contacts action is triggered.
      private slots: void ShowContacts();

      /// \brief Qt callback when the show center of mass action is triggered.
      private slots: void ShowCOM();

      /// \brief Qt callback when the show inertia action is triggered.
      private slots: void ShowInertia();

      private slots: void Reset();
      private slots: void FullScreen();
      private slots: void FPS();
      private slots: void Orbit();
      private slots: void ViewOculus();
      private slots: void OnResetModelOnly();
      private slots: void OnResetWorld();
      private slots: void SetTransparent();
      private slots: void SetWireframe();
      /// \brief Qt callback when the show GUI overlays action is triggered.
      private slots: void ShowGUIOverlays();

      /// \brief Qt call back when the play action state changes
      private slots: void OnPlayActionChanged();

      /// \brief QT slot to open the data logger utility
      private slots: void DataLogger();

      /// \brief Callback when topic selection action.
      private slots: void SelectTopic();

      /// \brief Callback for diagnostics action.
      private slots: void Diagnostics();

      /// \brief Callback for adding plugins.
      private slots: void OnAddPlugins();

      /// \brief Qt call back when one of the editor actions is triggered.
      /// \param[in] _action Action in the group which was triggered.
      private slots: void OnEditorGroup(QAction *_action);

      /// \brief Toggle full screen display.
      /// \param[in] _value True to display in full screen mode.
      private: void OnFullScreen(bool _value);
      private: void OnMoveMode(bool _mode);

      /// \brief Create most of the actions.
      private: void CreateActions();

      /// \brief Delete the actions created in CreateActions.
      private: void DeleteActions();

      /// \brief Create menus.
      private: void CreateMenus();

      /// \brief Create the main menu bar.
      private: void CreateMenuBar();

      /// \brief Create all the editors.
      private: void CreateEditors();

      /// \brief Show a custom menubar. If NULL is used, the default menubar
      /// is shown.
      /// \param[in] _bar The menubar to show. NULL will show the default
      /// menubar.
      public: void ShowMenuBar(QMenuBar *_bar = NULL);

      private: void OnModel(ConstModelPtr &_msg);

      /// \brief Light message callback.
      /// \param[in] _msg Pointer to the light message.
      private: void OnLight(ConstLightPtr &_msg);

      private: void OnResponse(ConstResponsePtr &_msg);
      private: void OnWorldModify(ConstWorldModifyPtr &_msg);
      private: void OnManipMode(const std::string &_mode);
      private: void OnSetSelectedEntity(const std::string &_name,
                                        const std::string &_mode);

      /// \brief Handle event for changing the manual step size.
      /// \param[in] _value New input step size.
      private: void OnInputStepSizeChanged(int _value);

      /// \brief Handle follow model user event.
      /// \param[in] _modelName Name of the model that is being followed.
      private: void OnFollow(const std::string &_modelName);

      /// \brief Helper function that creates a greyed out icon for an
      /// action. This lets the action have a visible disabled state.
      /// \param[in] _pixmap The image to use as an greyed out icon.
      /// \param[in, out] _act Action that receives the icon.
      private: void CreateDisabledIcon(const std::string &_pixmap,
                   QAction *_act);

      private: QToolBar *playToolbar;

      private: RenderWidget *renderWidget;
      private: ToolsWidget *toolsWidget;
      private: ModelListWidget *modelListWidget;

      private: transport::NodePtr node;
      private: transport::PublisherPtr worldControlPub;
      private: transport::PublisherPtr serverControlPub;
      private: transport::PublisherPtr requestPub;
      private: transport::PublisherPtr scenePub;
      private: transport::SubscriberPtr responseSub;
      private: transport::SubscriberPtr guiSub;
      private: transport::SubscriberPtr newEntitySub, statsSub;
      private: transport::SubscriberPtr worldModSub;

      /// \brief Subscriber to the light topic.
      private: transport::SubscriberPtr lightSub;

      private: QDockWidget *toolsDock;

      private: std::vector<event::ConnectionPtr> connections;

      // A map that associates physics_id's with entity names
      private: std::map<std::string, unsigned int> entities;

      /// \brief Message used to field requests.
      private: msgs::Request *requestMsg;

      /// \brief The left-hand tab widget
      private: QTabWidget *tabWidget;

      /// \brief Mainwindow's menubar
      private: QMenuBar *menuBar;

      /// \brief The Edit menu.
      private: QMenu *editMenu;

      /// \brief A layout for the menu bar.
      private: QHBoxLayout *menuLayout;

      /// \brief Used to control size of each pane.
      private: QStackedWidget *leftColumn;

      /// \brief Map of names to widgets in the leftColumn QStackedWidget
      private: std::map<std::string, int> leftColumnStack;

      /// \brief The filename set via "Save As". This filename is used by
      /// the "Save" feature.
      private: std::string saveFilename;

      /// \brief User specified step size for manually stepping the world
      private: int inputStepSize;

      /// \brief Map of all the editors to their names.
      private: std::map<std::string, Editor *> editors;

      /// \brief List of all the align action groups.
      private: std::vector<QActionGroup *> alignActionGroups;

      /// \brief Space navigator interface.
      private: SpaceNav *spacenav;

#ifdef HAVE_OCULUS
      private: gui::OculusWindow *oculusWindow;
#endif

      /// \brief Buffer of plugin messages to process.
      private: std::vector<boost::shared_ptr<msgs::Plugin const> > pluginMsgs;

      /// \brief Mutext to protect plugin loading.
      private: boost::mutex pluginLoadMutex;

      /// \brief Splitter for the main window.
      private: QSplitter *splitter;
    };
  }
}
#endif<|MERGE_RESOLUTION|>--- conflicted
+++ resolved
@@ -83,16 +83,14 @@
       /// \param[in] _on True to show the left pane, false to hide.
       public: void SetLeftPaneVisibility(bool _on);
 
-<<<<<<< HEAD
       /// \brief Add a menu to the main window menu bar.
       /// \param[in] _menu Menu to be added.
       public: void AddMenu(QMenu *_menu);
-=======
+
       /// \brief Get an editor by name
       /// \param[in] _name Name of the editor.
       /// \return Pointer to the editor.
       public: Editor *GetEditor(const std::string &_name) const;
->>>>>>> bd40df10
 
       /// \brief A signal to trigger loading of GUI plugins.
       signals: void AddPlugins();
