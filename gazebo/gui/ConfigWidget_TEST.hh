/*
 * Copyright (C) 2014-2015 Open Source Robotics Foundation
 *
 * Licensed under the Apache License, Version 2.0 (the "License");
 * you may not use this file except in compliance with the License.
 * You may obtain a copy of the License at
 *
 *     http://www.apache.org/licenses/LICENSE-2.0
 *
 * Unless required by applicable law or agreed to in writing, software
 * distributed under the License is distributed on an "AS IS" BASIS,
 * WITHOUT WARRANTIES OR CONDITIONS OF ANY KIND, either express or implied.
 * See the License for the specific language governing permissions and
 * limitations under the License.
 *
*/

#ifndef _GAZEBO_CONFIGWIDGET_TEST_HH_
#define _GAZEBO_CONFIGWIDGET_TEST_HH_

#include <string>

#include "gazebo/gui/QTestFixture.hh"

/// \brief A test class for the config widget.
class ConfigWidget_TEST : public QTestFixture
{
  Q_OBJECT

  /// \brief Constructor.
  public: ConfigWidget_TEST() = default;

  /// \brief Test creating config widgets from empty messages.
  private slots: void EmptyMsgWidget();

  /// \brief Test creating a config widget from a joint message.
  private slots: void JointMsgWidget();

  /// \brief Test creating a config widget from a visual message.
  private slots: void VisualMsgWidget();

  /// \brief Test setting visibility of a field in config widget.
  private slots: void ConfigWidgetVisible();

  /// \brief Test setting a field to be read-only in config widget.
  private slots: void ConfigWidgetReadOnly();

  /// \brief Test creating and updating a config widget without parsing
  /// messages.
  private slots: void CreatedExternally();

<<<<<<< HEAD
  /// \brief Test functions related to enum config widgets.
  private slots: void EnumConfigWidget();
=======
  /// \brief Test receiving a signal from child uint widget.
  private slots: void ChildUIntSignal();

  /// \brief Test receiving a signal from child int widget.
  private slots: void ChildIntSignal();

  /// \brief Test receiving a signal from child double widget.
  private slots: void ChildDoubleSignal();

  /// \brief Test receiving a signal from child bool widget.
  private slots: void ChildBoolSignal();

  /// \brief Test receiving a signal from child string widget.
  private slots: void ChildStringSignal();

  /// \brief Test receiving a signal from child vector3 widget.
  private slots: void ChildVector3dSignal();

  /// \brief Test receiving a signal from child color widget.
  private slots: void ChildColorSignal();

  /// \brief Test receiving a signal from child pose widget.
  private slots: void ChildPoseSignal();

  /// \brief Test receiving a signal from child enum widget.
  private slots: void ChildEnumSignal();

  /// \brief Slot that receives uint signals from child widgets.
  /// \param[in] _name Scoped name of child widget which sent signal.
  /// \param[in] _value New value.
  private slots: void OnUIntValueChanged(const QString &_name,
      const unsigned int _value);

  /// \brief Slot that receives int signals from child widgets.
  /// \param[in] _name Scoped name of child widget which sent signal.
  /// \param[in] _value New value.
  private slots: void OnIntValueChanged(const QString &_name,
      const int _value);

  /// \brief Slot that receives double signals from child widgets.
  /// \param[in] _name Scoped name of child widget which sent signal.
  /// \param[in] _value New value.
  private slots: void OnDoubleValueChanged(const QString &_name,
      const double _value);

  /// \brief Slot that receives bool signals from child widgets.
  /// \param[in] _name Scoped name of child widget which sent signal.
  /// \param[in] _value New value.
  private slots: void OnBoolValueChanged(const QString &_name,
      const bool _value);

  /// \brief Slot that receives string signals from child widgets.
  /// \param[in] _name Scoped name of child widget which sent signal.
  /// \param[in] _value New value.
  private slots: void OnStringValueChanged(const QString &_name,
      const std::string &_value);

  /// \brief Slot that receives vector3 signals from child widgets.
  /// \param[in] _name Scoped name of child widget which sent signal.
  /// \param[in] _value New value.
  private slots: void OnVector3dValueChanged(const QString &_name,
      const ignition::math::Vector3d &_value);

  /// \brief Slot that receives color signals from child widgets.
  /// \param[in] _name Scoped name of child widget which sent signal.
  /// \param[in] _value New value.
  private slots: void OnColorValueChanged(const QString &_name,
      const gazebo::common::Color &_value);

  /// \brief Slot that receives pose signals from child widgets.
  /// \param[in] _name Scoped name of child widget which sent signal.
  /// \param[in] _value New value.
  private slots: void OnPoseValueChanged(const QString &_name,
      const ignition::math::Pose3d &_value);

  /// \brief Slot that receives enum signals from child widgets.
  /// \param[in] _name Scoped name of child widget which sent signal.
  /// \param[in] _value New value.
  private slots: void OnEnumValueChanged(const QString &_name,
      const QString &_value);

  /// \brief Check that uint has been received.
  private: bool g_uIntSignalReceived = false;

  /// \brief Check that int has been received.
  private: bool g_intSignalReceived = false;

  /// \brief Check that double has been received.
  private: bool g_doubleSignalReceived = false;

  /// \brief Check that bool has been received.
  private: bool g_boolSignalReceived = false;

  /// \brief Check that string has been received.
  private: bool g_stringSignalReceived = false;

  /// \brief Check that vector3 has been received.
  private: bool g_vector3SignalReceived = false;

  /// \brief Check that color has been received.
  private: bool g_colorSignalReceived = false;

  /// \brief Check that pose has been received.
  private: bool g_poseSignalReceived = false;

  /// \brief Check that enum has been received.
  private: bool g_enumSignalReceived = false;
>>>>>>> 63da4368
};

#endif<|MERGE_RESOLUTION|>--- conflicted
+++ resolved
@@ -49,10 +49,9 @@
   /// messages.
   private slots: void CreatedExternally();
 
-<<<<<<< HEAD
   /// \brief Test functions related to enum config widgets.
   private slots: void EnumConfigWidget();
-=======
+
   /// \brief Test receiving a signal from child uint widget.
   private slots: void ChildUIntSignal();
 
@@ -160,7 +159,6 @@
 
   /// \brief Check that enum has been received.
   private: bool g_enumSignalReceived = false;
->>>>>>> 63da4368
 };
 
 #endif