--- conflicted
+++ resolved
@@ -40,23 +40,16 @@
     {
       Q_OBJECT
 
-<<<<<<< HEAD
-      /// \enum EntityType
-=======
       /// \enum EntityTypes
->>>>>>> b8309a94
       /// \brief Unique identifiers for the type of entity this menu is
       /// attached to.
       public: enum EntityTypes {
                   /// \brief Model
                   MODEL,
-<<<<<<< HEAD
+                  /// \brief Light
+                  LIGHT,
                   /// \brief Link
-                  LINK,
-=======
->>>>>>> b8309a94
-                  /// \brief Light
-                  LIGHT
+                  LINK
                 };
 
       /// \brief Constructor
@@ -71,11 +64,7 @@
       /// request.
       /// \param[in] _type Type of the entity clicked.
       public: void Run(const std::string &_modelName, const QPoint &_pt,
-<<<<<<< HEAD
-          EntityTypes _type);
-=======
           EntityTypes _type = MODEL);
->>>>>>> b8309a94
 
       /// \brief QT callback when move to has been selected.
       private slots: void OnMoveTo();
