--- conflicted
+++ resolved
@@ -1,10 +1,7 @@
 include (${gazebo_cmake_dir}/GazeboUtils.cmake)
 
 set (sources_local
-<<<<<<< HEAD
   plot/ExportDialog.cc
-=======
->>>>>>> 33863d0f
   plot/IncrementalPlot.cc
   plot/PlotCanvas.cc
   plot/PlotCurve.cc
@@ -15,10 +12,7 @@
 )
 
 set (qt_headers_local
-<<<<<<< HEAD
   plot/ExportDialog.hh
-=======
->>>>>>> 33863d0f
   plot/IncrementalPlot.hh
   plot/PlotCanvas.hh
   plot/PlotWindow.hh
@@ -30,13 +24,9 @@
 )
 
 set (qt_tests_local
-<<<<<<< HEAD
-  PlotCanvas_TEST.cc
-=======
   IncrementalPlot_TEST.cc
   PlotCanvas_TEST.cc
   PlotCurve_TEST.cc
->>>>>>> 33863d0f
   PlotWindow_TEST.cc
   VariablePill_TEST.cc
   VariablePillContainer_TEST.cc
