/*
 * Copyright (C) 2016 Open Source Robotics Foundation
 *
 * Licensed under the Apache License, Version 2.0 (the "License");
 * you may not use this file except in compliance with the License.
 * You may obtain a copy of the License at
 *
 *     http://www.apache.org/licenses/LICENSE-2.0
 *
 * Unless required by applicable law or agreed to in writing, software
 * distributed under the License is distributed on an "AS IS" BASIS,
 * WITHOUT WARRANTIES OR CONDITIONS OF ANY KIND, either express or implied.
 * See the License for the specific language governing permissions and
 * limitations under the License.
 *
*/
#ifndef _GAZEBO_GUI_PLOT_PLOTCANVAS_HH_
#define _GAZEBO_GUI_PLOT_PLOTCANVAS_HH_

#include <memory>
#include <string>
#include <vector>

#include <ignition/math/Vector2.hh>

#include "gazebo/gui/qt.h"
#include "gazebo/gui/plot/PlottingTypes.hh"
#include "gazebo/gui/plot/VariablePill.hh"
#include "gazebo/gui/plot/IncrementalPlot.hh"
#include "gazebo/gui/plot/PlotManager.hh"
#include "gazebo/util/system.hh"

namespace gazebo
{
  namespace gui
  {
    // Forward declare private data class
    class PlotCanvasPrivate;

    /// \brief Plot canvas
    class GZ_GUI_VISIBLE PlotCanvas : public QWidget
    {
      Q_OBJECT

      /// \brief Constructor.
      /// \param[in] _parent Pointer to the parent widget.
      public: PlotCanvas(QWidget *_parent);

      /// \brief Destructor.
      public: virtual ~PlotCanvas();

      /// \brief Set the label of a variable.
      /// \param[in] _id Unique id of the variable
      /// \param[in] _label New variable label.
      public: void SetVariableLabel(const unsigned int _id,
          const std::string &_label);

      /// \brief Add a new variable to a plot.
      /// \param[in] _variable Name of the variable.
      /// \param[in] _plotId Unique id of the plot to add the variable to.
      /// \return Unique id of the variable
      public: unsigned int AddVariable(const std::string &_variable,
          const unsigned int _plotId = EMPTY_PLOT);

      /// \brief Remove a variable from a plot.
      /// \param[in] _id Unique id of the variable
      /// \param[in] _plotId Unique id of plot to remove the variable from.
      ///  If EMPTY_PLOT is specified, the function will search through all
      /// plots for the variable and remove it from the plot if found.
      public: void RemoveVariable(const unsigned int _id,
          const unsigned int _plotId = EMPTY_PLOT);

      /// \brief Add a new plot to the canvas.
      /// \return Unique id of the plot
      public: unsigned int AddPlot();

      /// \brief Remove a plot from the canvas.
      /// \param[in] _id Unique id of the plot
      public: void RemovePlot(const unsigned int _plotId);

      /// \brief Get the number of plots in this canvas.
      /// \return Number of plots
      public: unsigned int PlotCount() const;

      /// \brief Get the number of variables in a plot.
      /// \param[in] _plotId Unique plot id
      /// \return Number of variables
      public: unsigned int VariableCount(const unsigned int _plotId) const;

      /// \brief Restart plotting. A new plot curve will be created for each
      /// variable in the plot. Existing plot curves will no longer be updated.
      public: void Restart();

      /// \brief Update plots and curves with new data.
      public: void Update();

<<<<<<< HEAD
      /// \brief Get the title of the plot
      /// \return Title of the plot
      public: QString Title() const;
=======
      /// \brief Get the plot id which the variable is plotted in
      /// \param[in] _id Unique id of the variable
      /// \return _id Unique id of the plot
      public: unsigned int PlotByVariable(const unsigned int _variableId) const;

      /// \brief Get all the plots in this canvas.
      /// \return A list of plots in this canvas.
      public: std::vector<IncrementalPlot *> Plots();

      /// \brief Get the curve associated with the variable
      /// \param[in] _id Unique id of the variable
      /// \return A pointer to the PlotCurve object.
      public: PlotCurveWeakPtr PlotCurve(const unsigned int _variableId);

      /// \brief Clear the canvas and remove all variables and plots.
      public: void Clear();
>>>>>>> 33863d0f

      /// \brief Used to filter scroll wheel events.
      /// \param[in] _o Object that receives the event.
      /// \param[in] _event Pointer to the event.
      public: virtual bool eventFilter(QObject *_o, QEvent *_e);

      /// \brief Add a variable to a plot. Note this function
      /// only updates the plot but not the variable pill container.
      /// \param[in] _id Unique id of the variable
      /// \param[in] _variable Name of the variable
      /// \param[in] _plotId Unique id of the plot to add the variable to.
      /// EMPTY_PLOT means add to a new plot.
      private: void AddVariable(const unsigned int _id,
          const std::string &_variable,
          const unsigned int _plotId = EMPTY_PLOT);

      /// \brief Qt signal to request self-deletion.
      Q_SIGNALS: void CanvasDeleted();

      /// \brief Qt Callback when a new variable has been added.
      /// \param[in] _id Unique id of the variable
      /// \param[in] _variable Name of the variable
      /// \param[in] _targetId Unique id of the target variable that the
      /// the variable is now co-located with.
      private slots: void OnAddVariable(const unsigned int _id,
          const std::string &_variable, const unsigned int _targetId);

      /// \brief Qt Callback when a variable has been removed.
      /// \param[in] _id Unique id of the variable
      /// \param[in] _targetId Unique id of the target variable that the
      /// the variable was co-located with.
      private slots: void OnRemoveVariable(const unsigned int _id,
                const unsigned int _targetId);

      /// \brief Qt Callback when a variable has moved from one plot to another.
      /// \param[in] _id Unique id of the variable that has moved.
      /// \param[in] _targetId Unique id of the target variable that the
      /// the moved variable is now co-located with.
      private slots: void OnMoveVariable(const unsigned int _id,
          const unsigned int _targetId);

      /// \brief Qt Callback when a variable label has changed.
      /// \param[in] _id Unique id of the variable whose label has changed.
      /// \param[in] _label New label text.
      private slots: void OnSetVariableLabel(const unsigned int _id,
          const std::string &_label);

      /// \brief Qt Callback to clear all variable and plots on canvas.
      private slots: void OnClearCanvas();

      /// \brief Qt Callback to delete entire canvas.
      private slots: void OnDeleteCanvas();

      /// \brief Empty plot used to indicate non-existent plot.
      public: static unsigned int EMPTY_PLOT;

      /// \internal
      /// \brief Pointer to private data.
      private: std::unique_ptr<PlotCanvasPrivate> dataPtr;
    };
  }
}
#endif<|MERGE_RESOLUTION|>--- conflicted
+++ resolved
@@ -94,11 +94,6 @@
       /// \brief Update plots and curves with new data.
       public: void Update();
 
-<<<<<<< HEAD
-      /// \brief Get the title of the plot
-      /// \return Title of the plot
-      public: QString Title() const;
-=======
       /// \brief Get the plot id which the variable is plotted in
       /// \param[in] _id Unique id of the variable
       /// \return _id Unique id of the plot
@@ -115,12 +110,15 @@
 
       /// \brief Clear the canvas and remove all variables and plots.
       public: void Clear();
->>>>>>> 33863d0f
 
       /// \brief Used to filter scroll wheel events.
       /// \param[in] _o Object that receives the event.
       /// \param[in] _event Pointer to the event.
       public: virtual bool eventFilter(QObject *_o, QEvent *_e);
+
+      /// \brief Get the title of the plot
+      /// \return Title of the plot
+      public: QString Title() const;
 
       /// \brief Add a variable to a plot. Note this function
       /// only updates the plot but not the variable pill container.
