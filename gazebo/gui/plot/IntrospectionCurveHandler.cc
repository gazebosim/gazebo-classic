/*
 * Copyright (C) 2016 Open Source Robotics Foundation
 *
 * Licensed under the Apache License, Version 2.0 (the "License");
 * you may not use this file except in compliance with the License.
 * You may obtain a copy of the License at
 *
 *     http://www.apache.org/licenses/LICENSE-2.0
 *
 * Unless required by applicable law or agreed to in writing, software
 * distributed under the License is distributed on an "AS IS" BASIS,
 * WITHOUT WARRANTIES OR CONDITIONS OF ANY KIND, either express or implied.
 * See the License for the specific language governing permissions and
 * limitations under the License.
 *
*/

#include <chrono>
#include <map>
#include <set>
#include <thread>

#include <ignition/transport.hh>

#include "gazebo/common/Console.hh"
#include "gazebo/common/URI.hh"

#include "gazebo/util/IntrospectionClient.hh"

#include "gazebo/gui/GuiIface.hh"
#include "gazebo/gui/plot/PlottingTypes.hh"
#include "gazebo/gui/plot/PlotCurve.hh"
#include "gazebo/gui/plot/IntrospectionCurveHandler.hh"

using namespace gazebo;
using namespace gui;

namespace gazebo
{
  namespace gui
  {
    /// \brief Private data for the IntrospectionCurveHandler class.
    class IntrospectionCurveHandlerPrivate
    {
      /// \def CurveVariableMapIt
      /// \brief Curve variable map iterator
      public: using CurveVariableMapIt =
          std::map<std::string, CurveVariableSet>::iterator;

      /// \brief Mutex to protect the introspection updates.
      public: std::recursive_mutex mutex;

      /// \brief A map of variable names to plot curves.
      public: std::map<std::string, CurveVariableSet> curves;

      /// \brief Introspection Client
      public: util::IntrospectionClient introspectClient;

      /// \brief Introspection manager Id
      public: std::string managerId;

      /// \brief Ign transport node.
      public: ignition::transport::Node ignNode;

      /// \brief Introspection thread.
      public: std::unique_ptr<std::thread> introspectThread;

      /// \brief Introspection filter.
      public: std::set<std::string> introspectFilter;

      /// \brief Number of subscribers to an introspection filter.
      public: std::map<std::string, int> introspectFilterCount;

      /// \brief Introspection filter ID.
      public: std::string introspectFilterId;

      /// \brief Introspection filter topic.
      public: std::string introspectFilterTopic;

      /// \brief The sim time variable string registered in the
      /// introspection manager.
      public: std::string simTimeVar;

      /// \brief Flag to indicate that the introspection client is initialized.
      public: bool initialized = false;
    };
  }
}

/////////////////////////////////////////////////
IntrospectionCurveHandler::IntrospectionCurveHandler()
  : dataPtr(new IntrospectionCurveHandlerPrivate())
{
  // set up introspection client in another thread as it blocks on
  // discovery
  this->dataPtr->introspectThread.reset(
      new std::thread(&IntrospectionCurveHandler::SetupIntrospection, this));
}

/////////////////////////////////////////////////
IntrospectionCurveHandler::~IntrospectionCurveHandler()
{
  this->dataPtr->initialized = false;
  this->dataPtr->introspectThread->join();
}

/////////////////////////////////////////////////
void IntrospectionCurveHandler::AddCurve(const std::string &_name,
    PlotCurveWeakPtr _curve)
{
  {
    std::lock_guard<std::recursive_mutex> lock(this->dataPtr->mutex);
    if (!this->dataPtr->initialized)
    {
      gzerr << "Introspection client has not been initialized yet" << std::endl;
      return;
    }
  }

  auto c = _curve.lock();
  if (!c)
    return;

  this->dataPtr->mutex.lock();
  auto it = this->dataPtr->curves.find(_name);
  if (it == this->dataPtr->curves.end())
  {
    // unlock immediately to prevent deadlock in introspection client
    // callback in AddItemToFilter
    this->dataPtr->mutex.unlock();

    auto addItemToFilterCallback = [this, _curve, _name](const bool _result)
    {
      if (!_result)
        return;

      // create entry in map
      CurveVariableSet curveSet;
      curveSet.insert(_curve);
      this->dataPtr->curves[_name] = curveSet;
    };

    this->AddItemToFilter(_name, addItemToFilterCallback);
  }
  else
  {
    this->dataPtr->mutex.unlock();

    auto cIt = it->second.find(_curve);
    if (cIt == it->second.end())
    {
      it->second.insert(_curve);
    }
  }
}

/////////////////////////////////////////////////
void IntrospectionCurveHandler::RemoveCurve(PlotCurveWeakPtr _curve)
{
  std::lock_guard<std::recursive_mutex> lock(this->dataPtr->mutex);
  if (!this->dataPtr->initialized)
  {
    gzerr << "Introspection client has not been initialized yet" << std::endl;
    return;
  }

  auto c = _curve.lock();
  if (!c)
    return;

  // find and remove the curve
  for (auto it = this->dataPtr->curves.begin();
      it != this->dataPtr->curves.end(); ++it)
  {
    auto cIt = it->second.find(_curve);
    if (cIt != it->second.end())
    {
      it->second.erase(cIt);
      if (it->second.empty())
      {
        // remove item from introspection filter
        this->RemoveItemFromFilter(it->first);
        this->dataPtr->curves.erase(it);
      }
      return;
    }
  }
}

/////////////////////////////////////////////////
unsigned int IntrospectionCurveHandler::CurveCount() const
{
  std::lock_guard<std::recursive_mutex> lock(this->dataPtr->mutex);
  unsigned int count = 0;
  for (const auto &it : this->dataPtr->curves)
    count += it.second.size();
  return count;
}

/////////////////////////////////////////////////
bool IntrospectionCurveHandler::Initialized() const
{
  std::lock_guard<std::recursive_mutex> lock(this->dataPtr->mutex);
  return this->dataPtr->initialized;
}

/////////////////////////////////////////////////
void IntrospectionCurveHandler::SetupIntrospection()
{
  std::lock_guard<std::recursive_mutex> lock(this->dataPtr->mutex);

  // Wait for the managers to come online
  std::set<std::string> managerIds =
      this->dataPtr->introspectClient.WaitForManagers(std::chrono::seconds(2));
  if (managerIds.empty())
  {
    gzerr << "No introspection managers detected." << std::endl;
    return;
  }

  // get the first manager
  this->dataPtr->managerId = *managerIds.begin();

  if (this->dataPtr->managerId.empty())
  {
    gzerr << "Introspection manager ID is empty" << std::endl;
    return;
  }

  this->dataPtr->simTimeVar= "data://world/" + gui::get_world()
      + "?p=time/sim_time";

<<<<<<< HEAD
  std::set<std::string> items;
  this->dataPtr->introspectClient.Items(this->dataPtr->managerId, items);

  for (auto i : items)
    std::cerr <<  i  << std::endl;

=======
>>>>>>> 25d0d736
  if (!this->dataPtr->introspectClient.IsRegistered(
      this->dataPtr->managerId, this->dataPtr->simTimeVar))
  {
    gzerr << "The sim_time item is not registered on the manager.\n";
    return;
  }

  // Let's create a filter for sim_time.
  this->dataPtr->introspectFilter = {this->dataPtr->simTimeVar};
  this->dataPtr->introspectFilterCount[this->dataPtr->simTimeVar] = 1;
  if (!this->dataPtr->introspectClient.NewFilter(
      this->dataPtr->managerId, this->dataPtr->introspectFilter,
      this->dataPtr->introspectFilterId, this->dataPtr->introspectFilterTopic))
  {
    gzerr << "Unable to create introspection filter" << std::endl;
    return;
  }

  // Subscribe to custom introspection topic for receiving updates.
  if (!this->dataPtr->ignNode.Subscribe(this->dataPtr->introspectFilterTopic,
      &IntrospectionCurveHandler::OnIntrospection, this))
  {
    gzerr << "Error subscribing to introspection manager" << std::endl;
    return;
  }

  this->dataPtr->initialized = true;
}

/////////////////////////////////////////////////
void IntrospectionCurveHandler::OnIntrospection(
    const gazebo::msgs::Param_V &_msg)
{
  std::lock_guard<std::recursive_mutex> lock(this->dataPtr->mutex);

  // stores a list of curves iterators and their new values
  std::vector<
      std::pair<IntrospectionCurveHandlerPrivate::CurveVariableMapIt, double> >
      curvesUpdates;

  // collect data for updates
  double simTime = 0;
  bool hasSimTime = false;
  for (auto i = 0; i < _msg.param_size(); ++i)
  {
    auto param = _msg.param(i);
    if (param.name().empty() || !param.has_value())
      continue;

    std::string paramName = param.name();
    auto paramValue = param.value();

    // x axis is hardcoded to sim time for now
    if (!hasSimTime && paramName == this->dataPtr->simTimeVar)
    {
      if (paramValue.has_time_value())
      {
        common::Time t = msgs::Convert(paramValue.time_value());
        simTime = t.Double();
        hasSimTime = true;
      }
    }

    // see if there is a curve with variable name that matches param name or
    // a substring of the param name
    for (auto cIt = this->dataPtr->curves.begin();
        cIt != this->dataPtr->curves.end(); ++cIt)
    {
      if (cIt->first.find(paramName) != 0)
        continue;

      // get the data
      double data = 0;
      bool validData = true;
      std::string curveVarName = cIt->first;

      switch (paramValue.type())
      {
        case gazebo::msgs::Any::DOUBLE:
        {
          if (paramValue.has_double_value())
          {
            data = paramValue.double_value();
          }
          break;
        }
        case gazebo::msgs::Any::INT32:
        {
          if (paramValue.has_int_value())
          {
            data = paramValue.int_value();
          }
          break;
        }
        case gazebo::msgs::Any::BOOLEAN:
        {
          if (paramValue.has_bool_value())
          {
            data = static_cast<int>(paramValue.bool_value());
          }
          break;
        }
        case gazebo::msgs::Any::TIME:
        {
<<<<<<< HEAD
          if (paramValue.has_time_value())
          {
            common::Time t = msgs::Convert(paramValue.time_value());
            data = t.Double();
=======
          ignition::math::Pose3d p =
              msgs::ConvertIgn(paramValue.pose3d_value());

          double d = 0;
          // use uri to parse and get specific attribute
          common::URI uri(curveVarName);
          common::URIQuery query = uri.Query();
          std::string queryStr = query.Str();

          // example position query string:
          //   p=pose3d/world_pose/vector3d/position/double/x
          // example rotation query string:
          //   p=pose3d/world_pose/quaterniond/orientation/double/roll
          if (queryStr.find("position") != std::string::npos)
          {
            validData = this->Vector3dFromQuery(queryStr, p.Pos(), d);
>>>>>>> 25d0d736
          }
          break;
        }
        case gazebo::msgs::Any::POSE3D:
        {
          if (paramValue.has_pose3d_value())
          {
<<<<<<< HEAD
            ignition::math::Pose3d p =
                msgs::ConvertIgn(paramValue.pose3d_value());

            double d = 0;
            // use uri to parse and get specific attribute
            common::URI uri(curveVarName);
            common::URIQuery query = uri.Query();
            std::string queryStr = query.Str();

            // example position query string:
            //   p=pose/world_pose/vector3/position/double/x
            // example rotation query string:
            //   p=pose/world_pose/vector3/orientation/double/roll
            // auto tokens = common::split(queryStr, "=/");
            // if (tokens.size() == 7u && tokens[1] == "pose")
            // {
            //   if (tokens[4] == "position")
            //     validData = Vector3dFromQuery(queryStr, p.Pos(), tokens[6]);
            //   else if (tokens[4] == "orientation")
            //     validData = Vector3dFromQuery(queryStr, p.Rot(), tokens[6]);
            //   else
            //     validData = false;
            // }
            // else
            //   validData = false;

            if (queryStr.find("position") != std::string::npos)
            {
              validData = Vector3dFromQuery(queryStr, p.Pos(), d);
            }
            else if (queryStr.find("orientation") != std::string::npos)
            {
              validData = QuaterniondFromQuery(queryStr, p.Rot(), d);
            }
            else
              validData = false;

            data = d;
=======
            validData = this->QuaterniondFromQuery(queryStr, p.Rot(), d);
>>>>>>> 25d0d736
          }
          else
            validData = false;
          break;
        }
        case gazebo::msgs::Any::VECTOR3D:
        {
          if (paramValue.has_vector3d_value())
          {
            ignition::math::Vector3d vec =
                msgs::ConvertIgn(paramValue.vector3d_value());

<<<<<<< HEAD
            double d = 0;
            // use uri to parse and get specific attribute
            common::URI uri(curveVarName);
            common::URIQuery query = uri.Query();
            std::string queryStr = query.Str();
            validData = Vector3dFromQuery(queryStr, vec, d);
=======
          double d = 0;
          // use uri to parse and get specific attribute
          common::URI uri(curveVarName);
          common::URIQuery query = uri.Query();
          std::string queryStr = query.Str();
          validData = this->Vector3dFromQuery(queryStr, vec, d);
>>>>>>> 25d0d736

            data = d;
          }
          else
            validData = false;
          break;
        }
        case gazebo::msgs::Any::QUATERNIOND:
        {
          if (paramValue.has_quaternion_value())
          {
            ignition::math::Quaterniond quat =
                msgs::ConvertIgn(paramValue.quaternion_value());

            double d = 0;
            // use uri to parse and get specific attribute
            common::URI uri(curveVarName);
            common::URIQuery query = uri.Query();
            std::string queryStr = query.Str();
            validData = QuaterniondFromQuery(queryStr, quat, d);

<<<<<<< HEAD
            data = d;
          }
          else
            validData = false;
=======
          double d = 0;
          // use uri to parse and get specific attribute
          common::URI uri(curveVarName);
          common::URIQuery query = uri.Query();
          std::string queryStr = query.Str();
          validData = this->QuaterniondFromQuery(queryStr, quat, d);
>>>>>>> 25d0d736

          break;
        }
        default:
        {
          validData = false;
          break;
        }
      }
      if (!validData)
        continue;

      // push to tmp list and update later
      curvesUpdates.push_back(std::make_pair(cIt, data));
    }
  }

  // update curves!
  for (auto &curveUpdate : curvesUpdates)
  {
    for (auto cIt : curveUpdate.first->second)
    {
      auto curve = cIt.lock();
      if (!curve)
        continue;
      curve->AddPoint(ignition::math::Vector2d(simTime, curveUpdate.second));
    }
  }
}

/////////////////////////////////////////////////
void IntrospectionCurveHandler::AddItemToFilter(const std::string &_name,
    const std::function<void(const bool _result)> &_cb)
{
  // callback from a async items service request
  auto itemsCallback = [this, _name, _cb](const std::set<std::string> &_items,
      const bool _itemsResult)
  {
    if (!_itemsResult)
      return;

    std::lock_guard<std::recursive_mutex> itemLock(this->dataPtr->mutex);

    common::URI itemURI(_name);
    common::URIPath itemPath = itemURI.Path();
    common::URIQuery itemQuery = itemURI.Query();

    for (auto item : _items)
    {
      common::URI uri(item);
      common::URIPath path = uri.Path();
      common::URIQuery query = uri.Query();

      // check if the entity matches
      if (itemPath == path)
      {
        // A registered variable can have the query
        //  "?p=pose3d/world_pose"
        // and if the variable we are looking for has the query
        //  "?p=pose3d/world_pose/vector3d/position/double/x"
        // we need to add "scheme://path?pose3d/world_pose" to filter instead of
        //  "scheme://path?p=pose3d/world_pose/vector3d/position/double/x"

        // check substring
        if (itemQuery.Str().find(query.Str()) == 0)
        {
          // add item to introspection filter
          if (this->dataPtr->introspectFilter.find(item) ==
              this->dataPtr->introspectFilter.end())
          {
            auto filterCopy = this->dataPtr->introspectFilter;
            filterCopy.insert(item);

            // callback to update the filter and curve map if the
            // async service request is successful
            auto filterUpdateCallback = [this, item, _cb](const bool _result)
            {
              if (!_result)
                return;

              std::lock_guard<std::recursive_mutex> lock(this->dataPtr->mutex);
              this->dataPtr->introspectFilter.insert(item);
              this->dataPtr->introspectFilterCount[item] = 1;
              if (_cb)
                _cb(_result);
            };

            // Update the filter. We're interested on "item1" and "item2".
            if (!this->dataPtr->introspectClient.UpdateFilter(
                this->dataPtr->managerId, this->dataPtr->introspectFilterId,
                filterCopy, filterUpdateCallback))
            {
              gzerr << "Error updating introspection filter" << std::endl;
              return;
            }
          }
          else
          {
            // filter already exists, increment counter.
            int &count = this->dataPtr->introspectFilterCount[item];
            count++;
            if (_cb)
              _cb(true);
          }

          break;
        }
      }
    }
  };

  common::URI itemURI(_name);
  if (!itemURI.Valid())
    return;

  this->dataPtr->introspectClient.Items(
      this->dataPtr->managerId, itemsCallback);
}

/////////////////////////////////////////////////
void IntrospectionCurveHandler::RemoveItemFromFilter(const std::string &_name,
    const std::function<void(const bool _result)> &_cb)
{
  // callback from a async items service request
  auto itemsCallback = [this, _name, _cb](const std::set<std::string> &_items,
      const bool _itemsResult)
  {
    if (!_itemsResult)
      return;

    std::lock_guard<std::recursive_mutex> itemLock(this->dataPtr->mutex);

    common::URI itemURI(_name);
    common::URIPath itemPath = itemURI.Path();
    common::URIQuery itemQuery = itemURI.Query();

    for (auto item : _items)
    {
      common::URI uri(item);
      common::URIPath path = uri.Path();
      common::URIQuery query = uri.Query();

      // check if the entity matches
      if (itemPath == path)
      {
        // A registered variable can have the query
        //  "?p=pose3d/world_pose"
        // and if the variable we are looking for has the query
        //  "?p=pose3d/world_pose/vector3d/position/double/x"
        // we need to remove "scheme://path?pose3d/world_pose" from the filter
        // instead of
        //  "scheme://path?p=pose3d/world_pose/vector3d/position/double/x"

        // check substring starts at index 0
        if (itemQuery.Str().find(query.Str()) == 0)
        {
          // check if it is in the filter list
          auto itemIt = this->dataPtr->introspectFilter.find(item);
          if (itemIt == this->dataPtr->introspectFilter.end())
            continue;

          // update filter only if no one else is subscribed to it
          int &count = this->dataPtr->introspectFilterCount[item];
          count--;
          if (count <= 0)
          {
            auto filterCopy = this->dataPtr->introspectFilter;
            filterCopy.erase(item);

            // callback for updating the filter and curve map if the
            // async service request is successful
            auto filterUpdateCallback = [this, item, _cb](const bool _result)
            {
              if (!_result)
                return;

              std::lock_guard<std::recursive_mutex> lock(this->dataPtr->mutex);
              this->dataPtr->introspectFilter.erase(item);
              this->dataPtr->introspectFilterCount.erase(item);
            };

            // update filter
            if (!this->dataPtr->introspectClient.UpdateFilter(
                this->dataPtr->managerId, this->dataPtr->introspectFilterId,
                filterCopy, filterUpdateCallback))
            {
              gzerr << "Error updating introspection filter" << std::endl;
              return;
            }
          }

          if (_cb)
            _cb(true);
          break;
        }
      }
    }
  };

  common::URI itemURI(_name);

  if (!itemURI.Valid())
    return;

  this->dataPtr->introspectClient.Items(
      this->dataPtr->managerId, itemsCallback);
}

/////////////////////////////////////////////////
bool IntrospectionCurveHandler::Vector3dFromQuery(const std::string &_query,
    const ignition::math::Vector3d &_vec, double &_value) const
{
  std::string elem = _query.substr(_query.size()-1);
  if (elem == "x")
  {
    _value = _vec.X();
  }
  else if (elem == "y")
  {
    _value = _vec.Y();
  }
  else if (elem == "z")
  {
    _value = _vec.Z();
  }
  else
    return false;

  return true;
}

/////////////////////////////////////////////////
bool IntrospectionCurveHandler::QuaterniondFromQuery(const std::string &_query,
    const ignition::math::Quaterniond &_quat, double &_value) const
{
  ignition::math::Vector3d euler = _quat.Euler();
  if (_query.find("roll") != std::string::npos)
  {
    _value = euler.X();
  }
  else if (_query.find("pitch") != std::string::npos)
  {
    _value = euler.Y();
  }
  if (_query.find("yaw") != std::string::npos)
  {
    _value = euler.Z();
  }
  else
    return false;

  return true;
}<|MERGE_RESOLUTION|>--- conflicted
+++ resolved
@@ -230,15 +230,9 @@
   this->dataPtr->simTimeVar= "data://world/" + gui::get_world()
       + "?p=time/sim_time";
 
-<<<<<<< HEAD
-  std::set<std::string> items;
-  this->dataPtr->introspectClient.Items(this->dataPtr->managerId, items);
-
   for (auto i : items)
     std::cerr <<  i  << std::endl;
 
-=======
->>>>>>> 25d0d736
   if (!this->dataPtr->introspectClient.IsRegistered(
       this->dataPtr->managerId, this->dataPtr->simTimeVar))
   {
@@ -343,29 +337,10 @@
         }
         case gazebo::msgs::Any::TIME:
         {
-<<<<<<< HEAD
           if (paramValue.has_time_value())
           {
             common::Time t = msgs::Convert(paramValue.time_value());
             data = t.Double();
-=======
-          ignition::math::Pose3d p =
-              msgs::ConvertIgn(paramValue.pose3d_value());
-
-          double d = 0;
-          // use uri to parse and get specific attribute
-          common::URI uri(curveVarName);
-          common::URIQuery query = uri.Query();
-          std::string queryStr = query.Str();
-
-          // example position query string:
-          //   p=pose3d/world_pose/vector3d/position/double/x
-          // example rotation query string:
-          //   p=pose3d/world_pose/quaterniond/orientation/double/roll
-          if (queryStr.find("position") != std::string::npos)
-          {
-            validData = this->Vector3dFromQuery(queryStr, p.Pos(), d);
->>>>>>> 25d0d736
           }
           break;
         }
@@ -373,7 +348,6 @@
         {
           if (paramValue.has_pose3d_value())
           {
-<<<<<<< HEAD
             ignition::math::Pose3d p =
                 msgs::ConvertIgn(paramValue.pose3d_value());
 
@@ -384,37 +358,21 @@
             std::string queryStr = query.Str();
 
             // example position query string:
-            //   p=pose/world_pose/vector3/position/double/x
+            //   p=pose3d/world_pose/vector3d/position/double/x
             // example rotation query string:
-            //   p=pose/world_pose/vector3/orientation/double/roll
-            // auto tokens = common::split(queryStr, "=/");
-            // if (tokens.size() == 7u && tokens[1] == "pose")
-            // {
-            //   if (tokens[4] == "position")
-            //     validData = Vector3dFromQuery(queryStr, p.Pos(), tokens[6]);
-            //   else if (tokens[4] == "orientation")
-            //     validData = Vector3dFromQuery(queryStr, p.Rot(), tokens[6]);
-            //   else
-            //     validData = false;
-            // }
-            // else
-            //   validData = false;
-
+            //   p=pose3d/world_pose/quaterniond/orientation/double/roll
             if (queryStr.find("position") != std::string::npos)
             {
-              validData = Vector3dFromQuery(queryStr, p.Pos(), d);
+              validData = this->Vector3dFromQuery(queryStr, p.Pos(), d);
             }
             else if (queryStr.find("orientation") != std::string::npos)
             {
-              validData = QuaterniondFromQuery(queryStr, p.Rot(), d);
+              validData = this->QuaterniondFromQuery(queryStr, p.Rot(), d);
             }
             else
               validData = false;
 
             data = d;
-=======
-            validData = this->QuaterniondFromQuery(queryStr, p.Rot(), d);
->>>>>>> 25d0d736
           }
           else
             validData = false;
@@ -427,21 +385,12 @@
             ignition::math::Vector3d vec =
                 msgs::ConvertIgn(paramValue.vector3d_value());
 
-<<<<<<< HEAD
             double d = 0;
             // use uri to parse and get specific attribute
             common::URI uri(curveVarName);
             common::URIQuery query = uri.Query();
             std::string queryStr = query.Str();
-            validData = Vector3dFromQuery(queryStr, vec, d);
-=======
-          double d = 0;
-          // use uri to parse and get specific attribute
-          common::URI uri(curveVarName);
-          common::URIQuery query = uri.Query();
-          std::string queryStr = query.Str();
-          validData = this->Vector3dFromQuery(queryStr, vec, d);
->>>>>>> 25d0d736
+            validData = this->Vector3dFromQuery(queryStr, vec, d);
 
             data = d;
           }
@@ -461,21 +410,12 @@
             common::URI uri(curveVarName);
             common::URIQuery query = uri.Query();
             std::string queryStr = query.Str();
-            validData = QuaterniondFromQuery(queryStr, quat, d);
-
-<<<<<<< HEAD
+            validData = this->QuaterniondFromQuery(queryStr, quat, d);
+
             data = d;
           }
           else
             validData = false;
-=======
-          double d = 0;
-          // use uri to parse and get specific attribute
-          common::URI uri(curveVarName);
-          common::URIQuery query = uri.Query();
-          std::string queryStr = query.Str();
-          validData = this->QuaterniondFromQuery(queryStr, quat, d);
->>>>>>> 25d0d736
 
           break;
         }
