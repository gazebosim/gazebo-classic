--- conflicted
+++ resolved
@@ -164,11 +164,7 @@
       /// \brief Qt signal emitted when the variable pill's text has changed
       /// \param[in] _label New variable label.
       Q_SIGNALS: void VariableLabelChanged(const std::string &_label);
-<<<<<<< HEAD
-      
-=======
 
->>>>>>> acb1045b
      /// \brief Empty variable id used to indicate non-existent variable.
       public: static unsigned int EMPTY_VARIABLE;
 
