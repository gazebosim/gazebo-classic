/*
 * Copyright (C) 2016 Open Source Robotics Foundation
 *
 * Licensed under the Apache License, Version 2.0 (the "License");
 * you may not use this file except in compliance with the License.
 * You may obtain a copy of the License at
 *
 *     http://www.apache.org/licenses/LICENSE-2.0
 *
 * Unless required by applicable law or agreed to in writing, software
 * distributed under the License is distributed on an "AS IS" BASIS,
 * WITHOUT WARRANTIES OR CONDITIONS OF ANY KIND, either express or implied.
 * See the License for the specific language governing permissions and
 * limitations under the License.
 *
*/
#ifndef _GAZEBO_GUI_PLOT_PLOTWINDOW_HH_
#define _GAZEBO_GUI_PLOT_PLOTWINDOW_HH_

#include <memory>

#include "gazebo/gui/qt.h"
#include "gazebo/util/system.hh"

namespace gazebo
{
  namespace gui
  {
    // Forward declare private data class
    class PlotWindowPrivate;

    class PlotCanvas;

    /// \brief Plot window
    class GZ_GUI_VISIBLE PlotWindow : public QDialog
    {
      Q_OBJECT

      /// \brief Constructor.
      /// \param[in] _parent Pointer to the parent widget.
      public: PlotWindow(QWidget *_parent = NULL);

      /// \brief Destructor.
      public: virtual ~PlotWindow();

      /// \brief Add a new canvas.
      public: PlotCanvas *AddCanvas();

      /// \brief Remove a plot canvas
      /// \param[in] _canvas Canvas to remove
      public: void RemoveCanvas(PlotCanvas *_canvas);

      /// \brief Get the number of canvases in this plot window.
      /// \return Number of canvases
      public: unsigned int CanvasCount() const;

      /// \brief Export all canvas plots.
      public: void Export();

<<<<<<< HEAD
      public: std::list<PlotCanvas*> Plots();

      /// \brief Remove a plot canvas
      public: void RemoveCanvas(PlotCanvas *canvas);
=======
      /// \brief Update all canvases
      public slots: void Update();
>>>>>>> 529f29cb

      /// \brief QT callback to continue plotting.
      private slots: void OnPlay();

      /// \brief QT callback for when plotting is to be paused.
      private slots: void OnPause();

      /// \brief QT callback for when a plot is to be exported.
      private slots: void OnExport();

      /// \brief Qt Callback when a new plot canvas should be added.
      private slots: void OnAddCanvas();

      /// \brief Qt Callback when a plot canvas should be removed.
      private slots: void OnRemoveCanvas();

      /// \internal
      /// \brief Pointer to private data.
      private: std::unique_ptr<PlotWindowPrivate> dataPtr;
    };
  }
}
#endif<|MERGE_RESOLUTION|>--- conflicted
+++ resolved
@@ -46,6 +46,8 @@
       /// \brief Add a new canvas.
       public: PlotCanvas *AddCanvas();
 
+      public: std::list<PlotCanvas*> Plots();
+
       /// \brief Remove a plot canvas
       /// \param[in] _canvas Canvas to remove
       public: void RemoveCanvas(PlotCanvas *_canvas);
@@ -57,15 +59,8 @@
       /// \brief Export all canvas plots.
       public: void Export();
 
-<<<<<<< HEAD
-      public: std::list<PlotCanvas*> Plots();
-
-      /// \brief Remove a plot canvas
-      public: void RemoveCanvas(PlotCanvas *canvas);
-=======
       /// \brief Update all canvases
       public slots: void Update();
->>>>>>> 529f29cb
 
       /// \brief QT callback to continue plotting.
       private slots: void OnPlay();
