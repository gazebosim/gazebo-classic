--- conflicted
+++ resolved
@@ -24,10 +24,6 @@
 #include "gazebo/common/CommonIface.hh"
 #include "gazebo/common/URI.hh"
 
-<<<<<<< HEAD
-// #include "gazebo/gui/plot/TopicCurveHandler.hh"
-=======
->>>>>>> 61a2311b
 #include "gazebo/gui/plot/IntrospectionCurveHandler.hh"
 #include "gazebo/gui/plot/PlotCurve.hh"
 #include "gazebo/gui/plot/PlotWindow.hh"
@@ -54,11 +50,7 @@
       public: transport::SubscriberPtr worldControlSub;
 
       /// \brief A map of topic names to topic data handers.
-<<<<<<< HEAD
-      //public: std::map<std::string, TopicDataHandler *> topicDataHandlers;
-=======
       // public: std::map<std::string, TopicDataHandler *> topicDataHandlers;
->>>>>>> 61a2311b
 
       /// \brief Handler for updating topic curves
       // public: TopicCurveHandler topicCurve;
@@ -153,8 +145,6 @@
       return;
     }
   }
-<<<<<<< HEAD
-=======
 }
 
 /////////////////////////////////////////////////
@@ -198,5 +188,4 @@
   label = pathStr + "?" + queryStr;
 
   return label;
->>>>>>> 61a2311b
 }