--- conflicted
+++ resolved
@@ -64,8 +64,6 @@
       /// \brief Remove an introspection curve from the manager
       /// \param[in] _curve Curve to remove.
       public: void RemoveIntrospectionCurve(PlotCurveWeakPtr _curve);
-<<<<<<< HEAD
-=======
 
       /// \brief Add a topic curve to the manager. Data received from the named
       /// topic will be added to the curve
@@ -78,7 +76,6 @@
       /// \param[in] _topic Name of topic
       /// \param[in] _curve Curve that will be populated with data.
       public: void RemoveTopicCurve(PlotCurveWeakPtr _curve);
->>>>>>> eba153c9
 
       /// \brief Add a plot window to the manager. The manager will listen to
       /// world events, e.g. Reset, and update the window's plots accordingly
