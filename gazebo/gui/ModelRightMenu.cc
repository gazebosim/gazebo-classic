--- conflicted
+++ resolved
@@ -172,7 +172,6 @@
 void ModelRightMenu::Run(const std::string &_entityName, const QPoint &_pt,
     EntityTypes _type)
 {
-<<<<<<< HEAD
   std::vector<QAction *> empty;
   this->Run(_entityName, _pt, empty, _type);
 }
@@ -181,9 +180,7 @@
 void ModelRightMenu::Run(const std::string &_entityName, const QPoint &_pt,
     const std::vector<QAction *> &_customActions, EntityTypes _type)
 {
-=======
   // Find out the entity type
->>>>>>> bd3fc551
   if (_type == EntityTypes::MODEL || _type == EntityTypes::LIGHT)
   {
     this->entityName = _entityName.substr(0, _entityName.find("::"));
