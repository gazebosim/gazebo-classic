/*
 * Copyright (C) 2012-2016 Open Source Robotics Foundation
 *
 * Licensed under the Apache License, Version 2.0 (the "License");
 * you may not use this file except in compliance with the License.
 * You may obtain a copy of the License at
 *
 *     http://www.apache.org/licenses/LICENSE-2.0
 *
 * Unless required by applicable law or agreed to in writing, software
 * distributed under the License is distributed on an "AS IS" BASIS,
 * WITHOUT WARRANTIES OR CONDITIONS OF ANY KIND, either express or implied.
 * See the License for the specific language governing permissions and
 * limitations under the License.
 *
 */

#ifdef _WIN32
  // Ensure that Winsock2.h is included before Windows.h, which can get
  // pulled in by anybody (e.g., Boost).
  #include <Winsock2.h>
#endif

#include <sstream>

#include "gazebo/msgs/msgs.hh"

#include "gazebo/common/Console.hh"
#include "gazebo/common/Exception.hh"

#include "gazebo/rendering/UserCamera.hh"
#include "gazebo/rendering/Visual.hh"
#include "gazebo/rendering/Scene.hh"

#include "gazebo/transport/Publisher.hh"
#include "gazebo/transport/Node.hh"

#include "gazebo/gui/ModelManipulator.hh"
#include "gazebo/gui/GuiIface.hh"
#include "gazebo/gui/MainWindow.hh"
#include "gazebo/gui/ModelMaker.hh"
#include "gazebo/gui/ModelMakerPrivate.hh"

using namespace gazebo;
using namespace gui;

/////////////////////////////////////////////////
ModelMaker::ModelMaker() : dataPtr(new ModelMakerPrivate)
{
  this->dataPtr->clone = false;

  this->dataPtr->node = transport::NodePtr(new transport::Node());
  this->dataPtr->node->Init();
  this->dataPtr->makerPub =
      this->dataPtr->node->Advertise<msgs::Factory>("~/factory");
}

/////////////////////////////////////////////////
ModelMaker::~ModelMaker()
{
  this->dataPtr->makerPub.reset();
  this->dataPtr->node->Fini();
  this->dataPtr->node.reset();
}

/////////////////////////////////////////////////
bool ModelMaker::InitFromModel(const std::string &_modelName)
{
  rendering::ScenePtr scene = gui::get_active_camera()->GetScene();
  if (!scene)
    return false;

  if (this->dataPtr->modelVisual)
  {
    scene->RemoveVisual(this->dataPtr->modelVisual);
    this->dataPtr->modelVisual.reset();
    this->dataPtr->visuals.clear();
  }

  rendering::VisualPtr vis = scene->GetVisual(_modelName);
  if (!vis)
  {
    gzerr << "Model: '" << _modelName << "' does not exist." << std::endl;
    return false;
  }

  this->dataPtr->modelVisual = vis->Clone(
      _modelName + "_clone_tmp", scene->WorldVisual());

  if (!this->dataPtr->modelVisual)
  {
    gzerr << "Unable to clone\n";
    return false;
  }
  this->dataPtr->clone = true;
  return true;
}

/////////////////////////////////////////////////
bool ModelMaker::InitFromFile(const std::string &_filename)
{
  this->dataPtr->clone = false;
  rendering::ScenePtr scene = gui::get_active_camera()->GetScene();

  if (this->dataPtr->modelVisual)
  {
    scene->RemoveVisual(this->dataPtr->modelVisual);
    this->dataPtr->modelVisual.reset();
  }

  this->dataPtr->modelSDF.reset(new sdf::SDF);
  sdf::initFile("root.sdf", this->dataPtr->modelSDF);

  if (!sdf::readFile(_filename, this->dataPtr->modelSDF))
  {
    gzerr << "Unable to load file[" << _filename << "]\n";
    return false;
  }

  return this->Init();
}

/////////////////////////////////////////////////
bool ModelMaker::InitSimpleShape(SimpleShapes _shape)
{
  this->dataPtr->clone = false;
  rendering::ScenePtr scene = gui::get_active_camera()->GetScene();
  if (!scene)
    return false;

  if (this->dataPtr->modelVisual)
  {
    scene->RemoveVisual(this->dataPtr->modelVisual);
    this->dataPtr->modelVisual.reset();
  }

  // Desired name (the server will append a number to generate a unique name
  // in case of overlap.
  std::string modelName;
  if (_shape == BOX)
    modelName = "unit_box";
  else if (_shape == SPHERE)
    modelName = "unit_sphere";
  else if (_shape == CYLINDER)
    modelName = "unit_cylinder";

  // Model message
  msgs::Model model;
  model.set_name(modelName);
  msgs::Set(model.mutable_pose(), ignition::math::Pose3d(0, 0, 0.5, 0, 0, 0));
  if (_shape == BOX)
    msgs::AddBoxLink(model, 1.0, ignition::math::Vector3d::One);
  else if (_shape == SPHERE)
    msgs::AddSphereLink(model, 1.0, 0.5);
  else if (_shape == CYLINDER)
    msgs::AddCylinderLink(model, 1.0, 0.5, 1.0);
  model.mutable_link(0)->set_name("link");

  // Model SDF
  std::string modelString = "<sdf version='" + std::string(SDF_VERSION) + "'>"
       + msgs::ModelToSDF(model)->ToString("") + "</sdf>";

  this->dataPtr->modelSDF.reset(new sdf::SDF);
  sdf::initFile("root.sdf", this->dataPtr->modelSDF);

  if (!sdf::readString(modelString, this->dataPtr->modelSDF))
  {
    gzerr << "Unable to load SDF [" << modelString << "]" << std::endl;
    return false;
  }

  return this->Init();
}

/////////////////////////////////////////////////
bool ModelMaker::Init()
{
  rendering::ScenePtr scene = gui::get_active_camera()->GetScene();
  if (!scene)
    return false;

  // Load the world file
  std::string modelName;
  ignition::math::Pose3d modelPose, linkPose, visualPose;
  sdf::ElementPtr modelElem;

  if (this->dataPtr->modelSDF->Root()->HasElement("model"))
    modelElem = this->dataPtr->modelSDF->Root()->GetElement("model");
  else if (this->dataPtr->modelSDF->Root()->HasElement("light"))
    modelElem = this->dataPtr->modelSDF->Root()->GetElement("light");
  else
  {
    gzerr << "No model or light in SDF\n";
    return false;
  }

  if (modelElem->HasElement("pose"))
    modelPose = modelElem->Get<ignition::math::Pose3d>("pose");

  modelName = modelElem->Get<std::string>("name");

  this->dataPtr->modelVisual.reset(new rendering::Visual(
      this->dataPtr->node->GetTopicNamespace() + "::" + modelName,
      scene->WorldVisual()));
  this->dataPtr->modelVisual->Load();
  this->dataPtr->modelVisual->SetPose(modelPose);

  modelName = this->dataPtr->modelVisual->GetName();
  modelElem->GetAttribute("name")->Set(modelName);

  if (modelElem->GetName() == "model")
  {
    this->CreateModelFromSDF(modelElem);
  }
  else if (modelElem->GetName() == "light")
  {
    this->dataPtr->modelVisual->AttachMesh("unit_sphere");
  }
  else
  {
    return false;
  }

  return true;
}

/////////////////////////////////////////////////
void ModelMaker::CreateModelFromSDF(sdf::ElementPtr _modelElem)
{
  ignition::math::Pose3d linkPose, visualPose;
  std::list<std::pair<sdf::ElementPtr, rendering::VisualPtr> > modelElemList;

  std::pair<sdf::ElementPtr, rendering::VisualPtr> pair(
      _modelElem, this->dataPtr->modelVisual);
  modelElemList.push_back(pair);

  while (!modelElemList.empty())
  {
    sdf::ElementPtr modelElem = modelElemList.front().first;
    rendering::VisualPtr modelVis = modelElemList.front().second;
    modelElemList.pop_front();

    std::string modelName = modelVis->GetName();

    // create model
    sdf::ElementPtr linkElem;
    if (modelElem->HasElement("link"))
      linkElem = modelElem->GetElement("link");

    try
    {
      while (linkElem)
      {
        std::string linkName = linkElem->Get<std::string>("name");
        if (linkElem->HasElement("pose"))
          linkPose = linkElem->Get<ignition::math::Pose3d>("pose");
        else
          linkPose.Set(0, 0, 0, 0, 0, 0);

        rendering::VisualPtr linkVisual(new rendering::Visual(modelName + "::" +
              linkName, modelVis));
        linkVisual->Load();
        linkVisual->SetPose(linkPose);
        this->dataPtr->visuals.push_back(linkVisual);

        int visualIndex = 0;
        sdf::ElementPtr visualElem;

        if (linkElem->HasElement("visual"))
          visualElem = linkElem->GetElement("visual");

        while (visualElem)
        {
          if (visualElem->HasElement("pose"))
            visualPose = visualElem->Get<ignition::math::Pose3d>("pose");
          else
            visualPose.Set(0, 0, 0, 0, 0, 0);

          std::ostringstream visualName;
          visualName << modelName << "::" << linkName << "::Visual_"
            << visualIndex++;
          rendering::VisualPtr visVisual(new rendering::Visual(visualName.str(),
                linkVisual));

          visVisual->Load(visualElem);
          visVisual->SetPose(visualPose);
          this->dataPtr->visuals.push_back(visVisual);

          visualElem = visualElem->GetNextElement("visual");
        }

        linkElem = linkElem->GetNextElement("link");
      }
    }
    catch(common::Exception &_e)
    {
      this->Stop();
    }

    // append other model elems to the list
    if (modelElem->HasElement("model"))
    {
      sdf::ElementPtr childElem = modelElem->GetElement("model");
      while (childElem)
      {
        rendering::VisualPtr childVis;
        std::string childName = childElem->Get<std::string>("name");
        childVis.reset(new rendering::Visual(modelName + "::" + childName,
            modelVis));
        childVis->Load();
        this->dataPtr->visuals.push_back(childVis);

        ignition::math::Pose3d childPose;
        if (childElem->HasElement("pose"))
          childPose = childElem->Get<ignition::math::Pose3d>("pose");
        childVis->SetPose(childPose);

        std::pair<sdf::ElementPtr, rendering::VisualPtr> childPair(
            childElem, childVis);
        modelElemList.push_back(childPair);

        childElem = childElem->GetNextElement("model");
      }
    }
  }
}

/////////////////////////////////////////////////
void ModelMaker::Stop()
{
  // Remove the temporary visual from the scene
  rendering::ScenePtr scene = gui::get_active_camera()->GetScene();
  if (scene)
  {
    for (auto vis : this->dataPtr->visuals)
    {
      auto v = vis.lock();
      if (v)
        scene->RemoveVisual(v);
    }
    scene->RemoveVisual(this->dataPtr->modelVisual);
  }
  this->dataPtr->modelVisual.reset();
  this->dataPtr->modelSDF.reset();

  EntityMaker::Stop();
}

/////////////////////////////////////////////////
void ModelMaker::CreateTheEntity()
{
  msgs::Factory msg;
  if (!this->dataPtr->clone)
  {
    sdf::ElementPtr modelElem;
<<<<<<< HEAD
    if (dPtr->modelSDF->Root()->HasElement("model"))
    {
      modelElem = dPtr->modelSDF->Root()->GetElement("model");
=======
    bool isModel = false;
    bool isLight = false;
    if (this->dataPtr->modelSDF->Root()->HasElement("model"))
    {
      modelElem = this->dataPtr->modelSDF->Root()->GetElement("model");
      isModel = true;
>>>>>>> 6c4f1585
    }
    else if (this->dataPtr->modelSDF->Root()->HasElement("light"))
    {
<<<<<<< HEAD
      modelElem = dPtr->modelSDF->Root()->GetElement("light");
=======
      modelElem = this->dataPtr->modelSDF->Root()->GetElement("light");
      isLight = true;
>>>>>>> 6c4f1585
    }

    // The server will generate a unique name in case of name collision
    std::string modelName = modelElem->Get<std::string>("name");

    // Remove the topic namespace from the model name. This will get re-inserted
    // by the World automatically
    modelName.erase(0, this->dataPtr->node->GetTopicNamespace().size()+2);

    // The the SDF model's name
    modelElem->GetAttribute("name")->Set(modelName);
    modelElem->GetElement("pose")->Set(
        this->dataPtr->modelVisual->GetWorldPose().Ign());

    // Spawn the model in the physics server
    msg.set_sdf(this->dataPtr->modelSDF->ToString());
  }
  else
  {
    msgs::Set(msg.mutable_pose(),
        this->dataPtr->modelVisual->GetWorldPose().Ign());
    msg.set_clone_model_name(this->dataPtr->modelVisual->GetName().substr(0,
          this->dataPtr->modelVisual->GetName().find("_clone_tmp")));
  }

  this->dataPtr->makerPub->Publish(msg);
}

/////////////////////////////////////////////////
ignition::math::Vector3d ModelMaker::EntityPosition() const
{
  return this->dataPtr->modelVisual->GetWorldPose().pos.Ign();
}

/////////////////////////////////////////////////
void ModelMaker::SetEntityPosition(const ignition::math::Vector3d &_pos)
{
  this->dataPtr->modelVisual->SetWorldPosition(_pos);
}<|MERGE_RESOLUTION|>--- conflicted
+++ resolved
@@ -353,27 +353,13 @@
   if (!this->dataPtr->clone)
   {
     sdf::ElementPtr modelElem;
-<<<<<<< HEAD
-    if (dPtr->modelSDF->Root()->HasElement("model"))
-    {
-      modelElem = dPtr->modelSDF->Root()->GetElement("model");
-=======
-    bool isModel = false;
-    bool isLight = false;
     if (this->dataPtr->modelSDF->Root()->HasElement("model"))
     {
       modelElem = this->dataPtr->modelSDF->Root()->GetElement("model");
-      isModel = true;
->>>>>>> 6c4f1585
     }
     else if (this->dataPtr->modelSDF->Root()->HasElement("light"))
     {
-<<<<<<< HEAD
-      modelElem = dPtr->modelSDF->Root()->GetElement("light");
-=======
       modelElem = this->dataPtr->modelSDF->Root()->GetElement("light");
-      isLight = true;
->>>>>>> 6c4f1585
     }
 
     // The server will generate a unique name in case of name collision
