/*
 * Copyright (C) 2015 Open Source Robotics Foundation
 *
 * Licensed under the Apache License, Version 2.0 (the "License");
 * you may not use this file except in compliance with the License.
 * You may obtain a copy of the License at
 *
 *     http://www.apache.org/licenses/LICENSE-2.0
 *
 * Unless required by applicable law or agreed to in writing, software
 * distributed under the License is distributed on an "AS IS" BASIS,
 * WITHOUT WARRANTIES OR CONDITIONS OF ANY KIND, either express or implied.
 * See the License for the specific language governing permissions and
 * limitations under the License.
 *
 */
#ifndef _GAZEBO_LOG_PLAY_WIDGET_HH_
#define _GAZEBO_LOG_PLAY_WIDGET_HH_

#include "gazebo/common/Time.hh"
#include "gazebo/gui/qt.h"
#include "gazebo/gui/TimePanel.hh"
#include "gazebo/util/system.hh"

namespace gazebo
{
  namespace gui
  {
    class LogPlayWidgetPrivate;
    class LogPlayViewPrivate;
    class TimePanel;

    /// \class LogPlayWidget LogPlayWidget.hh
    /// \brief Widget which displays log playback options.
    class GAZEBO_VISIBLE LogPlayWidget : public QWidget
    {
      Q_OBJECT

      /// \brief Constructor
      /// \param[in] _parent Parent widget, commonly a TimePanel.
      public: LogPlayWidget(QWidget *_parent = 0);

      /// \brief Destructor
      public: virtual ~LogPlayWidget();

      /// \brief Returns if the simulation is displayed as paused.
      /// \return True if paused, false otherwise.
      public: bool IsPaused() const;

      /// \brief Set whether to display the simulation as paused.
      /// \param[in] _p True to display the simulation as paused. False
      /// indicates the simulation is running
      public: void SetPaused(const bool _paused);

      /// \brief Emit signal to set current time.
      /// \param[in] _time Current time.
      public: void EmitSetCurrentTime(const common::Time &_time);

      /// \brief Emit signal to set start time.
      /// \param[in] _time Start time.
      public: void EmitSetStartTime(const common::Time &_time);

      /// \brief Emit signal to set end time.
      /// \param[in] _time End time.
      public: void EmitSetEndTime(const common::Time &_time);

      /// \brief Play simulation.
      public slots: void OnPlay();

      /// \brief Pause simulation.
      public slots: void OnPause();

      /// \brief Step simulation forward.
      public slots: void OnStepForward();

<<<<<<< HEAD
      /// \brief Play simulation.
      public slots: void OnStepBack();

      /// \brief Play simulation.
      public slots: void OnJumpStart();

      /// \brief Play simulation.
      public slots: void OnJumpEnd();

=======
      /// \brief Step simulation back.
      public slots: void OnStepBack();

>>>>>>> 2ae0b5d9
      /// \brief Qt signal to show the play button.
      signals: void ShowPlay();

      /// \brief Qt signal to hide the play button.
      signals: void HidePlay();

      /// \brief Qt signal to show the pause button.
      signals: void ShowPause();

      /// \brief Qt signal to hide the pause button.
      signals: void HidePause();

      /// \brief Qt signal used to set the current time line edit.
      /// \param[in] _string String representation of current time.
      signals: void SetCurrentTime(const QString &);

      /// \brief Qt signal used to set the end time line edit.
      /// \param[in] _string String representation of current time.
      signals: void SetEndTime(const QString &);

      /// \brief Qt signal used to set the current time in the view.
      /// \param[in] _time Current time.
      signals: void SetCurrentTime(const common::Time &_time);

      /// \brief Qt signal used to set the start time in the view.
      /// \param[in] _time Start time.
      signals: void SetStartTime(const common::Time &_time);

      /// \brief Qt signal used to set the end time in the view.
      /// \param[in] _time End time.
      signals: void SetEndTime(const common::Time &_time);

      /// \brief Publish a multistep message.
      /// \param[in] _step Number of steps.
      private: void PublishMultistep(int _step);

      /// \internal
      /// \brief Pointer to private data.
      private: LogPlayWidgetPrivate *dataPtr;
    };

    /// \class LogPlayView LogPlayView.hh
    /// \brief View for the timeline.
    class GAZEBO_VISIBLE LogPlayView: public QGraphicsView
    {
      Q_OBJECT

      /// \brief Constructor;
      /// \param[in] _parent Parent widget.
      public: LogPlayView(LogPlayWidget *_parent = 0);

      /// \brief Set the position of the current time item.
      /// \param[in] _time Current time.
      public slots: void SetCurrentTime(const common::Time &_time);

      /// \brief Set the log start time.
      /// \param[in] _time Start time.
      public slots: void SetStartTime(const common::Time &_time);

      /// \brief Set the log end time.
      /// \param[in] _time End time.
      public slots: void SetEndTime(const common::Time &_time);

      /// \brief Draw the timeline.
      public slots: void DrawTimeline();

      /// \brief Qt mouse release event.
      /// \param[in] _event Qt mouse event.
      protected: void mousePressEvent(QMouseEvent *_event);

      /// \brief Qt mouse release event.
      /// \param[in] _event Qt mouse event.
      protected: void mouseReleaseEvent(QMouseEvent *_event);

      /// \brief Qt mouse release event.
      /// \param[in] _event Qt mouse event.
      protected: void mouseMoveEvent(QMouseEvent *_event);

      /// \internal
      /// \brief Pointer to private data.
      private: LogPlayViewPrivate *dataPtr;
    };

    /// \class CurrentTimeItem CurrentTimeItem.hh
    /// \brief Item which represents the current time within the view.
    class GAZEBO_VISIBLE CurrentTimeItem: public QObject,
        public QGraphicsRectItem
    {
      Q_OBJECT

      /// \brief Constructor;
      public: CurrentTimeItem();

      // Documentation inherited
      private: virtual void paint(QPainter *_painter,
          const QStyleOptionGraphicsItem *_option, QWidget *_widget);

      // Documentation inherited
      protected: virtual QRectF boundingRect() const;
    };
  }
}

#endif<|MERGE_RESOLUTION|>--- conflicted
+++ resolved
@@ -73,8 +73,7 @@
       /// \brief Step simulation forward.
       public slots: void OnStepForward();
 
-<<<<<<< HEAD
-      /// \brief Play simulation.
+      /// \brief Step simulation back.
       public slots: void OnStepBack();
 
       /// \brief Play simulation.
@@ -83,11 +82,6 @@
       /// \brief Play simulation.
       public slots: void OnJumpEnd();
 
-=======
-      /// \brief Step simulation back.
-      public slots: void OnStepBack();
-
->>>>>>> 2ae0b5d9
       /// \brief Qt signal to show the play button.
       signals: void ShowPlay();
 
