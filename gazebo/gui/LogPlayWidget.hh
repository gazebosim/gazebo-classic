/*
 * Copyright (C) 2015 Open Source Robotics Foundation
 *
 * Licensed under the Apache License, Version 2.0 (the "License");
 * you may not use this file except in compliance with the License.
 * You may obtain a copy of the License at
 *
 *     http://www.apache.org/licenses/LICENSE-2.0
 *
 * Unless required by applicable law or agreed to in writing, software
 * distributed under the License is distributed on an "AS IS" BASIS,
 * WITHOUT WARRANTIES OR CONDITIONS OF ANY KIND, either express or implied.
 * See the License for the specific language governing permissions and
 * limitations under the License.
 *
 */
#ifndef _GAZEBO_LOG_PLAY_WIDGET_HH_
#define _GAZEBO_LOG_PLAY_WIDGET_HH_

#include "gazebo/common/Time.hh"
#include "gazebo/gui/qt.h"
#include "gazebo/gui/TimePanel.hh"
#include "gazebo/util/system.hh"

namespace gazebo
{
  namespace gui
  {
    class LogPlayWidgetPrivate;
    class LogPlayViewPrivate;
    class TimePanel;

    /// \class LogPlayWidget LogPlayWidget.hh
    /// \brief Widget which displays log playback options.
    class GAZEBO_VISIBLE LogPlayWidget : public QWidget
    {
      Q_OBJECT

      /// \brief Constructor
      /// \param[in] _parent Parent widget, commonly a TimePanel.
      public: LogPlayWidget(QWidget *_parent = 0);

      /// \brief Destructor
      public: virtual ~LogPlayWidget();

      /// \brief Returns if the simulation is displayed as paused.
      /// \return True if paused, false otherwise.
      public: bool IsPaused() const;

      /// \brief Set whether to display the simulation as paused.
      /// \param[in] _p True to display the simulation as paused. False
      /// indicates the simulation is running
      public: void SetPaused(const bool _paused);

      /// \brief Emit signal to set current time.
      /// \param[in] _time Current time.
<<<<<<< HEAD
      public: void EmitSetCurrentTime(common::Time _time);

      /// \brief Emit signal to set start time.
      /// \param[in] _time Start time.
      public: void EmitSetStartTime(common::Time _time);

      /// \brief Emit signal to set end time.
      /// \param[in] _time End time.
      public: void EmitSetEndTime(common::Time _time);
=======
      public: void EmitSetCurrentTime(const common::Time &_time);

      /// \brief Emit signal to set start time.
      /// \param[in] _time Start time.
      public: void EmitSetStartTime(const common::Time &_time);

      /// \brief Emit signal to set end time.
      /// \param[in] _time End time.
      public: void EmitSetEndTime(const common::Time &_time);
>>>>>>> ee2370de

      /// \brief Play simulation.
      public slots: void OnPlay();

      /// \brief Pause simulation.
      public slots: void OnPause();

      /// \brief Step simulation forward.
      public slots: void OnStepForward();

      /// \brief Play simulation.
      public slots: void OnStepBack();

      /// \brief Play simulation.
      public slots: void OnJumpStart();

      /// \brief Play simulation.
      public slots: void OnJumpEnd();

      /// \brief Qt signal to show the play button.
      signals: void ShowPlay();

      /// \brief Qt signal to hide the play button.
      signals: void HidePlay();

      /// \brief Qt signal to show the pause button.
      signals: void ShowPause();

      /// \brief Qt signal to hide the pause button.
      signals: void HidePause();

      /// \brief Qt signal used to set the current time line edit.
      /// \param[in] _string String representation of current time.
      signals: void SetCurrentTime(const QString &);

      /// \brief Qt signal used to set the end time line edit.
      /// \param[in] _string String representation of current time.
      signals: void SetEndTime(const QString &);

      /// \brief Qt signal used to set the current time in the view.
<<<<<<< HEAD
      /// \param[in] _time Time in ms.
      signals: void SetCurrentTime(int _time);

      /// \brief Qt signal used to set the start time in the view.
      /// \param[in] _time Time in ms.
      signals: void SetStartTime(int _time);

      /// \brief Qt signal used to set the end time in the view.
      /// \param[in] _time Eime in ms.
      signals: void SetEndTime(int _time);

      /// \brief Publish a multistep message.
      /// \param[in] _step Number of steps.
      private: void PublishMultistep(int _step);
=======
      /// \param[in] _time Current time.
      signals: void SetCurrentTime(const common::Time &_time);

      /// \brief Qt signal used to set the start time in the view.
      /// \param[in] _time Start time.
      signals: void SetStartTime(const common::Time &_time);

      /// \brief Qt signal used to set the end time in the view.
      /// \param[in] _time End time.
      signals: void SetEndTime(const common::Time &_time);
>>>>>>> ee2370de

      /// \internal
      /// \brief Pointer to private data.
      private: LogPlayWidgetPrivate *dataPtr;
    };

    /// \class LogPlayView LogPlayView.hh
    /// \brief View for the timeline.
    class GAZEBO_VISIBLE LogPlayView: public QGraphicsView
    {
      Q_OBJECT

      /// \brief Constructor;
      /// \param[in] _parent Parent widget.
      public: LogPlayView(LogPlayWidget *_parent = 0);

      /// \brief Set the position of the current time item.
<<<<<<< HEAD
      /// \param[in] _msec Absolute time in ms.
      public slots: void SetCurrentTime(int _msec);

      /// \brief Set the log start time.
      /// \param[in] _msec Start time in ms.
      public slots: void SetStartTime(int _msec);

      /// \brief Set the log end time.
      /// \param[in] _msec End time position in ms.
      public slots: void SetEndTime(int _msec);
=======
      /// \param[in] _msec Current time.
      public slots: void SetCurrentTime(const common::Time &_time);

      /// \brief Set the log start time.
      /// \param[in] _msec Start time.
      public slots: void SetStartTime(const common::Time &_time);

      /// \brief Set the log end time.
      /// \param[in] _msec End time.
      public slots: void SetEndTime(const common::Time &_time);
>>>>>>> ee2370de

      /// \brief Draw the timeline.
      public slots: void DrawTimeline();

<<<<<<< HEAD
      /// \brief Qt mouse release event.
      /// \param[in] _event Qt mouse event.
      protected: void mousePressEvent(QMouseEvent *_event);

      /// \brief Qt mouse release event.
      /// \param[in] _event Qt mouse event.
      protected: void mouseReleaseEvent(QMouseEvent *_event);

      /// \brief Qt mouse release event.
      /// \param[in] _event Qt mouse event.
      protected: void mouseMoveEvent(QMouseEvent *_event);

=======
>>>>>>> ee2370de
      /// \internal
      /// \brief Pointer to private data.
      private: LogPlayViewPrivate *dataPtr;
    };

    /// \class CurrentTimeItem CurrentTimeItem.hh
    /// \brief Item which represents the current time within the view.
    class GAZEBO_VISIBLE CurrentTimeItem: public QObject,
        public QGraphicsRectItem
    {
      Q_OBJECT

      /// \brief Constructor;
      public: CurrentTimeItem();

      // Documentation inherited
      private: virtual void paint(QPainter *_painter,
          const QStyleOptionGraphicsItem *_option, QWidget *_widget);
<<<<<<< HEAD

      // Documentation inherited
      protected: virtual QRectF boundingRect() const;
=======
>>>>>>> ee2370de
    };
  }
}

#endif<|MERGE_RESOLUTION|>--- conflicted
+++ resolved
@@ -54,17 +54,6 @@
 
       /// \brief Emit signal to set current time.
       /// \param[in] _time Current time.
-<<<<<<< HEAD
-      public: void EmitSetCurrentTime(common::Time _time);
-
-      /// \brief Emit signal to set start time.
-      /// \param[in] _time Start time.
-      public: void EmitSetStartTime(common::Time _time);
-
-      /// \brief Emit signal to set end time.
-      /// \param[in] _time End time.
-      public: void EmitSetEndTime(common::Time _time);
-=======
       public: void EmitSetCurrentTime(const common::Time &_time);
 
       /// \brief Emit signal to set start time.
@@ -74,7 +63,6 @@
       /// \brief Emit signal to set end time.
       /// \param[in] _time End time.
       public: void EmitSetEndTime(const common::Time &_time);
->>>>>>> ee2370de
 
       /// \brief Play simulation.
       public slots: void OnPlay();
@@ -115,22 +103,6 @@
       signals: void SetEndTime(const QString &);
 
       /// \brief Qt signal used to set the current time in the view.
-<<<<<<< HEAD
-      /// \param[in] _time Time in ms.
-      signals: void SetCurrentTime(int _time);
-
-      /// \brief Qt signal used to set the start time in the view.
-      /// \param[in] _time Time in ms.
-      signals: void SetStartTime(int _time);
-
-      /// \brief Qt signal used to set the end time in the view.
-      /// \param[in] _time Eime in ms.
-      signals: void SetEndTime(int _time);
-
-      /// \brief Publish a multistep message.
-      /// \param[in] _step Number of steps.
-      private: void PublishMultistep(int _step);
-=======
       /// \param[in] _time Current time.
       signals: void SetCurrentTime(const common::Time &_time);
 
@@ -141,7 +113,10 @@
       /// \brief Qt signal used to set the end time in the view.
       /// \param[in] _time End time.
       signals: void SetEndTime(const common::Time &_time);
->>>>>>> ee2370de
+
+      /// \brief Publish a multistep message.
+      /// \param[in] _step Number of steps.
+      private: void PublishMultistep(int _step);
 
       /// \internal
       /// \brief Pointer to private data.
@@ -159,18 +134,6 @@
       public: LogPlayView(LogPlayWidget *_parent = 0);
 
       /// \brief Set the position of the current time item.
-<<<<<<< HEAD
-      /// \param[in] _msec Absolute time in ms.
-      public slots: void SetCurrentTime(int _msec);
-
-      /// \brief Set the log start time.
-      /// \param[in] _msec Start time in ms.
-      public slots: void SetStartTime(int _msec);
-
-      /// \brief Set the log end time.
-      /// \param[in] _msec End time position in ms.
-      public slots: void SetEndTime(int _msec);
-=======
       /// \param[in] _msec Current time.
       public slots: void SetCurrentTime(const common::Time &_time);
 
@@ -181,12 +144,10 @@
       /// \brief Set the log end time.
       /// \param[in] _msec End time.
       public slots: void SetEndTime(const common::Time &_time);
->>>>>>> ee2370de
 
       /// \brief Draw the timeline.
       public slots: void DrawTimeline();
 
-<<<<<<< HEAD
       /// \brief Qt mouse release event.
       /// \param[in] _event Qt mouse event.
       protected: void mousePressEvent(QMouseEvent *_event);
@@ -199,8 +160,6 @@
       /// \param[in] _event Qt mouse event.
       protected: void mouseMoveEvent(QMouseEvent *_event);
 
-=======
->>>>>>> ee2370de
       /// \internal
       /// \brief Pointer to private data.
       private: LogPlayViewPrivate *dataPtr;
@@ -219,12 +178,9 @@
       // Documentation inherited
       private: virtual void paint(QPainter *_painter,
           const QStyleOptionGraphicsItem *_option, QWidget *_widget);
-<<<<<<< HEAD
 
       // Documentation inherited
       protected: virtual QRectF boundingRect() const;
-=======
->>>>>>> ee2370de
     };
   }
 }
