--- conflicted
+++ resolved
@@ -1965,21 +1965,7 @@
   if (_msg->request() == "entity_delete")
   {
     this->removeEntityList.push_back(_msg->data());
-<<<<<<< HEAD
-  }
-}
-
-/////////////////////////////////////////////////
-void ModelListWidget::ProcessRemoveEntity()
-{
-  for (RemoveEntity_L::iterator iter = this->removeEntityList.begin();
-       iter != this->removeEntityList.end(); ++iter)
-  {
-    this->RemoveEntity(*iter);
-=======
->>>>>>> 66be419f
-  }
-  this->removeEntityList.clear();
+  }
 }
 
 /////////////////////////////////////////////////
