/*
 * Copyright 2012 Open Source Robotics Foundation
 *
 * Licensed under the Apache License, Version 2.0 (the "License");
 * you may not use this file except in compliance with the License.
 * You may obtain a copy of the License at
 *
 *     http://www.apache.org/licenses/LICENSE-2.0
 *
 * Unless required by applicable law or agreed to in writing, software
 * distributed under the License is distributed on an "AS IS" BASIS,
 * WITHOUT WARRANTIES OR CONDITIONS OF ANY KIND, either express or implied.
 * See the License for the specific language governing permissions and
 * limitations under the License.
 *
*/
#include <math.h>

#include "gazebo/common/Exception.hh"
#include "gazebo/math/gzmath.hh"

#include "gazebo/transport/transport.hh"

#include "gazebo/rendering/RenderEvents.hh"
#include "gazebo/rendering/Rendering.hh"
#include "gazebo/rendering/Visual.hh"
#include "gazebo/rendering/WindowManager.hh"
#include "gazebo/rendering/RenderEngine.hh"
#include "gazebo/rendering/Scene.hh"
#include "gazebo/rendering/UserCamera.hh"
#include "gazebo/rendering/OrbitViewController.hh"
#include "gazebo/rendering/FPSViewController.hh"

#include "gazebo/gui/Actions.hh"
#include "gazebo/gui/Gui.hh"
#include "gazebo/gui/ModelRightMenu.hh"
#include "gazebo/gui/GuiEvents.hh"
#include "gazebo/gui/GLWidget.hh"

using namespace gazebo;
using namespace gui;

extern bool g_fullscreen;
extern ModelRightMenu *g_modelRightMenu;

/////////////////////////////////////////////////
GLWidget::GLWidget(QWidget *_parent)
  : QWidget(_parent)
{
  this->setObjectName("GLWidget");
  this->state = "select";
  this->sceneCreated = false;

  this->setFocusPolicy(Qt::StrongFocus);

  this->windowId = -1;

  setAttribute(Qt::WA_OpaquePaintEvent, true);
  setAttribute(Qt::WA_PaintOnScreen, true);
//  setMinimumSize(320, 240);

  this->renderFrame = new QFrame;
  this->renderFrame->setFrameShape(QFrame::NoFrame);
  this->renderFrame->setSizePolicy(QSizePolicy::Expanding,
                                   QSizePolicy::Expanding);
  this->renderFrame->show();
  QVBoxLayout *mainLayout = new QVBoxLayout;
  mainLayout->addWidget(this->renderFrame);
  mainLayout->setContentsMargins(0, 0, 0, 0);
  this->setLayout(mainLayout);

  this->connections.push_back(
      rendering::Events::ConnectCreateScene(
        boost::bind(&GLWidget::OnCreateScene, this, _1)));

  this->connections.push_back(
      rendering::Events::ConnectRemoveScene(
        boost::bind(&GLWidget::OnRemoveScene, this, _1)));

  this->connections.push_back(
      gui::Events::ConnectMoveMode(
        boost::bind(&GLWidget::OnMoveMode, this, _1)));

  this->connections.push_back(
      gui::Events::ConnectCreateEntity(
        boost::bind(&GLWidget::OnCreateEntity, this, _1, _2)));

  this->connections.push_back(
      gui::Events::ConnectFPS(
        boost::bind(&GLWidget::OnFPS, this)));

  this->connections.push_back(
      gui::Events::ConnectOrbit(
        boost::bind(&GLWidget::OnOrbit, this)));

  this->connections.push_back(
      gui::Events::ConnectManipMode(
        boost::bind(&GLWidget::OnManipMode, this, _1)));

  this->connections.push_back(
     event::Events::ConnectSetSelectedEntity(
       boost::bind(&GLWidget::OnSetSelectedEntity, this, _1, _2)));

  this->renderFrame->setMouseTracking(true);
  this->setMouseTracking(true);

  this->entityMaker = NULL;

  this->node = transport::NodePtr(new transport::Node());
  this->node->Init();
  this->modelPub = this->node->Advertise<msgs::Model>("~/model/modify");
  this->lightPub = this->node->Advertise<msgs::Light>("~/light");

  this->factoryPub = this->node->Advertise<msgs::Factory>("~/factory");
  this->selectionSub = this->node->Subscribe("~/selection",
      &GLWidget::OnSelectionMsg, this);
  this->requestSub = this->node->Subscribe("~/request",
      &GLWidget::OnRequest, this);

  this->installEventFilter(this);
  this->keyModifiers = 0;

  this->selectedVis.reset();
  this->mouseMoveVis.reset();
}

/////////////////////////////////////////////////
GLWidget::~GLWidget()
{
  this->connections.clear();
  this->node.reset();
  this->modelPub.reset();
  this->lightPub.reset();
  this->selectionSub.reset();

  this->userCamera.reset();
}

/////////////////////////////////////////////////
bool GLWidget::eventFilter(QObject * /*_obj*/, QEvent *_event)
{
  if (_event->type() == QEvent::Enter)
  {
    this->setFocus(Qt::OtherFocusReason);
    return true;
  }

  return false;
}

/////////////////////////////////////////////////
void GLWidget::showEvent(QShowEvent *_event)
{
  QApplication::flush();
  this->windowId = rendering::RenderEngine::Instance()->GetWindowManager()->
    CreateWindow(this->GetOgreHandle(), this->width(), this->height());

  QWidget::showEvent(_event);

  if (this->userCamera)
    rendering::RenderEngine::Instance()->GetWindowManager()->SetCamera(
        this->windowId, this->userCamera);
  this->setFocus();
}

/////////////////////////////////////////////////
void GLWidget::enterEvent(QEvent * /*_event*/)
{
}

/////////////////////////////////////////////////
void GLWidget::moveEvent(QMoveEvent *_e)
{
  QWidget::moveEvent(_e);

  if (_e->isAccepted() && this->windowId >= 0)
  {
    rendering::RenderEngine::Instance()->GetWindowManager()->Moved(
        this->windowId);
  }
}

/////////////////////////////////////////////////
void GLWidget::paintEvent(QPaintEvent *_e)
{
<<<<<<< HEAD
  if (rendering::get_scene())
=======
  // Timing may cause GLWidget to miss the OnCreateScene event. So, we check
  // here to make sure it's handled.
  if (!this->sceneCreated && rendering::get_scene())
>>>>>>> fb42cc01
    this->OnCreateScene(rendering::get_scene()->GetName());

  rendering::UserCameraPtr cam = gui::get_active_camera();
  if (cam && cam->GetInitialized())
  {
    event::Events::preRender();

    // Tell all the cameras to render
    event::Events::render();

    event::Events::postRender();
  }
  _e->accept();
}

/////////////////////////////////////////////////
void GLWidget::resizeEvent(QResizeEvent *_e)
{
  if (!this->scene)
    return;

  if (this->windowId >= 0)
  {
    rendering::RenderEngine::Instance()->GetWindowManager()->Resize(
        this->windowId, _e->size().width(), _e->size().height());
    this->userCamera->Resize(_e->size().width(), _e->size().height());
  }
}

/////////////////////////////////////////////////
void GLWidget::keyPressEvent(QKeyEvent *_event)
{
  if (!this->scene)
    return;

  if (_event->isAutoRepeat())
    return;

  this->keyText = _event->text().toStdString();
  this->keyModifiers = _event->modifiers();

  // Toggle full screen
  if (_event->key() == Qt::Key_F11)
  {
    g_fullscreen = !g_fullscreen;
    gui::Events::fullScreen(g_fullscreen);
  }

  // Trigger a model delete if the Delete key was pressed, and a model
  // is currently selected.
  if (_event->key() == Qt::Key_Delete && this->selectedVis)
    g_deleteAct->Signal(this->selectedVis->GetName());

  if (_event->key() == Qt::Key_Escape)
    event::Events::setSelectedEntity("", "normal");

  this->mouseEvent.control =
    this->keyModifiers & Qt::ControlModifier ? true : false;
  this->mouseEvent.shift =
    this->keyModifiers & Qt::ShiftModifier ? true : false;
  this->mouseEvent.alt =
    this->keyModifiers & Qt::AltModifier ? true : false;

  this->userCamera->HandleKeyPressEvent(this->keyText);
}

/////////////////////////////////////////////////
void GLWidget::keyReleaseEvent(QKeyEvent *_event)
{
  if (!this->scene)
    return;

  if (_event->isAutoRepeat())
    return;

  this->keyText = "";

  this->keyModifiers = _event->modifiers();

  if (this->keyModifiers & Qt::ControlModifier &&
      _event->key() == Qt::Key_Z)
  {
    this->PopHistory();
  }

  this->mouseEvent.control =
    this->keyModifiers & Qt::ControlModifier ? true : false;
  this->mouseEvent.shift =
    this->keyModifiers & Qt::ShiftModifier ? true : false;
  this->mouseEvent.alt =
    this->keyModifiers & Qt::AltModifier ? true : false;

  // Reset the mouse move info when the user hits keys.
  if (this->state == "translate" || this->state == "rotate")
  {
    if (this->keyText == "x" || this->keyText == "y" || this->keyText == "z")
    {
      this->mouseEvent.pressPos = this->mouseEvent.pos;
      if (this->mouseMoveVis)
        this->mouseMoveVisStartPose = this->mouseMoveVis->GetWorldPose();
    }
  }

  this->userCamera->HandleKeyReleaseEvent(_event->text().toStdString());
}

/////////////////////////////////////////////////
void GLWidget::mouseDoubleClickEvent(QMouseEvent * /*_event*/)
{
  rendering::VisualPtr vis = this->userCamera->GetVisual(this->mouseEvent.pos);
  if (vis)
  {
    if (vis->IsPlane())
    {
      math::Pose pose, camPose;
      camPose = this->userCamera->GetWorldPose();
      if (this->scene->GetFirstContact(this->userCamera,
                                   this->mouseEvent.pos, pose.pos))
      {
        this->userCamera->SetFocalPoint(pose.pos);

        math::Vector3 dir = pose.pos - camPose.pos;
        pose.pos = camPose.pos + (dir * 0.8);

        pose.rot = this->userCamera->GetWorldRotation();
        this->userCamera->MoveToPosition(pose, 0.5);
      }
    }
    else
    {
      this->userCamera->MoveToVisual(vis);
    }
  }
}

/////////////////////////////////////////////////
void GLWidget::mousePressEvent(QMouseEvent *_event)
{
  if (!this->scene)
    return;

  this->mouseEvent.pressPos.Set(_event->pos().x(), _event->pos().y());
  this->mouseEvent.prevPos = this->mouseEvent.pressPos;

  /// Set the button which cause the press event
  if (_event->button() == Qt::LeftButton)
    this->mouseEvent.button = common::MouseEvent::LEFT;
  else if (_event->button() == Qt::RightButton)
    this->mouseEvent.button = common::MouseEvent::RIGHT;
  else if (_event->button() == Qt::MidButton)
    this->mouseEvent.button = common::MouseEvent::MIDDLE;

  this->mouseEvent.buttons = common::MouseEvent::NO_BUTTON;
  this->mouseEvent.type = common::MouseEvent::PRESS;

  this->mouseEvent.buttons |= _event->buttons() & Qt::LeftButton ?
    common::MouseEvent::LEFT : 0x0;
  this->mouseEvent.buttons |= _event->buttons() & Qt::RightButton ?
    common::MouseEvent::RIGHT : 0x0;
  this->mouseEvent.buttons |= _event->buttons() & Qt::MidButton ?
    common::MouseEvent::MIDDLE : 0x0;

  this->mouseEvent.dragging = false;
  gui::Events::mousePress(this->mouseEvent);

  if (this->state == "make_entity")
    this->OnMousePressMakeEntity();
  else if (this->state == "select")
    this->OnMousePressNormal();
  else if (this->state == "translate" || this->state == "rotate")
    this->OnMousePressTranslate();
}

/////////////////////////////////////////////////
void GLWidget::OnMousePressTranslate()
{
  rendering::VisualPtr vis = this->userCamera->GetVisual(this->mouseEvent.pos);

  if (vis && !vis->IsPlane() &&
      this->mouseEvent.button == common::MouseEvent::LEFT)
  {
    vis = vis->GetRootVisual();
    this->mouseMoveVisStartPose = vis->GetWorldPose();

    this->SetMouseMoveVisual(vis);

    event::Events::setSelectedEntity(this->mouseMoveVis->GetName(), "move");
    QApplication::setOverrideCursor(Qt::ClosedHandCursor);
  }
  else
    this->userCamera->HandleMouseEvent(this->mouseEvent);
}

/////////////////////////////////////////////////
void GLWidget::OnMousePressNormal()
{
  if (!this->userCamera)
    return;

  rendering::VisualPtr vis = this->userCamera->GetVisual(this->mouseEvent.pos);

  this->SetMouseMoveVisual(rendering::VisualPtr());

  this->userCamera->HandleMouseEvent(this->mouseEvent);
}

/////////////////////////////////////////////////
void GLWidget::OnMousePressMakeEntity()
{
  if (this->entityMaker)
    this->entityMaker->OnMousePush(this->mouseEvent);
}

/////////////////////////////////////////////////
void GLWidget::wheelEvent(QWheelEvent *_event)
{
  if (!this->scene)
    return;

  this->mouseEvent.scroll.y = _event->delta() > 0 ? -1 : 1;
  this->mouseEvent.type = common::MouseEvent::SCROLL;
  this->mouseEvent.buttons |= _event->buttons() & Qt::LeftButton ?
    common::MouseEvent::LEFT : 0x0;
  this->mouseEvent.buttons |= _event->buttons() & Qt::RightButton ?
    common::MouseEvent::RIGHT : 0x0;
  this->mouseEvent.buttons |= _event->buttons() & Qt::MidButton ?
    common::MouseEvent::MIDDLE : 0x0;

  this->userCamera->HandleMouseEvent(this->mouseEvent);
}

/////////////////////////////////////////////////
void GLWidget::mouseMoveEvent(QMouseEvent *_event)
{
  if (!this->scene)
    return;

  this->setFocus(Qt::MouseFocusReason);

  this->mouseEvent.pos.Set(_event->pos().x(), _event->pos().y());
  this->mouseEvent.type = common::MouseEvent::MOVE;
  this->mouseEvent.buttons |= _event->buttons() & Qt::LeftButton ?
    common::MouseEvent::LEFT : 0x0;
  this->mouseEvent.buttons |= _event->buttons() & Qt::RightButton ?
    common::MouseEvent::RIGHT : 0x0;
  this->mouseEvent.buttons |= _event->buttons() & Qt::MidButton ?
    common::MouseEvent::MIDDLE : 0x0;

  if (_event->buttons())
    this->mouseEvent.dragging = true;
  else
    this->mouseEvent.dragging = false;

  // Update the view depending on the current GUI state
  if (this->state == "make_entity")
    this->OnMouseMoveMakeEntity();
  else if (this->state == "select")
    this->OnMouseMoveNormal();
  else if (this->state == "translate" || this->state == "rotate")
    this->OnMouseMoveTranslate();

  this->mouseEvent.prevPos = this->mouseEvent.pos;
}

/////////////////////////////////////////////////
void GLWidget::OnMouseMoveMakeEntity()
{
  if (this->entityMaker)
  {
    if (this->mouseEvent.dragging)
      this->entityMaker->OnMouseDrag(this->mouseEvent);
    else
      this->entityMaker->OnMouseMove(this->mouseEvent);
  }
}

/////////////////////////////////////////////////
void GLWidget::SmartMoveVisual(rendering::VisualPtr _vis)
{
  if (!this->mouseEvent.dragging)
    return;

  // Get the point on the plane which correspoinds to the mouse
  math::Vector3 pp;

  // Rotate the visual using the middle mouse button
  if (this->mouseEvent.buttons == common::MouseEvent::MIDDLE)
  {
    math::Vector3 rpy = this->mouseMoveVisStartPose.rot.GetAsEuler();
    math::Vector2i delta = this->mouseEvent.pos - this->mouseEvent.pressPos;
    double yaw = (delta.x * 0.01) + rpy.z;
    if (!this->mouseEvent.shift)
    {
      double snap = rint(yaw / (M_PI * .25)) * (M_PI * 0.25);

      if (fabs(yaw - snap) < GZ_DTOR(10))
        yaw = snap;
    }

    _vis->SetWorldRotation(math::Quaternion(rpy.x, rpy.y, yaw));
  }
  else if (this->mouseEvent.buttons == common::MouseEvent::RIGHT)
  {
    math::Vector3 rpy = this->mouseMoveVisStartPose.rot.GetAsEuler();
    math::Vector2i delta = this->mouseEvent.pos - this->mouseEvent.pressPos;
    double pitch = (delta.y * 0.01) + rpy.y;
    if (!this->mouseEvent.shift)
    {
      double snap = rint(pitch / (M_PI * .25)) * (M_PI * 0.25);

      if (fabs(pitch - snap) < GZ_DTOR(10))
        pitch = snap;
    }

    _vis->SetWorldRotation(math::Quaternion(rpy.x, pitch, rpy.z));
  }
  else if (this->mouseEvent.buttons & common::MouseEvent::LEFT &&
           this->mouseEvent.buttons & common::MouseEvent::RIGHT)
  {
    math::Vector3 rpy = this->mouseMoveVisStartPose.rot.GetAsEuler();
    math::Vector2i delta = this->mouseEvent.pos - this->mouseEvent.pressPos;
    double roll = (delta.x * 0.01) + rpy.x;
    if (!this->mouseEvent.shift)
    {
      double snap = rint(roll / (M_PI * .25)) * (M_PI * 0.25);

      if (fabs(roll - snap) < GZ_DTOR(10))
        roll = snap;
    }

    _vis->SetWorldRotation(math::Quaternion(roll, rpy.y, rpy.z));
  }
  else
  {
    this->TranslateEntity(_vis);
  }
}

/////////////////////////////////////////////////
void GLWidget::OnMouseMoveTranslate()
{
  if (this->mouseEvent.dragging)
  {
    if (this->mouseMoveVis &&
        this->mouseEvent.button == common::MouseEvent::LEFT)
    {
      if (this->state == "translate")
        this->TranslateEntity(this->mouseMoveVis);
      else if (this->state == "rotate")
        this->RotateEntity(this->mouseMoveVis);
    }
    else
      this->userCamera->HandleMouseEvent(this->mouseEvent);
  }
  else
  {
    rendering::VisualPtr vis = this->userCamera->GetVisual(
        this->mouseEvent.pos);

    if (vis && !vis->IsPlane())
      QApplication::setOverrideCursor(Qt::OpenHandCursor);
    else
      QApplication::setOverrideCursor(Qt::ArrowCursor);
    this->userCamera->HandleMouseEvent(this->mouseEvent);
  }
}

/////////////////////////////////////////////////
void GLWidget::OnMouseMoveNormal()
{
  if (!this->userCamera)
    return;

  rendering::VisualPtr vis = this->userCamera->GetVisual(this->mouseEvent.pos);

  if (vis && !vis->IsPlane())
    QApplication::setOverrideCursor(Qt::PointingHandCursor);
  else
    QApplication::setOverrideCursor(Qt::ArrowCursor);

  this->userCamera->HandleMouseEvent(this->mouseEvent);
}

/////////////////////////////////////////////////
void GLWidget::mouseReleaseEvent(QMouseEvent *_event)
{
  if (!this->scene)
    return;

  this->mouseEvent.pos.Set(_event->pos().x(), _event->pos().y());
  this->mouseEvent.prevPos = this->mouseEvent.pos;

  if (_event->button() == Qt::LeftButton)
    this->mouseEvent.button = common::MouseEvent::LEFT;
  else if (_event->button() == Qt::RightButton)
    this->mouseEvent.button = common::MouseEvent::RIGHT;
  else if (_event->button() == Qt::MidButton)
    this->mouseEvent.button = common::MouseEvent::MIDDLE;

  this->mouseEvent.buttons = common::MouseEvent::NO_BUTTON;
  this->mouseEvent.type = common::MouseEvent::RELEASE;

  this->mouseEvent.buttons |= _event->buttons() & Qt::LeftButton ?
    common::MouseEvent::LEFT : 0x0;

  this->mouseEvent.buttons |= _event->buttons() & Qt::RightButton ?
    common::MouseEvent::RIGHT : 0x0;

  this->mouseEvent.buttons |= _event->buttons() & Qt::MidButton ?
    common::MouseEvent::MIDDLE : 0x0;

  gui::Events::mouseRelease(this->mouseEvent);
  emit clicked();

  if (this->state == "make_entity")
    this->OnMouseReleaseMakeEntity();
  else if (this->state == "select")
    this->OnMouseReleaseNormal();
  else if (this->state == "translate" || this->state == "rotate")
    this->OnMouseReleaseTranslate();
}

//////////////////////////////////////////////////
void GLWidget::OnMouseReleaseMakeEntity()
{
  if (this->entityMaker)
    this->entityMaker->OnMouseRelease(this->mouseEvent);
}

//////////////////////////////////////////////////
void GLWidget::OnMouseReleaseTranslate()
{
  if (this->mouseEvent.dragging)
  {
    // If we were dragging a visual around, then publish its new pose to the
    // server
    if (this->mouseMoveVis)
    {
      this->PublishVisualPose(this->mouseMoveVis);
      this->SetMouseMoveVisual(rendering::VisualPtr());
      QApplication::setOverrideCursor(Qt::OpenHandCursor);
    }
    this->SetSelectedVisual(rendering::VisualPtr());
    event::Events::setSelectedEntity("", "normal");
  }

  this->userCamera->HandleMouseEvent(this->mouseEvent);
}

//////////////////////////////////////////////////
void GLWidget::OnMouseReleaseNormal()
{
  if (!this->userCamera)
    return;

  if (!this->mouseEvent.dragging)
  {
    rendering::VisualPtr vis =
      this->userCamera->GetVisual(this->mouseEvent.pos);
    if (vis)
    {
      if (this->mouseEvent.button == common::MouseEvent::RIGHT)
      {
        g_modelRightMenu->Run(vis->GetName(), QCursor::pos());
      }
      else if (this->mouseEvent.button == common::MouseEvent::LEFT)
      {
        vis = vis->GetRootVisual();
        this->SetSelectedVisual(vis);
        event::Events::setSelectedEntity(vis->GetName(), "normal");
      }
    }
    else
      this->SetSelectedVisual(rendering::VisualPtr());
  }

  this->userCamera->HandleMouseEvent(this->mouseEvent);
}

//////////////////////////////////////////////////
void GLWidget::ViewScene(rendering::ScenePtr _scene)
{
  if (_scene->GetUserCameraCount() == 0)
    this->userCamera = _scene->CreateUserCamera("rc_camera");
  else
    this->userCamera = _scene->GetUserCamera(0);

  gui::set_active_camera(this->userCamera);
  this->scene = _scene;

  math::Vector3 camPos(5, -5, 2);
  math::Vector3 lookAt(0, 0, 0);
  math::Vector3 delta = lookAt - camPos;

  double yaw = atan2(delta.y, delta.x);

  double pitch = atan2(-delta.z, sqrt(delta.x*delta.x + delta.y*delta.y));
  this->userCamera->SetWorldPose(math::Pose(camPos,
        math::Vector3(0, pitch, yaw)));

  if (this->windowId >= 0)
  {
    rendering::RenderEngine::Instance()->GetWindowManager()->SetCamera(
        this->windowId, this->userCamera);
  }
}

/////////////////////////////////////////////////
rendering::ScenePtr GLWidget::GetScene() const
{
  return this->scene;
}

/////////////////////////////////////////////////
void GLWidget::Clear()
{
  gui::clear_active_camera();
  this->userCamera.reset();
  this->scene.reset();
  this->SetSelectedVisual(rendering::VisualPtr());
  this->SetMouseMoveVisual(rendering::VisualPtr());
  this->hoverVis.reset();
  this->keyModifiers = 0;
}


//////////////////////////////////////////////////
rendering::UserCameraPtr GLWidget::GetCamera() const
{
  return this->userCamera;
}

//////////////////////////////////////////////////
std::string GLWidget::GetOgreHandle() const
{
  std::string ogreHandle;

#ifdef WIN32
  ogreHandle = boost::lexical_cast<std::string>(this->winId());
#else
  QX11Info info = x11Info();
  QWidget *q_parent = dynamic_cast<QWidget*>(this->renderFrame);
  ogreHandle = boost::lexical_cast<std::string>(
      reinterpret_cast<uint64_t>(info.display()));
  ogreHandle += ":";
  ogreHandle += boost::lexical_cast<std::string>(
      static_cast<uint32_t>(info.screen()));
  ogreHandle += ":";
  assert(q_parent);
  ogreHandle += boost::lexical_cast<std::string>(
      static_cast<uint64_t>(q_parent->winId()));
#endif

  return ogreHandle;
}

/////////////////////////////////////////////////
void GLWidget::OnRemoveScene(const std::string &_name)
{
  if (this->scene && this->scene->GetName() == _name)
  {
    this->Clear();
  }
}

/////////////////////////////////////////////////
void GLWidget::OnCreateScene(const std::string &_name)
{
  this->hoverVis.reset();
  this->SetSelectedVisual(rendering::VisualPtr());
  this->SetMouseMoveVisual(rendering::VisualPtr());

  this->ViewScene(rendering::get_scene(_name));
  this->sceneCreated = true;
}

/////////////////////////////////////////////////
void GLWidget::OnMoveMode(bool _mode)
{
  if (_mode)
  {
    this->entityMaker = NULL;
    this->state = "select";
  }
}

/////////////////////////////////////////////////
void GLWidget::OnCreateEntity(const std::string &_type,
                              const std::string &_data)
{
  this->ClearSelection();

  if (this->entityMaker)
    this->entityMaker->Stop();

  this->entityMaker = NULL;

  if (_type == "box")
  {
    this->boxMaker.Start(this->userCamera);
    if (this->modelMaker.InitFromSDFString(this->boxMaker.GetSDFString()))
      this->entityMaker = &this->modelMaker;
  }
  else if (_type == "sphere")
  {
    this->sphereMaker.Start(this->userCamera);
    if (this->modelMaker.InitFromSDFString(this->sphereMaker.GetSDFString()))
      this->entityMaker = &this->modelMaker;
  }
  else if (_type == "cylinder")
  {
    this->cylinderMaker.Start(this->userCamera);
    if (this->modelMaker.InitFromSDFString(this->cylinderMaker.GetSDFString()))
      this->entityMaker = &this->modelMaker;
  }
  else if (_type == "mesh" && !_data.empty())
  {
    this->meshMaker.Init(_data);
    this->entityMaker = &this->meshMaker;
  }
  else if (_type == "model" && !_data.empty())
  {
    if (this->modelMaker.InitFromFile(_data))
      this->entityMaker = &this->modelMaker;
  }
  else if (_type == "pointlight")
    this->entityMaker =  &this->pointLightMaker;
  else if (_type == "spotlight")
    this->entityMaker =  &this->spotLightMaker;
  else if (_type == "directionallight")
    this->entityMaker =  &this->directionalLightMaker;

  if (this->entityMaker)
  {
    gui::Events::manipMode("make_entity");
    // TODO: change the cursor to a cross
    this->entityMaker->Start(this->userCamera);
  }
  else
  {
    this->state = "select";
    // TODO: make sure cursor state stays at the default
  }
}

/////////////////////////////////////////////////
void GLWidget::OnFPS()
{
  this->userCamera->SetViewController(
      rendering::FPSViewController::GetTypeString());
}

/////////////////////////////////////////////////
void GLWidget::OnOrbit()
{
  this->userCamera->SetViewController(
      rendering::OrbitViewController::GetTypeString());
}

/////////////////////////////////////////////////
void GLWidget::RotateEntity(rendering::VisualPtr &_vis)
{
  math::Vector3 planeNorm, planeNorm2;
  math::Vector3 p1, p2;
  math::Vector3 a, b;
  math::Vector3 ray(0, 0, 0);

  math::Pose pose = _vis->GetPose();

  math::Vector2i diff = this->mouseEvent.pos - this->mouseEvent.pressPos;
  math::Vector3 rpy = this->mouseMoveVisStartPose.rot.GetAsEuler();

  math::Vector3 rpyAmt;

  if (this->keyText == "x" || this->keyText == "X")
    rpyAmt.x = 1.0;
  else if (this->keyText == "y" || this->keyText == "Y")
    rpyAmt.y = 1.0;
  else
    rpyAmt.z = 1.0;

  double amt = diff.y * 0.04;

  if (this->mouseEvent.shift)
    amt = rint(amt / (M_PI * 0.25)) * (M_PI * 0.25);

  rpy += rpyAmt * amt;

  _vis->SetRotation(math::Quaternion(rpy));
}

/////////////////////////////////////////////////
void GLWidget::TranslateEntity(rendering::VisualPtr &_vis)
{
  math::Pose pose = _vis->GetPose();

  math::Vector3 origin1, dir1, p1;
  math::Vector3 origin2, dir2, p2;

  // Cast two rays from the camera into the world
  this->userCamera->GetCameraToViewportRay(this->mouseEvent.pos.x,
      this->mouseEvent.pos.y, origin1, dir1);
  this->userCamera->GetCameraToViewportRay(this->mouseEvent.pressPos.x,
      this->mouseEvent.pressPos.y, origin2, dir2);

  math::Vector3 moveVector(0, 0, 0);
  math::Vector3 planeNorm(0, 0, 1);

  if (this->keyText == "z")
  {
    math::Vector2i diff = this->mouseEvent.pos - this->mouseEvent.pressPos;
    pose.pos.z = this->mouseMoveVisStartPose.pos.z + diff.y * -0.01;
    _vis->SetPose(pose);
    return;
  }
  else if (this->keyText == "x")
  {
    moveVector.x = 1;
  }
  else if (this->keyText == "y")
  {
    moveVector.y = 1;
  }
  else
    moveVector.Set(1, 1, 0);

  // Compute the distance from the camera to plane of translation
  double d = pose.pos.Dot(planeNorm);
  math::Plane plane(planeNorm, d);
  double dist1 = plane.Distance(origin1, dir1);
  double dist2 = plane.Distance(origin2, dir2);

  // Compute two points on the plane. The first point is the current
  // mouse position, the second is the previous mouse position
  p1 = origin1 + dir1 * dist1;
  p2 = origin2 + dir2 * dist2;

  moveVector *= p1 - p2;
  pose.pos = this->mouseMoveVisStartPose.pos + moveVector;

  if (this->mouseEvent.shift)
  {
    if (ceil(pose.pos.x) - pose.pos.x <= .4)
        pose.pos.x = ceil(pose.pos.x);
    else if (pose.pos.x - floor(pose.pos.x) <= .4)
      pose.pos.x = floor(pose.pos.x);

    if (ceil(pose.pos.y) - pose.pos.y <= .4)
        pose.pos.y = ceil(pose.pos.y);
    else if (pose.pos.y - floor(pose.pos.y) <= .4)
      pose.pos.y = floor(pose.pos.y);

    if (moveVector.z > 0.0)
    {
      if (ceil(pose.pos.z) - pose.pos.z <= .4)
        pose.pos.z = ceil(pose.pos.z);
      else if (pose.pos.z - floor(pose.pos.z) <= .4)
        pose.pos.z = floor(pose.pos.z);
    }
  }

  pose.pos.z = _vis->GetPose().pos.z;

  _vis->SetPose(pose);
}

/////////////////////////////////////////////////
void GLWidget::OnSelectionMsg(ConstSelectionPtr &_msg)
{
  if (_msg->has_selected())
  {
    if (_msg->selected())
    {
      this->SetSelectedVisual(this->scene->GetVisual(_msg->name()));
    }
    else
    {
      this->SetSelectedVisual(rendering::VisualPtr());
      this->SetMouseMoveVisual(rendering::VisualPtr());
    }
  }
}

/////////////////////////////////////////////////
void GLWidget::SetSelectedVisual(rendering::VisualPtr _vis)
{
  if (this->selectedVis)
  {
    this->selectedVis->SetHighlighted(false);
  }

  this->selectedVis = _vis;

  if (this->selectedVis && !this->selectedVis->IsPlane())
  {
    this->selectedVis->SetHighlighted(true);
  }
}

/////////////////////////////////////////////////
void GLWidget::SetMouseMoveVisual(rendering::VisualPtr _vis)
{
  this->mouseMoveVis = _vis;
}

/////////////////////////////////////////////////
void GLWidget::OnManipMode(const std::string &_mode)
{
  this->state = _mode;
}

/////////////////////////////////////////////////
void GLWidget::Paste(const std::string &_object)
{
  if (!_object.empty())
  {
    this->ClearSelection();
    if (this->entityMaker)
      this->entityMaker->Stop();

    this->modelMaker.InitFromModel(_object);
    this->entityMaker = &this->modelMaker;
    this->entityMaker->Start(this->userCamera);
    gui::Events::manipMode("make_entity");
  }
}

/////////////////////////////////////////////////
void GLWidget::PublishVisualPose(rendering::VisualPtr _vis)
{
  if (_vis)
  {
    // Check to see if the visual is a model.
    if (gui::get_entity_id(_vis->GetName()))
    {
      msgs::Model msg;
      msg.set_id(gui::get_entity_id(_vis->GetName()));
      msg.set_name(_vis->GetName());

      msgs::Set(msg.mutable_pose(), _vis->GetWorldPose());
      this->modelPub->Publish(msg);
    }
    // Otherwise, check to see if the visual is a light
    else if (this->scene->GetLight(_vis->GetName()))
    {
      msgs::Light msg;
      msg.set_name(_vis->GetName());
      msgs::Set(msg.mutable_pose(), _vis->GetWorldPose());
      this->lightPub->Publish(msg);
    }
  }
}

/////////////////////////////////////////////////
void GLWidget::ClearSelection()
{
  if (this->hoverVis)
  {
    this->hoverVis->SetEmissive(common::Color(0, 0, 0));
    this->hoverVis.reset();
  }

  this->SetSelectedVisual(rendering::VisualPtr());

  this->scene->SelectVisual("", "normal");
}

/////////////////////////////////////////////////
void GLWidget::OnSetSelectedEntity(const std::string &_name,
                                   const std::string &_mode)

{
  std::map<std::string, unsigned int>::iterator iter;
  if (!_name.empty())
  {
    std::string name = _name;
    boost::replace_first(name, gui::get_world()+"::", "");

    this->SetSelectedVisual(this->scene->GetVisual(name));
    this->scene->SelectVisual(name, _mode);
  }
  else
  {
    this->SetSelectedVisual(rendering::VisualPtr());
    this->scene->SelectVisual("", _mode);
  }

  this->hoverVis.reset();
}

/////////////////////////////////////////////////
void GLWidget::PushHistory(const std::string &_visName, const math::Pose &_pose)
{
  if (this->moveHistory.size() == 0 ||
      this->moveHistory.back().first != _visName ||
      this->moveHistory.back().second != _pose)
  {
    this->moveHistory.push_back(std::make_pair(_visName, _pose));
  }
}

/////////////////////////////////////////////////
void GLWidget::PopHistory()
{
  if (this->moveHistory.size() > 0)
  {
    msgs::Model msg;
    msg.set_id(gui::get_entity_id(this->moveHistory.back().first));
    msg.set_name(this->moveHistory.back().first);

    msgs::Set(msg.mutable_pose(), this->moveHistory.back().second);
    this->scene->GetVisual(this->moveHistory.back().first)->SetWorldPose(
        this->moveHistory.back().second);

    this->modelPub->Publish(msg);

    this->moveHistory.pop_back();
  }
}

/////////////////////////////////////////////////
void GLWidget::OnRequest(ConstRequestPtr &_msg)
{
  if (_msg->request() == "entity_delete")
  {
    if (this->selectedVis && this->selectedVis->GetName() == _msg->data())
    {
      this->SetSelectedVisual(rendering::VisualPtr());
    }
    if (this->mouseMoveVis && this->mouseMoveVis->GetName() == _msg->data())
      this->SetMouseMoveVisual(rendering::VisualPtr());
  }
}<|MERGE_RESOLUTION|>--- conflicted
+++ resolved
@@ -183,13 +183,9 @@
 /////////////////////////////////////////////////
 void GLWidget::paintEvent(QPaintEvent *_e)
 {
-<<<<<<< HEAD
-  if (rendering::get_scene())
-=======
   // Timing may cause GLWidget to miss the OnCreateScene event. So, we check
   // here to make sure it's handled.
   if (!this->sceneCreated && rendering::get_scene())
->>>>>>> fb42cc01
     this->OnCreateScene(rendering::get_scene()->GetName());
 
   rendering::UserCameraPtr cam = gui::get_active_camera();
