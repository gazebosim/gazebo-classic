--- conflicted
+++ resolved
@@ -172,13 +172,10 @@
   this->selectionSub.reset();
   this->selectionPub.reset();
 
-<<<<<<< HEAD
-=======
   ModelManipulator::Instance()->Clear();
   ModelSnap::Instance()->Clear();
   ModelAlign::Instance()->Clear();
 
->>>>>>> f6b78195
   if (this->userCamera)
     this->userCamera->Fini();
 
