/*
 * Copyright (C) 2012-2015 Open Source Robotics Foundation
 *
 * Licensed under the Apache License, Version 2.0 (the "License");
 * you may not use this file except in compliance with the License.
 * You may obtain a copy of the License at
 *
 *     http://www.apache.org/licenses/LICENSE-2.0
 *
 * Unless required by applicable law or agreed to in writing, software
 * distributed under the License is distributed on an "AS IS" BASIS,
 * WITHOUT WARRANTIES OR CONDITIONS OF ANY KIND, either express or implied.
 * See the License for the specific language governing permissions and
 * limitations under the License.
 *
*/
<<<<<<< HEAD

=======
>>>>>>> 42235057
#ifdef _WIN32
  // Ensure that Winsock2.h is included before Windows.h, which can get
  // pulled in by anybody (e.g., Boost).
  #include <Winsock2.h>
#endif

#include <math.h>

#include "gazebo/common/Assert.hh"
#include "gazebo/common/Exception.hh"
#include "gazebo/math/gzmath.hh"

#include "gazebo/transport/transport.hh"

#include "gazebo/rendering/Conversions.hh"
#include "gazebo/rendering/Heightmap.hh"
#include "gazebo/rendering/RenderEvents.hh"
#include "gazebo/rendering/RenderingIface.hh"
#include "gazebo/rendering/Visual.hh"
#include "gazebo/rendering/WindowManager.hh"
#include "gazebo/rendering/RenderEngine.hh"
#include "gazebo/rendering/Scene.hh"
#include "gazebo/rendering/UserCamera.hh"
#include "gazebo/rendering/OrbitViewController.hh"
#include "gazebo/rendering/FPSViewController.hh"

#include "gazebo/gui/ModelAlign.hh"
#include "gazebo/gui/ModelSnap.hh"
#include "gazebo/gui/ModelManipulator.hh"
#include "gazebo/gui/MouseEventHandler.hh"
#include "gazebo/gui/KeyEventHandler.hh"
#include "gazebo/gui/Actions.hh"
#include "gazebo/gui/GuiIface.hh"
#include "gazebo/gui/ModelRightMenu.hh"
#include "gazebo/gui/GuiEvents.hh"
#include "gazebo/gui/GLWidget.hh"

using namespace gazebo;
using namespace gui;

extern bool g_fullscreen;
extern ModelRightMenu *g_modelRightMenu;

/////////////////////////////////////////////////
GLWidget::GLWidget(QWidget *_parent)
  : QWidget(_parent)
{
  rendering::load();

  this->setAttribute(Qt::WA_OpaquePaintEvent, true);
  this->setAttribute(Qt::WA_PaintOnScreen, true);

  this->setObjectName("GLWidget");
  this->state = "select";
  this->sceneCreated = false;
  this->copyEntityName = "";
  this->modelEditorEnabled = false;

  this->setFocusPolicy(Qt::StrongFocus);

  this->windowId = -1;

  this->setAttribute(Qt::WA_OpaquePaintEvent, true);
  this->setAttribute(Qt::WA_PaintOnScreen, true);

  this->renderFrame = new QFrame;
  this->renderFrame->setObjectName("renderFrame");
  this->renderFrame->show();

  QVBoxLayout *mainLayout = new QVBoxLayout;
  mainLayout->addWidget(this->renderFrame);
  mainLayout->setContentsMargins(0, 0, 0, 0);
  this->setLayout(mainLayout);

  /*this->connections.push_back(
      rendering::Events::ConnectCreateScene(
        boost::bind(&GLWidget::OnCreateScene, this, _1)));
  */

  this->connections.push_back(
      rendering::Events::ConnectRemoveScene(
        boost::bind(&GLWidget::OnRemoveScene, this, _1)));

  this->connections.push_back(
      gui::Events::ConnectMoveMode(
        boost::bind(&GLWidget::OnMoveMode, this, _1)));

  this->connections.push_back(
      gui::Events::ConnectCreateEntity(
        boost::bind(&GLWidget::OnCreateEntity, this, _1, _2)));

  this->connections.push_back(
      gui::Events::ConnectFPS(
        boost::bind(&GLWidget::OnFPS, this)));

  this->connections.push_back(
      gui::Events::ConnectOrbit(
        boost::bind(&GLWidget::OnOrbit, this)));

  this->connections.push_back(
      gui::Events::ConnectManipMode(
        boost::bind(&GLWidget::OnManipMode, this, _1)));

  this->connections.push_back(
     event::Events::ConnectSetSelectedEntity(
       boost::bind(&GLWidget::OnSetSelectedEntity, this, _1, _2)));

  this->connections.push_back(
      gui::Events::ConnectAlignMode(
        boost::bind(&GLWidget::OnAlignMode, this, _1, _2, _3, _4)));

  this->renderFrame->setMouseTracking(true);
  this->setMouseTracking(true);

  this->entityMaker = NULL;

  this->node = transport::NodePtr(new transport::Node());
  this->node->Init();
  this->modelPub = this->node->Advertise<msgs::Model>("~/model/modify");

  this->factoryPub = this->node->Advertise<msgs::Factory>("~/factory");

  // Subscribes to selection messages.
  this->selectionSub = this->node->Subscribe("~/selection",
      &GLWidget::OnSelectionMsg, this);

  // Publishes information about user selections.
  this->selectionPub =
    this->node->Advertise<msgs::Selection>("~/selection");

  this->requestSub = this->node->Subscribe("~/request",
      &GLWidget::OnRequest, this);

  this->installEventFilter(this);
  this->keyModifiers = 0;

  MouseEventHandler::Instance()->AddPressFilter("glwidget",
      boost::bind(&GLWidget::OnMousePress, this, _1));

  MouseEventHandler::Instance()->AddReleaseFilter("glwidget",
      boost::bind(&GLWidget::OnMouseRelease, this, _1));

  MouseEventHandler::Instance()->AddMoveFilter("glwidget",
      boost::bind(&GLWidget::OnMouseMove, this, _1));

  MouseEventHandler::Instance()->AddDoubleClickFilter("glwidget",
      boost::bind(&GLWidget::OnMouseDoubleClick, this, _1));

  connect(g_copyAct, SIGNAL(triggered()), this, SLOT(OnCopy()));
  connect(g_pasteAct, SIGNAL(triggered()), this, SLOT(OnPaste()));

  connect(g_editModelAct, SIGNAL(toggled(bool)), this,
      SLOT(OnModelEditor(bool)));

  connect(this, SIGNAL(selectionMsgReceived(const QString &)), this,
      SLOT(OnSelectionMsgEvent(const QString &)), Qt::QueuedConnection);

}

/////////////////////////////////////////////////
void GLWidget::Init()
{
  QApplication::flush();
  QApplication::syncX();

  std::string winHandle = this->GetOgreHandle();

  this->windowId = rendering::RenderEngine::Instance()->GetWindowManager()->
    CreateWindow(winHandle, this->width(), this->height());
  rendering::init();

  this->scene = rendering::create_scene(gui::get_world(), true);
  if (!this->scene)
    std::cerr << "!!!!!!!!!!!!!!!!!!!Unable to create scene\n";

  this->OnCreateScene(this->scene->GetName());

  if (!this->sceneCreated)
  {
    rendering::RenderEngine::Instance()->GetWindowManager()->SetCamera(
      this->windowId, this->userCamera);
    this->sceneCreated = true;
  }

  this->renderFrame->lower();
}

/////////////////////////////////////////////////
GLWidget::~GLWidget()
{
  MouseEventHandler::Instance()->RemovePressFilter("glwidget");
  MouseEventHandler::Instance()->RemoveReleaseFilter("glwidget");
  MouseEventHandler::Instance()->RemoveMoveFilter("glwidget");
  MouseEventHandler::Instance()->RemoveDoubleClickFilter("glwidget");

  this->connections.clear();
  this->node.reset();
  this->modelPub.reset();
  this->selectionSub.reset();
  this->selectionPub.reset();

  ModelManipulator::Instance()->Clear();
  ModelSnap::Instance()->Clear();
  ModelAlign::Instance()->Clear();

  if (this->userCamera)
    this->userCamera->Fini();

  this->userCamera.reset();
  this->scene.reset();
}

/////////////////////////////////////////////////
bool GLWidget::eventFilter(QObject * /*_obj*/, QEvent *_event)
{
  if (_event->type() == QEvent::Enter)
  {
    this->setFocus(Qt::OtherFocusReason);
    return true;
  }

  return false;
}

/////////////////////////////////////////////////
void GLWidget::enterEvent(QEvent * /*_event*/)
{
}

/////////////////////////////////////////////////
void GLWidget::moveEvent(QMoveEvent *_e)
{
  QWidget::moveEvent(_e);

  if (_e->isAccepted() && this->windowId >= 0)
  {
    rendering::RenderEngine::Instance()->GetWindowManager()->Moved(
        this->windowId);
  }
}

/////////////////////////////////////////////////
void GLWidget::paintEvent(QPaintEvent *_e)
{
  // Timing may cause GLWidget to miss the OnCreateScene event. So, we check
  // here to make sure it's handled.
  if (!this->sceneCreated && rendering::get_scene())
    this->OnCreateScene(rendering::get_scene()->GetName());

  rendering::UserCameraPtr cam = gui::get_active_camera();
  if (cam && cam->GetInitialized())
  {
    event::Events::preRender();

    // Tell all the cameras to render
    event::Events::render();

    event::Events::postRender();
  }
  else
  {
    event::Events::preRender();
  }

  this->update();
  _e->accept();
}

/////////////////////////////////////////////////
void GLWidget::resizeEvent(QResizeEvent *_e)
{
  if (this->windowId >= 0)
  {
    rendering::RenderEngine::Instance()->GetWindowManager()->Resize(
        this->windowId, _e->size().width(), _e->size().height());

    if (this->userCamera)
      this->userCamera->Resize(_e->size().width(), _e->size().height());
  }
}

/////////////////////////////////////////////////
void GLWidget::keyPressEvent(QKeyEvent *_event)
{
  if (!this->scene)
    return;

  if (_event->isAutoRepeat() && !KeyEventHandler::Instance()->GetAutoRepeat())
    return;

  this->keyText = _event->text().toStdString();
  this->keyModifiers = _event->modifiers();

  this->keyEvent.key = _event->key();
  this->keyEvent.text = this->keyText;

  // Toggle full screen
  if (_event->key() == Qt::Key_F11)
  {
    g_fullscreen = !g_fullscreen;
    gui::Events::fullScreen(g_fullscreen);
  }

  // Trigger a model delete if the Delete key was pressed, and a model
  // is currently selected.
  if (_event->key() == Qt::Key_Delete &&
      this->selectionLevel == SelectionLevels::MODEL)
  {
    boost::mutex::scoped_lock lock(this->selectedVisMutex);
    while (!this->selectedVisuals.empty())
    {
      std::string name = this->selectedVisuals.back()->GetName();
      int id = this->selectedVisuals.back()->GetId();
      this->selectedVisuals.pop_back();

      // Publish message about visual deselection
      msgs::Selection msg;
      msg.set_id(id);
      msg.set_name(name);
      msg.set_selected(false);
      this->selectionPub->Publish(msg);

      g_deleteAct->Signal(name);
    }
  }

  if (_event->key() == Qt::Key_Escape)
  {
    event::Events::setSelectedEntity("", "normal");
    if (this->state == "make_entity")
    {
      if (this->entityMaker)
        this->entityMaker->Stop();
    }
  }

  this->keyEvent.control =
    this->keyModifiers & Qt::ControlModifier ? true : false;
  this->keyEvent.shift =
    this->keyModifiers & Qt::ShiftModifier ? true : false;
  this->keyEvent.alt =
    this->keyModifiers & Qt::AltModifier ? true : false;

  this->mouseEvent.control = this->keyEvent.control;
  this->mouseEvent.shift = this->keyEvent.shift;
  this->mouseEvent.alt = this->keyEvent.alt;

  if (this->mouseEvent.control)
  {
    if (_event->key() == Qt::Key_C && !this->selectedVisuals.empty()
       && !this->modelEditorEnabled)
    {
      g_copyAct->trigger();
    }
    else if (_event->key() == Qt::Key_V && !this->copyEntityName.empty()
       && !this->modelEditorEnabled)
    {
      g_pasteAct->trigger();
    }
  }

  // Process Key Events
  if (!KeyEventHandler::Instance()->HandlePress(this->keyEvent))
  {
    // model editor exit pop-up message is modal so can block event propagation.
    // So using hotkeys to exit will leave the control variable in a bad state.
    // Manually override and reset the control value.
    if (this->modelEditorEnabled && this->mouseEvent.control)
      this->mouseEvent.control = false;

    ModelManipulator::Instance()->OnKeyPressEvent(this->keyEvent);
    this->userCamera->HandleKeyPressEvent(this->keyText);
  }
}

/////////////////////////////////////////////////
void GLWidget::keyReleaseEvent(QKeyEvent *_event)
{
  if (!this->scene)
    return;

  // this shouldn't happen, but in case it does...
  if (_event->isAutoRepeat() && !KeyEventHandler::Instance()->GetAutoRepeat())
    return;

  this->keyModifiers = _event->modifiers();

  if (this->keyModifiers & Qt::ControlModifier &&
      _event->key() == Qt::Key_Z)
  {
    this->PopHistory();
  }

  /// Switch between RTS modes
  if (this->keyModifiers == Qt::NoModifier && this->state != "make_entity")
  {
    if (_event->key() == Qt::Key_R)
      g_rotateAct->trigger();
    else if (_event->key() == Qt::Key_T)
      g_translateAct->trigger();
    else if (_event->key() == Qt::Key_S)
      g_scaleAct->trigger();
    else if (_event->key() == Qt::Key_N)
      g_snapAct->trigger();
    else if (_event->key() == Qt::Key_Escape)
      g_arrowAct->trigger();
  }

  this->keyEvent.control =
    this->keyModifiers & Qt::ControlModifier ? true : false;
  this->keyEvent.shift =
    this->keyModifiers & Qt::ShiftModifier ? true : false;
  this->keyEvent.alt =
    this->keyModifiers & Qt::AltModifier ? true : false;

  this->mouseEvent.control = this->keyEvent.control;
  this->mouseEvent.shift = this->keyEvent.shift;
  this->mouseEvent.alt = this->keyEvent.alt;

  ModelManipulator::Instance()->OnKeyReleaseEvent(this->keyEvent);
  this->keyText = "";

  this->userCamera->HandleKeyReleaseEvent(_event->text().toStdString());

  // Process Key Events
  KeyEventHandler::Instance()->HandleRelease(this->keyEvent);
}

/////////////////////////////////////////////////
void GLWidget::mouseDoubleClickEvent(QMouseEvent *_event)
{
  if (!this->scene)
    return;

  this->mouseEvent.pressPos.Set(_event->pos().x(), _event->pos().y());
  this->mouseEvent.prevPos = this->mouseEvent.pressPos;

  /// Set the button which cause the press event
  if (_event->button() == Qt::LeftButton)
    this->mouseEvent.button = common::MouseEvent::LEFT;
  else if (_event->button() == Qt::RightButton)
    this->mouseEvent.button = common::MouseEvent::RIGHT;
  else if (_event->button() == Qt::MidButton)
    this->mouseEvent.button = common::MouseEvent::MIDDLE;

  this->mouseEvent.buttons = common::MouseEvent::NO_BUTTON;
  this->mouseEvent.type = common::MouseEvent::PRESS;

  this->mouseEvent.buttons |= _event->buttons() & Qt::LeftButton ?
    common::MouseEvent::LEFT : 0x0;
  this->mouseEvent.buttons |= _event->buttons() & Qt::RightButton ?
    common::MouseEvent::RIGHT : 0x0;
  this->mouseEvent.buttons |= _event->buttons() & Qt::MidButton ?
    common::MouseEvent::MIDDLE : 0x0;

  this->mouseEvent.dragging = false;

  // Process Mouse Events
  MouseEventHandler::Instance()->HandleDoubleClick(this->mouseEvent);
}

/////////////////////////////////////////////////
void GLWidget::mousePressEvent(QMouseEvent *_event)
{
  if (!this->scene)
    return;

  this->mouseEvent.pressPos.Set(_event->pos().x(), _event->pos().y());
  this->mouseEvent.prevPos = this->mouseEvent.pressPos;

  /// Set the button which cause the press event
  if (_event->button() == Qt::LeftButton)
    this->mouseEvent.button = common::MouseEvent::LEFT;
  else if (_event->button() == Qt::RightButton)
    this->mouseEvent.button = common::MouseEvent::RIGHT;
  else if (_event->button() == Qt::MidButton)
    this->mouseEvent.button = common::MouseEvent::MIDDLE;

  this->mouseEvent.buttons = common::MouseEvent::NO_BUTTON;
  this->mouseEvent.type = common::MouseEvent::PRESS;

  this->mouseEvent.buttons |= _event->buttons() & Qt::LeftButton ?
    common::MouseEvent::LEFT : 0x0;
  this->mouseEvent.buttons |= _event->buttons() & Qt::RightButton ?
    common::MouseEvent::RIGHT : 0x0;
  this->mouseEvent.buttons |= _event->buttons() & Qt::MidButton ?
    common::MouseEvent::MIDDLE : 0x0;

  this->mouseEvent.dragging = false;

  // Process Mouse Events
  MouseEventHandler::Instance()->HandlePress(this->mouseEvent);
}

/////////////////////////////////////////////////
bool GLWidget::OnMousePress(const common::MouseEvent & /*_event*/)
{
  if (this->state == "make_entity")
    this->OnMousePressMakeEntity();
  else if (this->state == "select")
    this->OnMousePressNormal();
  else if (this->state == "translate" || this->state == "rotate"
      || this->state == "scale")
    ModelManipulator::Instance()->OnMousePressEvent(this->mouseEvent);
  else if (this->state == "snap")
    ModelSnap::Instance()->OnMousePressEvent(this->mouseEvent);

  return true;
}

/////////////////////////////////////////////////
bool GLWidget::OnMouseRelease(const common::MouseEvent & /*_event*/)
{
  if (this->state == "make_entity")
    this->OnMouseReleaseMakeEntity();
  else if (this->state == "select")
    this->OnMouseReleaseNormal();
  else if (this->state == "translate" || this->state == "rotate"
      || this->state == "scale")
    ModelManipulator::Instance()->OnMouseReleaseEvent(this->mouseEvent);
  else if (this->state == "snap")
    ModelSnap::Instance()->OnMouseReleaseEvent(this->mouseEvent);

  return true;
}

/////////////////////////////////////////////////
bool GLWidget::OnMouseMove(const common::MouseEvent & /*_event*/)
{
  // Update the view depending on the current GUI state
  if (this->state == "make_entity")
    this->OnMouseMoveMakeEntity();
  else if (this->state == "select")
    this->OnMouseMoveNormal();
  else if (this->state == "translate" || this->state == "rotate"
      || this->state == "scale")
    ModelManipulator::Instance()->OnMouseMoveEvent(this->mouseEvent);
  else if (this->state == "snap")
    ModelSnap::Instance()->OnMouseMoveEvent(this->mouseEvent);

  return true;
}

/////////////////////////////////////////////////
bool GLWidget::OnMouseDoubleClick(const common::MouseEvent & /*_event*/)
{
  rendering::VisualPtr vis = this->userCamera->GetVisual(this->mouseEvent.pos);
  if (vis && gui::get_entity_id(vis->GetRootVisual()->GetName()))
  {
    if (vis->IsPlane())
    {
      math::Pose pose, camPose;
      camPose = this->userCamera->GetWorldPose();
      if (this->scene->GetFirstContact(this->userCamera,
                                   this->mouseEvent.pos, pose.pos))
      {
        this->userCamera->SetFocalPoint(pose.pos);
        math::Vector3 dir = pose.pos - camPose.pos;
        pose.pos = camPose.pos + (dir * 0.8);
        pose.rot = this->userCamera->GetWorldRotation();
        this->userCamera->MoveToPosition(pose, 0.5);
      }
    }
    else
    {
      this->userCamera->MoveToVisual(vis);
    }
  }
  else
    return false;

  return true;
}

/////////////////////////////////////////////////
void GLWidget::OnMousePressNormal()
{
  if (!this->userCamera)
    return;

  rendering::VisualPtr vis = this->userCamera->GetVisual(this->mouseEvent.pos);

  this->userCamera->HandleMouseEvent(this->mouseEvent);
}

/////////////////////////////////////////////////
void GLWidget::OnMousePressMakeEntity()
{
  if (this->entityMaker)
    this->entityMaker->OnMousePush(this->mouseEvent);
}

/////////////////////////////////////////////////
void GLWidget::wheelEvent(QWheelEvent *_event)
{
  if (!this->scene)
    return;

  this->mouseEvent.scroll.y = _event->delta() > 0 ? -1 : 1;
  this->mouseEvent.type = common::MouseEvent::SCROLL;
  this->mouseEvent.buttons |= _event->buttons() & Qt::LeftButton ?
    common::MouseEvent::LEFT : 0x0;
  this->mouseEvent.buttons |= _event->buttons() & Qt::RightButton ?
    common::MouseEvent::RIGHT : 0x0;
  this->mouseEvent.buttons |= _event->buttons() & Qt::MidButton ?
    common::MouseEvent::MIDDLE : 0x0;

  this->userCamera->HandleMouseEvent(this->mouseEvent);
}

/////////////////////////////////////////////////
void GLWidget::mouseMoveEvent(QMouseEvent *_event)
{
  if (!this->scene)
    return;

  this->setFocus(Qt::MouseFocusReason);

  this->mouseEvent.pos.Set(_event->pos().x(), _event->pos().y());
  this->mouseEvent.type = common::MouseEvent::MOVE;
  this->mouseEvent.buttons |= _event->buttons() & Qt::LeftButton ?
    common::MouseEvent::LEFT : 0x0;
  this->mouseEvent.buttons |= _event->buttons() & Qt::RightButton ?
    common::MouseEvent::RIGHT : 0x0;
  this->mouseEvent.buttons |= _event->buttons() & Qt::MidButton ?
    common::MouseEvent::MIDDLE : 0x0;

  if (_event->buttons())
    this->mouseEvent.dragging = true;
  else
    this->mouseEvent.dragging = false;

  // Process Mouse Events
  MouseEventHandler::Instance()->HandleMove(this->mouseEvent);

  this->mouseEvent.prevPos = this->mouseEvent.pos;
}

/////////////////////////////////////////////////
void GLWidget::OnMouseMoveMakeEntity()
{
  if (this->entityMaker)
  {
    if (this->mouseEvent.dragging)
      this->entityMaker->OnMouseDrag(this->mouseEvent);
    else
      this->entityMaker->OnMouseMove(this->mouseEvent);
  }
}

/////////////////////////////////////////////////
void GLWidget::OnMouseMoveNormal()
{
  if (!this->userCamera)
    return;

  rendering::VisualPtr vis = this->userCamera->GetVisual(this->mouseEvent.pos);

  if (vis && !vis->IsPlane())
    QApplication::setOverrideCursor(Qt::PointingHandCursor);
  else
    QApplication::setOverrideCursor(Qt::ArrowCursor);

  this->userCamera->HandleMouseEvent(this->mouseEvent);
}

/////////////////////////////////////////////////
void GLWidget::mouseReleaseEvent(QMouseEvent *_event)
{
  if (!this->scene)
    return;

  this->mouseEvent.pos.Set(_event->pos().x(), _event->pos().y());
  this->mouseEvent.prevPos = this->mouseEvent.pos;

  if (_event->button() == Qt::LeftButton)
    this->mouseEvent.button = common::MouseEvent::LEFT;
  else if (_event->button() == Qt::RightButton)
    this->mouseEvent.button = common::MouseEvent::RIGHT;
  else if (_event->button() == Qt::MidButton)
    this->mouseEvent.button = common::MouseEvent::MIDDLE;

  this->mouseEvent.buttons = common::MouseEvent::NO_BUTTON;
  this->mouseEvent.type = common::MouseEvent::RELEASE;

  this->mouseEvent.buttons |= _event->buttons() & Qt::LeftButton ?
    common::MouseEvent::LEFT : 0x0;

  this->mouseEvent.buttons |= _event->buttons() & Qt::RightButton ?
    common::MouseEvent::RIGHT : 0x0;

  this->mouseEvent.buttons |= _event->buttons() & Qt::MidButton ?
    common::MouseEvent::MIDDLE : 0x0;

  // Process Mouse Events
  MouseEventHandler::Instance()->HandleRelease(this->mouseEvent);

  emit clicked();
}

//////////////////////////////////////////////////
void GLWidget::OnMouseReleaseMakeEntity()
{
  if (this->entityMaker)
    this->entityMaker->OnMouseRelease(this->mouseEvent);
}

//////////////////////////////////////////////////
void GLWidget::OnMouseReleaseNormal()
{
  if (!this->userCamera)
    return;

  if (!this->mouseEvent.dragging)
  {
    rendering::VisualPtr vis =
      this->userCamera->GetVisual(this->mouseEvent.pos);

    if (vis)
    {
      rendering::VisualPtr selectVis;
      rendering::VisualPtr linkVis = vis->GetParent();
      if (!linkVis)
      {
        gzerr << "Link visual not found, this should not happen." << std::endl;
        return;
      }
      rendering::VisualPtr modelVis = vis->GetRootVisual();
      if (!modelVis)
      {
        gzerr << "Model visual not found, this should not happen." << std::endl;
        return;
      }

      // Flags to check if we should select a link or a model
      bool rightButton = (this->mouseEvent.button == common::MouseEvent::RIGHT);
      bool modelHighlighted = modelVis->GetHighlighted();
      int linkCount = 0;
      bool linkHighlighted = false;
      for (unsigned int i = 0; i < modelVis->GetChildCount(); ++i)
      {
        // Find out if there's only one link in the model
        uint32_t flags = modelVis->GetChild(i)->GetVisibilityFlags();
        if ((flags != GZ_VISIBILITY_ALL) && (flags & GZ_VISIBILITY_GUI))
        {
          continue;
        }
        linkCount++;

        // A link from the same model is currently selected
        if (modelVis->GetChild(i)->GetHighlighted())
        {
          linkHighlighted = true;
        }
      }

      // Select link
      if (linkCount > 1 && !this->mouseEvent.control &&
          ((modelHighlighted && !rightButton) || linkHighlighted))
      {
        selectVis = linkVis;
        this->selectionLevel = SelectionLevels::LINK;
      }
      // Select model
      else
      {
        // Can't select a link and a model at the same time
        if (this->selectionLevel == SelectionLevels::LINK)
          this->DeselectAllVisuals();

        selectVis = modelVis;
        this->selectionLevel = SelectionLevels::MODEL;
      }
      this->SetSelectedVisual(selectVis);
      event::Events::setSelectedEntity(selectVis->GetName(), "normal");

      // Open context menu
      if (rightButton)
      {
        if (selectVis == modelVis)
        {
          g_modelRightMenu->Run(selectVis->GetName(), QCursor::pos(),
              ModelRightMenu::EntityTypes::MODEL);
        }
        else if (selectVis == linkVis)
        {
          g_modelRightMenu->Run(selectVis->GetName(), QCursor::pos(),
              ModelRightMenu::EntityTypes::LINK);
        }
      }
    }
    else
      this->SetSelectedVisual(rendering::VisualPtr());
  }

  this->userCamera->HandleMouseEvent(this->mouseEvent);
}

//////////////////////////////////////////////////
void GLWidget::ViewScene(rendering::ScenePtr _scene)
{
  // The user camera name.
  std::string cameraBaseName = "gzclient_camera";
  std::string cameraName = cameraBaseName;

  transport::ConnectionPtr connection = transport::connectToMaster();
  if (connection)
  {
    std::string topicData;
    msgs::Packet packet;
    msgs::Request request;
    msgs::GzString_V topics;

    request.set_id(0);
    request.set_request("get_topics");
    connection->EnqueueMsg(msgs::Package("request", request), true);
    connection->Read(topicData);

    packet.ParseFromString(topicData);
    topics.ParseFromString(packet.serialized_data());

    std::string searchable;
    for (int i = 0; i < topics.data_size(); ++i)
      searchable += topics.data(i);

    int i = 0;
    while (searchable.find(cameraName) != std::string::npos)
    {
      cameraName = cameraBaseName + boost::lexical_cast<std::string>(++i);
    }
  }
  else
    gzerr << "Unable to connect to a running Gazebo master.\n";

  if (_scene->GetUserCameraCount() == 0)
  {
    this->userCamera = _scene->CreateUserCamera(cameraName,
        gazebo::gui::getINIProperty<int>("rendering.stereo", 0));
  }
  else
  {
    this->userCamera = _scene->GetUserCamera(0);
  }

  gui::set_active_camera(this->userCamera);
  this->scene = _scene;

  math::Vector3 camPos(5, -5, 2);
  math::Vector3 lookAt(0, 0, 0);
  math::Vector3 delta = lookAt - camPos;

  double yaw = atan2(delta.y, delta.x);

  double pitch = atan2(-delta.z, sqrt(delta.x*delta.x + delta.y*delta.y));
  this->userCamera->SetWorldPose(math::Pose(camPos,
        math::Vector3(0, pitch, yaw)));
}

/////////////////////////////////////////////////
rendering::ScenePtr GLWidget::GetScene() const
{
  return this->scene;
}

/////////////////////////////////////////////////
void GLWidget::Clear()
{
  gui::clear_active_camera();
  this->userCamera.reset();
  this->scene.reset();
  this->SetSelectedVisual(rendering::VisualPtr());
  this->hoverVis.reset();
  this->keyModifiers = 0;
}

//////////////////////////////////////////////////
rendering::UserCameraPtr GLWidget::GetCamera() const
{
  return this->userCamera;
}

//////////////////////////////////////////////////
std::string GLWidget::GetOgreHandle() const
{
  std::ostringstream ogreHandle;

#if defined(__APPLE__)
  ogreHandle << (unsigned long)(this->winId());
#elif defined(_MSC_VER)
  ogreHandle << (unsigned long)(this->winId());
#else
  QX11Info info = x11Info();
  QWidget *q_parent = dynamic_cast<QWidget*>(this->renderFrame);
  GZ_ASSERT(q_parent, "q_parent is null");

  ogreHandle << reinterpret_cast<uint64_t>(info.display())
             << ":"
             << static_cast<uint32_t>(info.screen())
             << ":"
             << static_cast<uint64_t>(q_parent->winId());
#endif

  return ogreHandle.str();
}

/////////////////////////////////////////////////
void GLWidget::OnRemoveScene(const std::string &_name)
{
  if (this->scene && this->scene->GetName() == _name)
  {
    this->Clear();
  }
}

/////////////////////////////////////////////////
void GLWidget::OnCreateScene(const std::string &_name)
{
  this->hoverVis.reset();
  this->SetSelectedVisual(rendering::VisualPtr());

  this->ViewScene(rendering::get_scene(_name));

  ModelManipulator::Instance()->Init();
  ModelSnap::Instance()->Init();
  ModelAlign::Instance()->Init();

  this->sceneCreated = true;
}

/////////////////////////////////////////////////
void GLWidget::OnMoveMode(bool _mode)
{
  if (_mode)
  {
    this->entityMaker = NULL;
    this->state = "select";
  }
}

/////////////////////////////////////////////////
void GLWidget::OnCreateEntity(const std::string &_type,
                              const std::string &_data)
{
  this->ClearSelection();

  if (this->entityMaker)
    this->entityMaker->Stop();

  this->entityMaker = NULL;

  if (_type == "box")
  {
    this->boxMaker.Start(this->userCamera);
    if (this->modelMaker.InitFromSDFString(this->boxMaker.GetSDFString()))
      this->entityMaker = &this->modelMaker;
  }
  else if (_type == "sphere")
  {
    this->sphereMaker.Start(this->userCamera);
    if (this->modelMaker.InitFromSDFString(this->sphereMaker.GetSDFString()))
      this->entityMaker = &this->modelMaker;
  }
  else if (_type == "cylinder")
  {
    this->cylinderMaker.Start(this->userCamera);
    if (this->modelMaker.InitFromSDFString(this->cylinderMaker.GetSDFString()))
      this->entityMaker = &this->modelMaker;
  }
  else if (_type == "mesh" && !_data.empty())
  {
    this->meshMaker.Init(_data);
    this->entityMaker = &this->meshMaker;
  }
  else if (_type == "model" && !_data.empty())
  {
    if (this->modelMaker.InitFromFile(_data))
      this->entityMaker = &this->modelMaker;
  }
  else if (_type == "pointlight")
    this->entityMaker =  &this->pointLightMaker;
  else if (_type == "spotlight")
    this->entityMaker =  &this->spotLightMaker;
  else if (_type == "directionallight")
    this->entityMaker =  &this->directionalLightMaker;

  if (this->entityMaker)
  {
    gui::Events::manipMode("make_entity");
    // TODO: change the cursor to a cross
    this->entityMaker->Start(this->userCamera);
  }
  else
  {
    this->state = "select";
    // TODO: make sure cursor state stays at the default
  }
}

/////////////////////////////////////////////////
void GLWidget::OnFPS()
{
  this->userCamera->SetViewController(
      rendering::FPSViewController::GetTypeString());
}
/////////////////////////////////////////////////
void GLWidget::OnOrbit()
{
  this->userCamera->SetViewController(
      rendering::OrbitViewController::GetTypeString());
}

/////////////////////////////////////////////////
void GLWidget::OnSelectionMsg(ConstSelectionPtr &_msg)
{
  if (_msg->has_selected() && _msg->selected())
  {
    this->selectionMsgReceived(QString(_msg->name().c_str()));
  }
}

/////////////////////////////////////////////////
void GLWidget::OnSelectionMsgEvent(const QString &_name)
{
  this->OnSetSelectedEntity(_name.toStdString(), "normal");
}

/////////////////////////////////////////////////
void GLWidget::SetSelectedVisual(rendering::VisualPtr _vis)
{
  // deselect all if not in multi-selection mode.
  if (!this->mouseEvent.control)
  {
    this->DeselectAllVisuals();
  }

  boost::mutex::scoped_lock lock(this->selectedVisMutex);

  msgs::Selection msg;

  if (_vis && !_vis->IsPlane())
  {
    if (_vis == _vis->GetRootVisual())
      this->selectionLevel = SelectionLevels::MODEL;
    else
      this->selectionLevel = SelectionLevels::LINK;

    _vis->SetHighlighted(true);

    // enable multi-selection if control is pressed
    if (this->selectedVisuals.empty() || this->mouseEvent.control)
    {
      std::vector<rendering::VisualPtr>::iterator it =
        std::find(this->selectedVisuals.begin(),
            this->selectedVisuals.end(), _vis);
      if (it == this->selectedVisuals.end())
        this->selectedVisuals.push_back(_vis);
      else
      {
        // if element already exists, move to the back of vector
        rendering::VisualPtr vis = (*it);
        this->selectedVisuals.erase(it);
        this->selectedVisuals.push_back(vis);
      }
    }
    g_copyAct->setEnabled(true);

    msg.set_id(_vis->GetId());
    msg.set_name(_vis->GetName());
    msg.set_selected(true);
    this->selectionPub->Publish(msg);
  }
  else
  {
    g_copyAct->setEnabled(false);
  }

  g_alignAct->setEnabled(this->selectedVisuals.size() > 1);
}

/////////////////////////////////////////////////
void GLWidget::DeselectAllVisuals()
{
  boost::mutex::scoped_lock lock(this->selectedVisMutex);

  msgs::Selection msg;
  for (unsigned int i = 0; i < this->selectedVisuals.size(); ++i)
  {
    this->selectedVisuals[i]->SetHighlighted(false);
    msg.set_id(this->selectedVisuals[i]->GetId());
    msg.set_name(this->selectedVisuals[i]->GetName());
    msg.set_selected(false);
    this->selectionPub->Publish(msg);
  }
  this->selectedVisuals.clear();
}

/////////////////////////////////////////////////
void GLWidget::OnManipMode(const std::string &_mode)
{
  this->state = _mode;

  if (!this->selectedVisuals.empty())
  {
    boost::mutex::scoped_lock lock(this->selectedVisMutex);
    ModelManipulator::Instance()->SetAttachedVisual(
        this->selectedVisuals.back());
  }

  ModelManipulator::Instance()->SetManipulationMode(_mode);
  ModelSnap::Instance()->Reset();

  if (this->state != "select")
  {
    boost::mutex::scoped_lock lock(this->selectedVisMutex);
    // only support multi-model selection in select mode for now.
    // deselect 0 to n-1 models.
    if (this->selectedVisuals.size() > 1)
    {
      for (std::vector<rendering::VisualPtr>::iterator it
          = this->selectedVisuals.begin(); it != --this->selectedVisuals.end();)
      {
         (*it)->SetHighlighted(false);
         it = this->selectedVisuals.erase(it);
      }
    }
  }
}

/////////////////////////////////////////////////
void GLWidget::OnCopy()
{
  boost::mutex::scoped_lock lock(this->selectedVisMutex);
  if (!this->selectedVisuals.empty() && !this->modelEditorEnabled)
  {
    this->Copy(this->selectedVisuals.back()->GetName());
  }
}

/////////////////////////////////////////////////
void GLWidget::OnPaste()
{
  if (!this->modelEditorEnabled)
    this->Paste(this->copyEntityName);
}

/////////////////////////////////////////////////
void GLWidget::Copy(const std::string &_name)
{
  this->copyEntityName = _name;
  g_pasteAct->setEnabled(true);
}

/////////////////////////////////////////////////
void GLWidget::Paste(const std::string &_name)
{
  if (!_name.empty())
  {
    bool isModel = false;
    bool isLight = false;
    if (scene->GetLight(_name))
      isLight = true;
    else if (scene->GetVisual(_name))
      isModel = true;

    if (isLight || isModel)
    {
      this->ClearSelection();
      if (this->entityMaker)
        this->entityMaker->Stop();

      if (isLight && this->lightMaker.InitFromLight(_name))
      {
        this->entityMaker = &this->lightMaker;
        this->entityMaker->Start(this->userCamera);
        // this makes the entity appear at the mouse cursor
        this->entityMaker->OnMouseMove(this->mouseEvent);
        gui::Events::manipMode("make_entity");
      }
      else if (isModel && this->modelMaker.InitFromModel(_name))
      {
        this->entityMaker = &this->modelMaker;
        this->entityMaker->Start(this->userCamera);
        // this makes the entity appear at the mouse cursor
        this->entityMaker->OnMouseMove(this->mouseEvent);
        gui::Events::manipMode("make_entity");
      }
    }
  }
}

/////////////////////////////////////////////////
void GLWidget::ClearSelection()
{
  if (this->hoverVis)
  {
    this->hoverVis->SetEmissive(common::Color(0, 0, 0));
    this->hoverVis.reset();
  }

  this->SetSelectedVisual(rendering::VisualPtr());

  this->scene->SelectVisual("", "normal");
}

/////////////////////////////////////////////////
void GLWidget::OnSetSelectedEntity(const std::string &_name,
                                   const std::string &_mode)
{
  if (!_name.empty())
  {
    std::string name = _name;
    boost::replace_first(name, gui::get_world()+"::", "");

    rendering::VisualPtr selection = this->scene->GetVisual(name);

    std::vector<rendering::VisualPtr>::iterator it =
      std::find(this->selectedVisuals.begin(),
          this->selectedVisuals.end(), selection);

    // Shortcircuit the case when GLWidget already selected the visual.
    if (it == this->selectedVisuals.end() || _name != (*it)->GetName())
    {
      this->SetSelectedVisual(selection);
      this->scene->SelectVisual(name, _mode);
    }
  }
  else if (!this->selectedVisuals.empty())
  {
    this->SetSelectedVisual(rendering::VisualPtr());
    this->scene->SelectVisual("", _mode);
  }

  this->hoverVis.reset();
}

/////////////////////////////////////////////////
void GLWidget::PushHistory(const std::string &_visName, const math::Pose &_pose)
{
  if (this->moveHistory.empty() ||
      this->moveHistory.back().first != _visName ||
      this->moveHistory.back().second != _pose)
  {
    this->moveHistory.push_back(std::make_pair(_visName, _pose));
  }
}

/////////////////////////////////////////////////
void GLWidget::PopHistory()
{
  if (!this->moveHistory.empty())
  {
    msgs::Model msg;
    msg.set_id(gui::get_entity_id(this->moveHistory.back().first));
    msg.set_name(this->moveHistory.back().first);

    msgs::Set(msg.mutable_pose(), this->moveHistory.back().second);
    this->scene->GetVisual(this->moveHistory.back().first)->SetWorldPose(
        this->moveHistory.back().second);

    this->modelPub->Publish(msg);

    this->moveHistory.pop_back();
  }
}

/////////////////////////////////////////////////
void GLWidget::OnRequest(ConstRequestPtr &_msg)
{
  if (_msg->request() == "entity_delete")
  {
    boost::mutex::scoped_lock lock(this->selectedVisMutex);
    if (!this->selectedVisuals.empty())
    {
      for (std::vector<rendering::VisualPtr>::iterator it =
          this->selectedVisuals.begin(); it != this->selectedVisuals.end();
          ++it)
      {
        if ((*it)->GetName() == _msg->data())
        {
          ModelManipulator::Instance()->Detach();
          this->selectedVisuals.erase(it);
          break;
        }
      }
    }

    if (this->copyEntityName == _msg->data())
    {
      this->copyEntityName = "";
      g_pasteAct->setEnabled(false);
    }
  }
}

/////////////////////////////////////////////////
void GLWidget::OnAlignMode(const std::string &_axis, const std::string &_config,
    const std::string &_target, bool _preview)
{
  ModelAlign::Instance()->AlignVisuals(this->selectedVisuals, _axis, _config,
      _target, !_preview);
}

/////////////////////////////////////////////////
void GLWidget::OnModelEditor(bool _checked)
{
  this->modelEditorEnabled = _checked;
  g_arrowAct->trigger();
  event::Events::setSelectedEntity("", "normal");

  // Manually deselect, in case the editor was opened with Ctrl
  this->DeselectAllVisuals();
}<|MERGE_RESOLUTION|>--- conflicted
+++ resolved
@@ -14,10 +14,6 @@
  * limitations under the License.
  *
 */
-<<<<<<< HEAD
-
-=======
->>>>>>> 42235057
 #ifdef _WIN32
   // Ensure that Winsock2.h is included before Windows.h, which can get
   // pulled in by anybody (e.g., Boost).
@@ -84,18 +80,16 @@
   this->setAttribute(Qt::WA_PaintOnScreen, true);
 
   this->renderFrame = new QFrame;
-  this->renderFrame->setObjectName("renderFrame");
+  this->renderFrame->setFrameShape(QFrame::NoFrame);
+  this->renderFrame->setSizePolicy(QSizePolicy::Expanding,
+                                   QSizePolicy::Expanding);
+  this->renderFrame->setContentsMargins(0, 0, 0, 0);
   this->renderFrame->show();
 
   QVBoxLayout *mainLayout = new QVBoxLayout;
   mainLayout->addWidget(this->renderFrame);
   mainLayout->setContentsMargins(0, 0, 0, 0);
   this->setLayout(mainLayout);
-
-  /*this->connections.push_back(
-      rendering::Events::ConnectCreateScene(
-        boost::bind(&GLWidget::OnCreateScene, this, _1)));
-  */
 
   this->connections.push_back(
       rendering::Events::ConnectRemoveScene(
@@ -874,6 +868,12 @@
   double pitch = atan2(-delta.z, sqrt(delta.x*delta.x + delta.y*delta.y));
   this->userCamera->SetWorldPose(math::Pose(camPos,
         math::Vector3(0, pitch, yaw)));
+
+  if (this->windowId >= 0)
+  {
+    rendering::RenderEngine::Instance()->GetWindowManager()->SetCamera(
+        this->windowId, this->userCamera);
+  }
 }
 
 /////////////////////////////////////////////////
