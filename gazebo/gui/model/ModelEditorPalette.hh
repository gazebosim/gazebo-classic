--- conflicted
+++ resolved
@@ -45,11 +45,7 @@
 
     /// \class ModelEditorPalette ModelEditorPalette.hh
     /// \brief A palette of model items which can be added to the editor.
-<<<<<<< HEAD
-    class GAZEBO_VISIBLE ModelEditorPalette : public QWidget
-=======
     class GZ_GUI_VISIBLE ModelEditorPalette : public QWidget
->>>>>>> af966057
     {
       Q_OBJECT
 
