/*
 * Copyright (C) 2014 Open Source Robotics Foundation
 *
 * Licensed under the Apache License, Version 2.0 (the "License");
 * you may not use this file except in compliance with the License.
 * You may obtain a copy of the License at
 *
 *     http://www.apache.org/licenses/LICENSE-2.0
 *
 * Unless required by applicable law or agreed to in writing, software
 * distributed under the License is distributed on an "AS IS" BASIS,
 * WITHOUT WARRANTIES OR CONDITIONS OF ANY KIND, either express or implied.
 * See the License for the specific language governing permissions and
 * limitations under the License.
 *
*/
#ifndef _MODEL_CREATOR_HH_
#define _MODEL_CREATOR_HH_

#include <boost/unordered/unordered_map.hpp>
#include <sdf/sdf.hh>

#include <list>
#include <string>
#include <vector>

#include "gazebo/common/KeyEvent.hh"
#include "gazebo/gui/qt.h"
#include "gazebo/gui/model/JointMaker.hh"
#include "gazebo/math/Pose.hh"
#include "gazebo/transport/TransportTypes.hh"
#include "gazebo/util/system.hh"

namespace gazebo
{
  namespace msgs
  {
    class Visual;
  }

  namespace gui
  {
    class PartData;

    /// \addtogroup gazebo_gui
    /// \{

    /// \class ModelCreator ModelCreator.hh
    /// \brief Create and manage 3D visuals of a model with parts and joints.
    class GAZEBO_VISIBLE ModelCreator : public QObject
    {
      Q_OBJECT

      /// \enum Joint types
      /// \brief Unique identifiers for joint types that can be created.
      public: enum PartType
      {
        /// \brief none
        PART_NONE,
        /// \brief Box
        PART_BOX,
        /// \brief Sphere
        PART_SPHERE,
        /// \brief Cylinder
        PART_CYLINDER,
        /// \brief Custom
        PART_CUSTOM
      };

      /// \brief Constructor
      public: ModelCreator();

      /// \brief Destructor
      public: virtual ~ModelCreator();

      /// \brief Set the name of the model.
      /// \param[in] _modelName Name of the model to set to.
      public: void SetModelName(const std::string &_modelName);

      /// \brief Get the name of the model.
      /// \return Name of model.
      public: std::string GetModelName() const;

      /// \brief Finish the model and create the entity on the gzserver.
      public: void FinishModel();

      /// \brief Add a box to the model.
      /// \param[in] _size Size of the box.
      /// \param[in] _pose Pose of the box.
      /// \return Name of the box that has been added.
      public: std::string AddBox(
          const math::Vector3 &_size = math::Vector3::One,
          const math::Pose &_pose = math::Pose::Zero);

      /// \brief Add a sphere to the model.
      /// \param[in] _radius Radius of the sphere.
      /// \param[in] _pose Pose of the sphere.
      /// \return Name of the sphere that has been added.
      public: std::string AddSphere(double _radius = 0.5,
          const math::Pose &_pose = math::Pose::Zero);

      /// \brief Add a cylinder to the model.
      /// \param[in] _radius Radius of the cylinder.
      /// \param[in] _length Length of the cylinder.
      /// \param[in] _pose Pose of the cylinder.
      /// \return Name of the cylinder that has been added.
      public: std::string AddCylinder(double _radius = 0.5,
          double _length = 1.0, const math::Pose &_pose = math::Pose::Zero);

      /// \brief Add a custom part to the model
      /// \param[in] _name Name of the custom part.
      /// \param[in] _scale Scale of the custom part.
      /// \param[in] _pose Pose of the custom part.
      /// \return Name of the custom that has been added.
      public: std::string AddCustom(const std::string &_name,
          const math::Vector3 &_scale = math::Vector3::One,
          const math::Pose &_pose = math::Pose::Zero);

      /// \brief Add a joint to the model.
      /// \param[in] _type Type of joint to add.
      public: void AddJoint(const std::string &_type);

      /// \brief Remove a part from the model.
      /// \param[in] _partName Name of the part to remove
      public: void RemovePart(const std::string &_partName);

      /// \brief Set the model to be static
      /// \param[in] _static True to make the model static.
      public: void SetStatic(bool _static);

      /// \brief Set the model to allow auto disable at rest.
      /// \param[in] _auto True to allow the model to auto disable.
      public: void SetAutoDisable(bool _auto);

      /// \brief Save model to SDF format.
      /// \param[in] _savePath Path to save the SDF to.
      public: void SaveToSDF(const std::string &_savePath);

      /// \brief Reset the model creator and the SDF.
      public: void Reset();

      /// \brief Stop the process of adding a part or joint to the model.
      public: void Stop();

      /// \brief Get joint maker
      /// \return Joint maker
      public: JointMaker *GetJointMaker() const;

      /// \brief Add a part to the model
      /// \param[in] _type Type of part to be added
      public: void AddPart(PartType _type);

      /// \brief Generate the SDF from model part and joint visuals.
      public: void GenerateSDF();

      /// \brief QT callback when entering model edit mode
      /// \param[in] _checked True if the menu item is checked
      private slots: void OnEdit(bool _checked);

<<<<<<< HEAD
=======
      /// \brief Qt callback when the copy action is triggered.
      private slots: void OnCopy();

      /// \brief Qt callback when the paste action is triggered.
      private slots: void OnPaste();

>>>>>>> 4952d501
      /// \brief Mouse event filter callback when mouse is pressed.
      /// \param[in] _event The mouse event.
      /// \return True if the event was handled
      private: bool OnMousePress(const common::MouseEvent &_event);

      /// \brief Mouse event filter callback when mouse is released.
      /// \param[in] _event The mouse event.
      /// \return True if the event was handled
      private: bool OnMouseRelease(const common::MouseEvent &_event);

      /// \brief Mouse event filter callback when mouse is moved.
      /// \param[in] _event The mouse event.
      /// \return True if the event was handled
      private: bool OnMouseMove(const common::MouseEvent &_event);

      /// \brief Mouse event filter callback when mouse is double clicked.
      /// \param[in] _event The mouse event.
      /// \return True if the event was handled
      private: bool OnMouseDoubleClick(const common::MouseEvent &_event);

      /// \brief Key event filter callback when key is pressed.
      /// \param[in] _event The key event.
      /// \return True if the event was handled
      private: bool OnKeyPress(const common::KeyEvent &_event);
<<<<<<< HEAD
=======

      /// \brief Callback when the manipulation mode has changed.
      /// \param[in] _mode New manipulation mode.
      private: void OnManipMode(const std::string &_mode);

      /// \brief Callback when an entity is selected.
      /// \param[in] _name Name of entity.
      /// \param[in] _mode Select model
      private: void OnSetSelectedEntity(const std::string &_name,
          const std::string &_mode);
>>>>>>> 4952d501

      /// \brief Create part with default properties from a visual
      /// \param[in] _visual Visual used to create the part.
      private: void CreatePart(const rendering::VisualPtr &_visual);

      /// \brief Open the part inspector.
      /// \param[in] _name Name of part.
      private: void OpenInspector(const std::string &_name);

      // Documentation inherited
      private: virtual void CreateTheEntity();

      /// \brief Internal init function.
      private: bool Init();

      /// \brief Create an empty model.
      /// \return Name of the model created.
      private: std::string CreateModel();

      /// \brief Get a template SDF string of a simple model.
      /// \return Template SDF string of a simple model.
      private: std::string GetTemplateSDFString();

      /// \brief Callback when a specific alignment configuration is set.
      /// \param[in] _axis Axis of alignment: x, y, or z.
      /// \param[in] _config Configuration: min, center, or max.
      /// \param[in] _target Target of alignment: first or last.
      /// \param[in] _bool True to preview alignment without publishing
      /// to server.
      private: void OnAlignMode(const std::string &_axis,
          const std::string &_config, const std::string &_target,
          bool _preview);

      /// \brief Deselect all currently selected visuals.
      private: void DeselectAll();

      /// \brief Qt callback when a delete signal has been emitted.
      /// \param[in] _name Name of the entity to delete.
      private slots: void OnDelete(const std::string &_name="");

      /// \brief Qt signal when the a part has been added.
      Q_SIGNALS: void PartAdded();

      /// \brief The model in SDF format.
      private: sdf::SDFPtr modelSDF;

      /// \brief A template SDF of a simple box model.
      private: sdf::SDFPtr modelTemplateSDF;

      /// \brief Name of the model.
      private: std::string modelName;

      /// \brief The root visual of the model.
      private: rendering::VisualPtr modelVisual;

      /// \brief The root visual of the model.
      private: rendering::VisualPtr mouseVisual;

      /// \brief The pose of the model.
      private: math::Pose modelPose;

      /// \brief True to create a static model.
      private: bool isStatic;

      /// \brief True to auto disable model when it is at rest.
      private: bool autoDisable;

      /// \brief A list of gui editor events connected to the model creator.
      private: std::vector<event::ConnectionPtr> connections;

      /// \brief Counter for the number of boxes in the model.
      private: int boxCounter;

      /// \brief Counter for the number of cylinders in the model.
      private: int cylinderCounter;

      /// \brief Counter for the number of spheres in the model.
      private: int sphereCounter;

      /// \brief Counter for the number of custom parts in the model.
      private: int customCounter;

      /// \brief Counter for generating a unique model name.
      private: int modelCounter;

      /// \brief Transparency value for model being edited.
      private: double editTransparency;

      /// \brief Type of part being added.
      private: PartType addPartType;

      /// \brief A map of model part names to and their visuals.
      private: boost::unordered_map<std::string, PartData *> allParts;

      /// \brief Transport node
      private: transport::NodePtr node;

      /// \brief Publisher that publishes msg to the server once the model is
      /// created.
      private: transport::PublisherPtr makerPub;

      /// \brief Publisher that publishes delete entity msg to remove the
      /// editor visual.
      private: transport::PublisherPtr requestPub;

      /// \brief Joint maker.
      private: JointMaker *jointMaker;

      /// \brief origin of the model.
      private: math::Pose origin;

      /// \brief A list of selected visuals.
      private: std::vector<rendering::VisualPtr> selectedVisuals;

      /// \brief Names of parts copied through g_copyAct
      private: std::vector<std::string> copiedPartNames;

      /// \brief The last mouse event
      private: common::MouseEvent lastMouseEvent;

      /// \brief Part visual that is currently being inspected.
      private: rendering::VisualPtr inspectVis;

      /// \brief True if the model editor mode is active.
      private: bool active;

      /// \brief Current model manipulation mode.
      private: std::string manipMode;
    };
    /// \}
  }
}

#endif<|MERGE_RESOLUTION|>--- conflicted
+++ resolved
@@ -157,15 +157,12 @@
       /// \param[in] _checked True if the menu item is checked
       private slots: void OnEdit(bool _checked);
 
-<<<<<<< HEAD
-=======
       /// \brief Qt callback when the copy action is triggered.
       private slots: void OnCopy();
 
       /// \brief Qt callback when the paste action is triggered.
       private slots: void OnPaste();
 
->>>>>>> 4952d501
       /// \brief Mouse event filter callback when mouse is pressed.
       /// \param[in] _event The mouse event.
       /// \return True if the event was handled
@@ -190,8 +187,6 @@
       /// \param[in] _event The key event.
       /// \return True if the event was handled
       private: bool OnKeyPress(const common::KeyEvent &_event);
-<<<<<<< HEAD
-=======
 
       /// \brief Callback when the manipulation mode has changed.
       /// \param[in] _mode New manipulation mode.
@@ -202,7 +197,6 @@
       /// \param[in] _mode Select model
       private: void OnSetSelectedEntity(const std::string &_name,
           const std::string &_mode);
->>>>>>> 4952d501
 
       /// \brief Create part with default properties from a visual
       /// \param[in] _visual Visual used to create the part.
