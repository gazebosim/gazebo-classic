/*
 * Copyright (C) 2014-2015 Open Source Robotics Foundation
 *
 * Licensed under the Apache License, Version 2.0 (the "License");
 * you may not use this file except in compliance with the License.
 * You may obtain a copy of the License at
 *
 *     http://www.apache.org/licenses/LICENSE-2.0
 *
 * Unless required by applicable law or agreed to in writing, software
 * distributed under the License is distributed on an "AS IS" BASIS,
 * WITHOUT WARRANTIES OR CONDITIONS OF ANY KIND, either express or implied.
 * See the License for the specific language governing permissions and
 * limitations under the License.
 *
*/

#include <boost/bind.hpp>
#include <boost/thread/recursive_mutex.hpp>
#include <string>
#include <vector>

#include "gazebo/common/MouseEvent.hh"

#include "gazebo/rendering/ogre_gazebo.h"
#include "gazebo/rendering/DynamicLines.hh"
#include "gazebo/rendering/Visual.hh"
#include "gazebo/rendering/JointVisual.hh"
#include "gazebo/rendering/UserCamera.hh"
#include "gazebo/rendering/Scene.hh"
#include "gazebo/rendering/RenderTypes.hh"

#include "gazebo/gui/GuiIface.hh"
#include "gazebo/gui/KeyEventHandler.hh"
#include "gazebo/gui/MouseEventHandler.hh"
#include "gazebo/gui/GuiEvents.hh"
#include "gazebo/gui/MainWindow.hh"

#include "gazebo/gui/model/JointInspector.hh"
#include "gazebo/gui/model/ModelEditorEvents.hh"
#include "gazebo/gui/model/JointMaker.hh"

using namespace gazebo;
using namespace gui;

std::map<JointMaker::JointType, std::string> JointMaker::jointTypes;
std::map<JointMaker::JointType, std::string> JointMaker::jointMaterials;
<<<<<<< HEAD
=======
std::vector<ignition::math::Vector3d> JointMaker::unitVectors;
>>>>>>> 828be8d9

/////////////////////////////////////////////////
JointMaker::JointMaker()
{
  this->unitVectors.push_back(ignition::math::Vector3d::UnitX);
  this->unitVectors.push_back(ignition::math::Vector3d::UnitY);
  this->unitVectors.push_back(ignition::math::Vector3d::UnitZ);

  this->newJoint = NULL;
  this->modelSDF.reset();
  this->jointType = JointMaker::JOINT_NONE;
  this->jointCounter = 0;

  this->jointMaterials[JOINT_FIXED]     = "Gazebo/Red";
  this->jointMaterials[JOINT_HINGE]     = "Gazebo/Orange";
  this->jointMaterials[JOINT_HINGE2]    = "Gazebo/DarkYellow";
  this->jointMaterials[JOINT_SLIDER]    = "Gazebo/Green";
  this->jointMaterials[JOINT_SCREW]     = "Gazebo/DarkGrey";
  this->jointMaterials[JOINT_UNIVERSAL] = "Gazebo/Blue";
  this->jointMaterials[JOINT_BALL]      = "Gazebo/Purple";
  this->jointMaterials[JOINT_GEARBOX]   = "Gazebo/Indigo";

  this->jointTypes[JOINT_FIXED]     = "fixed";
  this->jointTypes[JOINT_HINGE]     = "revolute";
  this->jointTypes[JOINT_HINGE2]    = "revolute2";
  this->jointTypes[JOINT_SLIDER]    = "prismatic";
  this->jointTypes[JOINT_SCREW]     = "screw";
  this->jointTypes[JOINT_UNIVERSAL] = "universal";
  this->jointTypes[JOINT_BALL]      = "ball";
  this->jointTypes[JOINT_GEARBOX]   = "gearbox";
  this->jointTypes[JOINT_NONE]      = "none";

  this->connections.push_back(
      event::Events::ConnectPreRender(
      boost::bind(&JointMaker::Update, this)));

  this->connections.push_back(
      gui::model::Events::ConnectOpenJointInspector(
      boost::bind(&JointMaker::OpenInspector, this, _1)));

  this->connections.push_back(
      gui::model::Events::ConnectShowJointContextMenu(
      boost::bind(&JointMaker::ShowContextMenu, this, _1)));

  this->connections.push_back(
      gui::model::Events::ConnectSetSelectedJoint(
      boost::bind(&JointMaker::OnSetSelectedJoint, this, _1, _2)));

  this->connections.push_back(
      event::Events::ConnectSetSelectedEntity(
      boost::bind(&JointMaker::OnSetSelectedEntity, this, _1, _2)));

  this->inspectAct = new QAction(tr("Open Joint Inspector"), this);
  connect(this->inspectAct, SIGNAL(triggered()), this, SLOT(OnOpenInspector()));

  this->updateMutex = new boost::recursive_mutex();

  // Gazebo event connections
  this->connections.push_back(
      gui::model::Events::ConnectLinkInserted(
      boost::bind(&JointMaker::OnLinkInserted, this, _1)));

  this->connections.push_back(
      gui::model::Events::ConnectLinkRemoved(
      boost::bind(&JointMaker::OnLinkRemoved, this, _1)));
}

/////////////////////////////////////////////////
JointMaker::~JointMaker()
{
  if (this->newJoint)
  {
    delete this->newJoint;
    this->newJoint = NULL;
  }

  {
    boost::recursive_mutex::scoped_lock lock(*this->updateMutex);
    while (this->joints.size() > 0)
    {
      std::string jointName = this->joints.begin()->first;
      this->RemoveJoint(jointName);
    }
    this->joints.clear();
  }

  delete this->updateMutex;
}

/////////////////////////////////////////////////
void JointMaker::Reset()
{
  boost::recursive_mutex::scoped_lock lock(*this->updateMutex);
  if (this->newJoint)
  {
    delete this->newJoint;
    this->newJoint = NULL;
  }

  this->jointType = JointMaker::JOINT_NONE;
  this->hoverVis.reset();
  this->inspectName = "";
  this->selectedJoints.clear();

  this->scopedLinkedNames.clear();

  while (!this->joints.empty())
  {
    std::string jointId = this->joints.begin()->first;
    this->RemoveJoint(jointId);
  }
  this->joints.clear();
}

/////////////////////////////////////////////////
void JointMaker::EnableEventHandlers()
{
  MouseEventHandler::Instance()->AddDoubleClickFilter("model_joint",
    boost::bind(&JointMaker::OnMouseDoubleClick, this, _1));

  MouseEventHandler::Instance()->AddReleaseFilter("model_joint",
      boost::bind(&JointMaker::OnMouseRelease, this, _1));

  MouseEventHandler::Instance()->AddPressFilter("model_joint",
      boost::bind(&JointMaker::OnMousePress, this, _1));

  MouseEventHandler::Instance()->AddMoveFilter("model_joint",
      boost::bind(&JointMaker::OnMouseMove, this, _1));

  KeyEventHandler::Instance()->AddPressFilter("model_joint",
      boost::bind(&JointMaker::OnKeyPress, this, _1));
}

/////////////////////////////////////////////////
void JointMaker::DisableEventHandlers()
{
  MouseEventHandler::Instance()->RemoveDoubleClickFilter("model_joint");
  MouseEventHandler::Instance()->RemoveReleaseFilter("model_joint");
  MouseEventHandler::Instance()->RemovePressFilter("model_joint");
  MouseEventHandler::Instance()->RemoveMoveFilter("model_joint");
  KeyEventHandler::Instance()->RemovePressFilter("model_joint");
}

/////////////////////////////////////////////////
void JointMaker::RemoveJoint(const std::string &_jointId)
{
  boost::recursive_mutex::scoped_lock lock(*this->updateMutex);

  std::string jointId = _jointId;
  JointData *joint = NULL;

  auto jointIt = this->joints.find(_jointId);

  // Existing joint
  if (jointIt != this->joints.end())
  {
<<<<<<< HEAD
    // Copy the ID before it is deleted
    std::string jointId = _jointId;

    JointData *joint = jointIt->second;
    rendering::ScenePtr scene = joint->hotspot->GetScene();
    if (scene)
    {
      scene->GetManager()->destroyBillboardSet(joint->handles);
      scene->RemoveVisual(joint->hotspot);
      scene->RemoveVisual(joint->visual);
      joint->visual->Fini();
      if (joint->jointVisual)
      {
        rendering::JointVisualPtr parentAxisVis = joint->jointVisual
            ->GetParentAxisVisual();
        if (parentAxisVis)
        {
          parentAxisVis->GetParent()->DetachVisual(
              parentAxisVis->GetName());
          scene->RemoveVisual(parentAxisVis);
        }
        joint->jointVisual->GetParent()->DetachVisual(
            joint->jointVisual->GetName());
        scene->RemoveVisual(joint->jointVisual);
      }
=======
    joint = jointIt->second;
  }
  // Joint being created
  else if (this->newJoint)
  {
    joint = this->newJoint;
    // Already has hotspot
    if (joint->hotspot)
      jointId = joint->hotspot->GetName();
    // Still only line
    else
      jointId = "";
  }

  if (!joint)
    return;

  if (jointId != "")
  {
    this->joints.erase(jointId);
    gui::model::Events::jointRemoved(jointId);
  }

  auto scene = rendering::get_scene();
  if (!scene)
    return;

  if (joint->handles)
  {
    scene->GetManager()->destroyBillboardSet(joint->handles);
    joint->handles = NULL;
  }

  if (joint->hotspot)
  {
    scene->RemoveVisual(joint->hotspot);
    joint->hotspot->Fini();
  }

  if (joint->visual)
  {
    scene->RemoveVisual(joint->visual);
    joint->visual->Fini();
  }

  if (joint->jointVisual)
  {
    auto parentAxisVis = joint->jointVisual->GetParentAxisVisual();
    if (parentAxisVis)
    {
      parentAxisVis->GetParent()->DetachVisual(parentAxisVis->GetName());
      scene->RemoveVisual(parentAxisVis);
>>>>>>> 828be8d9
    }
    joint->jointVisual->GetParent()->DetachVisual(
        joint->jointVisual->GetName());
    scene->RemoveVisual(joint->jointVisual);
  }

  if (joint->inspector)
  {
    joint->inspector->hide();
    delete joint->inspector;
<<<<<<< HEAD
    delete joint;
    this->joints.erase(jointIt);
    gui::model::Events::modelChanged();
    gui::model::Events::jointRemoved(jointId);
=======
    joint->inspector = NULL;
>>>>>>> 828be8d9
  }

  this->newJoint = NULL;
  joint->hotspot.reset();
  joint->visual.reset();
  joint->jointVisual.reset();
  joint->parent.reset();
  joint->child.reset();
  delete joint->inspector;
  delete joint;
  gui::model::Events::modelChanged();
}

/////////////////////////////////////////////////
void JointMaker::RemoveJointsByLink(const std::string &_linkName)
{
  std::vector<std::string> toDelete;
  for (auto it : this->joints)
  {
    JointData *joint = it.second;

    if (joint->child->GetName() == _linkName ||
        joint->parent->GetName() == _linkName)
    {
      toDelete.push_back(it.first);
    }
  }

  for (unsigned i = 0; i < toDelete.size(); ++i)
    this->RemoveJoint(toDelete[i]);

  toDelete.clear();
}

/////////////////////////////////////////////////
std::vector<JointData *> JointMaker::GetJointDataByLink(
    const std::string &_linkName) const
{
  std::vector<JointData *> linkJoints;
  for (auto jointIt : this->joints)
  {
    JointData *jointData = jointIt.second;

    if (jointData->child->GetName() == _linkName ||
        jointData->parent->GetName() == _linkName)
    {
      linkJoints.push_back(jointData);
    }
  }
  return linkJoints;
}

/////////////////////////////////////////////////
bool JointMaker::OnMousePress(const common::MouseEvent &_event)
{
  rendering::UserCameraPtr camera = gui::get_active_camera();
  if (_event.Button() == common::MouseEvent::MIDDLE)
  {
    QApplication::setOverrideCursor(QCursor(Qt::ArrowCursor));
    camera->HandleMouseEvent(_event);
    return true;
  }
  else if (_event.Button() != common::MouseEvent::LEFT)
    return false;

  if (this->jointType != JointMaker::JOINT_NONE)
    return false;

  // intercept mouse press events when user clicks on the joint hotspot visual
  rendering::VisualPtr vis = camera->GetVisual(_event.Pos());
  if (vis)
  {
    if (this->joints.find(vis->GetName()) != this->joints.end())
    {
      // stop event propagation as we don't want users to manipulate the
      // hotspot
      return true;
    }
  }
  return false;
}

/////////////////////////////////////////////////
bool JointMaker::OnMouseRelease(const common::MouseEvent &_event)
{
  rendering::UserCameraPtr camera = gui::get_active_camera();
  if (this->jointType == JointMaker::JOINT_NONE)
  {
    rendering::VisualPtr vis = camera->GetVisual(_event.Pos());
    if (vis)
    {
      if (this->joints.find(vis->GetName()) != this->joints.end())
      {
        // trigger joint inspector on right click
        if (_event.Button() == common::MouseEvent::RIGHT)
        {
          this->inspectName = vis->GetName();
          this->ShowContextMenu(this->inspectName);
          return true;
        }
        else if (_event.Button() == common::MouseEvent::LEFT)
        {
          // Not in multi-selection mode.
          if (!(QApplication::keyboardModifiers() & Qt::ControlModifier))
          {
            this->DeselectAll();
            this->SetSelected(vis, true);
          }
          // Multi-selection mode
          else
          {
            auto it = std::find(this->selectedJoints.begin(),
                this->selectedJoints.end(), vis);
            // Highlight and select clicked joint if not already selected
            // Otherwise deselect if already selected
            this->SetSelected(vis, it == this->selectedJoints.end());
          }
        }
      }
      else
        this->DeselectAll();
      return false;
    }
  }
  else
  {
    if (_event.Button() == common::MouseEvent::LEFT)
    {
      if (this->hoverVis)
      {
        if (this->hoverVis->IsPlane())
        {
          QApplication::setOverrideCursor(QCursor(Qt::ArrowCursor));
          camera->HandleMouseEvent(_event);
          return true;
        }

        // Pressed parent link
        if (!this->newJoint)
        {
          if (!this->SetParentLink(this->hoverVis))
            return false;
        }
        // Pressed child link
        else if (this->newJoint && this->newJoint->parent != this->hoverVis)
        {
          if (!this->SetChildLink(this->hoverVis))
            return false;
        }

        if (this->hoverVis)
        {
          this->hoverVis->SetEmissive(common::Color(0, 0, 0));
          this->hoverVis.reset();
        }
      }
    }

    QApplication::setOverrideCursor(QCursor(Qt::ArrowCursor));
    camera->HandleMouseEvent(_event);
    return true;
  }
  return false;
}

/////////////////////////////////////////////////
JointData *JointMaker::CreateJointLine(const std::string &_name,
    rendering::VisualPtr _parent)
{
  rendering::VisualPtr jointVis(
      new rendering::Visual(_name, _parent->GetParent()));
  jointVis->Load();
  rendering::DynamicLines *jointLine =
      jointVis->CreateDynamicLine(rendering::RENDERING_LINE_LIST);
  math::Vector3 origin = _parent->GetWorldPose().pos
      - _parent->GetParent()->GetWorldPose().pos;
  jointLine->AddPoint(origin);
  jointLine->AddPoint(origin + math::Vector3(0, 0, 0.1));
  jointVis->GetSceneNode()->setInheritScale(false);
  jointVis->GetSceneNode()->setInheritOrientation(false);

  std::string jointVisName = jointVis->GetName();
  std::string leafName = jointVisName;
  size_t pIdx = jointVisName.rfind("::");
  if (pIdx != std::string::npos)
    leafName = jointVisName.substr(pIdx+2);

  JointData *jointData = new JointData();
  jointData->dirty = false;
  jointData->name = leafName;
  jointData->visual = jointVis;
  jointData->parent = _parent;
  jointData->line = jointLine;
  jointData->type = this->jointType;
  jointData->line->setMaterial(this->jointMaterials[jointData->type]);

  return jointData;
}

/////////////////////////////////////////////////
JointData *JointMaker::CreateJoint(rendering::VisualPtr _parent,
    rendering::VisualPtr _child)
{
  std::stringstream ss;
  ss << _parent->GetName() << "_JOINT_" << this->jointCounter++;

  JointData *jointData = this->CreateJointLine(ss.str(), _parent);
  jointData->child = _child;

  // Inspector
  jointData->inspector = new JointInspector(this);
  jointData->inspector->setModal(false);
  connect(jointData->inspector, SIGNAL(Applied()), jointData, SLOT(OnApply()));

  MainWindow *mainWindow = gui::get_main_window();
  if (mainWindow)
  {
    connect(gui::get_main_window(), SIGNAL(Close()), jointData->inspector,
        SLOT(close()));
  }

  // setup the joint msg
<<<<<<< HEAD
  jointData->jointMsg.reset(new msgs::Joint);
  jointData->jointMsg->set_name(jointData->name);
  if (jointData->parent)
  {
    std::string jointParentName = jointData->parent->GetName();
    std::string leafName = jointParentName;
    size_t pIdx = jointParentName.rfind("::");
    if (pIdx != std::string::npos)
      leafName = jointParentName.substr(pIdx+2);

    jointData->jointMsg->set_parent(leafName);
    jointData->jointMsg->set_parent_id(jointData->parent->GetId());
  }
  if (jointData->child)
  {
    std::string jointChildName = jointData->child->GetName();
    std::string leafName = jointChildName;
    size_t pIdx = jointChildName.rfind("::");
    if (pIdx != std::string::npos)
      leafName = jointChildName.substr(pIdx+2);

    jointData->jointMsg->set_child(leafName);
    jointData->jointMsg->set_child_id(jointData->child->GetId());
  }
  msgs::Set(jointData->jointMsg->mutable_pose(),
      ignition::math::Pose3d::Zero);

  jointData->jointMsg->set_type(
      msgs::ConvertJointType(this->GetTypeAsString(jointData->type)));

  unsigned int axisCount = JointMaker::GetJointAxisCount(jointData->type);
  for (unsigned int i = 0; i < axisCount; ++i)
  {
    msgs::Axis *axisMsg;
    if (i == 0u)
    {
      axisMsg = jointData->jointMsg->mutable_axis1();
    }
    else if (i == 1u)
    {
      axisMsg = jointData->jointMsg->mutable_axis2();
    }
    else
    {
      gzerr << "Invalid axis index["
            << i
            << "]"
            << std::endl;
      continue;
    }
    if (jointData->type == JointMaker::JOINT_GEARBOX)
      msgs::Set(axisMsg->mutable_xyz(), ignition::math::Vector3d::UnitZ);

    else
    {
      msgs::Set(axisMsg->mutable_xyz(),
          this->unitVectors[i%this->unitVectors.size()]);
    }

    axisMsg->set_use_parent_model_frame(false);
    axisMsg->set_limit_lower(-GZ_DBL_MAX);
    axisMsg->set_limit_upper(GZ_DBL_MAX);
    axisMsg->set_limit_effort(-1);
    axisMsg->set_limit_velocity(-1);
    axisMsg->set_damping(0);

    // Add angle field after we've checked that index i is valid
    jointData->jointMsg->add_angle(0);
  }
  jointData->jointMsg->set_limit_erp(0.2);
  jointData->jointMsg->set_suspension_erp(0.2);
=======
  jointData->UpdateMsg();
>>>>>>> 828be8d9

  jointData->inspector->Update(jointData->jointMsg);
  return jointData;
}

/////////////////////////////////////////////////
JointMaker::JointType JointMaker::ConvertJointType(const std::string &_type)
{
  for (auto iter : jointTypes)
    if (iter.second == _type)
      return iter.first;

  return JOINT_NONE;
}

/////////////////////////////////////////////////
std::string JointMaker::GetJointMaterial(const std::string &_type)
{
  auto it = jointMaterials.find(ConvertJointType(_type));
  if (it != jointMaterials.end())
    return it->second;
  else
    return "";
}

/////////////////////////////////////////////////
void JointMaker::AddJoint(const std::string &_type)
{
  this->AddJoint(this->ConvertJointType(_type));
}

/////////////////////////////////////////////////
void JointMaker::AddJoint(JointMaker::JointType _type)
{
  this->jointType = _type;
  if (_type == JointMaker::JOINT_NONE)
  {
    // signal the end of a joint action.
    emit JointAdded();
  }
}

/////////////////////////////////////////////////
void JointMaker::Stop()
{
  if (this->jointType != JointMaker::JOINT_NONE)
  {
    if (this->newJoint)
    {
      this->newJoint->visual->DeleteDynamicLine(this->newJoint->line);
      rendering::ScenePtr scene = this->newJoint->visual->GetScene();
      scene->RemoveVisual(this->newJoint->visual);
      this->newJoint->visual.reset();
      delete this->newJoint;
      this->newJoint = NULL;
    }
    this->AddJoint(JointMaker::JOINT_NONE);
    if (this->hoverVis)
      this->hoverVis->SetEmissive(common::Color(0, 0, 0));
    this->hoverVis.reset();
  }
}

/////////////////////////////////////////////////
bool JointMaker::OnMouseMove(const common::MouseEvent &_event)
{
  // Only handle mouse move events during joint creation
  if (this->jointType == JointMaker::JOINT_NONE)
    return false;

  // Get the active camera and scene.
  rendering::UserCameraPtr camera = gui::get_active_camera();

  if (_event.Dragging())
  {
    // this enables the joint maker to pan while connecting joints
    QApplication::setOverrideCursor(QCursor(Qt::ArrowCursor));
    camera->HandleMouseEvent(_event);
    return true;
  }

  rendering::VisualPtr vis = camera->GetVisual(_event.Pos());

  // Highlight visual on hover
  if (vis)
  {
    if (this->hoverVis)
      this->hoverVis->SetEmissive(common::Color(0.0, 0.0, 0.0));

    // only highlight editor links by making sure it's not an item in the
    // gui tree widget or a joint hotspot.
    rendering::VisualPtr rootVis = vis->GetRootVisual();
    if (rootVis->IsPlane())
      this->hoverVis = vis->GetParent();
    else if (!gui::get_entity_id(rootVis->GetName()) &&
        vis->GetName().find("_UNIQUE_ID_") == std::string::npos)
    {
      this->hoverVis = vis->GetParent();
      if (!this->newJoint || (this->newJoint->parent &&
           this->hoverVis != this->newJoint->parent))
      {
        this->hoverVis->SetEmissive(common::Color(0.5, 0.5, 0.5));
      }
    }
  }

  // Case when a parent link is already selected and currently
  // extending the joint line to a child link
  if (this->newJoint && this->newJoint->parent && this->hoverVis &&
      this->newJoint->line)
  {
    math::Vector3 parentPos;

    // Set end point to center of child link
    if (!this->hoverVis->IsPlane())
    {
      parentPos =  this->GetLinkWorldCentroid(this->newJoint->parent)
          - this->newJoint->line->GetPoint(0);
    }
    // Set end point to mouse plane intersection
    else
    {
      math::Vector3 pt;
      camera->GetWorldPointOnPlane(_event.Pos().X(), _event.Pos().Y(),
          math::Plane(math::Vector3(0, 0, 1)), pt);

      parentPos = this->GetLinkWorldCentroid(this->newJoint->parent)
          - this->newJoint->line->GetPoint(0) - pt;
    }
    this->newJoint->line->SetPoint(1,
        this->GetLinkWorldCentroid(this->hoverVis) - parentPos);
  }
  return true;
}

/////////////////////////////////////////////////
void JointMaker::OnOpenInspector()
{
  if (this->inspectName.empty())
    return;

  this->OpenInspector(this->inspectName);
  this->inspectName = "";
}

/////////////////////////////////////////////////
void JointMaker::OpenInspector(const std::string &_jointId)
{
  JointData *joint = this->joints[_jointId];
  if (!joint)
  {
    gzerr << "Joint [" << _jointId << "] not found." << std::endl;
    return;
  }
  joint->OpenInspector();
}

/////////////////////////////////////////////////
bool JointMaker::OnMouseDoubleClick(const common::MouseEvent &_event)
{
  rendering::UserCameraPtr camera = gui::get_active_camera();
  rendering::VisualPtr vis = camera->GetVisual(_event.Pos());

  if (vis)
  {
    if (this->joints.find(vis->GetName()) != this->joints.end())
    {
      this->OpenInspector(vis->GetName());
      return true;
    }
  }

  return false;
}

/////////////////////////////////////////////////
bool JointMaker::OnKeyPress(const common::KeyEvent &_event)
{
  if (_event.key == Qt::Key_Delete)
  {
    if (!this->selectedJoints.empty())
    {
      for (auto jointVis : this->selectedJoints)
      {
        this->RemoveJoint(jointVis->GetName());
      }
      this->DeselectAll();
      return true;
    }
  }

  return false;
}

/////////////////////////////////////////////////
void JointMaker::OnDelete()
{
  if (this->inspectName.empty())
    return;

  this->RemoveJoint(this->inspectName);
  this->inspectName = "";
}

/////////////////////////////////////////////////
void JointMaker::CreateHotSpot(JointData *_joint)
{
  if (!_joint)
    return;

  rendering::UserCameraPtr camera = gui::get_active_camera();

  // Joint hotspot visual name is the JointId for easy access when clicking
  std::string jointId = _joint->visual->GetName() + "_UNIQUE_ID_";
  rendering::VisualPtr hotspotVisual(
      new rendering::Visual(jointId, _joint->visual, false));

  // create a cylinder to represent the joint
  hotspotVisual->InsertMesh("unit_cylinder");
  Ogre::MovableObject *hotspotObj =
      (Ogre::MovableObject*)(camera->GetScene()->GetManager()->createEntity(
      _joint->visual->GetName(), "unit_cylinder"));
  hotspotObj->getUserObjectBindings().setUserAny(Ogre::Any(jointId));
  hotspotVisual->GetSceneNode()->attachObject(hotspotObj);
  hotspotVisual->SetMaterial(this->jointMaterials[_joint->type]);
  hotspotVisual->SetTransparency(0.7);

  // create a handle at the parent end
  Ogre::BillboardSet *handleSet =
      camera->GetScene()->GetManager()->createBillboardSet(1);
  handleSet->setAutoUpdate(true);
  handleSet->setMaterialName("Gazebo/PointHandle");
  Ogre::MaterialPtr mat =
      Ogre::MaterialManager::getSingleton().getByName(
      this->jointMaterials[_joint->type]);
  Ogre::ColourValue color = mat->getTechnique(0)->getPass(0)->getDiffuse();
  color.a = 0.5;

  double linkSize = std::min(0.1,
      _joint->parent->GetBoundingBox().GetSize().GetLength()*0.05);
  linkSize = std::max(linkSize, 0.01);

  double dimension = linkSize;
  handleSet->setDefaultDimensions(dimension, dimension);
  Ogre::Billboard *parentHandle = handleSet->createBillboard(0, 0, 0);
  parentHandle->setColour(color);
  Ogre::SceneNode *handleNode =
      hotspotVisual->GetSceneNode()->createChildSceneNode();
  handleNode->attachObject(handleSet);
  handleNode->setInheritScale(false);
  handleNode->setInheritOrientation(false);
  _joint->handles = handleSet;

  hotspotVisual->SetVisibilityFlags(GZ_VISIBILITY_GUI |
      GZ_VISIBILITY_SELECTABLE);
  hotspotVisual->GetSceneNode()->setInheritScale(false);

  this->joints[jointId] = _joint;
  camera->GetScene()->AddVisual(hotspotVisual);

  _joint->hotspot = hotspotVisual;
  _joint->inspector->SetJointId(_joint->hotspot->GetName());

<<<<<<< HEAD
=======
  _joint->dirty = true;

>>>>>>> 828be8d9
  std::string parentName = _joint->parent->GetName();
  std::string childName = _joint->child->GetName();

  gui::model::Events::jointInserted(jointId, _joint->name,
      jointTypes[_joint->type], parentName, childName);
}

/////////////////////////////////////////////////
void JointMaker::Update()
{
  boost::recursive_mutex::scoped_lock lock(*this->updateMutex);
<<<<<<< HEAD
  if (this->newJointCreated)
  {
    this->CreateHotSpot(this->mouseJoint);
    this->mouseJoint = NULL;
    this->newJointCreated = false;
  }

=======
>>>>>>> 828be8d9
  // Update each joint
  for (auto it : this->joints)
  {
    JointData *joint = it.second;
    if (joint->hotspot)
    {
      if (joint->child && joint->parent)
      {
        bool poseUpdate = false;
        if (joint->parentPose != joint->parent->GetWorldPose() ||
            joint->childPose != joint->child->GetWorldPose() ||
            joint->childScale != joint->child->GetScale())
         {
           joint->parentPose = joint->parent->GetWorldPose();
           joint->childPose = joint->child->GetWorldPose();
           joint->childScale = joint->child->GetScale();
           poseUpdate = true;
         }

        // Create / update joint visual
        if (joint->dirty || poseUpdate)
        {
          joint->Update();
        }
      }
    }
  }
}

/////////////////////////////////////////////////
void JointMaker::AddScopedLinkName(const std::string &_name)
{
  this->scopedLinkedNames.push_back(_name);
}

/////////////////////////////////////////////////
std::string JointMaker::GetScopedLinkName(const std::string &_name)
{
  for (unsigned int i = 0; i < this->scopedLinkedNames.size(); ++i)
  {
    std::string scopedName = this->scopedLinkedNames[i];
    size_t idx = scopedName.find("::" + _name);
    if (idx != std::string::npos)
      return scopedName;
  }
  return _name;
}

/////////////////////////////////////////////////
void JointMaker::GenerateSDF()
{
  this->modelSDF.reset(new sdf::Element);
  sdf::initFile("model.sdf", this->modelSDF);
  this->modelSDF->ClearElements();

  // loop through all joints
  for (auto jointsIt : this->joints)
  {
    JointData *joint = jointsIt.second;
    sdf::ElementPtr jointElem = this->modelSDF->AddElement("joint");

    msgs::JointPtr jointMsg = joint->jointMsg;
    unsigned int axisCount = GetJointAxisCount(joint->type);
    for (unsigned int i = axisCount; i < 2u; ++i)
    {
      if (i == 0u)
        jointMsg->clear_axis1();
      else if (i == 1u)
        jointMsg->clear_axis2();
    }
    jointElem = msgs::JointToSDF(*jointMsg.get(), jointElem);

    sdf::ElementPtr parentElem = jointElem->GetElement("parent");
    std::string parentName = joint->parent->GetName();
    size_t pIdx = parentName.find("::");
    if (pIdx != std::string::npos)
      parentName = parentName.substr(pIdx+2);
    parentElem->Set(parentName);

    sdf::ElementPtr childElem = jointElem->GetElement("child");
    std::string childName = joint->child->GetName();
    size_t cIdx = childName.find("::");
    if (cIdx != std::string::npos)
      childName = childName.substr(cIdx+2);
    childElem->Set(childName);
  }
}

/////////////////////////////////////////////////
sdf::ElementPtr JointMaker::GetSDF() const
{
  return this->modelSDF;
}

/////////////////////////////////////////////////
std::string JointMaker::GetTypeAsString(JointMaker::JointType _type)
{
  std::string jointTypeStr = "";

  auto iter = jointTypes.find(_type);
  if (iter != jointTypes.end())
    jointTypeStr = iter->second;

  return jointTypeStr;
}

/////////////////////////////////////////////////
unsigned int JointMaker::GetJointAxisCount(JointMaker::JointType _type)
{
  if (_type == JOINT_FIXED)
  {
    return 0;
  }
  else if (_type == JOINT_HINGE)
  {
    return 1;
  }
  else if (_type == JOINT_HINGE2)
  {
    return 2;
  }
  else if (_type == JOINT_SLIDER)
  {
    return 1;
  }
  else if (_type == JOINT_SCREW)
  {
    return 1;
  }
  else if (_type == JOINT_UNIVERSAL)
  {
    return 2;
  }
  else if (_type == JOINT_BALL)
  {
    return 0;
  }
  else if (_type == JOINT_GEARBOX)
  {
    return 2;
  }

  return 0;
}

/////////////////////////////////////////////////
JointMaker::JointType JointMaker::GetState() const
{
  return this->jointType;
}

/////////////////////////////////////////////////
math::Vector3 JointMaker::GetLinkWorldCentroid(
    const rendering::VisualPtr &_visual)
{
  math::Vector3 centroid;
  int count = 0;
  for (unsigned int i = 0; i < _visual->GetChildCount(); ++i)
  {
    if (_visual->GetChild(i)->GetName().find("_JOINT_VISUAL_") ==
        std::string::npos)
    {
      centroid += _visual->GetChild(i)->GetWorldPose().pos;
      count++;
    }
  }
  centroid /= count;
  return centroid;
}

/////////////////////////////////////////////////
unsigned int JointMaker::GetJointCount()
{
  return this->joints.size();
}

/////////////////////////////////////////////////
void JointData::OnApply()
{
  // Get data from inspector
  msgs::Joint *inspectorMsg = this->inspector->GetData();
  if (!inspectorMsg)
    return;

  this->jointMsg->CopyFrom(*inspectorMsg);

  // Name
  if (this->name != this->jointMsg->name())
    gui::model::Events::jointNameChanged(this->hotspot->GetName(),
        this->jointMsg->name());
  this->name = this->jointMsg->name();

  // Type
  this->type = JointMaker::ConvertJointType(
      msgs::ConvertJointType(this->jointMsg->type()));

  // Parent
  if (this->parent->GetName().find(this->jointMsg->parent()) ==
      std::string::npos)
  {
    // Get scoped name
    std::string oldName = this->parent->GetName();
    std::string scope = oldName;
    size_t idx = oldName.rfind("::");
    if (idx != std::string::npos)
      scope = oldName.substr(0, idx+2);

    rendering::VisualPtr parentVis = gui::get_active_camera()->GetScene()
        ->GetVisual(scope + this->jointMsg->parent());
    if (parentVis)
      this->parent = parentVis;
    else
      gzwarn << "Invalid parent, keeping old parent" << std::endl;
  }

  // Child
  if (this->child->GetName().find(this->jointMsg->child()) ==
      std::string::npos)
  {
    // Get scoped name
    std::string oldName = this->child->GetName();
    std::string scope = oldName;
    size_t idx = oldName.rfind("::");
    if (idx != std::string::npos)
      scope = oldName.substr(0, idx+2);

    rendering::VisualPtr childVis = gui::get_active_camera()->GetScene()
        ->GetVisual(scope + this->jointMsg->child());
    if (childVis)
    {
      this->child = childVis;
      if (this->jointVisual)
        childVis->AttachVisual(this->jointVisual);
    }
    else
      gzwarn << "Invalid child, keeping old child" << std::endl;
  }

  this->dirty = true;
  gui::model::Events::modelChanged();
}

/////////////////////////////////////////////////
void JointData::OnOpenInspector()
{
  this->OpenInspector();
}

/////////////////////////////////////////////////
void JointData::OpenInspector()
{
  this->inspector->Update(this->jointMsg);
  this->inspector->Open();
}

/////////////////////////////////////////////////
void JointData::Update()
{
<<<<<<< HEAD
  // get origin of parent link visuals
  math::Vector3 parentOrigin = this->parent->GetWorldPose().pos;

  // get origin of child link visuals
  math::Vector3 childOrigin = this->child->GetWorldPose().pos;

  // set position of joint hotspot
  math::Vector3 dPos = (childOrigin - parentOrigin);
  math::Vector3 center = dPos * 0.5;
  double length = std::max(dPos.GetLength(), 0.001);
  this->hotspot->SetScale(
      math::Vector3(0.008, 0.008, length));
  this->hotspot->SetWorldPosition(parentOrigin + center);

  // set orientation of joint hotspot
  math::Vector3 u = dPos.Normalize();
  math::Vector3 v = math::Vector3::UnitZ;
  double cosTheta = v.Dot(u);
  double angle = acos(cosTheta);
  math::Vector3 w = (v.Cross(u)).Normalize();
  math::Quaternion q;
  q.SetFromAxis(w, angle);
  this->hotspot->SetWorldRotation(q);

  // set new material if joint type has changed
  std::string material = JointMaker::jointMaterials[this->type];
  if (this->hotspot->GetMaterialName() != material)
  {
    // Note: issue setting material when there is a billboard child,
    // seems to hang so detach before setting and re-attach later.
    Ogre::SceneNode *handleNode = this->handles->getParentSceneNode();
    this->handles->detachFromParent();
    this->hotspot->SetMaterial(material);
    this->hotspot->SetTransparency(0.7);
    handleNode->attachObject(this->handles);
    Ogre::MaterialPtr mat =
        Ogre::MaterialManager::getSingleton().getByName(material);
    Ogre::ColourValue color =
        mat->getTechnique(0)->getPass(0)->getDiffuse();
    color.a = 0.5;
    this->handles->getBillboard(0)->setColour(color);

    // notify joint changes
=======
  // Material
  std::string material = JointMaker::jointMaterials[this->type];

  // Hotspot and parent handle
  if (this->parent && this->child && this->hotspot && this->handles)
  {
    math::Vector3 parentOrigin = this->parent->GetWorldPose().pos;
    math::Vector3 childOrigin = this->child->GetWorldPose().pos;

    // Hotspot position
    math::Vector3 dPos = (childOrigin - parentOrigin);
    math::Vector3 center = dPos * 0.5;
    double length = std::max(dPos.GetLength(), 0.001);
    this->hotspot->SetScale(math::Vector3(0.008, 0.008, length));
    this->hotspot->SetWorldPosition(parentOrigin + center);

    // Hotspot orientation
    math::Vector3 u = dPos.Normalize();
    math::Vector3 v = math::Vector3::UnitZ;
    double cosTheta = v.Dot(u);
    double angle = acos(cosTheta);
    math::Vector3 w = (v.Cross(u)).Normalize();
    math::Quaternion q;
    q.SetFromAxis(w, angle);
    this->hotspot->SetWorldRotation(q);

    // Parent handle position
    this->handles->getBillboard(0)->setPosition(
        rendering::Conversions::Convert(parentOrigin -
        this->hotspot->GetWorldPose().pos));
    this->handles->_updateBounds();

    // set new material if joint type has changed
    if (this->hotspot->GetMaterialName() != material)
    {
      // Note: issue setting material when there is a billboard child,
      // seems to hang so detach before setting and re-attach later.
      Ogre::SceneNode *handleNode = this->handles->getParentSceneNode();
      this->handles->detachFromParent();
      this->hotspot->SetMaterial(material);
      this->hotspot->SetTransparency(0.7);
      handleNode->attachObject(this->handles);
      Ogre::MaterialPtr mat =
          Ogre::MaterialManager::getSingleton().getByName(material);
      Ogre::ColourValue color = mat->getTechnique(0)->getPass(0)->getDiffuse();
      color.a = 0.5;
      this->handles->getBillboard(0)->setColour(color);
    }
  }

  // Joint message and joint visual
  if (this->jointMsg)
  {
    this->UpdateMsg();

    // Update existing visual
    if (this->jointVisual)
    {
      this->jointVisual->UpdateFromMsg(this->jointMsg);
    }
    // Create joint visual
    else
    {
      std::string childName = this->child->GetName();
      std::string jointVisName = childName;
      size_t idx = childName.find("::");
      if (idx != std::string::npos)
        jointVisName = childName.substr(0, idx+2);
      jointVisName += "_JOINT_VISUAL_";

      gazebo::rendering::JointVisualPtr jointVis(
          new gazebo::rendering::JointVisual(jointVisName, this->child));
      jointVis->Load(this->jointMsg);
      this->jointVisual = jointVis;
    }
  }

  // Line
  if (this->line)
  {
    this->line->setMaterial(material);

    // Parent - child
    if (this->child && this->jointVisual)
    {
      this->line->SetPoint(0, this->child->GetWorldPose().pos
          - this->child->GetParent()->GetWorldPose().pos);
      this->line->SetPoint(1,
          this->jointVisual->GetWorldPose().pos
          - this->child->GetParent()->GetWorldPose().pos);
    }
    // Parent - mouse
    else if (this->parent && this->parent->GetParent())
    {
      math::Vector3 origin = this->parent->GetWorldPose().pos
          - this->parent->GetParent()->GetWorldPose().pos;
      this->line->SetPoint(0, origin);
    }
  }

  // Notify joint changes
  if (this->parent && this->child && this->hotspot)
  {
>>>>>>> 828be8d9
    std::string parentName = this->parent->GetName();
    std::string childName = this->child->GetName();
    gui::model::Events::jointChanged(this->hotspot->GetName(), this->name,
        JointMaker::jointTypes[this->type], parentName, childName);
  }

<<<<<<< HEAD
  // set pos of joint handle
  this->handles->getBillboard(0)->setPosition(
      rendering::Conversions::Convert(parentOrigin -
      this->hotspot->GetWorldPose().pos));
  this->handles->_updateBounds();

  // Update msg
  msgs::JointPtr jointUpdateMsg = this->jointMsg;
  unsigned int axisCount = JointMaker::GetJointAxisCount(this->type);
  for (unsigned int i = axisCount; i < 2u; ++i)
  {
    if (i == 0u)
      jointUpdateMsg->clear_axis1();
    else if (i == 1u)
      jointUpdateMsg->clear_axis2();
  }

  // Joint visual
  if (this->jointVisual)
  {
    this->jointVisual->UpdateFromMsg(jointUpdateMsg);
  }
  else
  {
    std::string childName = this->child->GetName();
    std::string jointVisName = childName;
    size_t idx = childName.find("::");
    if (idx != std::string::npos)
      jointVisName = childName.substr(0, idx+2);
    jointVisName += "_JOINT_VISUAL_";
    gazebo::rendering::JointVisualPtr jointVis(
        new gazebo::rendering::JointVisual(jointVisName, this->child));

    jointVis->Load(jointUpdateMsg);

    this->jointVisual = jointVis;
  }

  // Line now connects the child link to the joint frame
  this->line->SetPoint(0, this->child->GetWorldPose().pos
      - this->child->GetParent()->GetWorldPose().pos);
  this->line->SetPoint(1,
      this->jointVisual->GetWorldPose().pos
      - this->child->GetParent()->GetWorldPose().pos);
  this->line->setMaterial(JointMaker::jointMaterials[this->type]);
  this->dirty = false;
=======
  this->dirty = false;
}

/////////////////////////////////////////////////
void JointData::UpdateMsg()
{
  // Some values are only stored in the msg, so we keep those
  msgs::JointPtr oldMsg(new msgs::Joint);
  if (this->jointMsg)
  {
    oldMsg->CopyFrom(*this->jointMsg);
  }

  // Reset
  this->jointMsg.reset(new msgs::Joint);

  // Name
  this->jointMsg->set_name(this->name);

  // Parent
  if (this->parent)
  {
    std::string jointParentName = this->parent->GetName();
    std::string leafName = jointParentName;
    size_t pIdx = jointParentName.rfind("::");
    if (pIdx != std::string::npos)
      leafName = jointParentName.substr(pIdx+2);

    this->jointMsg->set_parent(leafName);
    this->jointMsg->set_parent_id(this->parent->GetId());
  }

  // Child
  if (this->child)
  {
    std::string jointChildName = this->child->GetName();
    std::string leafName = jointChildName;
    size_t pIdx = jointChildName.rfind("::");
    if (pIdx != std::string::npos)
      leafName = jointChildName.substr(pIdx+2);

    this->jointMsg->set_child(leafName);
    this->jointMsg->set_child_id(this->child->GetId());
  }

  // Pose
  if (oldMsg && oldMsg->has_pose())
  {
    this->jointMsg->mutable_pose()->CopyFrom(*(oldMsg->mutable_pose()));
  }
  else
  {
    msgs::Set(this->jointMsg->mutable_pose(), ignition::math::Pose3d::Zero);
  }

  // Type
  this->jointMsg->set_type(
      msgs::ConvertJointType(JointMaker::GetTypeAsString(this->type)));

  // Axes
  unsigned int axisCount = JointMaker::GetJointAxisCount(this->type);
  for (unsigned int i = 0; i < axisCount; ++i)
  {
    msgs::Axis *axisMsg;
    msgs::Axis *oldAxisMsg = NULL;
    if (i == 0u)
    {
      axisMsg = this->jointMsg->mutable_axis1();
      if (oldMsg && oldMsg->has_axis1())
        oldAxisMsg = oldMsg->mutable_axis1();
    }
    else if (i == 1u)
    {
      axisMsg = this->jointMsg->mutable_axis2();
      if (oldMsg && oldMsg->has_axis2())
        oldAxisMsg = oldMsg->mutable_axis2();
    }
    else
    {
      gzerr << "Invalid axis index["
            << i
            << "]"
            << std::endl;
      continue;
    }
    // Keep axis from previous msg if possible
    if (oldAxisMsg)
    {
      axisMsg->CopyFrom(*oldAxisMsg);
    }
    else
    {
      if (this->type == JointMaker::JOINT_GEARBOX)
      {
        msgs::Set(axisMsg->mutable_xyz(), ignition::math::Vector3d::UnitZ);
      }
      else
      {
        msgs::Set(axisMsg->mutable_xyz(),
            JointMaker::unitVectors[i%JointMaker::unitVectors.size()]);
      }
      axisMsg->set_use_parent_model_frame(false);
      axisMsg->set_limit_lower(-GZ_DBL_MAX);
      axisMsg->set_limit_upper(GZ_DBL_MAX);
      axisMsg->set_limit_effort(-1);
      axisMsg->set_limit_velocity(-1);
      axisMsg->set_damping(0);
    }

    // Add angle field after we've checked that index i is valid
    this->jointMsg->add_angle(0);
  }

  // Others
  if (oldMsg && oldMsg->has_limit_erp())
  {
    this->jointMsg->set_limit_erp(oldMsg->limit_erp());
  }
  else
    this->jointMsg->set_limit_erp(0.2);

  if (oldMsg && oldMsg->has_suspension_erp())
  {
    this->jointMsg->set_suspension_erp(oldMsg->suspension_erp());
  }
  else
    this->jointMsg->set_suspension_erp(0.2);
>>>>>>> 828be8d9
}

/////////////////////////////////////////////////
void JointMaker::ShowContextMenu(const std::string &_name)
{
  auto it = this->joints.find(_name);
  if (it == this->joints.end())
    return;

  QMenu menu;
  if (this->inspectAct)
    menu.addAction(this->inspectAct);

  this->inspectName = _name;
  QAction *deleteAct = new QAction(tr("Delete"), this);
  connect(deleteAct, SIGNAL(triggered()), this, SLOT(OnDelete()));
  menu.addAction(deleteAct);

  menu.exec(QCursor::pos());
}

/////////////////////////////////////////////////
void JointMaker::OnSetSelectedEntity(const std::string &/*_name*/,
    const std::string &/*_mode*/)
{
  this->DeselectAll();
}

/////////////////////////////////////////////////
void JointMaker::OnSetSelectedJoint(const std::string &_name,
    const bool _selected)
{
  this->SetSelected(_name, _selected);
}

/////////////////////////////////////////////////
void JointMaker::SetSelected(const std::string &_name,
    const bool _selected)
{
  auto it = this->joints.find(_name);
  if (it == this->joints.end())
    return;

  this->SetSelected((*it).second->hotspot, _selected);
}

/////////////////////////////////////////////////
void JointMaker::SetSelected(rendering::VisualPtr _jointVis,
    const bool _selected)
{
  if (!_jointVis)
    return;

  _jointVis->SetHighlighted(_selected);
  auto it = std::find(this->selectedJoints.begin(),
      this->selectedJoints.end(), _jointVis);
  if (_selected)
  {
    if (it == this->selectedJoints.end())
    {
      this->selectedJoints.push_back(_jointVis);
      model::Events::setSelectedJoint(_jointVis->GetName(), _selected);
    }
  }
  else
  {
    if (it != this->selectedJoints.end())
    {
      this->selectedJoints.erase(it);
      model::Events::setSelectedJoint(_jointVis->GetName(), _selected);
    }
  }
}

/////////////////////////////////////////////////
void JointMaker::DeselectAll()
{
  while (!this->selectedJoints.empty())
  {
    rendering::VisualPtr vis = this->selectedJoints[0];
    vis->SetHighlighted(false);
    this->selectedJoints.erase(this->selectedJoints.begin());
    model::Events::setSelectedJoint(vis->GetName(), false);
  }
}

/////////////////////////////////////////////////
void JointMaker::CreateJointFromSDF(sdf::ElementPtr _jointElem,
    const std::string &_modelName)
{
  msgs::Joint jointMsg = msgs::JointFromSDF(_jointElem);

  // Parent
  std::string parentName = _modelName + "::" + jointMsg.parent();
  rendering::VisualPtr parentVis =
      gui::get_active_camera()->GetScene()->GetVisual(parentName);

  // Child
  std::string childName = _modelName + "::" + jointMsg.child();
  rendering::VisualPtr childVis =
      gui::get_active_camera()->GetScene()->GetVisual(childName);

  if (!parentVis || !childVis)
  {
    gzerr << "Unable to load joint. Joint child / parent not found"
        << std::endl;
    return;
  }

  JointData *joint = new JointData();
  joint->name = jointMsg.name();
  joint->parent = parentVis;
  joint->child = childVis;
  joint->type = this->ConvertJointType(msgs::ConvertJointType(jointMsg.type()));
  std::string jointVisName = _modelName + "::" + joint->name;

  joint->jointMsg.reset(new msgs::Joint);
  joint->jointMsg->CopyFrom(jointMsg);
  joint->jointMsg->set_parent_id(joint->parent->GetId());
  joint->jointMsg->set_child_id(joint->child->GetId());

  // Inspector
  joint->inspector = new JointInspector(this);
  joint->inspector->Update(joint->jointMsg);
  joint->inspector->setModal(false);
  connect(joint->inspector, SIGNAL(Applied()), joint, SLOT(OnApply()));

  // Visuals
  rendering::VisualPtr jointVis(
      new rendering::Visual(jointVisName, parentVis->GetParent()));
  jointVis->Load();
  rendering::DynamicLines *jointLine =
      jointVis->CreateDynamicLine(rendering::RENDERING_LINE_LIST);

  math::Vector3 origin = parentVis->GetWorldPose().pos
      - parentVis->GetParent()->GetWorldPose().pos;
  jointLine->AddPoint(origin);
  jointLine->AddPoint(origin + math::Vector3(0, 0, 0.1));

  jointVis->GetSceneNode()->setInheritScale(false);
  jointVis->GetSceneNode()->setInheritOrientation(false);
  joint->visual = jointVis;
  joint->line = jointLine;
  joint->dirty = true;

  this->CreateHotSpot(joint);
}

/////////////////////////////////////////////////
void JointMaker::OnLinkInserted(const std::string &_linkName)
{
  std::string leafName = _linkName;
  size_t idx = _linkName.rfind("::");
  if (idx != std::string::npos)
    leafName = _linkName.substr(idx+2);

  this->linkList[_linkName] = leafName;

  this->EmitLinkInserted(_linkName);
}

/////////////////////////////////////////////////
void JointMaker::OnLinkRemoved(const std::string &_linkName)
{
  if (this->linkList.erase(_linkName))
    this->EmitLinkRemoved(_linkName);
}

/////////////////////////////////////////////////
std::map<std::string, std::string> JointMaker::LinkList() const
{
  return this->linkList;
}

/////////////////////////////////////////////////
void JointMaker::ShowJoints(bool _show)
{
  for (auto iter : this->joints)
  {
    rendering::VisualPtr vis = iter.second->hotspot;
    if (vis)
    {
      vis->SetVisible(_show);
      vis->SetHighlighted(false);
    }
    if (iter.second->jointVisual)
      iter.second->jointVisual->SetVisible(_show);
  }
  this->DeselectAll();
}

/////////////////////////////////////////////////
bool JointMaker::SetParentLink(rendering::VisualPtr _parentLink)
{
  if (!_parentLink)
  {
    gzerr << "Parent link is null" << std::endl;
    return false;
  }

  boost::recursive_mutex::scoped_lock lock(*this->updateMutex);

  if (!this->newJoint)
  {
    // Create new line connecting parent to mouse
    this->newJoint = this->CreateJointLine("JOINT_LINE", _parentLink);
  }
  else
  {
    gzerr << "Currently it's not possible to change the parent of the joint "
        << "being created." << std::endl;
    return false;
  }
  return true;
}

/////////////////////////////////////////////////
bool JointMaker::SetChildLink(rendering::VisualPtr _childLink)
{
  if (!_childLink)
  {
    gzerr << "Child link can't be null" << std::endl;
    return false;
  }

  if (!this->newJoint || !this->newJoint->parent)
  {
    gzerr << "New joint must have a parent before a child" << std::endl;
    return false;
  }

  boost::recursive_mutex::scoped_lock lock(*this->updateMutex);

  if (!this->newJoint->child)
  {
    rendering::VisualPtr parentVis = this->newJoint->parent;

    // Clear joint line connected to parent
    this->RemoveJoint("");

    // Create new joint with parent and child
    auto joint = this->CreateJoint(parentVis, _childLink);

    this->CreateHotSpot(joint);

    // Finish joint creation
    this->newJoint = NULL;
    gui::model::Events::modelChanged();
  }
  // Update child
  else
  {
    gzerr << "Currently it's not possible to change the child of the joint "
        << "being created." << std::endl;
    return false;
  }

  // Change state to not creating joint
  gui::Events::manipMode("select");
  this->jointType = JointMaker::JOINT_NONE;
  return true;
}<|MERGE_RESOLUTION|>--- conflicted
+++ resolved
@@ -45,10 +45,7 @@
 
 std::map<JointMaker::JointType, std::string> JointMaker::jointTypes;
 std::map<JointMaker::JointType, std::string> JointMaker::jointMaterials;
-<<<<<<< HEAD
-=======
 std::vector<ignition::math::Vector3d> JointMaker::unitVectors;
->>>>>>> 828be8d9
 
 /////////////////////////////////////////////////
 JointMaker::JointMaker()
@@ -205,33 +202,6 @@
   // Existing joint
   if (jointIt != this->joints.end())
   {
-<<<<<<< HEAD
-    // Copy the ID before it is deleted
-    std::string jointId = _jointId;
-
-    JointData *joint = jointIt->second;
-    rendering::ScenePtr scene = joint->hotspot->GetScene();
-    if (scene)
-    {
-      scene->GetManager()->destroyBillboardSet(joint->handles);
-      scene->RemoveVisual(joint->hotspot);
-      scene->RemoveVisual(joint->visual);
-      joint->visual->Fini();
-      if (joint->jointVisual)
-      {
-        rendering::JointVisualPtr parentAxisVis = joint->jointVisual
-            ->GetParentAxisVisual();
-        if (parentAxisVis)
-        {
-          parentAxisVis->GetParent()->DetachVisual(
-              parentAxisVis->GetName());
-          scene->RemoveVisual(parentAxisVis);
-        }
-        joint->jointVisual->GetParent()->DetachVisual(
-            joint->jointVisual->GetName());
-        scene->RemoveVisual(joint->jointVisual);
-      }
-=======
     joint = jointIt->second;
   }
   // Joint being created
@@ -284,7 +254,6 @@
     {
       parentAxisVis->GetParent()->DetachVisual(parentAxisVis->GetName());
       scene->RemoveVisual(parentAxisVis);
->>>>>>> 828be8d9
     }
     joint->jointVisual->GetParent()->DetachVisual(
         joint->jointVisual->GetName());
@@ -295,14 +264,7 @@
   {
     joint->inspector->hide();
     delete joint->inspector;
-<<<<<<< HEAD
-    delete joint;
-    this->joints.erase(jointIt);
-    gui::model::Events::modelChanged();
-    gui::model::Events::jointRemoved(jointId);
-=======
     joint->inspector = NULL;
->>>>>>> 828be8d9
   }
 
   this->newJoint = NULL;
@@ -525,81 +487,7 @@
   }
 
   // setup the joint msg
-<<<<<<< HEAD
-  jointData->jointMsg.reset(new msgs::Joint);
-  jointData->jointMsg->set_name(jointData->name);
-  if (jointData->parent)
-  {
-    std::string jointParentName = jointData->parent->GetName();
-    std::string leafName = jointParentName;
-    size_t pIdx = jointParentName.rfind("::");
-    if (pIdx != std::string::npos)
-      leafName = jointParentName.substr(pIdx+2);
-
-    jointData->jointMsg->set_parent(leafName);
-    jointData->jointMsg->set_parent_id(jointData->parent->GetId());
-  }
-  if (jointData->child)
-  {
-    std::string jointChildName = jointData->child->GetName();
-    std::string leafName = jointChildName;
-    size_t pIdx = jointChildName.rfind("::");
-    if (pIdx != std::string::npos)
-      leafName = jointChildName.substr(pIdx+2);
-
-    jointData->jointMsg->set_child(leafName);
-    jointData->jointMsg->set_child_id(jointData->child->GetId());
-  }
-  msgs::Set(jointData->jointMsg->mutable_pose(),
-      ignition::math::Pose3d::Zero);
-
-  jointData->jointMsg->set_type(
-      msgs::ConvertJointType(this->GetTypeAsString(jointData->type)));
-
-  unsigned int axisCount = JointMaker::GetJointAxisCount(jointData->type);
-  for (unsigned int i = 0; i < axisCount; ++i)
-  {
-    msgs::Axis *axisMsg;
-    if (i == 0u)
-    {
-      axisMsg = jointData->jointMsg->mutable_axis1();
-    }
-    else if (i == 1u)
-    {
-      axisMsg = jointData->jointMsg->mutable_axis2();
-    }
-    else
-    {
-      gzerr << "Invalid axis index["
-            << i
-            << "]"
-            << std::endl;
-      continue;
-    }
-    if (jointData->type == JointMaker::JOINT_GEARBOX)
-      msgs::Set(axisMsg->mutable_xyz(), ignition::math::Vector3d::UnitZ);
-
-    else
-    {
-      msgs::Set(axisMsg->mutable_xyz(),
-          this->unitVectors[i%this->unitVectors.size()]);
-    }
-
-    axisMsg->set_use_parent_model_frame(false);
-    axisMsg->set_limit_lower(-GZ_DBL_MAX);
-    axisMsg->set_limit_upper(GZ_DBL_MAX);
-    axisMsg->set_limit_effort(-1);
-    axisMsg->set_limit_velocity(-1);
-    axisMsg->set_damping(0);
-
-    // Add angle field after we've checked that index i is valid
-    jointData->jointMsg->add_angle(0);
-  }
-  jointData->jointMsg->set_limit_erp(0.2);
-  jointData->jointMsg->set_suspension_erp(0.2);
-=======
   jointData->UpdateMsg();
->>>>>>> 828be8d9
 
   jointData->inspector->Update(jointData->jointMsg);
   return jointData;
@@ -863,11 +751,8 @@
   _joint->hotspot = hotspotVisual;
   _joint->inspector->SetJointId(_joint->hotspot->GetName());
 
-<<<<<<< HEAD
-=======
   _joint->dirty = true;
 
->>>>>>> 828be8d9
   std::string parentName = _joint->parent->GetName();
   std::string childName = _joint->child->GetName();
 
@@ -879,16 +764,6 @@
 void JointMaker::Update()
 {
   boost::recursive_mutex::scoped_lock lock(*this->updateMutex);
-<<<<<<< HEAD
-  if (this->newJointCreated)
-  {
-    this->CreateHotSpot(this->mouseJoint);
-    this->mouseJoint = NULL;
-    this->newJointCreated = false;
-  }
-
-=======
->>>>>>> 828be8d9
   // Update each joint
   for (auto it : this->joints)
   {
@@ -1147,51 +1022,6 @@
 /////////////////////////////////////////////////
 void JointData::Update()
 {
-<<<<<<< HEAD
-  // get origin of parent link visuals
-  math::Vector3 parentOrigin = this->parent->GetWorldPose().pos;
-
-  // get origin of child link visuals
-  math::Vector3 childOrigin = this->child->GetWorldPose().pos;
-
-  // set position of joint hotspot
-  math::Vector3 dPos = (childOrigin - parentOrigin);
-  math::Vector3 center = dPos * 0.5;
-  double length = std::max(dPos.GetLength(), 0.001);
-  this->hotspot->SetScale(
-      math::Vector3(0.008, 0.008, length));
-  this->hotspot->SetWorldPosition(parentOrigin + center);
-
-  // set orientation of joint hotspot
-  math::Vector3 u = dPos.Normalize();
-  math::Vector3 v = math::Vector3::UnitZ;
-  double cosTheta = v.Dot(u);
-  double angle = acos(cosTheta);
-  math::Vector3 w = (v.Cross(u)).Normalize();
-  math::Quaternion q;
-  q.SetFromAxis(w, angle);
-  this->hotspot->SetWorldRotation(q);
-
-  // set new material if joint type has changed
-  std::string material = JointMaker::jointMaterials[this->type];
-  if (this->hotspot->GetMaterialName() != material)
-  {
-    // Note: issue setting material when there is a billboard child,
-    // seems to hang so detach before setting and re-attach later.
-    Ogre::SceneNode *handleNode = this->handles->getParentSceneNode();
-    this->handles->detachFromParent();
-    this->hotspot->SetMaterial(material);
-    this->hotspot->SetTransparency(0.7);
-    handleNode->attachObject(this->handles);
-    Ogre::MaterialPtr mat =
-        Ogre::MaterialManager::getSingleton().getByName(material);
-    Ogre::ColourValue color =
-        mat->getTechnique(0)->getPass(0)->getDiffuse();
-    color.a = 0.5;
-    this->handles->getBillboard(0)->setColour(color);
-
-    // notify joint changes
-=======
   // Material
   std::string material = JointMaker::jointMaterials[this->type];
 
@@ -1295,61 +1125,12 @@
   // Notify joint changes
   if (this->parent && this->child && this->hotspot)
   {
->>>>>>> 828be8d9
     std::string parentName = this->parent->GetName();
     std::string childName = this->child->GetName();
     gui::model::Events::jointChanged(this->hotspot->GetName(), this->name,
         JointMaker::jointTypes[this->type], parentName, childName);
   }
 
-<<<<<<< HEAD
-  // set pos of joint handle
-  this->handles->getBillboard(0)->setPosition(
-      rendering::Conversions::Convert(parentOrigin -
-      this->hotspot->GetWorldPose().pos));
-  this->handles->_updateBounds();
-
-  // Update msg
-  msgs::JointPtr jointUpdateMsg = this->jointMsg;
-  unsigned int axisCount = JointMaker::GetJointAxisCount(this->type);
-  for (unsigned int i = axisCount; i < 2u; ++i)
-  {
-    if (i == 0u)
-      jointUpdateMsg->clear_axis1();
-    else if (i == 1u)
-      jointUpdateMsg->clear_axis2();
-  }
-
-  // Joint visual
-  if (this->jointVisual)
-  {
-    this->jointVisual->UpdateFromMsg(jointUpdateMsg);
-  }
-  else
-  {
-    std::string childName = this->child->GetName();
-    std::string jointVisName = childName;
-    size_t idx = childName.find("::");
-    if (idx != std::string::npos)
-      jointVisName = childName.substr(0, idx+2);
-    jointVisName += "_JOINT_VISUAL_";
-    gazebo::rendering::JointVisualPtr jointVis(
-        new gazebo::rendering::JointVisual(jointVisName, this->child));
-
-    jointVis->Load(jointUpdateMsg);
-
-    this->jointVisual = jointVis;
-  }
-
-  // Line now connects the child link to the joint frame
-  this->line->SetPoint(0, this->child->GetWorldPose().pos
-      - this->child->GetParent()->GetWorldPose().pos);
-  this->line->SetPoint(1,
-      this->jointVisual->GetWorldPose().pos
-      - this->child->GetParent()->GetWorldPose().pos);
-  this->line->setMaterial(JointMaker::jointMaterials[this->type]);
-  this->dirty = false;
-=======
   this->dirty = false;
 }
 
@@ -1477,7 +1258,6 @@
   }
   else
     this->jointMsg->set_suspension_erp(0.2);
->>>>>>> 828be8d9
 }
 
 /////////////////////////////////////////////////
