--- conflicted
+++ resolved
@@ -249,14 +249,6 @@
 
   if (joint->handles)
   {
-<<<<<<< HEAD
-=======
-    // Copy the ID before it is deleted
-    std::string jointId = _jointId;
-
-    JointData *joint = jointIt->second;
-    rendering::ScenePtr scene = joint->hotspot->GetScene();
->>>>>>> af31b66e
     scene->GetManager()->destroyBillboardSet(joint->handles);
     joint->handles = NULL;
   }
@@ -291,7 +283,6 @@
   {
     joint->inspector->hide();
     delete joint->inspector;
-<<<<<<< HEAD
     joint->inspector = NULL;
   }
   if (this->jointBeingCreated && this->jointBeingCreated->hotspot)
@@ -306,11 +297,6 @@
   if (jointId != "")
   {
     this->joints.erase(jointId);
-=======
-    delete joint;
-    this->joints.erase(jointIt);
-    gui::model::Events::modelChanged();
->>>>>>> af31b66e
     gui::model::Events::jointRemoved(jointId);
   }
 }
@@ -525,26 +511,20 @@
 
   JointData *jointData = this->CreateJointLine(ss.str(), _parent);
 
-<<<<<<< HEAD
   jointData->jointMsg.reset(new msgs::Joint);
   jointData->jointMsg->CopyFrom(JointMaker::SetupDefaultJointMsg(
       jointData->type));
   jointData->SetChild(_child);
   jointData->SetParent(_parent);
 
-=======
->>>>>>> af31b66e
   // Inspector
   jointData->inspector = new JointInspector(this);
   jointData->inspector->setModal(false);
   connect(jointData->inspector, SIGNAL(Applied()), jointData, SLOT(OnApply()));
-<<<<<<< HEAD
   connect(this, SIGNAL(EmitLinkRemoved(std::string)), jointData->inspector,
       SLOT(OnLinkRemoved(std::string)));
   connect(this, SIGNAL(EmitLinkInserted(std::string)), jointData->inspector,
       SLOT(OnLinkInserted(std::string)));
-=======
->>>>>>> af31b66e
 
   MainWindow *mainWindow = gui::get_main_window();
   if (mainWindow)
@@ -930,7 +910,6 @@
            joint->childPose = joint->child->GetWorldPose();
            joint->childScale = joint->child->GetScale();
            poseUpdate = true;
-<<<<<<< HEAD
 
            // Highlight links connected to joint being created if they have
            // been moved to another position
@@ -960,15 +939,12 @@
                this->SetHighlighted(this->childLinkVis, false);
              }
            }
-=======
->>>>>>> af31b66e
          }
 
         // Create / update joint visual
         if (joint->dirty || poseUpdate)
         {
           joint->Update();
-<<<<<<< HEAD
 
           if (joint == this->jointBeingCreated)
           {
@@ -994,8 +970,6 @@
                   child_parent.Pose());
             }
           }
-=======
->>>>>>> af31b66e
         }
       }
     }
@@ -1161,15 +1135,9 @@
   msgs::Joint *inspectorMsg = this->inspector->GetData();
   if (!inspectorMsg)
     return;
-<<<<<<< HEAD
 
   this->jointMsg->CopyFrom(*inspectorMsg);
 
-=======
-
-  this->jointMsg->CopyFrom(*inspectorMsg);
-
->>>>>>> af31b66e
   // Name
   if (this->name != this->jointMsg->name())
     gui::model::Events::jointNameChanged(this->hotspot->GetName(),
@@ -1238,7 +1206,6 @@
 }
 
 /////////////////////////////////////////////////
-<<<<<<< HEAD
 void JointData::SetType(JointMaker::JointType _type)
 {
   this->type = _type;
@@ -1288,8 +1255,6 @@
 }
 
 /////////////////////////////////////////////////
-=======
->>>>>>> af31b66e
 void JointData::Update()
 {
   // get origin of parent link visuals
@@ -1324,13 +1289,8 @@
     // seems to hang so detach before setting and re-attach later.
     Ogre::SceneNode *handleNode = this->handles->getParentSceneNode();
     this->handles->detachFromParent();
-<<<<<<< HEAD
     this->hotspot->SetMaterial(material, true, false);
     this->hotspot->SetTransparency(0.7, false);
-=======
-    this->hotspot->SetMaterial(material);
-    this->hotspot->SetTransparency(0.7);
->>>>>>> af31b66e
     handleNode->attachObject(this->handles);
     Ogre::MaterialPtr mat =
         Ogre::MaterialManager::getSingleton().getByName(material);
@@ -1354,7 +1314,6 @@
 
   // Update msg
   msgs::JointPtr jointUpdateMsg = this->jointMsg;
-<<<<<<< HEAD
   msgs::Joint defaultMsg = JointMaker::SetupDefaultJointMsg(this->type);
   unsigned int axisCount = JointMaker::GetJointAxisCount(this->type);
 
@@ -1373,15 +1332,6 @@
   if (axisCount == 2u && !jointUpdateMsg->has_axis2())
   {
     jointUpdateMsg->mutable_axis2()->CopyFrom(*defaultMsg.mutable_axis2());
-=======
-  unsigned int axisCount = JointMaker::GetJointAxisCount(this->type);
-  for (unsigned int i = axisCount; i < 2u; ++i)
-  {
-    if (i == 0u)
-      jointUpdateMsg->clear_axis1();
-    else if (i == 1u)
-      jointUpdateMsg->clear_axis2();
->>>>>>> af31b66e
   }
 
   // Joint visual
@@ -1413,7 +1363,6 @@
       - this->child->GetParent()->GetWorldPose().pos);
   this->line->setMaterial(JointMaker::jointMaterials[this->type]);
   this->dirty = false;
-<<<<<<< HEAD
 }
 
 /////////////////////////////////////////////////
@@ -1425,8 +1374,6 @@
   math::Vector3 origin = this->parent->GetWorldPose().pos
       - this->parent->GetParent()->GetWorldPose().pos;
   this->line->SetPoint(0, origin);
-=======
->>>>>>> af31b66e
 }
 
 /////////////////////////////////////////////////
@@ -1618,36 +1565,6 @@
 }
 
 /////////////////////////////////////////////////
-void JointMaker::OnLinkInserted(const std::string &_linkName)
-{
-  std::string leafName = _linkName;
-  size_t idx = _linkName.find_last_of("::");
-  if (idx != std::string::npos)
-    leafName = _linkName.substr(idx+1);
-
-  this->linkList[_linkName] = leafName;
-
-  this->EmitLinkInserted(_linkName);
-}
-
-/////////////////////////////////////////////////
-void JointMaker::OnLinkRemoved(const std::string &_linkName)
-{
-  auto it = this->linkList.find(_linkName);
-  if (it != this->linkList.end())
-  {
-    this->linkList.erase(_linkName);
-    this->EmitLinkRemoved(_linkName);
-  }
-}
-
-/////////////////////////////////////////////////
-std::map<std::string, std::string> JointMaker::LinkList() const
-{
-  return this->linkList;
-}
-
-/////////////////////////////////////////////////
 void JointMaker::ShowJoints(bool _show)
 {
   for (auto iter : this->joints)
