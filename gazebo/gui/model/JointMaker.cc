--- conflicted
+++ resolved
@@ -65,20 +65,7 @@
   this->jointMaterials[JOINT_SCREW]     = "Gazebo/DarkGrey";
   this->jointMaterials[JOINT_UNIVERSAL] = "Gazebo/Blue";
   this->jointMaterials[JOINT_BALL]      = "Gazebo/Purple";
-<<<<<<< HEAD
   this->jointMaterials[JOINT_GEARBOX]   = "Gazebo/Indigo";
-
-  jointTypes[JOINT_FIXED]     = "fixed";
-  jointTypes[JOINT_HINGE]     = "revolute";
-  jointTypes[JOINT_HINGE2]    = "revolute2";
-  jointTypes[JOINT_SLIDER]    = "prismatic";
-  jointTypes[JOINT_SCREW]     = "screw";
-  jointTypes[JOINT_UNIVERSAL] = "universal";
-  jointTypes[JOINT_BALL]      = "ball";
-  jointTypes[JOINT_GEARBOX]   = "gearbox";
-  jointTypes[JOINT_NONE]      = "none";
-=======
-  this->jointMaterials[JOINT_GEARBOX]   = "Gazebo/Turquoise";
 
   this->jointTypes[JOINT_FIXED]     = "fixed";
   this->jointTypes[JOINT_HINGE]     = "revolute";
@@ -89,7 +76,6 @@
   this->jointTypes[JOINT_BALL]      = "ball";
   this->jointTypes[JOINT_GEARBOX]   = "gearbox";
   this->jointTypes[JOINT_NONE]      = "none";
->>>>>>> b488ff2f
 
   this->connections.push_back(
       event::Events::ConnectPreRender(
