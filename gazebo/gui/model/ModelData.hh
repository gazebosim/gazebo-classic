--- conflicted
+++ resolved
@@ -73,20 +73,6 @@
       /// \brief Set the pose of the part.
       /// \param[in] _pose Pose of part.
       public: void SetPose(const math::Pose &_pose);
-<<<<<<< HEAD
-
-      /// \brief Add a visual to the part.
-      /// \param[in] _visual Visual to be added.
-      public: void AddVisual(rendering::VisualPtr _visual);
-
-      /// \brief Add a collision to the part.
-      /// \param[in] _collisionVis Visual representing the collision.
-      public: void AddCollision(rendering::VisualPtr _collisionVis);
-
-      /// \brief Update the inspector widget if necessary.
-      public: void UpdateConfig();
-
-=======
 
       /// \brief Get the scale of the part.
       /// \return Scale of part.
@@ -107,7 +93,6 @@
       /// \brief Update the inspector widget if necessary.
       public: void UpdateConfig();
 
->>>>>>> f4b43dee
       /// \brief Update callback on PreRender.
       private: void Update();
 
