--- conflicted
+++ resolved
@@ -137,7 +137,6 @@
   delete mainWindow;
 }
 
-<<<<<<< HEAD
 /////////////////////////////////////////////////
 void JointMaker_TEST::JointDefaultProperties()
 {
@@ -146,23 +145,14 @@
   // but this later causes a segfault in Visual's destructor when exiting the
   // program.
 
-=======
-
-/////////////////////////////////////////////////
-void JointMaker_TEST::ShowJoints()
-{
->>>>>>> 8482dae6
   this->resMaxPercentChange = 5.0;
   this->shareMaxPercentChange = 2.0;
 
   this->Load("worlds/shapes.world", false, false, false);
 
   gui::JointMaker *jointMaker = new gui::JointMaker();
-<<<<<<< HEAD
   QCOMPARE(jointMaker->GetState(), gui::JointMaker::JOINT_NONE);
   QCOMPARE(jointMaker->GetJointCount(), 0u);
-=======
->>>>>>> 8482dae6
 
   gui::MainWindow *mainWindow = new gui::MainWindow();
   QVERIFY(mainWindow != NULL);
@@ -191,19 +181,13 @@
   Q_ASSERT(sphereLink.get());
   Q_ASSERT(cylinderLink.get());
 
-<<<<<<< HEAD
   // Add a revolute2 joint
   jointMaker->AddJoint(gui::JointMaker::JOINT_HINGE2);
-=======
-  // Add a revolute joint
-  jointMaker->AddJoint(gui::JointMaker::JOINT_HINGE);
->>>>>>> 8482dae6
   gui::JointData *revoluteJointData =
       jointMaker->CreateJoint(boxLink, sphereLink);
   jointMaker->CreateHotSpot(revoluteJointData);
   QCOMPARE(jointMaker->GetJointCount(), 1u);
 
-<<<<<<< HEAD
   // verify connected joints
   std::vector<gui::JointData *> boxJointData =
       jointMaker->GetJointDataByLink("box::link");
@@ -244,8 +228,6 @@
   qFuzzyCompare(rev2Axis2Msg.friction(), 0.0);
   QCOMPARE(rev2Axis2Msg.use_parent_model_frame(), false);
 
-=======
->>>>>>> 8482dae6
   // Add a prismatic joint
   jointMaker->AddJoint(gui::JointMaker::JOINT_SLIDER);
   gui::JointData *prismaticJointData =
@@ -253,7 +235,6 @@
   jointMaker->CreateHotSpot(prismaticJointData);
   QCOMPARE(jointMaker->GetJointCount(), 2u);
 
-<<<<<<< HEAD
   // verify connected joints
   std::vector<gui::JointData *> sphereJointData =
       jointMaker->GetJointDataByLink("sphere::link");
@@ -287,7 +268,25 @@
   qFuzzyCompare(prisAxis1Msg.damping(), 0.0);
   qFuzzyCompare(prisAxis1Msg.friction(), 0.0);
   QCOMPARE(prisAxis1Msg.use_parent_model_frame(), false);
-=======
+}
+
+
+/////////////////////////////////////////////////
+void JointMaker_TEST::ShowJoints()
+{
+  this->resMaxPercentChange = 5.0;
+  this->shareMaxPercentChange = 2.0;
+
+  this->Load("worlds/shapes.world", false, false, false);
+
+  gui::JointMaker *jointMaker = new gui::JointMaker();
+
+  gui::MainWindow *mainWindow = new gui::MainWindow();
+  QVERIFY(mainWindow != NULL);
+  mainWindow->Load();
+  mainWindow->Init();
+  mainWindow->show();
+
   // Process some events, and draw the screen
   for (unsigned int i = 0; i < 10; ++i)
   {
@@ -296,6 +295,41 @@
     mainWindow->repaint();
   }
 
+  rendering::UserCameraPtr cam = gui::get_active_camera();
+  Q_ASSERT(cam);
+  rendering::ScenePtr scene = cam->GetScene();
+  Q_ASSERT(scene);
+
+  rendering::VisualPtr boxLink = scene->GetVisual("box::link");
+  rendering::VisualPtr sphereLink = scene->GetVisual("sphere::link");
+  rendering::VisualPtr cylinderLink = scene->GetVisual("cylinder::link");
+
+  Q_ASSERT(boxLink.get());
+  Q_ASSERT(sphereLink.get());
+  Q_ASSERT(cylinderLink.get());
+
+  // Add a revolute joint
+  jointMaker->AddJoint(gui::JointMaker::JOINT_HINGE);
+  gui::JointData *revoluteJointData =
+      jointMaker->CreateJoint(boxLink, sphereLink);
+  jointMaker->CreateHotSpot(revoluteJointData);
+  QCOMPARE(jointMaker->GetJointCount(), 1u);
+
+  // Add a prismatic joint
+  jointMaker->AddJoint(gui::JointMaker::JOINT_SLIDER);
+  gui::JointData *prismaticJointData =
+      jointMaker->CreateJoint(sphereLink, cylinderLink);
+  jointMaker->CreateHotSpot(prismaticJointData);
+  QCOMPARE(jointMaker->GetJointCount(), 2u);
+
+  // Process some events, and draw the screen
+  for (unsigned int i = 0; i < 10; ++i)
+  {
+    gazebo::common::Time::MSleep(30);
+    QCoreApplication::processEvents();
+    mainWindow->repaint();
+  }
+
   QVERIFY(revoluteJointData->hotspot != NULL);
   QVERIFY(prismaticJointData->hotspot != NULL);
   QVERIFY(revoluteJointData->jointVisual != NULL);
@@ -323,7 +357,6 @@
   delete jointMaker;
   mainWindow->close();
   delete mainWindow;
->>>>>>> 8482dae6
 }
 
 // Generate a main function for the test
