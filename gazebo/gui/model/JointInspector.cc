/*
 * Copyright (C) 2014-2015 Open Source Robotics Foundation
 *
 * Licensed under the Apache License, Version 2.0 (the "License");
 * you may not use this file except in compliance with the License.
 * You may obtain a copy of the License at
 *
 *     http://www.apache.org/licenses/LICENSE-2.0
 *
 * Unless required by applicable law or agreed to in writing, software
 * distributed under the License is distributed on an "AS IS" BASIS,
 * WITHOUT WARRANTIES OR CONDITIONS OF ANY KIND, either express or implied.
 * See the License for the specific language governing permissions and
 * limitations under the License.
 *
*/

#include "gazebo/common/Console.hh"
#include "gazebo/common/Assert.hh"

#include "gazebo/gui/ConfigWidget.hh"
#include "gazebo/gui/model/ModelEditorEvents.hh"
#include "gazebo/gui/model/JointInspector.hh"

using namespace gazebo;
using namespace gui;

/////////////////////////////////////////////////
JointInspector::JointInspector(JointMaker *_jointMaker, QWidget *_parent)
    : QDialog(_parent), jointMaker(_jointMaker)
{
  this->setObjectName("JointInspectorDialog");
  this->setWindowTitle(tr("Joint Inspector"));
  this->setWindowFlags(Qt::Window | Qt::WindowCloseButtonHint |
      Qt::WindowStaysOnTopHint | Qt::CustomizeWindowHint);

  // Style sheets
  this->normalStyleSheet =
        "QWidget\
        {\
          background-color: " + ConfigWidget::bgColors[0] + ";\
          color: #4c4c4c;\
        }\
        QLabel\
        {\
          color: #d0d0d0;\
        }\
        QDoubleSpinBox, QSpinBox, QLineEdit, QComboBox\
        {\
          background-color: " + ConfigWidget::widgetColors[0] +
        "}";

  this->warningStyleSheet =
        "QWidget\
        {\
          background-color: " + ConfigWidget::bgColors[0] + ";\
          color: " + ConfigWidget::redColor + ";\
        }\
        QDoubleSpinBox, QSpinBox, QLineEdit, QComboBox\
        {\
          background-color: " + ConfigWidget::widgetColors[0] +
        "}";

  // ConfigWidget
  this->configWidget = new ConfigWidget;
  msgs::Joint jointMsg;
  this->configWidget->Load(&jointMsg);

  // Fill with SDF default values
  sdf::ElementPtr jointElem = msgs::JointToSDF(jointMsg);
  sdf::ElementPtr axisElem = jointElem->GetElement("axis");
  sdf::ElementPtr axisLimitElem = axisElem->GetElement("limit");
  sdf::ElementPtr odeElem = jointElem->GetElement("physics")->GetElement("ode");
  for (unsigned int i = 0; i < 2u; ++i)
  {
    std::stringstream axis;
    axis << "axis" << i+1;
    std::string axisStr = axis.str();
    this->configWidget->SetVector3WidgetValue(axisStr + "::xyz",
        axisElem->Get<math::Vector3>("xyz"));
    this->configWidget->SetDoubleWidgetValue(axisStr + "::limit_lower",
        axisLimitElem->Get<double>("lower"));
    this->configWidget->SetDoubleWidgetValue(axisStr + "::limit_upper",
        axisLimitElem->Get<double>("upper"));
    this->configWidget->SetDoubleWidgetValue(axisStr + "::limit_effort",
        axisLimitElem->Get<double>("effort"));
    this->configWidget->SetDoubleWidgetValue(axisStr + "::limit_velocity",
        axisLimitElem->Get<double>("velocity"));
    this->configWidget->SetDoubleWidgetValue(axisStr + "::damping",
        axisElem->GetElement("dynamics")->Get<double>("damping"));
    this->configWidget->SetDoubleWidgetValue(axisStr + "::friction",
        axisElem->GetElement("dynamics")->Get<double>("friction"));
    this->configWidget->SetBoolWidgetValue(axisStr + "::parent_model_frame",
        axisElem->Get<bool>("use_parent_model_frame"));
  }

  this->configWidget->SetDoubleWidgetValue("cfm",
      odeElem->Get<double>("cfm"));
  this->configWidget->SetDoubleWidgetValue("bounce",
      odeElem->Get<double>("bounce"));
  this->configWidget->SetDoubleWidgetValue("velocity",
      odeElem->Get<double>("velocity"));
  this->configWidget->SetDoubleWidgetValue("fudge_factor",
      odeElem->Get<double>("fudge_factor"));
  this->configWidget->SetDoubleWidgetValue("limit_cfm",
      odeElem->GetElement("limit")->Get<double>("cfm"));
  this->configWidget->SetDoubleWidgetValue("limit_erp",
      odeElem->GetElement("limit")->Get<double>("erp"));
  this->configWidget->SetDoubleWidgetValue("suspension_cfm",
      odeElem->GetElement("suspension")->Get<double>("cfm"));
  this->configWidget->SetDoubleWidgetValue("suspension_erp",
      odeElem->GetElement("suspension")->Get<double>("erp"));

  // joint type specific properties.
  this->configWidget->SetStringWidgetValue("gearbox::gearbox_reference_body",
      jointElem->HasElement("gearbox_reference_body") ?
      jointElem->Get<std::string>("gearbox_reference_body") : "");
  this->configWidget->SetDoubleWidgetValue("gearbox::gearbox_ratio",
      jointElem->Get<double>("gearbox_ratio"));
  this->configWidget->SetDoubleWidgetValue("screw::thread_pitch",
      jointElem->Get<double>("thread_pitch"));

  // Hide fields
  this->configWidget->SetWidgetVisible("id", false);
  this->configWidget->SetWidgetVisible("parent_id", false);
  this->configWidget->SetWidgetVisible("child_id", false);
  this->configWidget->SetWidgetVisible("parent", false);
  this->configWidget->SetWidgetVisible("child", false);

  this->configWidget->SetWidgetReadOnly("id", true);
  this->configWidget->SetWidgetReadOnly("parent_id", true);
  this->configWidget->SetWidgetReadOnly("child_id", true);
  this->configWidget->SetWidgetReadOnly("parent", true);
  this->configWidget->SetWidgetReadOnly("child", true);

  // Custom parent / child widgets
  // Parent
  std::vector<std::string> links;
  this->parentLinkWidget =
      this->configWidget->CreateEnumWidget("parent", links, 0);
  this->parentLinkWidget->setStyleSheet(this->normalStyleSheet);
  this->configWidget->AddConfigChildWidget("parentCombo",
      this->parentLinkWidget);

  // Child
  this->childLinkWidget =
      this->configWidget->CreateEnumWidget("child", links, 0);
  this->childLinkWidget->setStyleSheet(this->normalStyleSheet);
  this->configWidget->AddConfigChildWidget("childCombo", this->childLinkWidget);

  // Swap button
  QToolButton *swapButton = new QToolButton();
  swapButton->setText("Swap");
  swapButton->setMinimumWidth(60);
  swapButton->setStyleSheet(
      "QToolButton\
      {\
        background-color: " + ConfigWidget::bgColors[0] +
      "}");
  connect(swapButton, SIGNAL(clicked()), this, SLOT(OnSwap()));

  // Links layout
  QGridLayout *linksLayout = new QGridLayout();
  linksLayout->setContentsMargins(0, 0, 0, 0);
  linksLayout->addWidget(this->parentLinkWidget, 0, 0);
  linksLayout->addWidget(this->childLinkWidget, 1, 0);
  linksLayout->addWidget(swapButton, 0, 1, 2, 1);

<<<<<<< HEAD
  // Insert on the top of config widget's layout
  this->configWidget->InsertLayout(linksLayout, 0);
=======
  // Add the widgets to the main layout
  QVBoxLayout *configWidgetLayout = qobject_cast<QVBoxLayout *>(
      this->configWidget->layout());
  if (configWidgetLayout)
  {
    QGroupBox *widget = qobject_cast<QGroupBox *>(
        configWidgetLayout->itemAt(0)->widget());
    if (widget)
    {
      QVBoxLayout *widgetLayout = qobject_cast<QVBoxLayout *>(widget->layout());
      if (widgetLayout)
        widgetLayout->insertLayout(0, linksLayout);
    }
  }
>>>>>>> af31b66e

  // Connect all enum value changes, which includes type, parent and child
  QObject::connect(this->configWidget,
      SIGNAL(EnumValueChanged(const QString &, const QString &)), this,
      SLOT(OnEnumChanged(const QString &, const QString &)));

  // Set initial joint type
  this->OnJointTypeChanged(tr(msgs::Joint_Type_Name(jointMsg.type()).c_str()));
<<<<<<< HEAD

  // Scroll area
  QScrollArea *scrollArea = new QScrollArea;
  scrollArea->setWidget(this->configWidget);
  scrollArea->setWidgetResizable(true);

  // General layout
  QVBoxLayout *generalLayout = new QVBoxLayout;
  generalLayout->setContentsMargins(0, 0, 0, 0);
  generalLayout->addWidget(scrollArea);

  // Buttons
=======

  // Scroll area
  QScrollArea *scrollArea = new QScrollArea;
  scrollArea->setWidget(this->configWidget);
  scrollArea->setWidgetResizable(true);

  // General layout
  QVBoxLayout *generalLayout = new QVBoxLayout;
  generalLayout->setContentsMargins(0, 0, 0, 0);
  generalLayout->addWidget(scrollArea);

  // Buttons
  QToolButton *removeButton = new QToolButton(this);
  removeButton->setFixedSize(QSize(30, 30));
  removeButton->setToolTip("Remove joint");
  removeButton->setIcon(QPixmap(":/images/trashcan.png"));
  removeButton->setToolButtonStyle(Qt::ToolButtonIconOnly);
  removeButton->setIconSize(QSize(16, 16));
  removeButton->setCheckable(false);
  connect(removeButton, SIGNAL(clicked()), this, SLOT(OnRemove()));

>>>>>>> af31b66e
  QPushButton *cancelButton = new QPushButton(tr("Cancel"));
  connect(cancelButton, SIGNAL(clicked()), this, SLOT(OnCancel()));

  this->applyButton = new QPushButton(tr("Apply"));
  this->applyButton->setEnabled(true);
  connect(this->applyButton, SIGNAL(clicked()), this, SLOT(OnApply()));

  this->okButton = new QPushButton(tr("OK"));
  this->okButton->setEnabled(true);
  this->okButton->setDefault(true);
  connect(this->okButton, SIGNAL(clicked()), this, SLOT(OnOK()));

  QHBoxLayout *buttonsLayout = new QHBoxLayout;
<<<<<<< HEAD
=======
  buttonsLayout->addWidget(removeButton);
  buttonsLayout->addStretch(5);
>>>>>>> af31b66e
  buttonsLayout->addWidget(cancelButton);
  buttonsLayout->addWidget(this->applyButton);
  buttonsLayout->addWidget(this->okButton);
  buttonsLayout->setAlignment(Qt::AlignRight);

  // Main layout
  QVBoxLayout *mainLayout = new QVBoxLayout;
  mainLayout->addLayout(generalLayout);
  mainLayout->addLayout(buttonsLayout);

  this->setMinimumWidth(500);
  this->setMinimumHeight(300);

  this->setLayout(mainLayout);

  // Qt signal / slot connections
  connect(this->jointMaker, SIGNAL(EmitLinkRemoved(std::string)), this,
      SLOT(OnLinkRemoved(std::string)));
  connect(this->jointMaker, SIGNAL(EmitLinkInserted(std::string)), this,
      SLOT(OnLinkInserted(std::string)));
}

/////////////////////////////////////////////////
JointInspector::~JointInspector()
{
}

/////////////////////////////////////////////////
void JointInspector::Update(ConstJointPtr _jointMsg)
{
  this->configWidget->UpdateFromMsg(_jointMsg.get());
}

/////////////////////////////////////////////////
void JointInspector::SetPose(const math::Pose &_pose)
{
  this->configWidget->SetPoseWidgetValue("pose", _pose);
}

/////////////////////////////////////////////////
msgs::Joint *JointInspector::GetData() const
{
  std::string currentParent =
      this->configWidget->GetEnumWidgetValue("parentCombo");

  std::string currentChild =
      this->configWidget->GetEnumWidgetValue("childCombo");

  if (currentParent == currentChild)
  {
    gzerr << "Parent link equal to child link - not updating joint."
        << std::endl;
    return NULL;
  }

  // Get updated message from widget
  msgs::Joint *msg = dynamic_cast<msgs::Joint *>(this->configWidget->GetMsg());

  // Use parent / child from our custom widget
  msg->set_parent(currentParent);
  msg->set_child(currentChild);

  return msg;
}

/////////////////////////////////////////////////
void JointInspector::OnEnumChanged(const QString &_name,
    const QString &_value)
{
  if (_name == "type")
    this->OnJointTypeChanged(_value);
  else if (_name == "parentCombo" || _name == "childCombo")
    this->OnLinksChanged(_value);
}

/////////////////////////////////////////////////
void JointInspector::OnJointTypeChanged(const QString &_value)
{
  std::string valueStr = _value.toLower().toStdString();
  unsigned int axisCount = JointMaker::GetJointAxisCount(
      JointMaker::ConvertJointType(valueStr));

  for (unsigned int i = 0; i < axisCount; ++i)
  {
    std::stringstream axis;
    axis << "axis" << i+1;
    std::string axisStr = axis.str();

    this->configWidget->SetWidgetVisible(axisStr, true);
    this->configWidget->SetWidgetReadOnly(axisStr, false);
    this->configWidget->UpdateFromMsg(this->configWidget->GetMsg());
  }

  for (unsigned int i = axisCount; i < 2u; ++i)
  {
    std::stringstream axis;
    axis << "axis" << i+1;
    std::string axisStr = axis.str();

    this->configWidget->SetWidgetVisible(axisStr, false);
    this->configWidget->SetWidgetReadOnly(axisStr, true);
    this->configWidget->UpdateFromMsg(this->configWidget->GetMsg());
  }

  // toggle field visibility according to joint type.
  bool isGearbox = valueStr == "gearbox";
  bool isScrew = valueStr == "screw";
  this->configWidget->SetWidgetVisible("gearbox", isGearbox);
  this->configWidget->SetWidgetReadOnly("gearbox", !isGearbox);
  this->configWidget->SetWidgetVisible("screw", isScrew);
  this->configWidget->SetWidgetReadOnly("screw", !isScrew);
}

/////////////////////////////////////////////////
void JointInspector::OnLinksChanged(const QString &/*_linkName*/)
{
  std::string currentParent =
      this->configWidget->GetEnumWidgetValue("parentCombo");
  std::string currentChild =
      this->configWidget->GetEnumWidgetValue("childCombo");

  // Warning if parent and child are equal
  if (currentParent == currentChild)
  {
    this->parentLinkWidget->setStyleSheet(this->warningStyleSheet);
    this->childLinkWidget->setStyleSheet(this->warningStyleSheet);
  }
  else
  {
    this->parentLinkWidget->setStyleSheet(this->normalStyleSheet);
    this->childLinkWidget->setStyleSheet(this->normalStyleSheet);
  }
  this->applyButton->setEnabled(currentParent != currentChild);
  this->okButton->setEnabled(currentParent != currentChild);
}

/////////////////////////////////////////////////
void JointInspector::OnSwap()
{
  // Get current values
  std::string currentParent =
      this->configWidget->GetEnumWidgetValue("parentCombo");
  std::string currentChild =
      this->configWidget->GetEnumWidgetValue("childCombo");

  // Choose new values
  this->configWidget->SetEnumWidgetValue("parentCombo", currentChild);
  this->configWidget->SetEnumWidgetValue("childCombo", currentParent);
}

/////////////////////////////////////////////////
void JointInspector::OnLinkInserted(const std::string &_linkName)
{
  std::string leafName = _linkName;
  size_t idx = _linkName.find_last_of("::");
  if (idx != std::string::npos)
    leafName = _linkName.substr(idx+1);

  this->configWidget->AddItemEnumWidget("parentCombo", leafName);
  this->configWidget->AddItemEnumWidget("childCombo", leafName);

  this->OnLinksChanged();
}

/////////////////////////////////////////////////
void JointInspector::OnLinkRemoved(const std::string &_linkName)
{
  std::string leafName = _linkName;
  size_t idx = _linkName.find_last_of("::");
  if (idx != std::string::npos)
    leafName = _linkName.substr(idx+1);

  this->configWidget->RemoveItemEnumWidget("parentCombo", leafName);
  this->configWidget->RemoveItemEnumWidget("childCombo", leafName);

  this->OnLinksChanged();
}

/////////////////////////////////////////////////
void JointInspector::Open()
{
  // Fill link combo boxes
  this->configWidget->ClearEnumWidget("parentCombo");
  this->configWidget->ClearEnumWidget("childCombo");

<<<<<<< HEAD
  for (const auto &link : this->jointMaker->LinkList())
=======
  for (auto link : this->jointMaker->LinkList())
>>>>>>> af31b66e
  {
    this->configWidget->AddItemEnumWidget("parentCombo", link.second);
    this->configWidget->AddItemEnumWidget("childCombo", link.second);
  }

  // Select current parent / child
  std::string currentParent =
      this->configWidget->GetStringWidgetValue("parent");
  std::string currentChild =
      this->configWidget->GetStringWidgetValue("child");

  this->configWidget->blockSignals(true);
  this->configWidget->SetEnumWidgetValue("parentCombo", currentParent);
  this->configWidget->SetEnumWidgetValue("childCombo", currentChild);
  this->configWidget->blockSignals(false);

  // Reset states
  this->parentLinkWidget->setStyleSheet(this->normalStyleSheet);
  this->childLinkWidget->setStyleSheet(this->normalStyleSheet);
  this->applyButton->setEnabled(true);
  this->okButton->setEnabled(true);

  this->move(QCursor::pos());
  this->show();
}

/////////////////////////////////////////////////
<<<<<<< HEAD
=======
void JointInspector::SetJointId(const std::string &_id)
{
  this->jointId = _id;
}

/////////////////////////////////////////////////
void JointInspector::OnRemove()
{
  this->close();

  this->jointMaker->RemoveJoint(this->jointId);
}

/////////////////////////////////////////////////
>>>>>>> af31b66e
void JointInspector::OnCancel()
{
  this->close();
}

/////////////////////////////////////////////////
void JointInspector::OnApply()
{
  emit Applied();
}

/////////////////////////////////////////////////
void JointInspector::OnOK()
{
  emit Applied();
  this->accept();
}

/////////////////////////////////////////////////
void JointInspector::enterEvent(QEvent */*_event*/)
{
  QApplication::setOverrideCursor(Qt::ArrowCursor);
}<|MERGE_RESOLUTION|>--- conflicted
+++ resolved
@@ -166,25 +166,8 @@
   linksLayout->addWidget(this->childLinkWidget, 1, 0);
   linksLayout->addWidget(swapButton, 0, 1, 2, 1);
 
-<<<<<<< HEAD
   // Insert on the top of config widget's layout
   this->configWidget->InsertLayout(linksLayout, 0);
-=======
-  // Add the widgets to the main layout
-  QVBoxLayout *configWidgetLayout = qobject_cast<QVBoxLayout *>(
-      this->configWidget->layout());
-  if (configWidgetLayout)
-  {
-    QGroupBox *widget = qobject_cast<QGroupBox *>(
-        configWidgetLayout->itemAt(0)->widget());
-    if (widget)
-    {
-      QVBoxLayout *widgetLayout = qobject_cast<QVBoxLayout *>(widget->layout());
-      if (widgetLayout)
-        widgetLayout->insertLayout(0, linksLayout);
-    }
-  }
->>>>>>> af31b66e
 
   // Connect all enum value changes, which includes type, parent and child
   QObject::connect(this->configWidget,
@@ -193,20 +176,6 @@
 
   // Set initial joint type
   this->OnJointTypeChanged(tr(msgs::Joint_Type_Name(jointMsg.type()).c_str()));
-<<<<<<< HEAD
-
-  // Scroll area
-  QScrollArea *scrollArea = new QScrollArea;
-  scrollArea->setWidget(this->configWidget);
-  scrollArea->setWidgetResizable(true);
-
-  // General layout
-  QVBoxLayout *generalLayout = new QVBoxLayout;
-  generalLayout->setContentsMargins(0, 0, 0, 0);
-  generalLayout->addWidget(scrollArea);
-
-  // Buttons
-=======
 
   // Scroll area
   QScrollArea *scrollArea = new QScrollArea;
@@ -228,7 +197,6 @@
   removeButton->setCheckable(false);
   connect(removeButton, SIGNAL(clicked()), this, SLOT(OnRemove()));
 
->>>>>>> af31b66e
   QPushButton *cancelButton = new QPushButton(tr("Cancel"));
   connect(cancelButton, SIGNAL(clicked()), this, SLOT(OnCancel()));
 
@@ -242,11 +210,8 @@
   connect(this->okButton, SIGNAL(clicked()), this, SLOT(OnOK()));
 
   QHBoxLayout *buttonsLayout = new QHBoxLayout;
-<<<<<<< HEAD
-=======
   buttonsLayout->addWidget(removeButton);
   buttonsLayout->addStretch(5);
->>>>>>> af31b66e
   buttonsLayout->addWidget(cancelButton);
   buttonsLayout->addWidget(this->applyButton);
   buttonsLayout->addWidget(this->okButton);
@@ -432,11 +397,7 @@
   this->configWidget->ClearEnumWidget("parentCombo");
   this->configWidget->ClearEnumWidget("childCombo");
 
-<<<<<<< HEAD
   for (const auto &link : this->jointMaker->LinkList())
-=======
-  for (auto link : this->jointMaker->LinkList())
->>>>>>> af31b66e
   {
     this->configWidget->AddItemEnumWidget("parentCombo", link.second);
     this->configWidget->AddItemEnumWidget("childCombo", link.second);
@@ -464,8 +425,6 @@
 }
 
 /////////////////////////////////////////////////
-<<<<<<< HEAD
-=======
 void JointInspector::SetJointId(const std::string &_id)
 {
   this->jointId = _id;
@@ -480,7 +439,6 @@
 }
 
 /////////////////////////////////////////////////
->>>>>>> af31b66e
 void JointInspector::OnCancel()
 {
   this->close();
