/*
 * Copyright (C) 2014-2015 Open Source Robotics Foundation
 *
 * Licensed under the Apache License, Version 2.0 (the "License");
 * you may not use this file except in compliance with the License.
 * You may obtain a copy of the License at
 *
 *     http://www.apache.org/licenses/LICENSE-2.0
 *
 * Unless required by applicable law or agreed to in writing, software
 * distributed under the License is distributed on an "AS IS" BASIS,
 * WITHOUT WARRANTIES OR CONDITIONS OF ANY KIND, either express or implied.
 * See the License for the specific language governing permissions and
 * limitations under the License.
 *
*/

#include "gazebo/common/Console.hh"
#include "gazebo/common/Assert.hh"

#include "gazebo/rendering/Material.hh"

#include "gazebo/gui/ConfigWidget.hh"
#include "gazebo/gui/model/ModelEditorEvents.hh"
#include "gazebo/gui/model/JointInspector.hh"

using namespace gazebo;
using namespace gui;

/////////////////////////////////////////////////
JointInspector::JointInspector(JointMaker *_jointMaker, QWidget *_parent)
    : QDialog(_parent), jointMaker(_jointMaker)
{
  this->setObjectName("JointInspectorDialog");
  this->setWindowTitle(tr("Joint Inspector"));
  this->setWindowFlags(Qt::Window | Qt::WindowCloseButtonHint |
      Qt::WindowStaysOnTopHint | Qt::CustomizeWindowHint);

  // ConfigWidget
  this->configWidget = new ConfigWidget;
  msgs::Joint jointMsg;
  this->configWidget->Load(&jointMsg);

  // Fill with SDF default values
  sdf::ElementPtr jointElem = msgs::JointToSDF(jointMsg);
  sdf::ElementPtr axisElem = jointElem->GetElement("axis");
  sdf::ElementPtr axisLimitElem = axisElem->GetElement("limit");
  sdf::ElementPtr odeElem = jointElem->GetElement("physics")->GetElement("ode");
  for (unsigned int i = 0; i < 2u; ++i)
  {
    std::stringstream axis;
    axis << "axis" << i+1;
    std::string axisStr = axis.str();
    this->configWidget->SetVector3WidgetValue(axisStr + "::xyz",
        axisElem->Get<math::Vector3>("xyz"));
    this->configWidget->SetDoubleWidgetValue(axisStr + "::limit_lower",
        axisLimitElem->Get<double>("lower"));
    this->configWidget->SetDoubleWidgetValue(axisStr + "::limit_upper",
        axisLimitElem->Get<double>("upper"));
    this->configWidget->SetDoubleWidgetValue(axisStr + "::limit_effort",
        axisLimitElem->Get<double>("effort"));
    this->configWidget->SetDoubleWidgetValue(axisStr + "::limit_velocity",
        axisLimitElem->Get<double>("velocity"));
    this->configWidget->SetDoubleWidgetValue(axisStr + "::damping",
        axisElem->GetElement("dynamics")->Get<double>("damping"));
    this->configWidget->SetDoubleWidgetValue(axisStr + "::friction",
        axisElem->GetElement("dynamics")->Get<double>("friction"));
    this->configWidget->SetBoolWidgetValue(axisStr + "::parent_model_frame",
        axisElem->Get<bool>("use_parent_model_frame"));
  }

  this->configWidget->SetDoubleWidgetValue("cfm",
      odeElem->Get<double>("cfm"));
  this->configWidget->SetDoubleWidgetValue("bounce",
      odeElem->Get<double>("bounce"));
  this->configWidget->SetDoubleWidgetValue("velocity",
      odeElem->Get<double>("velocity"));
  this->configWidget->SetDoubleWidgetValue("fudge_factor",
      odeElem->Get<double>("fudge_factor"));
  this->configWidget->SetDoubleWidgetValue("limit_cfm",
      odeElem->GetElement("limit")->Get<double>("cfm"));
  this->configWidget->SetDoubleWidgetValue("limit_erp",
      odeElem->GetElement("limit")->Get<double>("erp"));
  this->configWidget->SetDoubleWidgetValue("suspension_cfm",
      odeElem->GetElement("suspension")->Get<double>("cfm"));
  this->configWidget->SetDoubleWidgetValue("suspension_erp",
      odeElem->GetElement("suspension")->Get<double>("erp"));

  // joint type specific properties.
  this->configWidget->SetStringWidgetValue("gearbox::gearbox_reference_body",
      jointElem->HasElement("gearbox_reference_body") ?
      jointElem->Get<std::string>("gearbox_reference_body") : "");
  this->configWidget->SetDoubleWidgetValue("gearbox::gearbox_ratio",
      jointElem->Get<double>("gearbox_ratio"));
  this->configWidget->SetDoubleWidgetValue("screw::thread_pitch",
      jointElem->Get<double>("thread_pitch"));

  // Hide fields
  this->configWidget->SetWidgetVisible("id", false);
  this->configWidget->SetWidgetVisible("parent_id", false);
  this->configWidget->SetWidgetVisible("child_id", false);
  this->configWidget->SetWidgetVisible("parent", false);
  this->configWidget->SetWidgetVisible("child", false);

  this->configWidget->SetWidgetReadOnly("id", true);
  this->configWidget->SetWidgetReadOnly("parent_id", true);
  this->configWidget->SetWidgetReadOnly("child_id", true);
  this->configWidget->SetWidgetReadOnly("parent", true);
  this->configWidget->SetWidgetReadOnly("child", true);

  // Get name widget
  this->nameWidget = this->configWidget->ConfigChildWidgetByName("name");
  if (!this->nameWidget)
    gzerr << "Name widget not found" << std::endl;

  // Custom parent / child widgets
  // Parent
  std::vector<std::string> links;
  this->parentLinkWidget =
      this->configWidget->CreateEnumWidget("parent", links, 0);
  this->parentLinkWidget->setStyleSheet(ConfigWidget::StyleSheet("normal"));
  this->configWidget->AddConfigChildWidget("parentCombo",
      this->parentLinkWidget);

  // Resize parent label
  auto parentLabel = this->parentLinkWidget->findChild<QLabel *>();
  parentLabel->setMaximumWidth(50);

  // Add parent icon
  this->parentIcon = new QLabel();
  this->parentIcon->setMinimumWidth(13);
  this->parentIcon->setMaximumHeight(13);
  auto parentLayout = qobject_cast<QHBoxLayout *>(
      this->parentLinkWidget->layout());
  if (parentLayout)
  {
    parentLayout->insertWidget(1, this->parentIcon);
    parentLayout->setAlignment(this->parentIcon, Qt::AlignLeft);
  }

  // Child
  this->childLinkWidget =
      this->configWidget->CreateEnumWidget("child", links, 0);
  this->childLinkWidget->setStyleSheet(ConfigWidget::StyleSheet("normal"));
  this->configWidget->AddConfigChildWidget("childCombo", this->childLinkWidget);

  // Resize child label
  auto childLabel = this->childLinkWidget->findChild<QLabel *>();
  childLabel->setMaximumWidth(50);

  // Add child icon
  QPixmap childPix(":/images/child-link.png");
  childPix = childPix.scaled(15, 15);
  auto childIcon = new QLabel();
  childIcon->setPixmap(childPix);
  childIcon->setMaximumWidth(15);
  auto childLayout = qobject_cast<QHBoxLayout *>(
      this->childLinkWidget->layout());
  if (childLayout)
  {
    childLayout->insertWidget(1, childIcon);
    childLayout->setAlignment(childIcon, Qt::AlignLeft);
  }

  // Swap button
  QToolButton *swapButton = new QToolButton();
  swapButton->setToolButtonStyle(Qt::ToolButtonIconOnly);
  swapButton->setIcon(QPixmap(":/images/swap-parent-child.png"));
  swapButton->setFixedSize(QSize(45, 35));
  swapButton->setIconSize(QSize(25, 25));
  swapButton->setToolTip("Swap parent and child");
  swapButton->setStyleSheet(
      "QToolButton\
      {\
        background-color: " + ConfigWidget::bgColors[0] + ";\
        margin-left: 10px;\
      }");
  connect(swapButton, SIGNAL(clicked()), this, SLOT(OnSwap()));

  // Links layout
  QGridLayout *linksLayout = new QGridLayout();
  linksLayout->setContentsMargins(0, 0, 0, 0);
  linksLayout->addWidget(this->parentLinkWidget, 0, 0);
  linksLayout->addWidget(this->childLinkWidget, 1, 0);
  linksLayout->addWidget(swapButton, 0, 1, 2, 1);

  // Insert on the top of config widget's layout
  this->configWidget->InsertLayout(linksLayout, 0);

  // Connect all enum value changes, which includes type, parent and child
  QObject::connect(this->configWidget,
      SIGNAL(EnumValueChanged(const QString &, const QString &)), this,
      SLOT(OnEnumChanged(const QString &, const QString &)));

  // Connect pose value changes, for joint pose
  connect(this->configWidget, SIGNAL(PoseValueChanged(const QString &,
      const ignition::math::Pose3d &)), this,
      SLOT(OnPoseChanged(const QString &, const ignition::math::Pose3d &)));

  // Connect vector value changes, for axes
  connect(this->configWidget, SIGNAL(Vector3dValueChanged(const QString &,
      const ignition::math::Vector3d &)), this,
      SLOT(OnVector3dChanged(const QString &,
      const ignition::math::Vector3d &)));

  // Connect string value changes, for name
  connect(this->configWidget, SIGNAL(StringValueChanged(const QString &,
      const std::string &)), this, SLOT(OnStringChanged(const QString &,
      const std::string &)));

  // Set initial joint type
  this->OnJointTypeChanged(tr(msgs::Joint_Type_Name(jointMsg.type()).c_str()));

  // Scroll area
  QScrollArea *scrollArea = new QScrollArea;
  scrollArea->setWidget(this->configWidget);
  scrollArea->setWidgetResizable(true);

  // General layout
  QVBoxLayout *generalLayout = new QVBoxLayout;
  generalLayout->setContentsMargins(0, 0, 0, 0);
  generalLayout->addWidget(scrollArea);

  // Buttons
  QToolButton *removeButton = new QToolButton(this);
  removeButton->setFixedSize(QSize(30, 30));
  removeButton->setToolTip("Remove joint");
  removeButton->setIcon(QPixmap(":/images/trashcan.png"));
  removeButton->setToolButtonStyle(Qt::ToolButtonIconOnly);
  removeButton->setIconSize(QSize(16, 16));
  removeButton->setCheckable(false);
  connect(removeButton, SIGNAL(clicked()), this, SLOT(OnRemove()));

  QPushButton *resetButton = new QPushButton(tr("Reset"));
  connect(resetButton, SIGNAL(clicked()), this, SLOT(RestoreOriginalData()));

  QPushButton *cancelButton = new QPushButton(tr("Cancel"));
  connect(cancelButton, SIGNAL(clicked()), this, SLOT(OnCancel()));

  this->okButton = new QPushButton(tr("OK"));
  this->okButton->setEnabled(true);
  connect(this->okButton, SIGNAL(clicked()), this, SLOT(OnOK()));

  QHBoxLayout *buttonsLayout = new QHBoxLayout;
  buttonsLayout->addWidget(removeButton);
  buttonsLayout->addStretch(5);
  buttonsLayout->addWidget(resetButton);
  buttonsLayout->addWidget(cancelButton);
  buttonsLayout->addWidget(this->okButton);
  buttonsLayout->setAlignment(Qt::AlignRight);

  // Main layout
  QVBoxLayout *mainLayout = new QVBoxLayout;
  mainLayout->addLayout(generalLayout);
  mainLayout->addLayout(buttonsLayout);

  this->setMinimumWidth(500);
  this->setMinimumHeight(300);

  this->setLayout(mainLayout);

  // Qt signal / slot connections
  connect(this->jointMaker, SIGNAL(EmitLinkRemoved(std::string)), this,
      SLOT(OnLinkRemoved(std::string)));
  connect(this->jointMaker, SIGNAL(EmitLinkInserted(std::string)), this,
      SLOT(OnLinkInserted(std::string)));
  connect(this, SIGNAL(rejected()), this, SLOT(RestoreOriginalData()));

  // Initialize variables
  this->validJointName = true;
  this->validLinks = true;
}

/////////////////////////////////////////////////
JointInspector::~JointInspector()
{
}

/////////////////////////////////////////////////
void JointInspector::Update(ConstJointPtr _jointMsg)
{
  this->configWidget->UpdateFromMsg(_jointMsg.get());
}

/////////////////////////////////////////////////
void JointInspector::SetPose(const math::Pose &_pose)
{
  this->configWidget->SetPoseWidgetValue("pose", _pose);
}

/////////////////////////////////////////////////
msgs::Joint *JointInspector::GetData() const
{
  std::string currentParent =
      this->configWidget->GetEnumWidgetValue("parentCombo");

  std::string currentChild =
      this->configWidget->GetEnumWidgetValue("childCombo");

  if (currentParent == currentChild)
  {
    gzerr << "Parent link equal to child link - not updating joint."
        << std::endl;
    return NULL;
  }

  // Get updated message from widget
  msgs::Joint *msg = dynamic_cast<msgs::Joint *>(this->configWidget->GetMsg());
  if (!msg)
  {
    gzerr << "It wasn't possible to get the joint message" << std::endl;
    return NULL;
  }

  // Use parent / child from our custom widget
  msg->set_parent(currentParent);
  msg->set_child(currentChild);

  return msg;
}

/////////////////////////////////////////////////
void JointInspector::OnEnumChanged(const QString &_name,
    const QString &_value)
{
  if (_name == "type")
    this->OnJointTypeChanged(_value);
  else if (_name == "parentCombo" || _name == "childCombo")
    this->OnLinksChanged(_value);
}

/////////////////////////////////////////////////
void JointInspector::OnPoseChanged(const QString &/*_name*/,
    const ignition::math::Pose3d &/*_pose*/)
{
  emit Applied();
}

/////////////////////////////////////////////////
void JointInspector::OnVector3dChanged(const QString &/*_name*/,
    const ignition::math::Vector3d &/*_vec*/)
{
  emit Applied();
}

/////////////////////////////////////////////////
void JointInspector::OnStringChanged(const QString &_name,
    const std::string &_str)
{
  // Handle joint name
  if (_name != "name")
    return;

  /// \todo Also check if name overlaps with other joints
  this->validJointName = !_str.empty();

  // Warning if joint name is invalid
  if (!this->validJointName)
  {
    this->nameWidget->setStyleSheet(this->warningStyleSheet);
  }
  else
  {
    this->nameWidget->setStyleSheet(this->normalStyleSheet);
  }

  // Only apply if all fields are valid
  this->CheckValid();
  if (this->okButton->isEnabled())
    emit Applied();
}

/////////////////////////////////////////////////
void JointInspector::OnJointTypeChanged(const QString &_value)
{
  std::string valueStr = _value.toLower().toStdString();
  auto type = JointMaker::ConvertJointType(valueStr);
  unsigned int axisCount = JointMaker::GetJointAxisCount(type);

  for (unsigned int i = 0; i < axisCount; ++i)
  {
    std::stringstream axis;
    axis << "axis" << i+1;
    std::string axisStr = axis.str();

    this->configWidget->SetWidgetVisible(axisStr, true);
    this->configWidget->SetWidgetReadOnly(axisStr, false);
    this->configWidget->UpdateFromMsg(this->configWidget->GetMsg());
  }

  for (unsigned int i = axisCount; i < 2u; ++i)
  {
    std::stringstream axis;
    axis << "axis" << i+1;
    std::string axisStr = axis.str();

    this->configWidget->SetWidgetVisible(axisStr, false);
    this->configWidget->SetWidgetReadOnly(axisStr, true);
    this->configWidget->UpdateFromMsg(this->configWidget->GetMsg());
  }

  // toggle field visibility according to joint type.
  bool isGearbox = valueStr == "gearbox";
  bool isScrew = valueStr == "screw";
  this->configWidget->SetWidgetVisible("gearbox", isGearbox);
  this->configWidget->SetWidgetReadOnly("gearbox", !isGearbox);
  this->configWidget->SetWidgetVisible("screw", isScrew);
  this->configWidget->SetWidgetReadOnly("screw", !isScrew);

<<<<<<< HEAD
  emit Applied();
=======
  // Change child icon color according to type
  common::Color matAmbient, matDiffuse, matSpecular, matEmissive;
  rendering::Material::GetMaterialAsColor(
      this->jointMaker->jointMaterials[type],
      matAmbient, matDiffuse, matSpecular, matEmissive);

  std::ostringstream sheet;
  sheet << "QLabel{background-color: rgb(" <<
          (matAmbient[0] * 255) << ", " <<
          (matAmbient[1] * 255) << ", " <<
          (matAmbient[2] * 255) << "); }";

  this->parentIcon->setStyleSheet(QString::fromStdString(sheet.str()));
>>>>>>> 8bca940a
}

/////////////////////////////////////////////////
void JointInspector::OnLinksChanged(const QString &/*_linkName*/)
{
  std::string currentParent =
      this->configWidget->GetEnumWidgetValue("parentCombo");
  std::string currentChild =
      this->configWidget->GetEnumWidgetValue("childCombo");

  // Warning if parent and child are equal
  if (currentParent == currentChild)
  {
    this->parentLinkWidget->setStyleSheet(ConfigWidget::StyleSheet("warning"));
    this->childLinkWidget->setStyleSheet(ConfigWidget::StyleSheet("warning"));
  }
  else
  {
    this->parentLinkWidget->setStyleSheet(ConfigWidget::StyleSheet("normal"));
    this->childLinkWidget->setStyleSheet(ConfigWidget::StyleSheet("normal"));
  }
  this->validLinks = currentParent != currentChild;

  // Only apply if all fields are valid
  this->CheckValid();
  if (this->okButton->isEnabled())
    emit Applied();
}

/////////////////////////////////////////////////
void JointInspector::OnSwap()
{
  // Get current values
  std::string currentParent =
      this->configWidget->GetEnumWidgetValue("parentCombo");
  std::string currentChild =
      this->configWidget->GetEnumWidgetValue("childCombo");

  // Choose new values. We only need signals to be emitted once.
  this->configWidget->blockSignals(true);
  this->configWidget->SetEnumWidgetValue("parentCombo", currentChild);
  this->configWidget->blockSignals(false);
  this->configWidget->SetEnumWidgetValue("childCombo", currentParent);
}

/////////////////////////////////////////////////
void JointInspector::OnLinkInserted(const std::string &_linkName)
{
  std::string leafName = _linkName;
  size_t idx = _linkName.rfind("::");
  if (idx != std::string::npos)
    leafName = _linkName.substr(idx+2);

  this->configWidget->AddItemEnumWidget("parentCombo", leafName);
  this->configWidget->AddItemEnumWidget("childCombo", leafName);

  this->OnLinksChanged();
}

/////////////////////////////////////////////////
void JointInspector::OnLinkRemoved(const std::string &_linkName)
{
  std::string leafName = _linkName;
  size_t idx = _linkName.rfind("::");
  if (idx != std::string::npos)
    leafName = _linkName.substr(idx+2);

  this->configWidget->RemoveItemEnumWidget("parentCombo", leafName);
  this->configWidget->RemoveItemEnumWidget("childCombo", leafName);

  this->OnLinksChanged();
}

/////////////////////////////////////////////////
void JointInspector::Open()
{
  // Fill link combo boxes
  this->configWidget->ClearEnumWidget("parentCombo");
  this->configWidget->ClearEnumWidget("childCombo");

  for (const auto &link : this->jointMaker->LinkList())
  {
    this->configWidget->AddItemEnumWidget("parentCombo", link.second);
    this->configWidget->AddItemEnumWidget("childCombo", link.second);
  }

  // Select current parent / child
  std::string currentParent =
      this->configWidget->GetStringWidgetValue("parent");
  std::string currentChild =
      this->configWidget->GetStringWidgetValue("child");

  this->configWidget->blockSignals(true);
  this->configWidget->SetEnumWidgetValue("parentCombo", currentParent);
  this->configWidget->SetEnumWidgetValue("childCombo", currentChild);
  this->configWidget->blockSignals(false);

  // Reset states
<<<<<<< HEAD
  this->parentLinkWidget->setStyleSheet(this->normalStyleSheet);
  this->childLinkWidget->setStyleSheet(this->normalStyleSheet);
  this->nameWidget->setStyleSheet(this->normalStyleSheet);
=======
  this->parentLinkWidget->setStyleSheet(ConfigWidget::StyleSheet("normal"));
  this->childLinkWidget->setStyleSheet(ConfigWidget::StyleSheet("normal"));
  this->applyButton->setEnabled(true);
>>>>>>> 8bca940a
  this->okButton->setEnabled(true);

  // Keep original data in case user cancels
  auto msg = this->GetData();
  if (msg)
    this->originalDataMsg.CopyFrom(*msg);

  this->move(QCursor::pos());
  this->show();
}

/////////////////////////////////////////////////
void JointInspector::SetJointId(const std::string &_id)
{
  this->jointId = _id;
}

/////////////////////////////////////////////////
void JointInspector::OnRemove()
{
  this->close();

  this->jointMaker->RemoveJoint(this->jointId);
}

/////////////////////////////////////////////////
void JointInspector::RestoreOriginalData()
{
  msgs::JointPtr jointPtr;
  jointPtr.reset(new msgs::Joint);
  jointPtr->CopyFrom(this->originalDataMsg);

  // Update default widgets
  this->configWidget->blockSignals(true);
  this->Update(jointPtr);

  // Update custom widgets
  this->configWidget->SetEnumWidgetValue("parentCombo",
      this->configWidget->GetStringWidgetValue("parent"));
  this->configWidget->SetEnumWidgetValue("childCombo",
      this->configWidget->GetStringWidgetValue("child"));
  this->configWidget->blockSignals(false);

  emit Applied();
}

/////////////////////////////////////////////////
void JointInspector::OnCancel()
{
  this->RestoreOriginalData();

  this->close();
}

/////////////////////////////////////////////////
void JointInspector::OnOK()
{
  emit Applied();
  this->accept();
}

/////////////////////////////////////////////////
void JointInspector::enterEvent(QEvent */*_event*/)
{
  QApplication::setOverrideCursor(Qt::ArrowCursor);
}

/////////////////////////////////////////////////
void JointInspector::CheckValid()
{
  bool valid = this->validJointName && this->validLinks;

  this->okButton->setEnabled(valid);
}

/////////////////////////////////////////////////
void JointInspector::keyPressEvent(QKeyEvent *_event)
{
  if (_event->key() == Qt::Key_Enter)
    _event->accept();
  else
    QDialog::keyPressEvent(_event);
}<|MERGE_RESOLUTION|>--- conflicted
+++ resolved
@@ -357,11 +357,11 @@
   // Warning if joint name is invalid
   if (!this->validJointName)
   {
-    this->nameWidget->setStyleSheet(this->warningStyleSheet);
+    this->nameWidget->setStyleSheet(ConfigWidget::StyleSheet("warning"));
   }
   else
   {
-    this->nameWidget->setStyleSheet(this->normalStyleSheet);
+    this->nameWidget->setStyleSheet(ConfigWidget::StyleSheet("normal"));
   }
 
   // Only apply if all fields are valid
@@ -407,9 +407,6 @@
   this->configWidget->SetWidgetVisible("screw", isScrew);
   this->configWidget->SetWidgetReadOnly("screw", !isScrew);
 
-<<<<<<< HEAD
-  emit Applied();
-=======
   // Change child icon color according to type
   common::Color matAmbient, matDiffuse, matSpecular, matEmissive;
   rendering::Material::GetMaterialAsColor(
@@ -423,7 +420,8 @@
           (matAmbient[2] * 255) << "); }";
 
   this->parentIcon->setStyleSheet(QString::fromStdString(sheet.str()));
->>>>>>> 8bca940a
+
+  emit Applied();
 }
 
 /////////////////////////////////////////////////
@@ -522,15 +520,9 @@
   this->configWidget->blockSignals(false);
 
   // Reset states
-<<<<<<< HEAD
-  this->parentLinkWidget->setStyleSheet(this->normalStyleSheet);
-  this->childLinkWidget->setStyleSheet(this->normalStyleSheet);
-  this->nameWidget->setStyleSheet(this->normalStyleSheet);
-=======
   this->parentLinkWidget->setStyleSheet(ConfigWidget::StyleSheet("normal"));
   this->childLinkWidget->setStyleSheet(ConfigWidget::StyleSheet("normal"));
-  this->applyButton->setEnabled(true);
->>>>>>> 8bca940a
+  this->nameWidget->setStyleSheet(ConfigWidget::StyleSheet("normal"));
   this->okButton->setEnabled(true);
 
   // Keep original data in case user cancels
