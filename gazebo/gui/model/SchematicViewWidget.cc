--- conflicted
+++ resolved
@@ -145,13 +145,9 @@
 /////////////////////////////////////////////////
 void SchematicViewWidget::AddNode(const std::string &_node)
 {
-<<<<<<< HEAD
-  //  std::string name = this->GetLeafName(_node);
-  std::string name = this->GetScopedName(_node);
+  std::string name = this->UnscopedName(_node);
+
   std::cerr << " add node " << name << std::endl;
-=======
-  std::string name = this->UnscopedName(_node);
->>>>>>> 02369ac8
 
   if (name.empty() || this->scene->HasNode(name))
     return;
@@ -180,11 +176,7 @@
   auto it = this->nodes.find(_node);
   if (it != this->nodes.end())
   {
-<<<<<<< HEAD
-    std::string node = this->GetScopedName(_node);
-=======
     std::string node = this->UnscopedName(_node);
->>>>>>> 02369ac8
 
     if (node.empty() || !this->scene->HasNode(node))
       return;
@@ -211,22 +203,11 @@
     const std::string &/*_name*/, const std::string &_type,
     const std::string &_parent, const std::string &_child)
 {
-<<<<<<< HEAD
-  if (this->HasEdge(_id))
-    return;
-
-//  std::string parentNode = this->GetLeafName(_parent);
-//  std::string childNode = this->GetLeafName(_child);
-  std::string parentNode = this->GetScopedName(_parent);
-  std::string childNode = this->GetScopedName(_child);
-
-=======
   std::string parentNode = this->UnscopedName(_parent);
   std::string childNode = this->UnscopedName(_child);
 
   if (parentNode.empty() || childNode.empty())
     return;
->>>>>>> 02369ac8
 
   // this must be called before making changes to the graph
   this->scene->clearLayout();
