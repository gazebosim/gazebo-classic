--- conflicted
+++ resolved
@@ -101,11 +101,7 @@
        boost::bind(&SchematicViewWidget::OnDeselectAll, this, _1, _2)));
 
   this->connections.push_back(
-<<<<<<< HEAD
      gui::model::Events::ConnectSetSelectedEntity(
-=======
-     gui::model::Events::ConnectSetSelectedLink(
->>>>>>> 1a7f5778
        boost::bind(&SchematicViewWidget::OnSetSelectedEntity, this, _1, _2)));
 
   this->connections.push_back(
@@ -135,18 +131,10 @@
   if (_scopedName.empty())
     return "";
 
-<<<<<<< HEAD
-  auto unscoped = this->UnscopedName(_scopedName);
-  auto unscopedPos = _scopedName.find(unscoped);
-
-  std::string topLevelName = _scopedName;
-  auto secondScopePos = topLevelName.find("::", unscopedPos);
-=======
   auto unscopedPos = _scopedName.find("::");
 
   std::string topLevelName = _scopedName;
   auto secondScopePos = topLevelName.find("::", unscopedPos + 2);
->>>>>>> 1a7f5778
   if (secondScopePos != std::string::npos)
     topLevelName = topLevelName.substr(0, secondScopePos);
 
@@ -353,20 +341,12 @@
 {
   this->scene->blockSignals(true);
 
-<<<<<<< HEAD
-  // Select all nodes which start with _name, so we select all links of a
-  // nested model.
-  for (auto &node : this->nodes)
-  {
-    if (node.first.find(_name) == 0)
-=======
   // Select all nodes with the same top level name, so we select all links of a
   // nested model.
   for (auto &node : this->nodes)
   {
     auto topLevelName = this->TopLevelName(node.first);
     if (topLevelName == _name)
->>>>>>> 1a7f5778
     {
       node.second->setSelected(_selected);
 
@@ -421,40 +401,6 @@
 /////////////////////////////////////////////////
 void SchematicViewWidget::OnSelectionChanged()
 {
-<<<<<<< HEAD
-  QList<QGraphicsItem *> newlySelected = this->scene->selectedItems();
-
-  // Create list of top level names so we can also select siblings
-  QList<std::string> newTopLevel;
-  for (auto &item : newlySelected)
-  {
-    auto id = item->data(0).toString().toStdString();
-    auto topLevel = this->TopLevelName(id);
-    if (!newTopLevel.contains(topLevel))
-      newTopLevel.push_back(topLevel);
-  }
-
-  // Update all items
-  for (auto &item : this->scene->items())
-  {
-    std::string id = item->data(0).toString().toStdString();
-    std::string type = item->data(1).toString().toStdString();
-
-    bool selected = newlySelected.contains(item);
-
-    // Add sibling links
-    if (!newlySelected.contains(item) &&
-        newTopLevel.contains(this->TopLevelName(id)) &&
-        type == "Link")
-    {
-      selected = true;
-    }
-
-    if (type == "Link")
-      gui::model::Events::setSelectedEntity(id, selected);
-    else if (type == "Joint")
-      gui::model::Events::setSelectedJoint(id, selected);
-=======
   QList<QGraphicsItem *> currentlySelected = this->scene->selectedItems();
 
   // Check if the selection change was deselection
@@ -510,7 +456,7 @@
       else
         selected = currentlySelected.contains(item);
 
-      gui::model::Events::setSelectedLink(id, selected);
+      gui::model::Events::setSelectedEntity(id, selected);
     }
     else if (type == "Joint")
     {
@@ -518,14 +464,9 @@
       bool selected = currentlySelected.contains(item);
       gui::model::Events::setSelectedJoint(id, selected);
     }
->>>>>>> 1a7f5778
     else
       gzwarn << "Unknown type [" << type << "]" << std::endl;
   }
 
-<<<<<<< HEAD
-  this->selectedItems = newlySelected;
-=======
   this->selectedItems = currentlySelected;
->>>>>>> 1a7f5778
 }