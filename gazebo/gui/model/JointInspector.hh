--- conflicted
+++ resolved
@@ -171,8 +171,6 @@
       /// \brief Label holding icon which represents the parent link. The icon
       /// color changes according to the joint type.
       private: QLabel *parentIcon;
-<<<<<<< HEAD
-=======
 
       /// \brief Flag that indicates whether current joint name is valid.
       private: bool validJointName;
@@ -183,7 +181,6 @@
       /// \brief Message containing the data which was in the widget when first
       /// open.
       private: msgs::Joint originalDataMsg;
->>>>>>> f29dbeb7
     };
     /// \}
   }
