/*
 * Copyright (C) 2015 Open Source Robotics Foundation
 *
 * Licensed under the Apache License, Version 2.0 (the "License");
 * you may not use this file except in compliance with the License.
 * You may obtain a copy of the License at
 *
 *     http://www.apache.org/licenses/LICENSE-2.0
 *
 * Unless required by applicable law or agreed to in writing, software
 * distributed under the License is distributed on an "AS IS" BASIS,
 * WITHOUT WARRANTIES OR CONDITIONS OF ANY KIND, either express or implied.
 * See the License for the specific language governing permissions and
 * limitations under the License.
 *
*/

#ifndef _GAZEBO_MODEL_EDITOR_PRIVATE_HH_
#define _GAZEBO_MODEL_EDITOR_PRIVATE_HH_

#include <string>

#include "gazebo/gui/qt.h"

namespace gazebo
{
  namespace gui
  {
    class SchematicViewWidget;
    class ModelEditorPalette;

    /// \internal
    /// \class ModelEditor ModelEditor.hh
    /// \brief Private data for the ModelEditor class.
    class ModelEditorPrivate
    {
      /// \brief Menubar containing actions related to the editor.
      public: QMenuBar *menuBar;

      /// \brief Contains all the model editor tools.
      public: ModelEditorPalette *modelPalette;

      /// \brief True if model editor is active.
      public: bool active;

      /// \brief Qt action for selecting and adding a joint in the model editor.
      public: QAction *jointTypeAct;

      /// \brief Qt action for adding a previously selected joint in the
      /// model editor.
      public: QAction *jointAct;

      /// \brief A separator for the joint icon.
      public: QAction *jointSeparatorAct;

      /// \brief Qt tool button associated with the joint action.
      public: QToolButton *jointButton;

      /// \brief Qt signal mapper for mapping add jointsignals.
      public: QSignalMapper *signalMapper;

      /// \brief Previously selected joint type.
      public: std::string selectedJointType;

      /// \brief Action to save model.
      public: QAction *saveAct;

      /// \brief Action to save model as.
      public: QAction *saveAsAct;

      /// \brief Action to start a new model.
      public: QAction *newAct;

      /// \brief Action to exit the editor.
      public: QAction *exitAct;

      /// \brief Action to show joints.
      public: QAction *showJointsAct;

      /// \brief Action to show/hide the schematic view.
      public: QAction *schematicViewAct;

      /// \brief Pointer to the schematic view widget.
      public: SchematicViewWidget *svWidget;

<<<<<<< HEAD
=======
      /// \brief Show toolbars action cloned from main window.
      public: QAction *showToolbarsAct;

      /// \brief Fullscreen action cloned from main window.
      public: QAction *fullScreenAct;

>>>>>>> 3a47e717
      /// \brief Save the main window paused state to use when returning.
      public: bool mainWindowPaused;
    };
  }
}
#endif<|MERGE_RESOLUTION|>--- conflicted
+++ resolved
@@ -83,15 +83,12 @@
       /// \brief Pointer to the schematic view widget.
       public: SchematicViewWidget *svWidget;
 
-<<<<<<< HEAD
-=======
       /// \brief Show toolbars action cloned from main window.
       public: QAction *showToolbarsAct;
 
       /// \brief Fullscreen action cloned from main window.
       public: QAction *fullScreenAct;
 
->>>>>>> 3a47e717
       /// \brief Save the main window paused state to use when returning.
       public: bool mainWindowPaused;
     };
