--- conflicted
+++ resolved
@@ -216,15 +216,15 @@
 
       /// \brief A new parent link for the joint being created has been chosen.
       /// To be used by other classes.
-      /// \sa NewParentLink(rendering::VisualPtr _parentLink)
+      /// \sa SetParentLink(rendering::VisualPtr _parentLink)
       /// \param[in] _name Link name, either the leaf or scoped.
-      public: void NewParentLink(const std::string &_name);
+      public: void SetParentLink(const std::string &_name);
 
       /// \brief A new child link for the joint being created has been chosen.
       /// To be used by other classes.
-      /// \sa NewChildLink(rendering::VisualPtr _childLink)
+      /// \sa SetChildLink(rendering::VisualPtr _childLink)
       /// \param[in] _name Link name, either the leaf or scoped.
-      public: void NewChildLink(const std::string &_name);
+      public: void SetChildLink(const std::string &_name);
 
       /// \brief Mouse event filter callback when mouse button is pressed.
       /// \param[in] _event The mouse event.
@@ -301,22 +301,9 @@
       private: JointData *CreateJointLine(const std::string &_name,
           rendering::VisualPtr _parent);
 
-<<<<<<< HEAD
       private: rendering::VisualPtr LinkVisualFromName(
           const std::string &_name);
 
-      /// \brief A new parent link for the joint being created has been chosen.
-      /// This function is used internally.
-      /// \sa NewParentLink(const std::string &_name)
-      /// \param[in] _parentLink Pointer to the link visual.
-      private: void NewParentLink(rendering::VisualPtr _parentLink);
-
-      /// \brief A new parent link for the joint being created has been chosen.
-      /// This function is used internally.
-      /// \sa NewChildLink(const std::string &_name)
-      /// \param[in] _parentLink Pointer to the link visual.
-      private: void NewChildLink(rendering::VisualPtr _childLink);
-=======
       /// \brief Set a new parent link for the joint being created.
       /// \param[in] _parentLink Pointer to the link visual.
       /// \return True if successfully set new parent.
@@ -326,7 +313,6 @@
       /// \param[in] _childLink Pointer to the link visual.
       /// \return True if successfully set new child.
       private: bool SetChildLink(rendering::VisualPtr _childLink);
->>>>>>> 3ee4bfbd
 
       /// \brief Qt signal when the joint creation process has ended.
       Q_SIGNALS: void JointAdded();
@@ -355,15 +341,6 @@
       /// \brief Visual that is currently hovered over by the mouse
       private: rendering::VisualPtr hoverVis;
 
-<<<<<<< HEAD
-      /// \brief Visual of the parent link for the new joint.
-      private: rendering::VisualPtr parentVis;
-
-      /// \brief Visual of the child link for the new joint.
-      private: rendering::VisualPtr childVis;
-
-=======
->>>>>>> 3ee4bfbd
       /// \brief Name of joint that is currently being inspected.
       private: std::string inspectName;
 
