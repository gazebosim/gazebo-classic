/*
 * Copyright (C) 2014-2015 Open Source Robotics Foundation
 *
 * Licensed under the Apache License, Version 2.0 (the "License");
 * you may not use this file except in compliance with the License.
 * You may obtain a copy of the License at
 *
 *     http://www.apache.org/licenses/LICENSE-2.0
 *
 * Unless required by applicable law or agreed to in writing, software
 * distributed under the License is distributed on an "AS IS" BASIS,
 * WITHOUT WARRANTIES OR CONDITIONS OF ANY KIND, either express or implied.
 * See the License for the specific language governing permissions and
 * limitations under the License.
 *
*/

#ifndef _GAZEBO_JOINTMAKER_HH_
#define _GAZEBO_JOINTMAKER_HH_

#include <map>
#include <string>
#include <vector>

#include <sdf/sdf.hh>

#include "gazebo/common/MouseEvent.hh"
#include "gazebo/common/KeyEvent.hh"
#include "gazebo/common/CommonTypes.hh"
#include "gazebo/msgs/msgs.hh"
#include "gazebo/math/Pose.hh"
#include "gazebo/rendering/RenderTypes.hh"
#include "gazebo/gui/qt.h"
#include "gazebo/util/system.hh"

namespace Ogre
{
  class BillboardSet;
}

namespace boost
{
  class recursive_mutex;
}

namespace gazebo
{
  namespace gui
  {
    class JointData;
    class JointInspector;

    /// \addtogroup gazebo_gui
    /// \{

    /// \class JointMaker JointMaker.hh
    /// \brief Joint visualization
    class GAZEBO_VISIBLE JointMaker : public QObject
    {
      Q_OBJECT

      /// \enum Joint types
      /// \brief Unique identifiers for joint types that can be created.
      public: enum JointType
      {
        /// \brief none
        JOINT_NONE,
        /// \brief Fixed joint
        JOINT_FIXED,
        /// \brief Slider joint
        JOINT_SLIDER,
        /// \brief Hinge joint
        JOINT_HINGE,
        /// \brief Hinge2 joint
        JOINT_HINGE2,
        /// \brief Screw joint
        JOINT_SCREW,
        /// \brief Universal joint
        JOINT_UNIVERSAL,
        /// \brief Revolute joint
        JOINT_BALL
      };

      /// \brief Constructor
      public: JointMaker();

      /// \brief Destructor
      public: virtual ~JointMaker();

      /// \brief Reset the joint maker;
      public: void Reset();

      /// \brief Enable the mouse and key event handlers for the joint maker
      public: void EnableEventHandlers();

      /// \brief Disable the mouse and key event handlers for the joint maker
      public: void DisableEventHandlers();

      /// \brief Add a joint
      /// \param[in] _type Type of joint to be added in string.
      public: void AddJoint(const std::string &_type);

      /// \brief Add a joint
      /// \param[in] _type Type of joint to be added
      public: void AddJoint(JointType _type);

      /// \brief Create a joint with parent and child.
      /// \param[in] _parent Parent of the joint.
      /// \param[in] _child Child of the joint.
      /// \return joint data.
      public: JointData *CreateJoint(rendering::VisualPtr _parent,
          rendering::VisualPtr _child);

      /// \brief Helper method to create hotspot visual for mouse interaction.
      /// \param[in] _joint Joint data used for creating the hotspot
      public: void CreateHotSpot(JointData *_joint);

      /// \brief Update callback on PreRender.
      public: void Update();

      /// \brief Remove joint by name
      /// \param[in] _jointName Name of joint to be removed.
      public: void RemoveJoint(const std::string &_jointName);

      /// \brief Remove all joints connected to link.
      /// \param[in] _linkName Name of the link.
      public: void RemoveJointsByLink(const std::string &_linkName);

      /// \brief Get a vector containing data for all joints connected to
      /// the given link.
      /// \param[in] _linkName Name of the link.
      /// \return Vector with joint data.
      public: std::vector<JointData *> GetJointDataByLink(
          const std::string &_linkName) const;

      /// \brief Generate SDF for all joints.
      public: void GenerateSDF();

      /// \brief Generate SDF for all joints.
      public: sdf::ElementPtr GetSDF() const;

      /// \brief Get the axis count for joint type.
      /// \param[in] _type Type of joint.
      public: static unsigned int GetJointAxisCount(
          JointMaker::JointType _type);

      /// \brief Get the joint type in string.
      /// \param[in] _type Type of joint.
      /// \return Joint type in string.
      public: static std::string GetTypeAsString(JointMaker::JointType _type);

      /// \brief Convert a joint type string to enum.
      /// \param[in] _type Joint type in string.
      /// \return Joint type enum.
      public: static JointType ConvertJointType(const std::string &_type);

      /// \brief Get state
      /// \return State of JointType if joint creation is in process, otherwise
      /// JOINT_NONE
      public: JointMaker::JointType GetState() const;

      /// \brief Stop the process of adding joint to the model.
      public: void Stop();

      /// \brief Get the number of joints added.
      /// return Number of joints.
      public: unsigned int GetJointCount();

      /// \brief Create a joint from SDF. This is mainly used when editing
      /// existing models.
      /// \param[in] _jointElement SDF element to load.
      /// \param[in] _modelName Name of the model that contains this joint.
      public: void CreateJointFromSDF(sdf::ElementPtr _jointElem,
          const std::string &_modelName = "");

      /// \brief Add a scoped link name. Nested model's link names are scoped
      /// but the parent and child field in the joint SDF element may not be.
      /// So keep track of scoped link names in order to generate the correct
      /// SDF before spawning the model.
      /// \param[in] _name Scoped link name.
      public: void AddScopedLinkName(const std::string &_name);

      /// \brief Qt Callback to show / hide joint visuals.
      /// \param[in] _show True to show joints, false to hide them.
      public slots: void ShowJoints(bool _show);

      /// \brief Set the select state of a joint.
      /// \param[in] _name Name of the joint.
      /// \param[in] _selected True to select the joint.
<<<<<<< HEAD
      public: void SetSelected(const std::string &_name, bool selected);
=======
      public: void SetSelected(const std::string &_name, const bool selected);
>>>>>>> 8a3529dc

      /// \brief Set the select state of a joint visual.
      /// \param[in] _jointVis Pointer to the joint visual.
      /// \param[in] _selected True to select the joint.
<<<<<<< HEAD
      public: void SetSelected(rendering::VisualPtr _jointVis, bool selected);
=======
      public: void SetSelected(rendering::VisualPtr _jointVis,
          const bool selected);
>>>>>>> 8a3529dc

      /// \brief Mouse event filter callback when mouse button is pressed.
      /// \param[in] _event The mouse event.
      /// \return True if the event was handled
      private: bool OnMousePress(const common::MouseEvent &_event);

      /// \brief Mouse event filter callback when mouse button is released.
      /// \param[in] _event The mouse event.
      /// \return True if the event was handled
      private: bool OnMouseRelease(const common::MouseEvent &_event);

      /// \brief Mouse event filter callback when mouse is moved.
      /// \param[in] _event The mouse event.
      /// \return True if the event was handled
      private: bool OnMouseMove(const common::MouseEvent &_event);

      /// \brief Mouse event filter callback when mouse is double clicked.
      /// \param[in] _event The mouse event.
      /// \return True if the event was handled
      private: bool OnMouseDoubleClick(const common::MouseEvent &_event);

      /// \brief Key event filter callback when key is pressed.
      /// \param[in] _event The key event.
      /// \return True if the event was handled
      private: bool OnKeyPress(const common::KeyEvent &_event);

      /// \brief Get the centroid of the link visual in world coordinates.
      /// \param[in] _visual Visual of the link.
      /// \return Centroid in world coordinates;
      private: math::Vector3 GetLinkWorldCentroid(
          const rendering::VisualPtr _visual);

      /// \brief Open joint inspector.
      /// \param[in] _name Name of joint.
      private: void OpenInspector(const std::string &_name);

      /// \brief Get the scoped name of a link.
      /// \param[in] _name Unscoped link name.
      /// \return Scoped link name.
      private: std::string GetScopedLinkName(const std::string &_name);

      /// \brief Show a joint's context menu
      /// \param[in] _joint Name of joint the context menu is associated with.
      private: void ShowContextMenu(const std::string &_joint);

      /// \brief Deselect all currently selected joint visuals.
      private: void DeselectAll();

      /// \brief Callback when an entity is selected.
      /// \param[in] _name Name of entity.
      /// \param[in] _mode Select mode
      private: void OnSetSelectedEntity(const std::string &_name,
          const std::string &_mode);

      /// \brief Callback when a joint is selected.
      /// \param[in] _name Name of joint.
      /// \param[in] _selected True if the joint is selected, false if
      /// deselected.
      private: void OnSetSelectedJoint(const std::string &_name,
          const bool _selected);

      /// \brief Create a joint line.
      /// \param[in] _name Name to give the visual that contains the joint line.
      /// \param[in] _parent Parent of the joint.
      /// \return joint data.
      private: JointData *CreateJointLine(const std::string &_name,
          rendering::VisualPtr _parent);

      /// \brief Show a joint's context menu
      /// \param[in] _joint Name of joint the context menu is associated with.
      private: void ShowContextMenu(const std::string &_joint);

      /// \brief Deselect all currently selected joint visuals.
      private: void DeselectAll();

      /// \brief Callback when an entity is selected.
      /// \param[in] _name Name of entity.
      /// \param[in] _mode Select mode
      private: void OnSetSelectedEntity(const std::string &_name,
          const std::string &_mode);

      /// \brief Callback when a joint is selected.
      /// \param[in] _name Name of joint.
      /// \param[in] _selected True if the joint is selected, false if
      /// deselected.
      private: void OnSetSelectedJoint(const std::string &_name,
          bool _selected);

      /// \brief Qt signal when the joint creation process has ended.
      Q_SIGNALS: void JointAdded();

      /// \brief Qt Callback to open joint inspector
      private slots: void OnOpenInspector();

      /// \brief Qt callback when a delete signal has been emitted. This is
      /// currently triggered by the context menu via right click.
      private slots: void OnDelete();

      /// \brief Constant vector containing [UnitX, UnitY, UnitZ].
      private: std::vector<math::Vector3> UnitVectors;

      /// \brief Type of joint to create
      private: JointMaker::JointType jointType;

      /// \brief Visual that is currently hovered over by the mouse
      private: rendering::VisualPtr hoverVis;

      /// \brief Visual that is previously hovered over by the mouse
      private: rendering::VisualPtr prevHoverVis;

      /// \brief Currently selected visual
      private: rendering::VisualPtr selectedVis;

      /// \brief Name of joint that is currently being inspected.
      private: std::string inspectName;

      /// \brief All joints created by joint maker.
      private: std::map<std::string, JointData *> joints;

      /// \brief Joint currently being created.
      private: JointData *mouseJoint;

      /// \brief All the event connections.
      private: std::vector<event::ConnectionPtr> connections;

      /// \brief Flag set to true when a joint has been connected.
      private: bool newJointCreated;

      /// \brief A map of joint type to its corresponding material.
      private: std::map<JointMaker::JointType, std::string>
          jointMaterials;

      /// \brief The SDF element pointer to the model that contains the joints.
      private: sdf::ElementPtr modelSDF;

      /// \brief Counter for the number of joints in the model.
      private: int jointCounter;

      /// \brief Qt action for opening the joint inspector.
      private: QAction *inspectAct;

      /// \brief Mutex to protect the list of joints
      private: boost::recursive_mutex *updateMutex;

      /// \brief A list of selected link visuals.
      private: std::vector<rendering::VisualPtr> selectedJoints;

      /// \brief A list of scoped link names.
      private: std::vector<std::string> scopedLinkedNames;

      /// \brief A map of joint type to its string value.
      private: static std::map<JointMaker::JointType, std::string> jointTypes;
    };
    /// \}


    /// \class JointData JointData.hh
    /// \brief Helper class to store joint data
    class GAZEBO_VISIBLE JointData : public QObject
    {
      Q_OBJECT

      /// \brief Name of the joint.
      public: std::string name;

      /// \brief Visual of the dynamic line
      public: rendering::VisualPtr visual;

      /// \brief Joint visual.
      public: rendering::JointVisualPtr jointVisual;

      /// \brieft Visual of the hotspot
      public: rendering::VisualPtr hotspot;

      /// \brief Parent visual the joint is connected to.
      public: rendering::VisualPtr parent;

      /// \brief Child visual the joint is connected to.
      public: rendering::VisualPtr child;

      /// \internal
      /// \brief Parent visual pose used to determine if updates are needed.
      public: math::Pose parentPose;

      /// \internal
      /// \brief Child visual pose used to determine if updates are needed.
      public: math::Pose childPose;

      /// \internal
      /// \brief Child visual scale used to determine if updates are needed.
      public: math::Vector3 childScale;

      /// \brief Visual line used to represent joint connecting parent and child
      public: rendering::DynamicLines *line;

      /// \brief Visual handle used to represent joint parent
      public: Ogre::BillboardSet *handles;

      /// \brief Type of joint.
      public: JointMaker::JointType type;

      /// \brief True if the joint visual needs update.
      public: bool dirty;

      /// \brief Msg containing joint data.
      public: msgs::JointPtr jointMsg;

      /// \brief Inspector for configuring joint properties.
      public: JointInspector *inspector;

      /// \brief Open the joint inspector.
      public: void OpenInspector();

      /// \brief Qt Callback when joint inspector is to be opened.
      private slots: void OnOpenInspector();

      /// \brief Qt Callback when joint inspector configurations are to be
      /// applied.
      private slots: void OnApply();
    };
    /// \}
  }
}
#endif<|MERGE_RESOLUTION|>--- conflicted
+++ resolved
@@ -187,21 +187,13 @@
       /// \brief Set the select state of a joint.
       /// \param[in] _name Name of the joint.
       /// \param[in] _selected True to select the joint.
-<<<<<<< HEAD
-      public: void SetSelected(const std::string &_name, bool selected);
-=======
       public: void SetSelected(const std::string &_name, const bool selected);
->>>>>>> 8a3529dc
 
       /// \brief Set the select state of a joint visual.
       /// \param[in] _jointVis Pointer to the joint visual.
       /// \param[in] _selected True to select the joint.
-<<<<<<< HEAD
-      public: void SetSelected(rendering::VisualPtr _jointVis, bool selected);
-=======
       public: void SetSelected(rendering::VisualPtr _jointVis,
           const bool selected);
->>>>>>> 8a3529dc
 
       /// \brief Mouse event filter callback when mouse button is pressed.
       /// \param[in] _event The mouse event.
@@ -269,26 +261,6 @@
       /// \return joint data.
       private: JointData *CreateJointLine(const std::string &_name,
           rendering::VisualPtr _parent);
-
-      /// \brief Show a joint's context menu
-      /// \param[in] _joint Name of joint the context menu is associated with.
-      private: void ShowContextMenu(const std::string &_joint);
-
-      /// \brief Deselect all currently selected joint visuals.
-      private: void DeselectAll();
-
-      /// \brief Callback when an entity is selected.
-      /// \param[in] _name Name of entity.
-      /// \param[in] _mode Select mode
-      private: void OnSetSelectedEntity(const std::string &_name,
-          const std::string &_mode);
-
-      /// \brief Callback when a joint is selected.
-      /// \param[in] _name Name of joint.
-      /// \param[in] _selected True if the joint is selected, false if
-      /// deselected.
-      private: void OnSetSelectedJoint(const std::string &_name,
-          bool _selected);
 
       /// \brief Qt signal when the joint creation process has ended.
       Q_SIGNALS: void JointAdded();
