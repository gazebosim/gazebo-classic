/*
 * Copyright (C) 2014-2015 Open Source Robotics Foundation
 *
 * Licensed under the Apache License, Version 2.0 (the "License");
 * you may not use this file except in compliance with the License.
 * You may obtain a copy of the License at
 *
 *     http://www.apache.org/licenses/LICENSE-2.0
 *
 * Unless required by applicable law or agreed to in writing, software
 * distributed under the License is distributed on an "AS IS" BASIS,
 * WITHOUT WARRANTIES OR CONDITIONS OF ANY KIND, either express or implied.
 * See the License for the specific language governing permissions and
 * limitations under the License.
 *
*/

#ifndef _JOINTMAKER_HH_
#define _JOINTMAKER_HH_

#include <string>
#include <vector>
#include <boost/unordered/unordered_map.hpp>

#include <sdf/sdf.hh>

#include "gazebo/common/MouseEvent.hh"
#include "gazebo/common/KeyEvent.hh"
#include "gazebo/common/CommonTypes.hh"
#include "gazebo/msgs/msgs.hh"
#include "gazebo/math/Pose.hh"
#include "gazebo/rendering/RenderTypes.hh"
#include "gazebo/gui/qt.h"
#include "gazebo/util/system.hh"

namespace Ogre
{
  class BillboardSet;
}

namespace boost
{
  class recursive_mutex;
}

namespace gazebo
{
  namespace gui
  {
    class JointData;
    class JointInspector;

    /// \addtogroup gazebo_gui
    /// \{

    /// \class JointMaker JointMaker.hh
    /// \brief Joint visualization
    class GAZEBO_VISIBLE JointMaker : public QObject
    {
      Q_OBJECT

      /// \enum Joint types
      /// \brief Unique identifiers for joint types that can be created.
      public: enum JointType
      {
        /// \brief none
        JOINT_NONE,
        /// \brief Fixed joint
        JOINT_FIXED,
        /// \brief Slider joint
        JOINT_SLIDER,
        /// \brief Hinge joint
        JOINT_HINGE,
        /// \brief Hinge2 joint
        JOINT_HINGE2,
        /// \brief Screw joint
        JOINT_SCREW,
        /// \brief Universal joint
        JOINT_UNIVERSAL,
        /// \brief Revolute joint
        JOINT_BALL
      };

      /// \brief Constructor
      public: JointMaker();

      /// \brief Destructor
      public: virtual ~JointMaker();

      /// \brief Reset the joint maker;
      public: void Reset();

      /// \brief Enable the mouse and key event handlers for the joint maker
      public: void EnableEventHandlers();

      /// \brief Disable the mouse and key event handlers for the joint maker
      public: void DisableEventHandlers();

      /// \brief Add a joint
      /// \param[in] _type Type of joint to be added in string.
      public: void AddJoint(const std::string &_type);

      /// \brief Add a joint
      /// \param[in] _type Type of joint to be added
      public: void AddJoint(JointType _type);

      /// \brief Create a joint with parent and child.
      /// \param[in] _parent Parent of the joint.
      /// \param[in] _child Child of the joint.
      /// \return joint data.
      public: JointData *CreateJoint(rendering::VisualPtr _parent,
          rendering::VisualPtr _child);

      /// \brief Helper method to create hotspot visual for mouse interaction.
      /// \param[in] _joint Joint data used for creating the hotspot
      public: void CreateHotSpot(JointData *_joint);

      /// \brief Update callback on PreRender.
      public: void Update();

      /// \brief Remove joint by name
      /// \param[in] _jointName Name of joint to be removed.
      public: void RemoveJoint(const std::string &_jointName);

      /// \brief Remove all joints connected to link.
      /// \param[in] _linkName Name of the link.
      public: void RemoveJointsByLink(const std::string &_linkName);

      /// \brief Get a vector containing data for all joints connected to
      /// the given link.
      /// \param[in] _linkName Name of the link.
      /// \return Vector with joint data.
      public: std::vector<JointData *> GetJointDataByLink(
          const std::string &_linkName) const;

      /// \brief Generate SDF for all joints.
      public: void GenerateSDF();

      /// \brief Generate SDF for all joints.
      public: sdf::ElementPtr GetSDF() const;

      /// \brief Get the axis count for joint type.
      /// \param[in] _type Type of joint.
      public: static int GetJointAxisCount(JointMaker::JointType _type);

      /// \brief Get the joint type in string.
      /// \param[in] _type Type of joint.
      /// \return Joint type in string.
      public: static std::string GetTypeAsString(JointMaker::JointType _type);

      /// \brief Get state
      /// \return State of JointType if joint creation is in process, otherwise
      /// JOINT_NONE
      public: JointMaker::JointType GetState() const;

      /// \brief Stop the process of adding joint to the model.
      public: void Stop();

      /// \brief Get the number of joints added.
      /// return Number of joints.
      public: unsigned int GetJointCount();

      /// \brief Create a joint from SDF. This is mainly used when editing
      /// existing models.
      /// \param[in] _jointElement SDF element to load.
      /// \param[in] _modelName Name of the model that contains this joint.
      public: void CreateJointFromSDF(sdf::ElementPtr _jointElem,
          const std::string &_modelName = "");

      /// \brief Add a scoped link name. Nested model's link names are scoped
      /// but the parent and child field in the joint SDF element may not be.
      /// So keep track of scoped link names in order to generate the correct
      /// SDF before spawning the model.
      /// \param[in] _name Scoped link name.
      public: void AddScopedLinkName(const std::string &_name);

<<<<<<< HEAD
      /// \brief Set the select state of a joint.
      /// \param[in] _name Name of the joint.
      /// \param[in] _selected True to select the joint.
      public: void SetSelected(const std::string &_name, bool selected);

      /// \brief Set the select state of a joint visual.
      /// \param[in] _jointVis Pointer to the joint visual.
      /// \param[in] _selected True to select the joint.
      public: void SetSelected(rendering::VisualPtr _jointVis, bool selected);
=======
      /// \brief Qt Callback to show / hide joint visuals.
      /// \param[in] _show True to show joints, false to hide them.
      public slots: void ShowJoints(bool _show);
>>>>>>> 3c171d97

      /// \brief Mouse event filter callback when mouse button is pressed.
      /// \param[in] _event The mouse event.
      /// \return True if the event was handled
      private: bool OnMousePress(const common::MouseEvent &_event);

      /// \brief Mouse event filter callback when mouse button is released.
      /// \param[in] _event The mouse event.
      /// \return True if the event was handled
      private: bool OnMouseRelease(const common::MouseEvent &_event);

      /// \brief Mouse event filter callback when mouse is moved.
      /// \param[in] _event The mouse event.
      /// \return True if the event was handled
      private: bool OnMouseMove(const common::MouseEvent &_event);

      /// \brief Mouse event filter callback when mouse is double clicked.
      /// \param[in] _event The mouse event.
      /// \return True if the event was handled
      private: bool OnMouseDoubleClick(const common::MouseEvent &_event);

      /// \brief Key event filter callback when key is pressed.
      /// \param[in] _event The key event.
      /// \return True if the event was handled
      private: bool OnKeyPress(const common::KeyEvent &_event);

      /// \brief Get the centroid of the link visual in world coordinates.
      /// \param[in] _visual Visual of the link.
      /// \return Centroid in world coordinates;
      private: math::Vector3 GetLinkWorldCentroid(
          const rendering::VisualPtr _visual);

      /// \brief Open joint inspector.
      /// \param[in] _name Name of joint.
      private: void OpenInspector(const std::string &_name);

      /// \brief Convert a joint type string to enum.
      /// \param[in] _type Joint type in string.
      /// \return Joint type enum.
      private: JointType ConvertJointType(const std::string &_type);

      /// \brief Get the scoped name of a link.
      /// \param[in] _name Unscoped link name.
      /// \return Scoped link name.
      private: std::string GetScopedLinkName(const std::string &_name);

      /// \brief Show a joint's context menu
      /// \param[in] _joint Name of joint the context menu is associated with.
      private: void ShowContextMenu(const std::string &_joint);

      /// \brief Deselect all currently selected joint visuals.
      private: void DeselectAll();

      /// \brief Callback when an entity is selected.
      /// \param[in] _name Name of entity.
      /// \param[in] _mode Select mode
      private: void OnSetSelectedEntity(const std::string &_name,
          const std::string &_mode);

      /// \brief Callback when a joint is selected.
      /// \param[in] _name Name of joint.
      /// \param[in] _selected True if the joint is selected, false if
      /// deselected.
      private: void OnSetSelectedJoint(const std::string &_name,
          bool _selected);

      /// \brief Qt signal when the joint creation process has ended.
      Q_SIGNALS: void JointAdded();

      /// \brief Qt Callback to open joint inspector
      private slots: void OnOpenInspector();

      /// \brief Qt callback when a delete signal has been emitted. This is
      /// currently triggered by the context menu via right click.
      private slots: void OnDelete();

      /// \brief Constant vector containing [UnitX, UnitY, UnitZ].
      private: std::vector<math::Vector3> UnitVectors;

      /// \brief Type of joint to create
      private: JointMaker::JointType jointType;

      /// \brief Visual that is currently hovered over by the mouse
      private: rendering::VisualPtr hoverVis;

      /// \brief Visual that is previously hovered over by the mouse
      private: rendering::VisualPtr prevHoverVis;

      /// \brief Currently selected visual
      private: rendering::VisualPtr selectedVis;

      /// \brief Name of joint that is currently being inspected.
      private: std::string inspectName;

      /// \brief All joints created by joint maker.
      private: boost::unordered_map<std::string, JointData *> joints;

      /// \brief Joint currently being created.
      private: JointData *mouseJoint;

      /// \brief All the event connections.
      private: std::vector<event::ConnectionPtr> connections;

      /// \brief Flag set to true when a joint has been connected.
      private: bool newJointCreated;

      /// \brief A map of joint type to its corresponding material.
      private: boost::unordered_map<JointMaker::JointType, std::string>
          jointMaterials;

      /// \brief The SDF element pointer to the model that contains the joints.
      private: sdf::ElementPtr modelSDF;

      /// \brief Counter for the number of joints in the model.
      private: int jointCounter;

      /// \brief Qt action for opening the joint inspector.
      private: QAction *inspectAct;

      /// \brief Mutex to protect the list of joints
      private: boost::recursive_mutex *updateMutex;

      /// \brief A list of selected link visuals.
      private: std::vector<rendering::VisualPtr> selectedJoints;

      /// \brief A list of scoped link names.
      private: std::vector<std::string> scopedLinkedNames;
    };
    /// \}


    /// \class JointData JointData.hh
    /// \brief Helper class to store joint data
    class GAZEBO_VISIBLE JointData : public QObject
    {
      Q_OBJECT

      /// \brief Name of the joint.
      public: std::string name;

      /// \brief Visual of the dynamic line
      public: rendering::VisualPtr visual;

      /// \brief Joint visual.
      public: rendering::JointVisualPtr jointVisual;

      /// \brieft Visual of the hotspot
      public: rendering::VisualPtr hotspot;

      /// \brief Parent visual the joint is connected to.
      public: rendering::VisualPtr parent;

      /// \brief Child visual the joint is connected to.
      public: rendering::VisualPtr child;

      /// \internal
      /// \brief Parent visual pose used to determine if updates are needed.
      public: math::Pose parentPose;

      /// \internal
      /// \brief Child visual pose used to determine if updates are needed.
      public: math::Pose childPose;

      /// \internal
      /// \brief Child visual scale used to determine if updates are needed.
      public: math::Vector3 childScale;

      /// \brief Visual line used to represent joint connecting parent and child
      public: rendering::DynamicLines *line;

      /// \brief Visual handle used to represent joint parent
      public: Ogre::BillboardSet *handles;

      /// \brief Type of joint.
      public: JointMaker::JointType type;

      /// \brief Joint axis direction.
      public: math::Vector3 axis[2];

      /// \brief Joint lower limit.
      public: double lowerLimit[2];

      /// \brief Joint upper limit.
      public: double upperLimit[2];

      /// \brief Joint effort limit.
      public: double effortLimit[2];

      /// \brief Joint velocity limit.
      public: double velocityLimit[2];

      /// \brief Use parent model frame flag.
      public: bool useParentModelFrame[2];

      /// \brief Joint damping.
      public: double damping[2];

      /// \brief Joint pose.
      public: math::Pose pose;

      /// \brief True if the joint visual needs update.
      public: bool dirty;

      /// \brief Msg containing joint data.
      public: msgs::JointPtr jointMsg;

      /// \brief Inspector for configuring joint properties.
      public: JointInspector *inspector;

      /// \brief Open the joint inspector.
      public: void OpenInspector();

      /// \brief Qt Callback when joint inspector is to be opened.
      private slots: void OnOpenInspector();

      /// \brief Qt Callback when joint inspector configurations are to be
      /// applied.
      private slots: void OnApply();
    };
    /// \}
  }
}
#endif<|MERGE_RESOLUTION|>--- conflicted
+++ resolved
@@ -174,7 +174,10 @@
       /// \param[in] _name Scoped link name.
       public: void AddScopedLinkName(const std::string &_name);
 
-<<<<<<< HEAD
+      /// \brief Qt Callback to show / hide joint visuals.
+      /// \param[in] _show True to show joints, false to hide them.
+      public slots: void ShowJoints(bool _show);
+
       /// \brief Set the select state of a joint.
       /// \param[in] _name Name of the joint.
       /// \param[in] _selected True to select the joint.
@@ -184,11 +187,6 @@
       /// \param[in] _jointVis Pointer to the joint visual.
       /// \param[in] _selected True to select the joint.
       public: void SetSelected(rendering::VisualPtr _jointVis, bool selected);
-=======
-      /// \brief Qt Callback to show / hide joint visuals.
-      /// \param[in] _show True to show joints, false to hide them.
-      public slots: void ShowJoints(bool _show);
->>>>>>> 3c171d97
 
       /// \brief Mouse event filter callback when mouse button is pressed.
       /// \param[in] _event The mouse event.
