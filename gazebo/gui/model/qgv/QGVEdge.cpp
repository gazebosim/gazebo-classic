/***************************************************************
QGVCore
Copyright (c) 2014, Bergont Nicolas, All rights reserved.

This library is free software; you can redistribute it and/or
modify it under the terms of the GNU Lesser General Public
License as published by the Free Software Foundation; either
version 3.0 of the License, or (at your option) any later version.

This library is distributed in the hope that it will be useful,
but WITHOUT ANY WARRANTY; without even the implied warranty of
MERCHANTABILITY or FITNESS FOR A PARTICULAR PURPOSE. See the GNU
Lesser General Public License for more details.

You should have received a copy of the GNU Lesser General Public
License along with this library.
***************************************************************/
#include <QGVEdge.h>
#include <QGVCore.h>
#include <QGVScene.h>
#include <QGVGraphPrivate.h>
#include <QGVEdgePrivate.h>
#include <QDebug>
#include <QPainter>

QGVEdge::QGVEdge(QGVEdgePrivate *edge, QGVScene *qgvscene) :  _scene(qgvscene), _edge(edge)
{
//    setFlag(QGraphicsItem::ItemIsSelectable, true);
}

QGVEdge::~QGVEdge()
{
    _scene->removeItem(this);
		delete _edge;
}

QString QGVEdge::label() const
{
    return getAttribute("xlabel");
}

QRectF QGVEdge::boundingRect() const
{
    return _path.boundingRect() | _head_arrow.boundingRect() | _tail_arrow.boundingRect() | _label_rect;
}

QPainterPath QGVEdge::shape() const
{
    QPainterPathStroker ps;
    ps.setCapStyle(_pen.capStyle());
    ps.setWidth(_pen.widthF() + 10);
    ps.setJoinStyle(_pen.joinStyle());
    ps.setMiterLimit(_pen.miterLimit());
    return ps.createStroke(_path);
}

void QGVEdge::setLabel(const QString &_xlabel)
{
    setAttribute("xlabel", _xlabel);
}

void QGVEdge::paint(QPainter * painter, const QStyleOptionGraphicsItem */*_option*/, QWidget */*_widget*/)
{
    painter->save();

    if(isSelected())
    {
        QPen tpen(_pen);
        tpen.setColor(_pen.color().darker(120));
        tpen.setStyle(Qt::DotLine);
        painter->setPen(tpen);
    }
    else
        painter->setPen(_pen);


    painter->drawPath(_path);

    /*
    QRectF pp = _path.controlPointRect();
    if(pp.width() < pp.height())
    {
        painter->save();
        painter->translate(_label_rect.topLeft());
        painter->rotate(90);
        painter->drawText(QRectF(QPointF(0, -_label_rect.width()), _label_rect.size()), Qt::AlignCenter, _label);
        painter->restore();
    }
    else
    */
    painter->drawText(_label_rect, Qt::AlignCenter, _label);

    painter->setBrush(QBrush(_pen.color(), Qt::SolidPattern));
    painter->drawPolygon(_head_arrow);
    painter->drawPolygon(_tail_arrow);
    painter->restore();
}

void QGVEdge::setAttribute(const QString &name, const QString &value)
{
		agsafeset(_edge->edge(), name.toLocal8Bit().data(), value.toLocal8Bit().data(), (char *)"");
}

QString QGVEdge::getAttribute(const QString &name) const
{
		char* value = agget(_edge->edge(), name.toLocal8Bit().data());
    if(value)
        return value;
    return QString();
}

void QGVEdge::updateLayout()
{
    prepareGeometryChange();

		qreal gheight = QGVCore::graphHeight(_scene->_graph->graph());

		const splines* spl = ED_spl(_edge->edge());
    _path = QGVCore::toPath(spl, gheight);


    //Edge arrows
    if((spl->list != 0) && (spl->list->size%3 == 1))
    {
        if(spl->list->sflag)
        {
            _tail_arrow = toBox(QLineF(QGVCore::toPoint(spl->list->list[0], gheight), QGVCore::toPoint(spl->list->sp, gheight)));
        }

        if(spl->list->eflag)
        {
<<<<<<< HEAD
            //_tail_arrow = toBox(QLineF(QGVCore::toPoint(spl->list->list[0], gheight), QGVCore::toPoint(spl->list->sp, gheight)));

=======
>>>>>>> 30fa452b
            _head_arrow = toArrow(QLineF(QGVCore::toPoint(spl->list->list[spl->list->size-1], gheight), QGVCore::toPoint(spl->list->ep, gheight)));
        }
    }

    _pen.setWidth(1);
    _pen.setColor(QGVCore::toColor(getAttribute("color")));
    _pen.setStyle(QGVCore::toPenStyle(getAttribute("style")));

    //Edge label
		textlabel_t *xlabel = ED_xlabel(_edge->edge());
    if(xlabel)
    {
        _label = xlabel->text;
        _label_rect.setSize(QSize(xlabel->dimen.x, xlabel->dimen.y));
				_label_rect.moveCenter(QGVCore::toPoint(xlabel->pos, QGVCore::graphHeight(_scene->_graph->graph())));
    }

    setToolTip(getAttribute("tooltip"));
}

QPolygonF QGVEdge::toArrow(const QLineF &line) const
{
    QLineF n = line.normalVector();
    QPointF o(n.dx() / 3.0, n.dy() / 3.0);

    //Only support normal arrow type
    QPolygonF polygon;
    polygon.append(line.p1() + o);
    polygon.append(line.p2());
    polygon.append(line.p1() - o);

    return polygon;
}

QPolygonF QGVEdge::toBox(const QLineF &line) const
{
    QLineF n = line.normalVector();
    QPointF o(n.dx() * 0.5, n.dy() * 0.5);

    QPolygonF polygon;
    polygon.append(line.p1() + o);
    polygon.append(line.p2() + o);
    polygon.append(line.p2() - o);
    polygon.append(line.p1() - o);
    return polygon;
}<|MERGE_RESOLUTION|>--- conflicted
+++ resolved
@@ -129,11 +129,6 @@
 
         if(spl->list->eflag)
         {
-<<<<<<< HEAD
-            //_tail_arrow = toBox(QLineF(QGVCore::toPoint(spl->list->list[0], gheight), QGVCore::toPoint(spl->list->sp, gheight)));
-
-=======
->>>>>>> 30fa452b
             _head_arrow = toArrow(QLineF(QGVCore::toPoint(spl->list->list[spl->list->size-1], gheight), QGVCore::toPoint(spl->list->ep, gheight)));
         }
     }
