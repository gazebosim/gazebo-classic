/*
 * Copyright (C) 2015 Open Source Robotics Foundation
 *
 * Licensed under the Apache License, Version 2.0 (the "License");
 * you may not use this file except in compliance with the License.
 * You may obtain a copy of the License at
 *
 *     http://www.apache.org/licenses/LICENSE-2.0
 *
 * Unless required by applicable law or agreed to in writing, software
 * distributed under the License is distributed on an "AS IS" BASIS,
 * WITHOUT WARRANTIES OR CONDITIONS OF ANY KIND, either express or implied.
 * See the License for the specific language governing permissions and
 * limitations under the License.
 *
*/

#ifndef _GAZEBO_VISUAL_CONFIG_HH_
#define _GAZEBO_VISUAL_CONFIG_HH_

#include <map>
#include <string>

#include "gazebo/gui/qt.h"
#include "gazebo/gui/model/ModelData.hh"

namespace gazebo
{
  namespace gui
  {
    class ConfigWidget;

    /// \addtogroup gazebo_gui
    /// \{

    /// \class VisualConfigData VisualConfig.hh
    /// \brief A class of widgets used for configuring visual properties.
    class VisualConfigData : public QWidget
    {
      Q_OBJECT

      /// \brief Restore the widget's data to how it was when first opened.
      public slots: void RestoreOriginalData();

      /// \brief Qt callback when this item's button has been pressed.
      /// \param[in] _checked Whether it was checked or unchecked.
      private slots: void OnToggleItem(bool _checked);

      /// \brief Unique ID of this visual config.
      public: int id;

      /// \brief Name of the visual.
      public: std::string name;

      /// \brief Config widget for configuring visual properties.
      public: ConfigWidget *configWidget;

      /// \brief Widget associated with this data.
      public: QWidget *widget;

      /// \brief Message containing the data which was in the widget when first
      /// open.
      public: msgs::Visual originalDataMsg;
    };

    /// \class VisualConfig VisualConfig.hh
    /// \brief A tab for configuring visual properties of a link.
    class GZ_GUI_VISIBLE VisualConfig : public QWidget
    {
      Q_OBJECT

      /// \brief Constructor
      public: VisualConfig();

      /// \brief Destructor
      public: ~VisualConfig();

      /// \brief Initialize widget.
      public: void Init();

      /// \brief Restore the widget's data to how it was when first opened.
      public slots: void RestoreOriginalData();

      /// \brief Add a visual widget to the tab.
      /// \param[in] _name Name of visual added.
      /// \param[in] _visualMsg Msg containing information of the visual
      /// to be added.
      public: void AddVisual(const std::string &_name,
          const msgs::Visual *_visualMsg = NULL);

      /// \brief Update a visual widget from a visual msg.
      /// \param[in] _name Name of visual to be updated.
      /// \param[in] _visualMsg Msg used to update the visual widget values.
      public: void UpdateVisual(const std::string &_name,
          ConstVisualPtr _visualMsg);

      /// \brief Reset the visual tab.
      public: void Reset();

      /// \brief Get the number of visuals.
      /// \return Number of visuals.
      public: unsigned int GetVisualCount() const;

      /// \brief Get the msg containing all visual data.
      /// \param[in] _name Name of visual.
      /// \return Visual msg.
      public: msgs::Visual *GetData(const std::string &_name) const;

      /// \brief Set the geometry data of a visual
      /// \param[in] _name Name of visual.
      /// \param[in] _size Size of the geometry.
      /// \param[in] _uri URI of the geometry.
      public: void SetGeometry(const std::string &_name,
          const math::Vector3 &_size, const std::string &_uri = "");

      /// \brief Get the geometry data of a visual
      /// \param[in] _name Name of visual.
      /// \param[in] _size Size of the geometry.
      /// \param[in] _uri URI of the geometry.
      public: void Geometry(const std::string &_name,
          ignition::math::Vector3d &_size, std::string &_uri);

      /// \brief Set the material of a visual
      /// \param[in] _name Name of visual.
      /// \param[in] _materialName Name of material.
      /// \param[in] _ambient Ambient color of visual.
      /// \param[in] _diffuse Diffuse color of visual.
      /// \param[in] _specular Specular color of visual.
      /// \param[in] _emissive Emissive color of visual.
      public: void SetMaterial(const std::string &_name,
          const std::string &_materialName,
          const common::Color &_ambient, const common::Color &_diffuse,
          const common::Color &_specular, const common::Color &_emissive);

<<<<<<< HEAD
      /// \brief Get visual configuration data
      public: std::map<int, const VisualConfigData *> GetConfigData() const;
=======
      /// \brief Get visual config data
      /// \return Config data for the visuals
      public: const std::map<int, VisualConfigData *> &ConfigData() const;
>>>>>>> dc3f3287

      /// \brief Qt signal emitted when a visual is removed.
      /// \param[in] _name Name of visual removed.
      Q_SIGNALS: void VisualRemoved(const std::string &_name);

      /// \brief Qt signal emitted when a visual is added.
      /// \param[in] _name Name of visual added.
      Q_SIGNALS: void VisualAdded(const std::string &_name);

      /// \brief Qt signal emitted to indicate that changes should be applied.
      Q_SIGNALS: void Applied();

      /// \brief Qt callback when a visual is to be added.
      private slots: void OnAddVisual();

      /// \brief Qt callback when a visual is to be removed.
      /// \param[in] _id Id of item to be removed.
      private slots: void OnRemoveVisual(int _id);

      /// \brief Qt callback when a pose value has changed.
      /// \param[in] _name of widget in the config widget that emitted the
      /// signal.
      /// \param[in] _value New value.
      private slots: void OnPoseChanged(const QString &_name,
          const ignition::math::Pose3d &_value);

      /// \brief Qt callback when a geometry value has changed.
      /// \param[in] _name of widget in the config widget that emitted the
      /// signal.
      /// \param[in] _value New geometry value.
      /// \param[in] _dimensions New dimensions.
      /// \param[in] _uri New uri, for meshes.
      private slots: void OnGeometryChanged(const std::string &_name,
          const std::string &_value,
          const ignition::math::Vector3d &_dimensions,
          const std::string &_uri);

      /// \brief Qt callback when a color value has changed.
      /// \param[in] _name of widget in the config widget that emitted the
      /// signal.
      /// \param[in] _value New value.
      private slots: void OnColorChanged(const QString &_name,
          const gazebo::common::Color &_value);

      /// \brief Qt callback when a double value has changed.
      /// \param[in] _name of widget in the config widget that emitted the
      /// signal.
      /// \param[in] _value New value.
      private slots: void OnDoubleChanged(const QString &_name,
          const double _value);

      /// \brief Qt callback when a string value has changed.
      /// \param[in] _name of widget in the config widget that emitted the
      /// signal.
      /// \param[in] _value New value.
      private slots: void OnStringChanged(const QString &_name,
          const std::string &_value);

      /// \brief Map of id to visual config widget.
      private: std::map<int, VisualConfigData *> configs;

      /// \brief Counter for the number of visuals.
      private: int counter;

      /// \brief Qt signal mapper for mapping remove button signals.
      private:  QSignalMapper *signalMapper;

      /// \brief Layout which holds all visual items.
      private: QVBoxLayout *listLayout;
    };
    /// \}
  }
}
#endif<|MERGE_RESOLUTION|>--- conflicted
+++ resolved
@@ -132,14 +132,12 @@
           const common::Color &_ambient, const common::Color &_diffuse,
           const common::Color &_specular, const common::Color &_emissive);
 
-<<<<<<< HEAD
       /// \brief Get visual configuration data
       public: std::map<int, const VisualConfigData *> GetConfigData() const;
-=======
+
       /// \brief Get visual config data
       /// \return Config data for the visuals
       public: const std::map<int, VisualConfigData *> &ConfigData() const;
->>>>>>> dc3f3287
 
       /// \brief Qt signal emitted when a visual is removed.
       /// \param[in] _name Name of visual removed.
