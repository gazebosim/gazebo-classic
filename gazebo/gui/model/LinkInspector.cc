--- conflicted
+++ resolved
@@ -79,7 +79,11 @@
   QPushButton *cancelButton = new QPushButton(tr("Cancel"));
   connect(cancelButton, SIGNAL(clicked()), this, SLOT(OnCancel()));
 
+  QPushButton *applyButton = new QPushButton(tr("Apply"));
+  connect(applyButton, SIGNAL(clicked()), this, SLOT(OnApply()));
+
   QPushButton *OKButton = new QPushButton(tr("OK"));
+  OKButton->setDefault(true);
   connect(OKButton, SIGNAL(clicked()), this, SLOT(OnOK()));
 
   QHBoxLayout *buttonsLayout = new QHBoxLayout;
@@ -87,6 +91,7 @@
   buttonsLayout->addStretch(5);
   buttonsLayout->addWidget(resetButton);
   buttonsLayout->addWidget(cancelButton);
+  buttonsLayout->addWidget(applyButton);
   buttonsLayout->addWidget(OKButton);
   buttonsLayout->setAlignment(Qt::AlignRight);
 
@@ -96,7 +101,9 @@
   mainLayout->addLayout(buttonsLayout);
   this->setLayout(mainLayout);
 
-<<<<<<< HEAD
+// Conections
+  connect(this, SIGNAL(rejected()), this, SLOT(RestoreOriginalData()));
+
   connect(this->linkConfig, SIGNAL(DensityValueChanged(const double &)),
       this, SLOT(OnDensityValueChanged(const double &)));
 
@@ -108,10 +115,6 @@
       SIGNAL(CollisionChanged(const std::string &, const std::string &)),
       this,
       SLOT(OnCollisionChanged(const std::string &, const std::string &)));
-=======
-  // Conections
-  connect(this, SIGNAL(rejected()), this, SLOT(RestoreOriginalData()));
->>>>>>> b8c8a9c4
 }
 
 /////////////////////////////////////////////////
@@ -176,6 +179,12 @@
 }
 
 /////////////////////////////////////////////////
+void LinkInspector::OnApply()
+{
+  emit Applied();
+}
+
+/////////////////////////////////////////////////
 void LinkInspector::OnOK()
 {
   emit Accepted();
@@ -185,6 +194,42 @@
 void LinkInspector::enterEvent(QEvent */*_event*/)
 {
   QApplication::setOverrideCursor(Qt::ArrowCursor);
+}
+
+/////////////////////////////////////////////////
+void LinkInspector::SetLinkId(const std::string &_id)
+{
+  this->linkId = _id;
+}
+
+/////////////////////////////////////////////////
+void LinkInspector::Open()
+{
+  this->linkConfig->Init();
+  this->visualConfig->Init();
+  this->collisionConfig->Init();
+
+  this->move(QCursor::pos());
+  this->show();
+}
+
+/////////////////////////////////////////////////
+void LinkInspector::RestoreOriginalData()
+{
+  this->linkConfig->RestoreOriginalData();
+  this->visualConfig->RestoreOriginalData();
+  this->collisionConfig->RestoreOriginalData();
+
+  emit Applied();
+}
+
+/////////////////////////////////////////////////
+void LinkInspector::keyPressEvent(QKeyEvent *_event)
+{
+  if (_event->key() == Qt::Key_Enter)
+    _event->accept();
+  else
+    QDialog::keyPressEvent(_event);
 }
 
 /////////////////////////////////////////////////
@@ -267,42 +312,3 @@
     }
   }
 }
-
-/////////////////////////////////////////////////
-void LinkInspector::SetLinkId(const std::string &_id)
-{
-  this->linkId = _id;
-}
-<<<<<<< HEAD
-=======
-
-/////////////////////////////////////////////////
-void LinkInspector::Open()
-{
-  this->linkConfig->Init();
-  this->visualConfig->Init();
-  this->collisionConfig->Init();
-
-  this->move(QCursor::pos());
-  this->show();
-}
-
-/////////////////////////////////////////////////
-void LinkInspector::RestoreOriginalData()
-{
-  this->linkConfig->RestoreOriginalData();
-  this->visualConfig->RestoreOriginalData();
-  this->collisionConfig->RestoreOriginalData();
-
-  emit Applied();
-}
-
-/////////////////////////////////////////////////
-void LinkInspector::keyPressEvent(QKeyEvent *_event)
-{
-  if (_event->key() == Qt::Key_Enter)
-    _event->accept();
-  else
-    QDialog::keyPressEvent(_event);
-}
->>>>>>> b8c8a9c4
