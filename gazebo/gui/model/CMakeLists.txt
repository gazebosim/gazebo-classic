--- conflicted
+++ resolved
@@ -41,19 +41,14 @@
 
 if (ENABLE_SCREEN_TESTS)
   set (qt_tests_local
-<<<<<<< HEAD
-    JointMaker_TEST.cc
     CollisionConfig_TEST.cc
     VisualConfig_TEST.cc
     LinkConfig_TEST.cc
     ExtrudeDialog_TEST.cc
     GraphScene_TEST.cc
-=======
-    ExtrudeDialog_TEST.cc
     JointInspector_TEST.cc
     JointMaker_TEST.cc
     LinkInspector_TEST.cc
->>>>>>> 879f0c75
     ModelCreator_TEST.cc
     ModelData_TEST.cc
     ModelEditor_TEST.cc
