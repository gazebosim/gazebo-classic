--- conflicted
+++ resolved
@@ -45,10 +45,6 @@
   ModelEditor.hh
 )
 
-<<<<<<< HEAD
-# MainWindow is using screen rendering
-=======
->>>>>>> 7c22a662
 if (ENABLE_SCREEN_TESTS)
   set (qt_tests ${qt_tests}
     JointMaker_TEST.cc
@@ -57,8 +53,6 @@
     ModelEditor_TEST.cc
     ModelEditorPalette_TEST.cc
   )
-<<<<<<< HEAD
-=======
 endif()
 
 set (libraries_to_link
@@ -95,7 +89,6 @@
     ${libraries_to_link}
     gazebo_gui_model_qgv
   )
->>>>>>> 7c22a662
 endif()
 
 # Generate executables for each of the QT unit tests
