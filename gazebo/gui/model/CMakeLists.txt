--- conflicted
+++ resolved
@@ -52,17 +52,8 @@
 
 if (ENABLE_SCREEN_TESTS)
   set (qt_tests_local
-<<<<<<< HEAD
-    CollisionConfig_TEST.cc
-    VisualConfig_TEST.cc
-    LinkConfig_TEST.cc
-    ExtrudeDialog_TEST.cc
-    GraphScene_TEST.cc
-    JointInspector_TEST.cc
-=======
     ${qt_tests_local}
     ExtrudeDialog_TEST.cc
->>>>>>> dc3f3287
     JointMaker_TEST.cc
     ModelCreator_TEST.cc
     ModelData_TEST.cc
