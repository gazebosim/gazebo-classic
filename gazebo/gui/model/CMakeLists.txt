--- conflicted
+++ resolved
@@ -1,39 +1,5 @@
 include (${gazebo_cmake_dir}/GazeboUtils.cmake)
 
-<<<<<<< HEAD
-
-set (sources
-  CollisionConfig.cc
-  ExtrudeDialog.cc
-  ImportDialog.cc
-  JointInspector.cc
-  JointMaker.cc
-  LinkConfig.cc
-  LinkInspector.cc
-  ModelCreator.cc
-  ModelData.cc
-  ModelEditor.cc
-  ModelEditorEvents.cc
-  ModelEditorPalette.cc
-  ModelPluginInspector.cc
-  VisualConfig.cc
-)
-
-set (qt_headers
-  CollisionConfig.hh
-  ExtrudeDialog.hh
-  ImportDialog.hh
-  JointInspector.hh
-  JointMaker.hh
-  LinkConfig.hh
-  LinkInspector.hh
-  ModelCreator.hh
-  ModelData.hh
-  ModelEditor.hh
-  ModelEditorPalette.hh
-  ModelPluginInspector.hh
-  VisualConfig.hh
-=======
 set (sources_local
   model/CollisionConfig.cc
   model/ExtrudeDialog.cc
@@ -47,6 +13,7 @@
   model/ModelEditor.cc
   model/ModelEditorEvents.cc
   model/ModelEditorPalette.cc
+  model/ModelPluginInspector.cc
   model/VisualConfig.cc
 )
 
@@ -62,8 +29,8 @@
   model/ModelData.hh
   model/ModelEditor.hh
   model/ModelEditorPalette.hh
+  model/ModelPluginInspector.hh
   model/VisualConfig.hh
->>>>>>> ad30ddd0
 )
 
 set (headers_install
