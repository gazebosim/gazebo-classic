/*
 * Copyright (C) 2014-2015 Open Source Robotics Foundation
 *
 * Licensed under the Apache License, Version 2.0 (the "License");
 * you may not use this file except in compliance with the License.
 * You may obtain a copy of the License at
 *
 *     http://www.apache.org/licenses/LICENSE-2.0
 *
 * Unless required by applicable law or agreed to in writing, software
 * distributed under the License is distributed on an "AS IS" BASIS,
 * WITHOUT WARRANTIES OR CONDITIONS OF ANY KIND, either express or implied.
 * See the License for the specific language governing permissions and
 * limitations under the License.
 *
*/

#ifndef _JOINT_MAKER_TEST_HH_
#define _JOINT_MAKER_TEST_HH_

#include "gazebo/gui/QTestFixture.hh"

/// \brief A test class for the JointMaker class.
class JointMaker_TEST : public QTestFixture
{
  Q_OBJECT

  /// \brief Test joint states
  private slots: void JointState();

  /// \brief Test creating and removing joints
  private slots: void CreateRemoveJoint();

  /// \brief Test values of joint default properties.
  private slots: void JointDefaultProperties();
<<<<<<< HEAD
  
  /// \brief Tests selecting joints in the model editor
  private slots: void Selection();
  
=======

>>>>>>> d84a0e26
  /// \brief Test toggling joint visualization.
  private slots: void ShowJoints();

};

#endif<|MERGE_RESOLUTION|>--- conflicted
+++ resolved
@@ -33,14 +33,10 @@
 
   /// \brief Test values of joint default properties.
   private slots: void JointDefaultProperties();
-<<<<<<< HEAD
-  
+
   /// \brief Tests selecting joints in the model editor
   private slots: void Selection();
   
-=======
-
->>>>>>> d84a0e26
   /// \brief Test toggling joint visualization.
   private slots: void ShowJoints();
 
