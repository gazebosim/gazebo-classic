/*
 * Copyright (C) 2013-2015 Open Source Robotics Foundation
 *
 * Licensed under the Apache License, Version 2.0 (the "License");
 * you may not use this file except in compliance with the License.
 * You may obtain a copy of the License at
 *
 *     http://www.apache.org/licenses/LICENSE-2.0
 *
 * Unless required by applicable law or agreed to in writing, software
 * distributed under the License is distributed on an "AS IS" BASIS,
 * WITHOUT WARRANTIES OR CONDITIONS OF ANY KIND, either express or implied.
 * See the License for the specific language governing permissions and
 * limitations under the License.
 *
*/
#ifndef _MODEL_EDITOR_EVENTS_HH_
#define _MODEL_EDITOR_EVENTS_HH_

#include <string>
#include "gazebo/math/Pose.hh"
#include "gazebo/common/Event.hh"
#include "gazebo/util/system.hh"

namespace gazebo
{
  namespace gui
  {
    namespace model
    {
      class GZ_GUI_VISIBLE Events
      {
        /// \brief Connect a boost::slot to the finish model signal.
        /// \param[in] _subscriber the subscriber to this event
        /// \return a connection
        public: template<typename T>
            static event::ConnectionPtr ConnectFinishModel(T _subscriber)
          { return finishModel.Connect(_subscriber); }

        /// \brief Disconnect a boost::slot to the finish model signal.
        /// \param[in] _subscriber the subscriber to this event
        public: static void DisconnectFinishModel(
            event::ConnectionPtr _subscriber)
          { finishModel.Disconnect(_subscriber); }

        /// \brief Connect a Gazebo event to the save signal.
        /// \param[in] _subscriber the subscriber to this event
        /// \return a connection
        public: template<typename T>
            static event::ConnectionPtr ConnectSaveModelEditor(T _subscriber)
          { return saveModelEditor.Connect(_subscriber); }

        /// \brief Disconnect a Gazebo event from the save signal.
        /// \param[in] _subscriber the subscriber to this event
        public: static void DisconnectSaveModelEditor(
            event::ConnectionPtr _subscriber)
          { saveModelEditor.Disconnect(_subscriber); }

        /// \brief Connect a Gazebo event to the save as signal.
        /// \param[in] _subscriber the subscriber to this event
        /// \return a connection
        public: template<typename T>
            static event::ConnectionPtr ConnectSaveAsModelEditor(T _subscriber)
          { return saveAsModelEditor.Connect(_subscriber); }

        /// \brief Disconnect a Gazebo event from the save as signal.
        /// \param[in] _subscriber the subscriber to this event
        public: static void DisconnectSaveAsModelEditor(
            event::ConnectionPtr _subscriber)
          { saveAsModelEditor.Disconnect(_subscriber); }

        /// \brief Connect a Gazebo event to the new signal.
        /// \param[in] _subscriber the subscriber to this event
        /// \return a connection
        public: template<typename T>
            static event::ConnectionPtr ConnectNewModelEditor(T _subscriber)
          { return newModelEditor.Connect(_subscriber); }

        /// \brief Disconnect a Gazebo event from the new signal.
        /// \param[in] _subscriber the subscriber to this event
        public: static void DisconnectNewModelEditor(
              event::ConnectionPtr _subscriber)
          { newModelEditor.Disconnect(_subscriber); }

        /// \brief Connect a Gazebo event to the exit signal.
        /// \param[in] _subscriber the subscriber to this event
        /// \return a connection
        public: template<typename T>
            static event::ConnectionPtr ConnectExitModelEditor(T _subscriber)
          { return exitModelEditor.Connect(_subscriber); }

        /// \brief Disconnect a Gazebo event from the exit signal.
        /// \param[in] _subscriber the subscriber to this event
        public: static void DisconnectExitModelEditor(
            event::ConnectionPtr _subscriber)
          { exitModelEditor.Disconnect(_subscriber); }

        /// \brief Connect a Gazebo event to the model changed signal.
        /// \param[in] _subscriber the subscriber to this event
        /// \return a connection
        public: template<typename T>
            static event::ConnectionPtr ConnectModelChanged(T _subscriber)
          { return modelChanged.Connect(_subscriber); }

        /// \brief Disconnect a Gazebo event from the model changed signal.
        /// \param[in] _subscriber the subscriber to this event
        public: static void DisconnectModelChanged(
            event::ConnectionPtr _subscriber)
          { modelChanged.Disconnect(_subscriber); }

        /// \brief Connect a Gazebo event to the name changed signal.
        /// \param[in] _subscriber the subscriber to this event
        /// \return a connection
        public: template<typename T>
            static event::ConnectionPtr ConnectModelNameChanged(T _subscriber)
          { return modelNameChanged.Connect(_subscriber); }

        /// \brief Disconnect a Gazebo event from the name changed signal.
        /// \param[in] _subscriber the subscriber to this event
        public: static void DisconnectModelNameChanged(
            event::ConnectionPtr _subscriber)
          { modelNameChanged.Disconnect(_subscriber); }

        /// \brief Connect a Gazebo event to the model properties changed
        /// signal.
        /// \param[in] _subscriber the subscriber to this event
        /// \return a connection
        public: template<typename T>
            static event::ConnectionPtr
            ConnectModelPropertiesChanged(T _subscriber)
          { return modelPropertiesChanged.Connect(_subscriber); }

        /// \brief Disconnect a Gazebo event from the model properties changed
        /// signal.
        /// \param[in] _subscriber the subscriber to this event
        public: static void DisconnectModelPropertiesChanged(
            event::ConnectionPtr _subscriber)
          { modelPropertiesChanged.Disconnect(_subscriber); }

        /// \brief Connect a Gazebo event to the save model signal.
        /// \param[in] _subscriber the subscriber to this event
        /// \return a connection
        public: template<typename T>
            static event::ConnectionPtr ConnectSaveModel(T _subscriber)
          { return saveModel.Connect(_subscriber); }

        /// \brief Disconnect a Gazebo event from the save model signal.
        /// \param[in] _subscriber the subscriber to this event
        public: static void DisconnectSaveModel(
            event::ConnectionPtr _subscriber)
          { saveModel.Disconnect(_subscriber); }

        /// \brief Connect a Gazebo event to the new model signal.
        /// \param[in] _subscriber the subscriber to this event
        /// \return a connection
        public: template<typename T>
            static event::ConnectionPtr ConnectNewModel(T _subscriber)
          { return newModel.Connect(_subscriber); }

        /// \brief Disconnect a Gazebo event from the new model signal.
        /// \param[in] _subscriber the subscriber to this event
        public: static void DisconnectNewModel(
            event::ConnectionPtr _subscriber)
          { newModel.Disconnect(_subscriber); }

        /// \brief Connect a Gazebo event to the nested model inserted signal.
        /// \param[in] _subscriber the subscriber to this event
        /// \return a connection
        public: template<typename T>
            static event::ConnectionPtr ConnectNestedModelInserted(
            T _subscriber)
          { return nestedModelInserted.Connect(_subscriber); }

        /// \brief Disconnect a Gazebo event from the nested model inserted
        /// signal.
        /// \param[in] _subscriber the subscriber to this event
        public: static void DisconnectNestedModelInserted(
            event::ConnectionPtr _subscriber)
          { nestedModelInserted.Disconnect(_subscriber); }

        /// \brief Connect a Gazebo event to the link inserted signal.
        /// \param[in] _subscriber the subscriber to this event
        /// \return a connection
        public: template<typename T>
            static event::ConnectionPtr ConnectLinkInserted(T _subscriber)
          { return linkInserted.Connect(_subscriber); }

        /// \brief Disconnect a Gazebo event from the link inserted signal.
        /// \param[in] _subscriber the subscriber to this event
        public: static void DisconnectLinkInserted(
            event::ConnectionPtr _subscriber)
          { linkInserted.Disconnect(_subscriber); }

        /// \brief Connect a Gazebo event to the joint inserted signal.
        /// \param[in] _subscriber the subscriber to this event
        /// \return a connection
        public: template<typename T>
            static event::ConnectionPtr ConnectJointInserted(T _subscriber)
          { return jointInserted.Connect(_subscriber); }

        /// \brief Disconnect a Gazebo event from the joint inserted signal.
        /// \param[in] _subscriber the subscriber to this event
        public: static void DisconnectJointInserted(
            event::ConnectionPtr _subscriber)
          { jointInserted.Disconnect(_subscriber); }

        /// \brief Connect a Gazebo event to the joint changed signal.
        /// \param[in] _subscriber the subscriber to this event
        /// \return a connection
        public: template<typename T>
            static event::ConnectionPtr ConnectJointChanged(T _subscriber)
          { return jointChanged.Connect(_subscriber); }

        /// \brief Disconnect a Gazebo event from the joint changed signal.
        /// \param[in] _subscriber the subscriber to this event
        public: static void DisconnectJointChanged(
            event::ConnectionPtr _subscriber)
          { jointChanged.Disconnect(_subscriber); }

        /// \brief Connect a Gazebo event to the nestedModel removed signal.
        /// \param[in] _subscriber the subscriber to this event
        /// \return a connection
        public: template<typename T>
            static event::ConnectionPtr ConnectNestedModelRemoved(T _subscriber)
          { return nestedModelRemoved.Connect(_subscriber); }

        /// \brief Disconnect a Gazebo event from the nestedModel removed signal.
        /// \param[in] _subscriber the subscriber to this event
        public: static void DisconnectNestedModelRemoved(
            event::ConnectionPtr _subscriber)
          { nestedModelRemoved.Disconnect(_subscriber); }

        /// \brief Connect a Gazebo event to the link removed signal.
        /// \param[in] _subscriber the subscriber to this event
        /// \return a connection
        public: template<typename T>
            static event::ConnectionPtr ConnectLinkRemoved(T _subscriber)
          { return linkRemoved.Connect(_subscriber); }

        /// \brief Disconnect a Gazebo event from the link removed signal.
        /// \param[in] _subscriber the subscriber to this event
        public: static void DisconnectLinkRemoved(
            event::ConnectionPtr _subscriber)
          { linkRemoved.Disconnect(_subscriber); }

        /// \brief Connect a Gazebo event to the joint removed signal.
        /// \param[in] _subscriber the subscriber to this event
        /// \return a connection
        public: template<typename T>
            static event::ConnectionPtr ConnectJointRemoved(T _subscriber)
          { return jointRemoved.Connect(_subscriber); }

        /// \brief Disconnect a Gazebo event from the joint removed signal.
        /// \param[in] _subscriber the subscriber to this event
        public: static void DisconnectJointRemoved(
            event::ConnectionPtr _subscriber)
          { jointRemoved.Disconnect(_subscriber); }

        /// \brief Connect a Gazebo event to the open nestedModel inspector
        /// signal.
        /// \param[in] _subscriber the subscriber to this event
        /// \return a connection
        public: template<typename T>
            static event::ConnectionPtr
            ConnectOpenNestedModelInspector(T _subscriber)
          { return openNestedModelInspector.Connect(_subscriber); }

        /// \brief Disconnect a Gazebo event from the open nestedModel inspector
        /// signal.
        /// \param[in] _subscriber the subscriber to this event
        public: static void DisconnectOpenNestedModelInspector(
            event::ConnectionPtr _subscriber)
          { openNestedModelInspector.Disconnect(_subscriber); }

        /// \brief Connect a Gazebo event to the open link inspector signal.
        /// \param[in] _subscriber the subscriber to this event
        /// \return a connection
        public: template<typename T>
            static event::ConnectionPtr ConnectOpenLinkInspector(T _subscriber)
          { return openLinkInspector.Connect(_subscriber); }

        /// \brief Disconnect a Gazebo event from the open link inspector
        /// signal.
        /// \param[in] _subscriber the subscriber to this event
        public: static void DisconnectOpenLinkInspector(
            event::ConnectionPtr _subscriber)
          { openLinkInspector.Disconnect(_subscriber); }

        /// \brief Connect a Gazebo event to the open model plugin inspector
        /// signal.
        /// \param[in] _subscriber the subscriber to this event
        /// \return a connection
        public: template<typename T>
            static event::ConnectionPtr ConnectOpenModelPluginInspector(
            T _subscriber)
          { return openModelPluginInspector.Connect(_subscriber); }

        /// \brief Disconnect a Gazebo event from the open model plugin
        /// inspector
        /// signal.
        /// \param[in] _subscriber the subscriber to this event
        public: static void DisconnectOpenModelPluginInspector(
            event::ConnectionPtr _subscriber)
          { openModelPluginInspector.Disconnect(_subscriber); }

        /// \brief Connect a Gazebo event to the open joint inspector signal.
        /// \param[in] _subscriber the subscriber to this event
        /// \return a connection
        public: template<typename T>
            static event::ConnectionPtr ConnectOpenJointInspector(T _subscriber)
          { return openJointInspector.Connect(_subscriber); }

        /// \brief Disconnect a Gazebo event from the open joint inspector
        /// signal.
        /// \param[in] _subscriber the subscriber to this event
        public: static void DisconnectOpenJointInspector(
            event::ConnectionPtr _subscriber)
          { openJointInspector.Disconnect(_subscriber); }

        /// \brief Connect a Gazebo event to the joint name changed signal.
        /// \param[in] _subscriber the subscriber to this event
        /// \return a connection
        public: template<typename T>
            static event::ConnectionPtr ConnectJointNameChanged(T _subscriber)
          { return jointNameChanged.Connect(_subscriber); }

        /// \brief Disconnect a Gazebo event from the joint name changed signal.
        /// \param[in] _subscriber the subscriber to this event
        public: static void DisconnectJointNameChanged(
            event::ConnectionPtr _subscriber)
          { jointNameChanged.Disconnect(_subscriber); }

        /// \brief Connect a Gazebo event to the show nestedModel context menu
        /// signal.
        /// \param[in] _subscriber the subscriber to this event
        /// \return a connection
        public: template<typename T> static event::ConnectionPtr
            ConnectShowNestedModelContextMenu(T _subscriber)
          { return showNestedModelContextMenu.Connect(_subscriber); }

        /// \brief Disconnect a Gazebo event from the show nestedModel context
        /// menu
        /// signal.
        /// \param[in] _subscriber the subscriber to this event
        public: static void DisconnectShowNestedModelContextMenu(
            event::ConnectionPtr _subscriber)
          { showNestedModelContextMenu.Disconnect(_subscriber); }

        /// \brief Connect a Gazebo event to the show link context menu signal.
        /// \param[in] _subscriber the subscriber to this event
        /// \return a connection
        public: template<typename T> static event::ConnectionPtr
            ConnectShowLinkContextMenu(T _subscriber)
          { return showLinkContextMenu.Connect(_subscriber); }

        /// \brief Disconnect a Gazebo event from the show link context menu
        /// signal.
        /// \param[in] _subscriber the subscriber to this event
        public: static void DisconnectShowLinkContextMenu(
            event::ConnectionPtr _subscriber)
          { showLinkContextMenu.Disconnect(_subscriber); }

        /// \brief Connect a Gazebo event to the show joint context menu signal.
        /// \param[in] _subscriber the subscriber to this event
        /// \return a connection
        public: template<typename T> static event::ConnectionPtr
            ConnectShowJointContextMenu(T _subscriber)
          { return showJointContextMenu.Connect(_subscriber); }

        /// \brief Disconnect a Gazebo event from the show joint context menu
        /// signal.
        /// \param[in] _subscriber the subscriber to this event
        public: static void DisconnectShowJointContextMenu(
            event::ConnectionPtr _subscriber)
          { showJointContextMenu.Disconnect(_subscriber); }

        /// \brief Connect a Gazebo event to the set selected link signal.
        /// \param[in] _subscriber the subscriber to this event
        /// \return a connection
        public: template<typename T> static event::ConnectionPtr
            ConnectSetSelectedLink(T _subscriber)
          { return setSelectedLink.Connect(_subscriber); }

        /// \brief Disconnect a Gazebo event from the set selected link signal.
        /// \param[in] _subscriber the subscriber to this event
        public: static void DisconnectSetSelectedLink(
            event::ConnectionPtr _subscriber)
          { setSelectedLink.Disconnect(_subscriber); }

        /// \brief Connect a Gazebo event to the set selected joint signal.
        /// \param[in] _subscriber the subscriber to this event
        /// \return a connection
        public: template<typename T> static event::ConnectionPtr
            ConnectSetSelectedJoint(T _subscriber)
          { return setSelectedJoint.Connect(_subscriber); }

        /// \brief Disconnect a Gazebo event from the set selected joint signal.
        /// \param[in] _subscriber the subscriber to this event
        public: static void DisconnectSetSelectedJoint(
            event::ConnectionPtr _subscriber)
          { setSelectedJoint.Disconnect(_subscriber); }

<<<<<<< HEAD
        /// \brief Connect a Gazebo event to the edit modelsignal.
        /// \param[in] _subscriber the subscriber to this event
        /// \return a connection
        public: template<typename T> static event::ConnectionPtr
            ConnectEditModel(T _subscriber)
          { return editModel.Connect(_subscriber); }

        /// \brief Disconnect a Gazebo event from the edit model signal.
        /// \param[in] _subscriber the subscriber to this event
        public: static void DisconnectEditModel(
            event::ConnectionPtr _subscriber)
          { editModel.Disconnect(_subscriber); }
=======
        /// \brief Connect a Gazebo event to the model plugin inserted signal.
        /// \param[in] _subscriber the subscriber to this event
        /// \return a connection
        public: template<typename T>
            static event::ConnectionPtr ConnectModelPluginInserted(
            T _subscriber)
          { return modelPluginInserted.Connect(_subscriber); }

        /// \brief Disconnect a Gazebo event from the model plugin inserted
        /// signal.
        /// \param[in] _subscriber the subscriber to this event
        public: static void DisconnectModelPluginInserted(
            event::ConnectionPtr _subscriber)
          { modelPluginInserted.Disconnect(_subscriber); }
>>>>>>> bd3fc551

        /// \brief A model has been completed and uploaded onto the server.
        public: static event::EventT<void ()> finishModel;

        /// \brief Request to save the model.
        public: static event::EventT<bool ()> saveModelEditor;

        /// \brief Request to save the model as.
        public: static event::EventT<bool ()> saveAsModelEditor;

        /// \brief Request to start a new model.
        public: static event::EventT<void ()> newModelEditor;

        /// \brief Request to exit the editor.
        public: static event::EventT<void ()> exitModelEditor;

        /// \brief Model has been changed.
        public: static event::EventT<void ()> modelChanged;

        /// \brief Name was changed in the editor palette.
        public: static event::EventT<void (std::string)> modelNameChanged;

        /// \brief Notify that model properties have been changed.
        // The properties are: is_static, auto_disable, pose, name.
        public: static event::EventT<void (bool, bool, const math::Pose &,
            const std::string &)> modelPropertiesChanged;

        /// \brief Notify that model has been saved.
        public: static event::EventT<void (std::string)> saveModel;

        /// \brief Notify that model has been newed.
        public: static event::EventT<void ()> newModel;

        /// \brief Notify that a nested model has been inserted.
        public: static event::EventT<void (std::string)> nestedModelInserted;

        /// \brief Notify that a link has been inserted.
        public: static event::EventT<void (std::string)> linkInserted;

        /// \brief Notify that a nested model has been removed.
        public: static event::EventT<void (std::string)> nestedModelRemoved;
        /// \brief Notify that a link has been removed.
        public: static event::EventT<void (std::string)> linkRemoved;

        /// \brief Notify that a joint has been inserted. The parameters are:
        /// joint's unique id, joint name, joint type, parent link's name, and
        /// child link's name. All names are scoped.
        public: static event::EventT<void (std::string, std::string,
            std::string, std::string, std::string)> jointInserted;

        /// \brief Notify that a joint has been removed.
        public: static event::EventT<void (std::string)> jointRemoved;

        /// \brief Notify that a joint has been changed. The parameters are:
        /// joint's unique id, joint name, joint type, parent link's name, and
        /// child link's name. All names are scoped.
        public: static event::EventT<void (std::string, std::string,
            std::string, std::string, std::string)> jointChanged;

        /// \brief Request to open the nestedModel inspector.
        public: static event::EventT<void (std::string)>
            openNestedModelInspector;

        /// \brief Request to open the link inspector.
        public: static event::EventT<void (std::string)> openLinkInspector;

        /// \brief Request to open the joint inspector.
        public: static event::EventT<void (std::string)> openJointInspector;

        /// \brief Request to open the model plugin inspector.
        public: static event::EventT<void (std::string)>
            openModelPluginInspector;

        /// \brief Notify that the joint name has been changed. The first
        /// string is the joint's unique id and the second string is the
        /// new joint name.
        public: static event::EventT<void (std::string, std::string)>
            jointNameChanged;

        /// \brief Request to show the nestedModel context menu.
        public: static event::EventT<void (std::string)>
            showNestedModelContextMenu;

        /// \brief Request to show the link context menu.
        public: static event::EventT<void (std::string)> showLinkContextMenu;

        /// \brief Request to show the joint context menu.
        public: static event::EventT<void (std::string)> showJointContextMenu;

        /// \brief Request to select or deselect an entity.
        public: static event::EventT<void (std::string, bool)> setSelectedLink;

        /// \brief Request to select or deselect a joint.
        public: static event::EventT<void (std::string, bool)> setSelectedJoint;

<<<<<<< HEAD
      /// \brief Event triggered when an existing model is to be edited in the
      /// model editor.
      public: static event::EventT<void (std::string, std::string, std::string)>
          editModel;
=======
        /// \brief Notify that a model plugin has been inserted.
        public: static event::EventT<void (std::string)> modelPluginInserted;
>>>>>>> bd3fc551
      };
    }
  }
}
#endif<|MERGE_RESOLUTION|>--- conflicted
+++ resolved
@@ -400,7 +400,6 @@
             event::ConnectionPtr _subscriber)
           { setSelectedJoint.Disconnect(_subscriber); }
 
-<<<<<<< HEAD
         /// \brief Connect a Gazebo event to the edit modelsignal.
         /// \param[in] _subscriber the subscriber to this event
         /// \return a connection
@@ -413,10 +412,7 @@
         public: static void DisconnectEditModel(
             event::ConnectionPtr _subscriber)
           { editModel.Disconnect(_subscriber); }
-=======
-        /// \brief Connect a Gazebo event to the model plugin inserted signal.
-        /// \param[in] _subscriber the subscriber to this event
-        /// \return a connection
+
         public: template<typename T>
             static event::ConnectionPtr ConnectModelPluginInserted(
             T _subscriber)
@@ -428,7 +424,6 @@
         public: static void DisconnectModelPluginInserted(
             event::ConnectionPtr _subscriber)
           { modelPluginInserted.Disconnect(_subscriber); }
->>>>>>> bd3fc551
 
         /// \brief A model has been completed and uploaded onto the server.
         public: static event::EventT<void ()> finishModel;
@@ -524,15 +519,13 @@
         /// \brief Request to select or deselect a joint.
         public: static event::EventT<void (std::string, bool)> setSelectedJoint;
 
-<<<<<<< HEAD
-      /// \brief Event triggered when an existing model is to be edited in the
-      /// model editor.
-      public: static event::EventT<void (std::string, std::string, std::string)>
-          editModel;
-=======
         /// \brief Notify that a model plugin has been inserted.
         public: static event::EventT<void (std::string)> modelPluginInserted;
->>>>>>> bd3fc551
+        
+        /// \brief Event triggered when an existing model is to be edited in the
+        /// model editor.
+        public: static event::EventT<void (std::string, std::string, std::string)>
+            editModel;
       };
     }
   }
