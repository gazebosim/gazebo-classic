--- conflicted
+++ resolved
@@ -415,7 +415,6 @@
             event::ConnectionPtr _subscriber)
           { modelPluginRemoved.Disconnect(_subscriber); }
 
-<<<<<<< HEAD
         /// \brief Connect a Gazebo event to the request model plugin removal
         /// signal.
         /// \param[in] _subscriber the subscriber to this event
@@ -432,8 +431,6 @@
             event::ConnectionPtr _subscriber)
           { requestModelPluginRemoval.Disconnect(_subscriber); }
 
-=======
->>>>>>> dd246a6a
         /// \brief A model has been completed and uploaded onto the server.
         public: static event::EventT<void ()> finishModel;
 
@@ -531,12 +528,9 @@
 
         /// \brief Notify that a model plugin has been removed.
         public: static event::EventT<void (std::string)> modelPluginRemoved;
-<<<<<<< HEAD
 
         /// \brief Request to remove a model plugin.
         public: static event::EventT<void (std::string)> requestModelPluginRemoval;
-=======
->>>>>>> dd246a6a
       };
     }
   }
