/*
 * Copyright (C) 2013-2015 Open Source Robotics Foundation
 *
 * Licensed under the Apache License, Version 2.0 (the "License");
 * you may not use this file except in compliance with the License.
 * You may obtain a copy of the License at
 *
 *     http://www.apache.org/licenses/LICENSE-2.0
 *
 * Unless required by applicable law or agreed to in writing, software
 * distributed under the License is distributed on an "AS IS" BASIS,
 * WITHOUT WARRANTIES OR CONDITIONS OF ANY KIND, either express or implied.
 * See the License for the specific language governing permissions and
 * limitations under the License.
 *
*/
#ifndef _MODEL_EDITOR_EVENTS_HH_
#define _MODEL_EDITOR_EVENTS_HH_

#include <string>
#include "gazebo/math/Pose.hh"
#include "gazebo/common/Event.hh"
#include "gazebo/util/system.hh"

namespace gazebo
{
  namespace gui
  {
    namespace model
    {
      class GZ_GUI_VISIBLE Events
      {
        /// \brief Connect a boost::slot to the finish model signal.
        /// \param[in] _subscriber the subscriber to this event
        /// \return a connection
        public: template<typename T>
            static event::ConnectionPtr ConnectFinishModel(T _subscriber)
          { return finishModel.Connect(_subscriber); }

        /// \brief Disconnect a boost::slot to the finish model signal.
        /// \param[in] _subscriber the subscriber to this event
        public: static void DisconnectFinishModel(
            event::ConnectionPtr _subscriber)
          { finishModel.Disconnect(_subscriber); }

        /// \brief Connect a Gazebo event to the save signal.
        /// \param[in] _subscriber the subscriber to this event
        /// \return a connection
        public: template<typename T>
            static event::ConnectionPtr ConnectSaveModelEditor(T _subscriber)
          { return saveModelEditor.Connect(_subscriber); }

        /// \brief Disconnect a Gazebo event from the save signal.
        /// \param[in] _subscriber the subscriber to this event
        public: static void DisconnectSaveModelEditor(
            event::ConnectionPtr _subscriber)
          { saveModelEditor.Disconnect(_subscriber); }

        /// \brief Connect a Gazebo event to the save as signal.
        /// \param[in] _subscriber the subscriber to this event
        /// \return a connection
        public: template<typename T>
            static event::ConnectionPtr ConnectSaveAsModelEditor(T _subscriber)
          { return saveAsModelEditor.Connect(_subscriber); }

        /// \brief Disconnect a Gazebo event from the save as signal.
        /// \param[in] _subscriber the subscriber to this event
        public: static void DisconnectSaveAsModelEditor(
            event::ConnectionPtr _subscriber)
          { saveAsModelEditor.Disconnect(_subscriber); }

        /// \brief Connect a Gazebo event to the new signal.
        /// \param[in] _subscriber the subscriber to this event
        /// \return a connection
        public: template<typename T>
            static event::ConnectionPtr ConnectNewModelEditor(T _subscriber)
          { return newModelEditor.Connect(_subscriber); }

        /// \brief Disconnect a Gazebo event from the new signal.
        /// \param[in] _subscriber the subscriber to this event
        public: static void DisconnectNewModelEditor(
              event::ConnectionPtr _subscriber)
          { newModelEditor.Disconnect(_subscriber); }

        /// \brief Connect a Gazebo event to the exit signal.
        /// \param[in] _subscriber the subscriber to this event
        /// \return a connection
        public: template<typename T>
            static event::ConnectionPtr ConnectExitModelEditor(T _subscriber)
          { return exitModelEditor.Connect(_subscriber); }

        /// \brief Disconnect a Gazebo event from the exit signal.
        /// \param[in] _subscriber the subscriber to this event
        public: static void DisconnectExitModelEditor(
            event::ConnectionPtr _subscriber)
          { exitModelEditor.Disconnect(_subscriber); }

        /// \brief Connect a Gazebo event to the model changed signal.
        /// \param[in] _subscriber the subscriber to this event
        /// \return a connection
        public: template<typename T>
            static event::ConnectionPtr ConnectModelChanged(T _subscriber)
          { return modelChanged.Connect(_subscriber); }

        /// \brief Disconnect a Gazebo event from the model changed signal.
        /// \param[in] _subscriber the subscriber to this event
        public: static void DisconnectModelChanged(
            event::ConnectionPtr _subscriber)
          { modelChanged.Disconnect(_subscriber); }

        /// \brief Connect a Gazebo event to the name changed signal.
        /// \param[in] _subscriber the subscriber to this event
        /// \return a connection
        public: template<typename T>
            static event::ConnectionPtr ConnectModelNameChanged(T _subscriber)
          { return modelNameChanged.Connect(_subscriber); }

        /// \brief Disconnect a Gazebo event from the name changed signal.
        /// \param[in] _subscriber the subscriber to this event
        public: static void DisconnectModelNameChanged(
            event::ConnectionPtr _subscriber)
          { modelNameChanged.Disconnect(_subscriber); }

        /// \brief Connect a Gazebo event to the model properties changed
        /// signal.
        /// \param[in] _subscriber the subscriber to this event
        /// \return a connection
        public: template<typename T>
            static event::ConnectionPtr
            ConnectModelPropertiesChanged(T _subscriber)
          { return modelPropertiesChanged.Connect(_subscriber); }

        /// \brief Disconnect a Gazebo event from the model properties changed
        /// signal.
        /// \param[in] _subscriber the subscriber to this event
        public: static void DisconnectModelPropertiesChanged(
            event::ConnectionPtr _subscriber)
          { modelPropertiesChanged.Disconnect(_subscriber); }

        /// \brief Connect a Gazebo event to the save model signal.
        /// \param[in] _subscriber the subscriber to this event
        /// \return a connection
        public: template<typename T>
            static event::ConnectionPtr ConnectSaveModel(T _subscriber)
          { return saveModel.Connect(_subscriber); }

        /// \brief Disconnect a Gazebo event from the save model signal.
        /// \param[in] _subscriber the subscriber to this event
        public: static void DisconnectSaveModel(
            event::ConnectionPtr _subscriber)
          { saveModel.Disconnect(_subscriber); }

        /// \brief Connect a Gazebo event to the new model signal.
        /// \param[in] _subscriber the subscriber to this event
        /// \return a connection
        public: template<typename T>
            static event::ConnectionPtr ConnectNewModel(T _subscriber)
          { return newModel.Connect(_subscriber); }

        /// \brief Disconnect a Gazebo event from the new model signal.
        /// \param[in] _subscriber the subscriber to this event
        public: static void DisconnectNewModel(
            event::ConnectionPtr _subscriber)
          { newModel.Disconnect(_subscriber); }

        /// \brief Connect a Gazebo event to the nested model inserted signal.
        /// \param[in] _subscriber the subscriber to this event
        /// \return a connection
        public: template<typename T>
            static event::ConnectionPtr
            ConnectNestedModelInserted(T _subscriber)
          { return nestedModelInserted.Connect(_subscriber); }

        /// \brief Disconnect a Gazebo event from the nested model inserted
        /// signal.
        /// \param[in] _subscriber the subscriber to this event
        public: static void DisconnectNestedModelInserted(
            event::ConnectionPtr _subscriber)
          { nestedModelInserted.Disconnect(_subscriber); }

        /// \brief Connect a Gazebo event to the link inserted signal.
        /// \param[in] _subscriber the subscriber to this event
        /// \return a connection
        public: template<typename T>
            static event::ConnectionPtr ConnectLinkInserted(T _subscriber)
          { return linkInserted.Connect(_subscriber); }

        /// \brief Disconnect a Gazebo event from the link inserted signal.
        /// \param[in] _subscriber the subscriber to this event
        public: static void DisconnectLinkInserted(
            event::ConnectionPtr _subscriber)
          { linkInserted.Disconnect(_subscriber); }

        /// \brief Connect a Gazebo event to the joint inserted signal.
        /// \param[in] _subscriber the subscriber to this event
        /// \return a connection
        public: template<typename T>
            static event::ConnectionPtr ConnectJointInserted(T _subscriber)
          { return jointInserted.Connect(_subscriber); }

        /// \brief Disconnect a Gazebo event from the joint inserted signal.
        /// \param[in] _subscriber the subscriber to this event
        public: static void DisconnectJointInserted(
            event::ConnectionPtr _subscriber)
          { jointInserted.Disconnect(_subscriber); }

        /// \brief Connect a Gazebo event to the joint changed signal.
        /// \param[in] _subscriber the subscriber to this event
        /// \return a connection
        public: template<typename T>
            static event::ConnectionPtr ConnectJointChanged(T _subscriber)
          { return jointChanged.Connect(_subscriber); }

        /// \brief Disconnect a Gazebo event from the joint changed signal.
        /// \param[in] _subscriber the subscriber to this event
        public: static void DisconnectJointChanged(
            event::ConnectionPtr _subscriber)
          { jointChanged.Disconnect(_subscriber); }

<<<<<<< HEAD
        /// \brief Connect a Gazebo event to the nestedModel removed signal.
=======
        /// \brief Connect a Gazebo event to the nested model removed signal.
>>>>>>> dc3f3287
        /// \param[in] _subscriber the subscriber to this event
        /// \return a connection
        public: template<typename T>
            static event::ConnectionPtr ConnectNestedModelRemoved(T _subscriber)
          { return nestedModelRemoved.Connect(_subscriber); }

<<<<<<< HEAD
        /// \brief Disconnect a Gazebo event from the nestedModel removed
=======
        /// \brief Disconnect a Gazebo event from the nested model removed
>>>>>>> dc3f3287
        /// signal.
        /// \param[in] _subscriber the subscriber to this event
        public: static void DisconnectNestedModelRemoved(
            event::ConnectionPtr _subscriber)
          { nestedModelRemoved.Disconnect(_subscriber); }
<<<<<<< HEAD
                    
=======

>>>>>>> dc3f3287
        /// \brief Connect a Gazebo event to the request link removal signal.
        /// \param[in] _subscriber the subscriber to this event
        /// \return a connection
        public: template<typename T>
            static event::ConnectionPtr ConnectRequestLinkRemoval(
            T _subscriber)
          { return requestLinkRemoval.Connect(_subscriber); }

        /// \brief Disconnect a Gazebo event from the request link removal
        /// signal.
        /// \param[in] _subscriber the subscriber to this event
        public: static void DisconnectRequestLinkRemoval(
            event::ConnectionPtr _subscriber)
          { requestLinkRemoval.Disconnect(_subscriber); }

        /// \brief Connect a Gazebo event to the link removed signal.
        /// \param[in] _subscriber the subscriber to this event
        /// \return a connection
        public: template<typename T>
            static event::ConnectionPtr ConnectLinkRemoved(T _subscriber)
          { return linkRemoved.Connect(_subscriber); }

        /// \brief Disconnect a Gazebo event from the link removed signal.
        /// \param[in] _subscriber the subscriber to this event
        public: static void DisconnectLinkRemoved(
            event::ConnectionPtr _subscriber)
          { linkRemoved.Disconnect(_subscriber); }

        /// \brief Connect a Gazebo event to the joint removed signal.
        /// \param[in] _subscriber the subscriber to this event
        /// \return a connection
        public: template<typename T>
            static event::ConnectionPtr ConnectJointRemoved(T _subscriber)
          { return jointRemoved.Connect(_subscriber); }

        /// \brief Disconnect a Gazebo event from the joint removed signal.
        /// \param[in] _subscriber the subscriber to this event
        public: static void DisconnectJointRemoved(
            event::ConnectionPtr _subscriber)
          { jointRemoved.Disconnect(_subscriber); }

        /// \brief Connect a Gazebo event to the open nestedModel inspector
        /// signal.
        /// \param[in] _subscriber the subscriber to this event
        /// \return a connection
        public: template<typename T>
            static event::ConnectionPtr
            ConnectOpenNestedModelInspector(T _subscriber)
          { return openNestedModelInspector.Connect(_subscriber); }

        /// \brief Disconnect a Gazebo event from the open nestedModel inspector
        /// signal.
        /// \param[in] _subscriber the subscriber to this event
        public: static void DisconnectOpenNestedModelInspector(
            event::ConnectionPtr _subscriber)
          { openNestedModelInspector.Disconnect(_subscriber); }

        /// \brief Connect a Gazebo event to the open link inspector signal.
        /// \param[in] _subscriber the subscriber to this event
        /// \return a connection
        public: template<typename T>
            static event::ConnectionPtr ConnectOpenLinkInspector(T _subscriber)
          { return openLinkInspector.Connect(_subscriber); }

        /// \brief Disconnect a Gazebo event from the open link inspector
        /// signal.
        /// \param[in] _subscriber the subscriber to this event
        public: static void DisconnectOpenLinkInspector(
            event::ConnectionPtr _subscriber)
          { openLinkInspector.Disconnect(_subscriber); }

        /// \brief Connect a Gazebo event to the open model plugin inspector
        /// signal.
        /// \param[in] _subscriber the subscriber to this event
        /// \return a connection
        public: template<typename T>
            static event::ConnectionPtr ConnectOpenModelPluginInspector(
            T _subscriber)
          { return openModelPluginInspector.Connect(_subscriber); }

        /// \brief Disconnect a Gazebo event from the open model plugin
        /// inspector
        /// signal.
        /// \param[in] _subscriber the subscriber to this event
        public: static void DisconnectOpenModelPluginInspector(
            event::ConnectionPtr _subscriber)
          { openModelPluginInspector.Disconnect(_subscriber); }

        /// \brief Connect a Gazebo event to the open joint inspector signal.
        /// \param[in] _subscriber the subscriber to this event
        /// \return a connection
        public: template<typename T>
            static event::ConnectionPtr ConnectOpenJointInspector(T _subscriber)
          { return openJointInspector.Connect(_subscriber); }

        /// \brief Disconnect a Gazebo event from the open joint inspector
        /// signal.
        /// \param[in] _subscriber the subscriber to this event
        public: static void DisconnectOpenJointInspector(
            event::ConnectionPtr _subscriber)
          { openJointInspector.Disconnect(_subscriber); }

        /// \brief Connect a Gazebo event to the joint name changed signal.
        /// \param[in] _subscriber the subscriber to this event
        /// \return a connection
        public: template<typename T>
            static event::ConnectionPtr ConnectJointNameChanged(T _subscriber)
          { return jointNameChanged.Connect(_subscriber); }

        /// \brief Disconnect a Gazebo event from the joint name changed signal.
        /// \param[in] _subscriber the subscriber to this event
        public: static void DisconnectJointNameChanged(
            event::ConnectionPtr _subscriber)
          { jointNameChanged.Disconnect(_subscriber); }

        /// \brief Connect a Gazebo event to the show nestedModel context menu
        /// signal.
        /// \param[in] _subscriber the subscriber to this event
        /// \return a connection
        public: template<typename T> static event::ConnectionPtr
            ConnectShowNestedModelContextMenu(T _subscriber)
          { return showNestedModelContextMenu.Connect(_subscriber); }

        /// \brief Disconnect a Gazebo event from the show nestedModel context
        /// menu
        /// signal.
        /// \param[in] _subscriber the subscriber to this event
        public: static void DisconnectShowNestedModelContextMenu(
            event::ConnectionPtr _subscriber)
          { showNestedModelContextMenu.Disconnect(_subscriber); }

        /// \brief Connect a Gazebo event to the show link context menu signal.
        /// \param[in] _subscriber the subscriber to this event
        /// \return a connection
        public: template<typename T> static event::ConnectionPtr
            ConnectShowLinkContextMenu(T _subscriber)
          { return showLinkContextMenu.Connect(_subscriber); }

        /// \brief Disconnect a Gazebo event from the show link context menu
        /// signal.
        /// \param[in] _subscriber the subscriber to this event
        public: static void DisconnectShowLinkContextMenu(
            event::ConnectionPtr _subscriber)
          { showLinkContextMenu.Disconnect(_subscriber); }

        /// \brief Connect a Gazebo event to the show joint context menu signal.
        /// \param[in] _subscriber the subscriber to this event
        /// \return a connection
        public: template<typename T> static event::ConnectionPtr
            ConnectShowJointContextMenu(T _subscriber)
          { return showJointContextMenu.Connect(_subscriber); }

        /// \brief Disconnect a Gazebo event from the show joint context menu
        /// signal.
        /// \param[in] _subscriber the subscriber to this event
        public: static void DisconnectShowJointContextMenu(
            event::ConnectionPtr _subscriber)
          { showJointContextMenu.Disconnect(_subscriber); }

        /// \brief Connect a Gazebo event to the show model plugin context menu
        /// signal.
        /// \param[in] _subscriber the subscriber to this event
        /// \return a connection
        public: template<typename T> static event::ConnectionPtr
            ConnectShowModelPluginContextMenu(T _subscriber)
          { return showModelPluginContextMenu.Connect(_subscriber); }

        /// \brief Disconnect a Gazebo event from the show model plugin context
        /// menu signal.
        /// \param[in] _subscriber the subscriber to this event
        public: static void DisconnectShowModelPluginContextMenu(
            event::ConnectionPtr _subscriber)
          { showModelPluginContextMenu.Disconnect(_subscriber); }

        /// \brief Connect a Gazebo event to the set selected link signal.
        /// \param[in] _subscriber the subscriber to this event
        /// \return a connection
        public: template<typename T> static event::ConnectionPtr
            ConnectSetSelectedLink(T _subscriber)
          { return setSelectedLink.Connect(_subscriber); }

        /// \brief Disconnect a Gazebo event from the set selected link signal.
        /// \param[in] _subscriber the subscriber to this event
        public: static void DisconnectSetSelectedLink(
            event::ConnectionPtr _subscriber)
          { setSelectedLink.Disconnect(_subscriber); }

        /// \brief Connect a Gazebo event to the set selected joint signal.
        /// \param[in] _subscriber the subscriber to this event
        /// \return a connection
        public: template<typename T> static event::ConnectionPtr
            ConnectSetSelectedJoint(T _subscriber)
          { return setSelectedJoint.Connect(_subscriber); }

        /// \brief Disconnect a Gazebo event from the set selected joint signal.
        /// \param[in] _subscriber the subscriber to this event
        public: static void DisconnectSetSelectedJoint(
            event::ConnectionPtr _subscriber)
          { setSelectedJoint.Disconnect(_subscriber); }

        /// \brief Connect a Gazebo event to the set selected model plugin
        /// signal.
        /// \param[in] _subscriber the subscriber to this event
        /// \return a connection
        public: template<typename T> static event::ConnectionPtr
            ConnectSetSelectedModelPlugin(T _subscriber)
          { return setSelectedModelPlugin.Connect(_subscriber); }

        /// \brief Disconnect a Gazebo event from the set selected model plugin
        /// signal.
        /// \param[in] _subscriber the subscriber to this event
        public: static void DisconnectSetSelectedModelPlugin(
            event::ConnectionPtr _subscriber)
          { setSelectedModelPlugin.Disconnect(_subscriber); }

        /// \brief Connect a Gazebo event to the edit modelsignal.
        /// \param[in] _subscriber the subscriber to this event
        /// \return a connection
        public: template<typename T> static event::ConnectionPtr
            ConnectEditModel(T _subscriber)
          { return editModel.Connect(_subscriber); }

        /// \brief Disconnect a Gazebo event from the edit model signal.
        /// \param[in] _subscriber the subscriber to this event
        public: static void DisconnectEditModel(
            event::ConnectionPtr _subscriber)
          { editModel.Disconnect(_subscriber); }

        public: template<typename T>
            static event::ConnectionPtr ConnectModelPluginInserted(
            T _subscriber)
          { return modelPluginInserted.Connect(_subscriber); }

        /// \brief Disconnect a Gazebo event from the model plugin inserted
        /// signal.
        /// \param[in] _subscriber the subscriber to this event
        public: static void DisconnectModelPluginInserted(
            event::ConnectionPtr _subscriber)
          { modelPluginInserted.Disconnect(_subscriber); }

        /// \brief Connect a Gazebo event to the model plugin removed signal.
        /// \param[in] _subscriber the subscriber to this event
        /// \return a connection
        public: template<typename T>
            static event::ConnectionPtr ConnectModelPluginRemoved(
            T _subscriber)
          { return modelPluginRemoved.Connect(_subscriber); }

        /// \brief Disconnect a Gazebo event from the model plugin removed
        /// signal.
        /// \param[in] _subscriber the subscriber to this event
        public: static void DisconnectModelPluginRemoved(
            event::ConnectionPtr _subscriber)
          { modelPluginRemoved.Disconnect(_subscriber); }

        /// \brief Connect a Gazebo event to the request model plugin removal
        /// signal.
        /// \param[in] _subscriber the subscriber to this event
        /// \return a connection
        public: template<typename T>
            static event::ConnectionPtr ConnectRequestModelPluginRemoval(
            T _subscriber)
          { return requestModelPluginRemoval.Connect(_subscriber); }

        /// \brief Disconnect a Gazebo event from the request model plugin
        /// removal signal.
        /// \param[in] _subscriber the subscriber to this event
        public: static void DisconnectRequestModelPluginRemoval(
            event::ConnectionPtr _subscriber)
          { requestModelPluginRemoval.Disconnect(_subscriber); }

        /// \brief A model has been completed and uploaded onto the server.
        public: static event::EventT<void ()> finishModel;

        /// \brief Request to save the model.
        public: static event::EventT<bool ()> saveModelEditor;

        /// \brief Request to save the model as.
        public: static event::EventT<bool ()> saveAsModelEditor;

        /// \brief Request to start a new model.
        public: static event::EventT<void ()> newModelEditor;

        /// \brief Request to exit the editor.
        public: static event::EventT<void ()> exitModelEditor;

        /// \brief Model has been changed.
        public: static event::EventT<void ()> modelChanged;

        /// \brief Name was changed in the editor palette.
        public: static event::EventT<void (std::string)> modelNameChanged;

        /// \brief Notify that model properties have been changed.
        // The properties are: is_static, auto_disable.
        public: static event::EventT<void (bool, bool)> modelPropertiesChanged;

        /// \brief Notify that model has been saved.
        public: static event::EventT<void (std::string)> saveModel;

        /// \brief Notify that model has been newed.
        public: static event::EventT<void ()> newModel;

        /// \brief Notify that a nested model has been inserted.
        public: static event::EventT<void (std::string)> nestedModelInserted;

        /// \brief Notify that a link has been inserted.
        public: static event::EventT<void (std::string)> linkInserted;

        /// \brief Notify that a nested model has been removed.
        public: static event::EventT<void (std::string)> nestedModelRemoved;
<<<<<<< HEAD
=======

>>>>>>> dc3f3287
        /// \brief Notify that a link has been removed.
        public: static event::EventT<void (std::string)> linkRemoved;

        /// \brief Request to remove a link.
        public: static event::EventT<void (std::string)> requestLinkRemoval;

        /// \brief Notify that a joint has been inserted. The parameters are:
        /// joint's unique id, joint name, joint type, parent link's name, and
        /// child link's name. All names are scoped.
        public: static event::EventT<void (std::string, std::string,
            std::string, std::string, std::string)> jointInserted;

        /// \brief Notify that a joint has been removed.
        public: static event::EventT<void (std::string)> jointRemoved;

        /// \brief Notify that a joint has been changed. The parameters are:
        /// joint's unique id, joint name, joint type, parent link's name, and
        /// child link's name. All names are scoped.
        public: static event::EventT<void (std::string, std::string,
            std::string, std::string, std::string)> jointChanged;

        /// \brief Request to open the nestedModel inspector.
        public: static event::EventT<void (std::string)>
            openNestedModelInspector;

        /// \brief Request to open the link inspector.
        public: static event::EventT<void (std::string)> openLinkInspector;

        /// \brief Request to open the joint inspector.
        public: static event::EventT<void (std::string)> openJointInspector;

        /// \brief Request to open the model plugin inspector.
        public: static event::EventT<void (std::string)>
            openModelPluginInspector;

        /// \brief Notify that the joint name has been changed. The first
        /// string is the joint's unique id and the second string is the
        /// new joint name.
        public: static event::EventT<void (std::string, std::string)>
            jointNameChanged;

        /// \brief Request to show the nestedModel context menu.
        public: static event::EventT<void (std::string)>
            showNestedModelContextMenu;

        /// \brief Request to show the link context menu.
        public: static event::EventT<void (std::string)> showLinkContextMenu;

        /// \brief Request to show the joint context menu.
        public: static event::EventT<void (std::string)> showJointContextMenu;

        /// \brief Request to show the model plugin context menu.
        public: static event::EventT<void (std::string)>
            showModelPluginContextMenu;

        /// \brief Request to select or deselect an link.
        public: static event::EventT<void (std::string, bool)> setSelectedLink;

        /// \brief Request to select or deselect a joint.
        public: static event::EventT<void (std::string, bool)> setSelectedJoint;

        /// \brief Request to select or deselect a model plugin.
        public: static event::EventT<void (std::string, bool)>
            setSelectedModelPlugin;

        /// \brief Notify that a model plugin has been inserted.
        public: static event::EventT<void (std::string)> modelPluginInserted;

        /// \brief Notify that a model plugin has been removed.
        public: static event::EventT<void (std::string)> modelPluginRemoved;

        /// \brief Request to remove a model plugin.
        public: static event::EventT<void (std::string)>
            requestModelPluginRemoval;

        /// \brief Event triggered when an existing model is to be edited in the
        /// model editor.     
        public: static event::EventT<void (std::string, std::string,
          std::string)> editModel;
      };
    }
  }
}
#endif<|MERGE_RESOLUTION|>--- conflicted
+++ resolved
@@ -217,32 +217,20 @@
             event::ConnectionPtr _subscriber)
           { jointChanged.Disconnect(_subscriber); }
 
-<<<<<<< HEAD
-        /// \brief Connect a Gazebo event to the nestedModel removed signal.
-=======
         /// \brief Connect a Gazebo event to the nested model removed signal.
->>>>>>> dc3f3287
         /// \param[in] _subscriber the subscriber to this event
         /// \return a connection
         public: template<typename T>
             static event::ConnectionPtr ConnectNestedModelRemoved(T _subscriber)
           { return nestedModelRemoved.Connect(_subscriber); }
 
-<<<<<<< HEAD
-        /// \brief Disconnect a Gazebo event from the nestedModel removed
-=======
         /// \brief Disconnect a Gazebo event from the nested model removed
->>>>>>> dc3f3287
         /// signal.
         /// \param[in] _subscriber the subscriber to this event
         public: static void DisconnectNestedModelRemoved(
             event::ConnectionPtr _subscriber)
           { nestedModelRemoved.Disconnect(_subscriber); }
-<<<<<<< HEAD
-                    
-=======
-
->>>>>>> dc3f3287
+
         /// \brief Connect a Gazebo event to the request link removal signal.
         /// \param[in] _subscriber the subscriber to this event
         /// \return a connection
@@ -553,10 +541,7 @@
 
         /// \brief Notify that a nested model has been removed.
         public: static event::EventT<void (std::string)> nestedModelRemoved;
-<<<<<<< HEAD
-=======
-
->>>>>>> dc3f3287
+
         /// \brief Notify that a link has been removed.
         public: static event::EventT<void (std::string)> linkRemoved;
 
@@ -633,7 +618,7 @@
             requestModelPluginRemoval;
 
         /// \brief Event triggered when an existing model is to be edited in the
-        /// model editor.     
+        /// model editor.
         public: static event::EventT<void (std::string, std::string,
           std::string)> editModel;
       };
