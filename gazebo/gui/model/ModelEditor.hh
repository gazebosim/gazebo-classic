/*
 * Copyright (C) 2014-2015 Open Source Robotics Foundation
 *
 * Licensed under the Apache License, Version 2.0 (the "License");
 * you may not use this file except in compliance with the License.
 * You may obtain a copy of the License at
 *
 *     http://www.apache.org/licenses/LICENSE-2.0
 *
 * Unless required by applicable law or agreed to in writing, software
 * distributed under the License is distributed on an "AS IS" BASIS,
 * WITHOUT WARRANTIES OR CONDITIONS OF ANY KIND, either express or implied.
 * See the License for the specific language governing permissions and
 * limitations under the License.
 *
*/
#ifndef _GAZEBO_MODEL_EDITOR_HH_
#define _GAZEBO_MODEL_EDITOR_HH_

#include <string>

#include <sdf/sdf.hh>

#include "gazebo/gui/qt.h"
#include "gazebo/gui/Editor.hh"
#include "gazebo/util/system.hh"

namespace gazebo
{
  namespace gui
  {
<<<<<<< HEAD
    class SchematicViewWidget;
=======
    class TopToolbar;
>>>>>>> bd3fc551
    class ModelEditorPrivate;

    /// \class ModelEditor ModelEditor.hh gui/gui.hh
    /// \brief Interface to the terrain editor.
    class GZ_GUI_VISIBLE ModelEditor : public Editor
    {
      Q_OBJECT

      /// \brief Constuctor.
      /// \param[in] _mainWindow Pointer to the mainwindow.
      public: ModelEditor(MainWindow *_mainWindow);

      /// \brief Destuctor.
      public: virtual ~ModelEditor();

      /// \brief Add an item to palette.
      /// \param[in] _Item item to add.
      /// \param[in] _category Category to add the item too.
      public: void AddItemToPalette(QWidget *_item,
          const std::string &_category = "");

      /// \brief Spawn an entity in the editor
      /// \param[in] _sdf SDF describing the entity.
      public: void SpawnEntity(sdf::ElementPtr _sdf);

      /// \brief Remove an entity from the editor
      /// \param[in] _name Name of the entity.
      public: void RemoveEntity(const std::string &_name);

      /// \brief Get an entity in the model
      /// \param[in] _name Name of entity.
      /// \return _sdf SDF describing the entity.
      public: sdf::ElementPtr GetEntitySDF(const std::string &_name);

      public: void AppendPluginElement(const std::string &_name,
          const std::string &_filename, sdf::ElementPtr _element);

      /// \brief Qt callback when the model editor's save action is
      /// triggered.
      private slots: void Save();

      /// \brief Qt callback when the model editor's save as action is
      /// triggered.
      private slots: void SaveAs();

      /// \brief Qt callback when the model editor's new action is
      /// triggered.
      private slots: void New();

      /// \brief Qt callback when the model editor's exit action is
      /// triggered.
      private slots: void Exit();

      /// \brief QT callback when entering model edit mode
      /// \param[in] _checked True if the menu item is checked
      private slots: void OnEdit(bool _checked);

      /// \brief QT callback when the joint button is clicked.
      private slots: void OnAddSelectedJoint();

      /// \brief QT callback when a joint menu is selected
      /// \param[in] _type Type of joint.
      private slots: void OnAddJoint(const QString &_type);

      /// \brief Qt callback when a joint is added.
      private slots: void OnJointAdded();

      /// \brief Callback when an action in the toolbar has been triggered.
      /// \param[in] _action Triggered action.
      private slots: void OnAction(QAction *_action);

      /// \brief Show the schematic view widget
      /// \param[in] _show True to show the widget, false to hide it.
      private slots: void OnSchematicView(bool _show);

      /// \brief Callback when the model has been completed.
      private: void OnFinish();

      /// \brief Toggle main window's toolbar to display model editor icons.
      private: void ToggleToolbar();

      /// \brief Create menus
      private: void CreateMenus();

      /// \internal
      /// \brief Pointer to private data.
      private: ModelEditorPrivate *dataPtr;
    };
  }
}
#endif<|MERGE_RESOLUTION|>--- conflicted
+++ resolved
@@ -29,11 +29,8 @@
 {
   namespace gui
   {
-<<<<<<< HEAD
     class SchematicViewWidget;
-=======
     class TopToolbar;
->>>>>>> bd3fc551
     class ModelEditorPrivate;
 
     /// \class ModelEditor ModelEditor.hh gui/gui.hh
