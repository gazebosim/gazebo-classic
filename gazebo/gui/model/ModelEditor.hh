--- conflicted
+++ resolved
@@ -130,16 +130,14 @@
       /// \brief Action to exit the editor.
       private: QAction *exitAct;
 
-<<<<<<< HEAD
       /// \brief Action to show/hide the schematic view.
       private: QAction *schematicViewAct;
 
       /// \brief Pointer to the schematic view widget.
       private: SchematicViewWidget *svWidget;
-=======
+
       /// \brief Action to show joints.
       private: QAction *showJointsAct;
->>>>>>> 8482dae6
 
       /// \brief Save the main window paused state to use when returning.
       private: bool mainWindowPaused;
