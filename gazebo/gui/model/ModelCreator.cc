/*
 * Copyright (C) 2014-2015 Open Source Robotics Foundation
 *
 * Licensed under the Apache License, Version 2.0 (the "License");
 * you may not use this file except in compliance with the License.
 * You may obtain a copy of the License at
 *
 *     http://www.apache.org/licenses/LICENSE-2.0
 *
 * Unless required by applicable law or agreed to in writing, software
 * distributed under the License is distributed on an "AS IS" BASIS,
 * WITHOUT WARRANTIES OR CONDITIONS OF ANY KIND, either express or implied.
 * See the License for the specific language governing permissions and
 * limitations under the License.
 *
 */

#ifdef _WIN32
  // Ensure that Winsock2.h is included before Windows.h, which can get
  // pulled in by anybody (e.g., Boost).
  #include <Winsock2.h>
#endif

#include <boost/thread/recursive_mutex.hpp>
#include <boost/filesystem.hpp>
#include <sstream>
#include <string>

#include "gazebo/common/Exception.hh"
#include "gazebo/common/SVGLoader.hh"

#include "gazebo/rendering/UserCamera.hh"
#include "gazebo/rendering/Material.hh"
#include "gazebo/rendering/Scene.hh"

#include "gazebo/math/Quaternion.hh"

#include "gazebo/transport/Publisher.hh"
#include "gazebo/transport/Node.hh"
#include "gazebo/transport/TransportIface.hh"

#include "gazebo/gui/Actions.hh"
#include "gazebo/gui/KeyEventHandler.hh"
#include "gazebo/gui/MouseEventHandler.hh"
#include "gazebo/gui/GuiEvents.hh"
#include "gazebo/gui/GuiIface.hh"
#include "gazebo/gui/ModelManipulator.hh"
#include "gazebo/gui/ModelSnap.hh"
#include "gazebo/gui/ModelAlign.hh"
#include "gazebo/gui/SaveDialog.hh"
#include "gazebo/gui/MainWindow.hh"

#include "gazebo/gui/model/ModelData.hh"
#include "gazebo/gui/model/LinkInspector.hh"
#include "gazebo/gui/model/ModelPluginInspector.hh"
#include "gazebo/gui/model/JointMaker.hh"
#include "gazebo/gui/model/ModelEditorEvents.hh"
#include "gazebo/gui/model/ModelCreator.hh"

using namespace gazebo;
using namespace gui;

const std::string ModelCreator::modelDefaultName = "Untitled";
const std::string ModelCreator::previewName = "ModelPreview";

/////////////////////////////////////////////////
ModelCreator::ModelCreator()
{
  this->active = false;

  this->modelTemplateSDF.reset(new sdf::SDF);
  this->modelTemplateSDF->SetFromString(ModelData::GetTemplateSDFString());

  this->updateMutex = new boost::recursive_mutex();

  this->manipMode = "";
  this->linkCounter = 0;
  this->modelCounter = 0;

  this->node = transport::NodePtr(new transport::Node());
  this->node->Init();
  this->makerPub = this->node->Advertise<msgs::Factory>("~/factory");
  this->requestPub = this->node->Advertise<msgs::Request>("~/request");

  this->jointMaker = new JointMaker();

  this->sdfToAppend.reset(new sdf::Element);
  this->sdfToAppend->SetName("sdf_to_append");

  connect(g_editModelAct, SIGNAL(toggled(bool)), this, SLOT(OnEdit(bool)));
  this->inspectAct = new QAction(tr("Open Link Inspector"), this);
  connect(this->inspectAct, SIGNAL(triggered()), this,
      SLOT(OnOpenInspector()));

  if (g_deleteAct)
  {
    connect(g_deleteAct, SIGNAL(DeleteSignal(const std::string &)), this,
        SLOT(OnDelete(const std::string &)));
  }

  this->connections.push_back(
      gui::Events::ConnectEditModel(
      boost::bind(&ModelCreator::OnEditModel, this, _1)));

  this->connections.push_back(
      gui::model::Events::ConnectSaveModelEditor(
      boost::bind(&ModelCreator::OnSave, this)));

  this->connections.push_back(
      gui::model::Events::ConnectSaveAsModelEditor(
      boost::bind(&ModelCreator::OnSaveAs, this)));

  this->connections.push_back(
      gui::model::Events::ConnectNewModelEditor(
      boost::bind(&ModelCreator::OnNew, this)));

  this->connections.push_back(
      gui::model::Events::ConnectExitModelEditor(
      boost::bind(&ModelCreator::OnExit, this)));

  this->connections.push_back(
    gui::model::Events::ConnectModelNameChanged(
      boost::bind(&ModelCreator::OnNameChanged, this, _1)));

  this->connections.push_back(
      gui::model::Events::ConnectModelChanged(
      boost::bind(&ModelCreator::ModelChanged, this)));

  this->connections.push_back(
      gui::model::Events::ConnectOpenLinkInspector(
      boost::bind(&ModelCreator::OpenInspector, this, _1)));

  this->connections.push_back(
      gui::model::Events::ConnectOpenModelPluginInspector(
      boost::bind(&ModelCreator::OpenModelPluginInspector, this, _1)));

  this->connections.push_back(
      gui::Events::ConnectAlignMode(
        boost::bind(&ModelCreator::OnAlignMode, this, _1, _2, _3, _4)));

  this->connections.push_back(
      gui::Events::ConnectManipMode(
        boost::bind(&ModelCreator::OnManipMode, this, _1)));

  this->connections.push_back(
     event::Events::ConnectSetSelectedEntity(
       boost::bind(&ModelCreator::OnSetSelectedEntity, this, _1, _2)));

  this->connections.push_back(
     gui::model::Events::ConnectSetSelectedLink(
       boost::bind(&ModelCreator::OnSetSelectedLink, this, _1, _2)));

  this->connections.push_back(
      gui::Events::ConnectScaleEntity(
      boost::bind(&ModelCreator::OnEntityScaleChanged, this, _1, _2)));

  this->connections.push_back(
      gui::model::Events::ConnectShowLinkContextMenu(
      boost::bind(&ModelCreator::ShowContextMenu, this, _1)));

  this->connections.push_back(
      event::Events::ConnectPreRender(
        boost::bind(&ModelCreator::Update, this)));

  if (g_copyAct)
  {
    g_copyAct->setEnabled(false);
    connect(g_copyAct, SIGNAL(triggered()), this, SLOT(OnCopy()));
  }
  if (g_pasteAct)
  {
    g_pasteAct->setEnabled(false);
    connect(g_pasteAct, SIGNAL(triggered()), this, SLOT(OnPaste()));
  }

  this->saveDialog = new SaveDialog(SaveDialog::MODEL);

  this->Reset();
}

/////////////////////////////////////////////////
ModelCreator::~ModelCreator()
{
  while (!this->allLinks.empty())
    this->RemoveLinkImpl(this->allLinks.begin()->first);

  while (!this->nestedLinks.empty())
    this->RemoveLinkImpl(this->nestedLinks.begin()->first);

  while (!this->allNestedModels.empty())
    this->RemoveNestedModelImpl(this->allNestedModels.begin()->first);

  this->allLinks.clear();
<<<<<<< HEAD
  this->nestedLinks.clear();
  this->allNestedModels.clear();
=======
  this->allModelPlugins.clear();
>>>>>>> bd3fc551
  this->node->Fini();
  this->node.reset();
  this->modelTemplateSDF.reset();
  this->requestPub.reset();
  this->makerPub.reset();
  this->connections.clear();

  delete this->saveDialog;
  delete this->updateMutex;

  delete jointMaker;
}

/////////////////////////////////////////////////
void ModelCreator::OnEdit(bool _checked)
{
  if (_checked)
  {
    this->active = true;
    this->modelCounter++;
    KeyEventHandler::Instance()->AddPressFilter("model_creator",
        boost::bind(&ModelCreator::OnKeyPress, this, _1));

    MouseEventHandler::Instance()->AddPressFilter("model_creator",
        boost::bind(&ModelCreator::OnMousePress, this, _1));

    MouseEventHandler::Instance()->AddReleaseFilter("model_creator",
        boost::bind(&ModelCreator::OnMouseRelease, this, _1));

    MouseEventHandler::Instance()->AddMoveFilter("model_creator",
        boost::bind(&ModelCreator::OnMouseMove, this, _1));

    MouseEventHandler::Instance()->AddDoubleClickFilter("model_creator",
        boost::bind(&ModelCreator::OnMouseDoubleClick, this, _1));

    this->jointMaker->EnableEventHandlers();
  }
  else
  {
    this->active = false;
    KeyEventHandler::Instance()->RemovePressFilter("model_creator");
    MouseEventHandler::Instance()->RemovePressFilter("model_creator");
    MouseEventHandler::Instance()->RemoveReleaseFilter("model_creator");
    MouseEventHandler::Instance()->RemoveMoveFilter("model_creator");
    MouseEventHandler::Instance()->RemoveDoubleClickFilter("model_creator");
    this->jointMaker->DisableEventHandlers();
    this->jointMaker->Stop();

    this->DeselectAll();
  }
}

/////////////////////////////////////////////////
void ModelCreator::OnEditModel(const std::string &_modelName)
{
  if (!gui::get_active_camera() ||
      !gui::get_active_camera()->GetScene())
  {
    gzerr << "Unable to edit model. GUI camera or scene is NULL"
        << std::endl;
    return;
  }

  if (!this->active)
  {
    gzwarn << "Model Editor must be active before loading a model. " <<
              "Not loading model " << _modelName << std::endl;
    return;
  }

  // Get SDF model element from model name
  // TODO replace with entity_info and parse gazebo.msgs.Model msgs
  // or handle model_sdf requests in world.
  boost::shared_ptr<msgs::Response> response =
    transport::request(gui::get_world(), "world_sdf");

  msgs::GzString msg;
  // Make sure the response is correct
  if (response->type() == msg.GetTypeName())
  {
    // Parse the response message
    msg.ParseFromString(response->serialized_data());

    // Parse the string into sdf
    sdf::SDF sdfParsed;
    sdfParsed.SetFromString(msg.data());

    // Check that sdf contains world
    if (sdfParsed.Root()->HasElement("world") &&
        sdfParsed.Root()->GetElement("world")->HasElement("model"))
    {
      sdf::ElementPtr world = sdfParsed.Root()->GetElement("world");
      sdf::ElementPtr model = world->GetElement("model");
      while (model)
      {
        if (model->GetAttribute("name")->GetAsString() == _modelName)
        {
          NestedModelData *modelData = this->CreateModelFromSDF(model);
          rendering::VisualPtr modelVis = modelData->modelVisual;

          // Hide the model from the scene to substitute with the preview visual
          this->SetModelVisible(_modelName, false);

          rendering::ScenePtr scene = gui::get_active_camera()->GetScene();
          rendering::VisualPtr visual = scene->GetVisual(_modelName);

          math::Pose pose;
          if (visual)
          {
            pose = visual->GetWorldPose();
            this->previewVisual->SetWorldPose(pose);
          }

          this->serverModelName = _modelName;
          this->serverModelSDF = model;
          this->modelPose = pose;

          std::stringstream ss;
          ss << "<sdf version='" << SDF_VERSION << "'>"
             << model->ToString("")
             << "</sdf>";

          gui::model::Events::editModel(_modelName, modelVis->GetName(),
              ss.str());
          return;
        }
        model = model->GetNextElement("model");
      }
      gzwarn << "Couldn't find SDF for " << _modelName << ". Not loading it."
          << std::endl;
    }
  }
  else
  {
    GZ_ASSERT(response->type() == msg.GetTypeName(),
        "Received incorrect response from 'world_sdf' request.");
  }
}

/////////////////////////////////////////////////
NestedModelData *ModelCreator::CreateModelFromSDF(sdf::ElementPtr
    _modelElem, rendering::VisualPtr _parentVis, bool _attachedToMouse)
{
  rendering::VisualPtr modelVisual;
  std::stringstream modelNameStream;
  std::string nestedModelName;
  NestedModelData *modelData = new NestedModelData();

  // If no parent vis, this is the root model
  if (!_parentVis)
  {
    // Reset preview visual in case there was something already loaded
    this->Reset();

    // Keep previewModel with previewName to avoid conflicts
    modelVisual = this->previewVisual;
    modelNameStream << this->previewName << "_" << this->modelCounter;

    // Model general info
    if (_modelElem->HasAttribute("name"))
      this->SetModelName(_modelElem->Get<std::string>("name"));

    if (_modelElem->HasElement("pose"))
      this->modelPose = _modelElem->Get<math::Pose>("pose");
    else
      this->modelPose = math::Pose::Zero;
    this->previewVisual->SetPose(this->modelPose);

    if (_modelElem->HasElement("static"))
      this->isStatic = _modelElem->Get<bool>("static");
    if (_modelElem->HasElement("allow_auto_disable"))
      this->autoDisable = _modelElem->Get<bool>("allow_auto_disable");
    gui::model::Events::modelPropertiesChanged(this->isStatic,
        this->autoDisable, this->modelPose, this->GetModelName());

    modelData->modelVisual = modelVisual;
  }
  // Nested models are attached to a parent visual
  else
  {
    // Internal name
    std::stringstream parentNameStream;
    parentNameStream << _parentVis->GetName();
    if (_parentVis->GetName() == this->previewName)
      parentNameStream << "_" << this->modelCounter;

    modelNameStream << parentNameStream.str() << "::" <<
        _modelElem->Get<std::string>("name");
    nestedModelName = modelNameStream.str();

    // Generate unique name
    auto itName = this->allNestedModels.find(nestedModelName);
    int nameCounter = 0;
    std::string uniqueName;
    while (itName != this->allNestedModels.end())
    {
      std::stringstream uniqueNameStr;
      uniqueNameStr << nestedModelName << "_" << nameCounter++;
      uniqueName = uniqueNameStr.str();
      itName = this->allNestedModels.find(uniqueName);
    }
    if (!uniqueName.empty())
      nestedModelName = uniqueName;

    // Model Visual
    modelVisual.reset(new rendering::Visual(nestedModelName, _parentVis));
    modelVisual->Load();
    modelVisual->SetTransparency(ModelData::GetEditTransparency());

    if (_modelElem->HasElement("pose"))
      modelVisual->SetPose(_modelElem->Get<math::Pose>("pose"));

    // Only keep SDF and preview visual
    std::string leafName = nestedModelName;
    leafName = leafName.substr(leafName.rfind("::")+2);

//    modelData->modelSDF = _modelElem->Clone();
    modelData->modelSDF = _modelElem;
    modelData->modelVisual = modelVisual;
    modelData->SetName(leafName);
    modelData->SetPose(_modelElem->Get<math::Pose>("pose"));
  }

  // Nested models
  sdf::ElementPtr nestedModelElem;
  if (_modelElem->HasElement("model"))
     nestedModelElem = _modelElem->GetElement("model");
  while (nestedModelElem)
  {
    if (this->canonicalModel.empty())
      this->canonicalModel = nestedModelName;

    NestedModelData *nestedModelData =
        this->CreateModelFromSDF(nestedModelElem, modelVisual);
    rendering::VisualPtr nestedModelVis = nestedModelData->modelVisual;
    modelData->models[nestedModelVis->GetName()] = nestedModelVis;
    nestedModelElem = nestedModelElem->GetNextElement("model");
  }

  // Links
  sdf::ElementPtr linkElem;
  if (_modelElem->HasElement("link"))
    linkElem = _modelElem->GetElement("link");
  while (linkElem)
  {
    LinkData *linkData = this->CreateLinkFromSDF(linkElem, modelVisual);
    rendering::VisualPtr linkVis = linkData->linkVisual;

    modelData->links[linkVis->GetName()] = linkVis;
    linkElem = linkElem->GetNextElement("link");
  }

<<<<<<< HEAD
  // Don't load joints for nested models
  if (!_parentVis)
  {
    sdf::ElementPtr jointElem;
    if (_modelElem->HasElement("joint"))
       jointElem = _modelElem->GetElement("joint");
=======
  // Joints
  std::stringstream previewModelName;
  previewModelName << this->previewName << "_" << this->modelCounter;
  sdf::ElementPtr jointElem;
  if (_modelElem->HasElement("joint"))
     jointElem = _modelElem->GetElement("joint");
>>>>>>> bd3fc551

    while (jointElem)
    {
      this->jointMaker->CreateJointFromSDF(jointElem, modelNameStream.str());
      jointElem = jointElem->GetNextElement("joint");
    }
  }

  // Nested models only
  if (_parentVis)
  {
<<<<<<< HEAD
    boost::recursive_mutex::scoped_lock lock(*this->updateMutex);
    this->allNestedModels[nestedModelName] = modelData;

    if (!_attachedToMouse)
      gui::model::Events::nestedModelInserted(nestedModelName);
  }

  return modelData;
=======
    this->jointMaker->CreateJointFromSDF(jointElem, previewModelName.str());
    jointElem = jointElem->GetNextElement("joint");
  }

  // Plugins
  sdf::ElementPtr pluginElem;
  if (_modelElem->HasElement("plugin"))
    pluginElem = _modelElem->GetElement("plugin");
  while (pluginElem)
  {
    this->AddModelPlugin(pluginElem);
    pluginElem = pluginElem->GetNextElement("plugin");
  }
>>>>>>> bd3fc551
}

/////////////////////////////////////////////////
void ModelCreator::OnNew()
{
  this->Stop();

  if (this->allLinks.empty() && this->allNestedModels.empty())
  {
    this->Reset();
    gui::model::Events::newModel();
    return;
  }
  QString msg;
  QMessageBox msgBox(QMessageBox::Warning, QString("New"), msg);
  QPushButton *cancelButton = msgBox.addButton("Cancel",
      QMessageBox::RejectRole);
  msgBox.setEscapeButton(cancelButton);
  QPushButton *saveButton = new QPushButton("Save");

  switch (this->currentSaveState)
  {
    case ALL_SAVED:
    {
      msg.append("Are you sure you want to close this model and open a new "
                 "canvas?\n\n");
      QPushButton *newButton =
          msgBox.addButton("New Canvas", QMessageBox::AcceptRole);
      msgBox.setDefaultButton(newButton);
      break;
    }
    case UNSAVED_CHANGES:
    case NEVER_SAVED:
    {
      msg.append("You have unsaved changes. Do you want to save this model "
                 "and open a new canvas?\n\n");
      msgBox.addButton("Don't Save", QMessageBox::DestructiveRole);
      msgBox.addButton(saveButton, QMessageBox::AcceptRole);
      msgBox.setDefaultButton(saveButton);
      break;
    }
    default:
      return;
  }

  msgBox.setText(msg);

  msgBox.exec();

  if (msgBox.clickedButton() != cancelButton)
  {
    if (msgBox.clickedButton() == saveButton)
    {
      if (!this->OnSave())
      {
        return;
      }
    }

    this->Reset();
    gui::model::Events::newModel();
  }
}

/////////////////////////////////////////////////
bool ModelCreator::OnSave()
{
  this->Stop();

  switch (this->currentSaveState)
  {
    case UNSAVED_CHANGES:
    {
      this->SaveModelFiles();
      gui::model::Events::saveModel(this->modelName);
      return true;
    }
    case NEVER_SAVED:
    {
      return this->OnSaveAs();
    }
    default:
      return false;
  }
}

/////////////////////////////////////////////////
bool ModelCreator::OnSaveAs()
{
  this->Stop();

  if (this->saveDialog->OnSaveAs())
  {
    // Prevent changing save location
    this->currentSaveState = ALL_SAVED;
    // Get name set by user
    this->SetModelName(this->saveDialog->GetModelName());
    // Update name on palette
    gui::model::Events::saveModel(this->modelName);
    // Generate and save files
    this->SaveModelFiles();
    return true;
  }
  return false;
}

/////////////////////////////////////////////////
void ModelCreator::OnNameChanged(const std::string &_name)
{
  if (_name.compare(this->modelName) == 0)
    return;

  this->SetModelName(_name);
  this->ModelChanged();
}

/////////////////////////////////////////////////
void ModelCreator::OnExit()
{
  this->Stop();

  if (this->allLinks.empty() && this->allNestedModels.empty())
  {
    if (!this->serverModelName.empty())
      this->SetModelVisible(this->serverModelName, true);
    this->Reset();
    gui::model::Events::newModel();
    gui::model::Events::finishModel();
    return;
  }

  switch (this->currentSaveState)
  {
    case ALL_SAVED:
    {
      QString msg("Are you ready to exit?\n\n");
      QMessageBox msgBox(QMessageBox::NoIcon, QString("Exit"), msg);

      QPushButton *cancelButton = msgBox.addButton("Cancel",
          QMessageBox::RejectRole);
      QPushButton *exitButton =
          msgBox.addButton("Exit", QMessageBox::AcceptRole);
      msgBox.setDefaultButton(exitButton);
      msgBox.setEscapeButton(cancelButton);

      msgBox.exec();
      if (msgBox.clickedButton() == cancelButton)
      {
        return;
      }
      this->FinishModel();
      break;
    }
    case UNSAVED_CHANGES:
    case NEVER_SAVED:
    {
      QString msg("Save Changes before exiting?\n\n");

      QMessageBox msgBox(QMessageBox::NoIcon, QString("Exit"), msg);
      QPushButton *cancelButton = msgBox.addButton("Cancel",
          QMessageBox::RejectRole);
      msgBox.addButton("Don't Save, Exit", QMessageBox::DestructiveRole);
      QPushButton *saveButton = msgBox.addButton("Save and Exit",
          QMessageBox::AcceptRole);
      msgBox.setDefaultButton(cancelButton);
      msgBox.setDefaultButton(saveButton);

      msgBox.exec();
      if (msgBox.clickedButton() == cancelButton)
        return;

      if (msgBox.clickedButton() == saveButton)
      {
        if (!this->OnSave())
        {
          return;
        }
      }
      break;
    }
    default:
      return;
  }

  // Create entity on main window up to the saved point
  if (this->currentSaveState != NEVER_SAVED)
    this->FinishModel();
  else
    this->SetModelVisible(this->serverModelName, true);

  this->Reset();

  gui::model::Events::newModel();
  gui::model::Events::finishModel();
}

/////////////////////////////////////////////////
void ModelCreator::SaveModelFiles()
{
  this->saveDialog->GenerateConfig();
  this->saveDialog->SaveToConfig();
  this->GenerateSDF();
  this->saveDialog->SaveToSDF(this->modelSDF);
  this->currentSaveState = ALL_SAVED;
}

/////////////////////////////////////////////////
std::string ModelCreator::CreateModel()
{
  this->Reset();
  return this->folderName;
}

/////////////////////////////////////////////////
void ModelCreator::AddJoint(const std::string &_type)
{
  this->Stop();
  if (this->jointMaker)
    this->jointMaker->AddJoint(_type);
}

/////////////////////////////////////////////////
std::string ModelCreator::AddShape(LinkType _type,
    const math::Vector3 &_size, const math::Pose &_pose,
    const std::string &_uri, unsigned int _samples)
{
  if (!this->previewVisual)
  {
    this->Reset();
  }

  std::stringstream linkNameStream;
  linkNameStream << this->previewName << "_" << this->modelCounter
      << "::link_" << this->linkCounter++;
  std::string linkName = linkNameStream.str();

  rendering::VisualPtr linkVisual(new rendering::Visual(linkName,
      this->previewVisual));
  linkVisual->Load();
  linkVisual->SetTransparency(ModelData::GetEditTransparency());

  std::ostringstream visualName;
  visualName << linkName << "::visual";
  rendering::VisualPtr visVisual(new rendering::Visual(visualName.str(),
      linkVisual));
  sdf::ElementPtr visualElem =  this->modelTemplateSDF->Root()
      ->GetElement("model")->GetElement("link")->GetElement("visual");

  sdf::ElementPtr geomElem =  visualElem->GetElement("geometry");
  geomElem->ClearElements();

  if (_type == LINK_CYLINDER)
  {
    sdf::ElementPtr cylinderElem = geomElem->AddElement("cylinder");
    (cylinderElem->GetElement("radius"))->Set(_size.x*0.5);
    (cylinderElem->GetElement("length"))->Set(_size.z);
  }
  else if (_type == LINK_SPHERE)
  {
    ((geomElem->AddElement("sphere"))->GetElement("radius"))->Set(_size.x*0.5);
  }
  else if (_type == LINK_MESH)
  {
    sdf::ElementPtr meshElem = geomElem->AddElement("mesh");
    meshElem->GetElement("scale")->Set(_size);
    meshElem->GetElement("uri")->Set(_uri);
  }
  else if (_type == LINK_POLYLINE)
  {
    QFileInfo info(QString::fromStdString(_uri));
    if (!info.isFile() || info.completeSuffix().toLower() != "svg")
    {
      gzerr << "File [" << _uri << "] not found or invalid!" << std::endl;
      return std::string();
    }

    common::SVGLoader svgLoader(_samples);
    std::vector<common::SVGPath> paths;
    svgLoader.Parse(_uri, paths);

    if (paths.empty())
    {
      gzerr << "No paths found on file [" << _uri << "]" << std::endl;
      return std::string();
    }

    // SVG paths do not map to sdf polylines, because we now allow a contour
    // to be made of multiple svg disjoint paths.
    // For this reason, we compute the closed polylines that can be extruded
    // in this step
    std::vector< std::vector<ignition::math::Vector2d> > closedPolys;
    std::vector< std::vector<ignition::math::Vector2d> > openPolys;
    svgLoader.PathsToClosedPolylines(paths, 0.05, closedPolys, openPolys);
    if (closedPolys.empty())
    {
      gzerr << "No closed polylines found on file [" << _uri << "]"
        << std::endl;
      return std::string();
    }
    if (!openPolys.empty())
    {
      gzmsg << "There are " << openPolys.size() << "open polylines. "
        << "They will be ignored." << std::endl;
    }
    // Find extreme values to center the polylines
    ignition::math::Vector2d min(paths[0].polylines[0][0]);
    ignition::math::Vector2d max(min);

    for (auto const &poly : closedPolys)
    {
      for (auto const &pt : poly)
      {
        if (pt.X() < min.X())
          min.X() = pt.X();
        if (pt.Y() < min.Y())
          min.Y() = pt.Y();
        if (pt.X() > max.X())
          max.X() = pt.X();
        if (pt.Y() > max.Y())
          max.Y() = pt.Y();
      }
    }
    for (auto const &poly : closedPolys)
    {
      sdf::ElementPtr polylineElem = geomElem->AddElement("polyline");
      polylineElem->GetElement("height")->Set(_size.z);

      for (auto const &p : poly)
      {
        // Translate to center
        ignition::math::Vector2d pt = p - min - (max-min)*0.5;
        // Swap X and Y so Z will point up
        // (in 2D it points into the screen)
        sdf::ElementPtr pointElem = polylineElem->AddElement("point");
        pointElem->Set(
            ignition::math::Vector2d(pt.Y()*_size.y, pt.X()*_size.x));
      }
    }
  }
  else
  {
    if (_type != LINK_BOX)
    {
      gzwarn << "Unknown link type '" << _type << "'. " <<
          "Adding a box" << std::endl;
    }

    ((geomElem->AddElement("box"))->GetElement("size"))->Set(_size);
  }

  visVisual->Load(visualElem);
  this->CreateLink(visVisual);

  linkVisual->SetPose(_pose);

  // insert over ground plane for now
  math::Vector3 linkPos = linkVisual->GetWorldPose().pos;
  if (_type == LINK_BOX || _type == LINK_CYLINDER || _type == LINK_SPHERE)
  {
    linkPos.z = _size.z * 0.5;
  }
  // override orientation as it's more natural to insert objects upright rather
  // than inserting it in the model frame.
  linkVisual->SetWorldPose(math::Pose(linkPos, math::Quaternion()));

  this->mouseVisual = linkVisual;

  return linkName;
}

/////////////////////////////////////////////////
void ModelCreator::CreateLink(const rendering::VisualPtr &_visual)
{
  LinkData *link = new LinkData();

  msgs::Model model;
  double mass = 1.0;

  // set reasonable inertial values based on geometry
  std::string geomType = _visual->GetGeometryType();
  if (geomType == "cylinder")
    msgs::AddCylinderLink(model, mass, 0.5, 1.0);
  else if (geomType == "sphere")
    msgs::AddSphereLink(model, mass, 0.5);
  else
    msgs::AddBoxLink(model, mass, ignition::math::Vector3d::One);
  link->Load(msgs::LinkToSDF(model.link(0)));

  MainWindow *mainWindow = gui::get_main_window();
  if (mainWindow)
  {
    connect(gui::get_main_window(), SIGNAL(Close()), link->inspector,
        SLOT(close()));
  }

  link->linkVisual = _visual->GetParent();
  link->AddVisual(_visual);

  // override transparency
  _visual->SetTransparency(_visual->GetTransparency() *
      (1-ModelData::GetEditTransparency()-0.1)
      + ModelData::GetEditTransparency());

  // create collision with identical geometry
  rendering::VisualPtr collisionVis =
      _visual->Clone(link->linkVisual->GetName() + "::collision",
      link->linkVisual);

  // orange
  collisionVis->SetMaterial("Gazebo/Orange");
  collisionVis->SetTransparency(
      math::clamp(ModelData::GetEditTransparency() * 2.0, 0.0, 0.8));
  // fix for transparency alpha compositing
  Ogre::MovableObject *colObj = collisionVis->GetSceneNode()->
      getAttachedObject(0);
  colObj->setRenderQueueGroup(colObj->getRenderQueueGroup()+1);
  link->AddCollision(collisionVis);

  std::string linkName = link->linkVisual->GetName();

  std::string leafName = linkName;
  size_t idx = linkName.find_last_of("::");
  if (idx != std::string::npos)
    leafName = linkName.substr(idx+1);

  link->SetName(leafName);

  {
    boost::recursive_mutex::scoped_lock lock(*this->updateMutex);
    this->allLinks[linkName] = link;
    if (this->canonicalLink.empty())
      this->canonicalLink = linkName;
  }

  rendering::ScenePtr scene = link->linkVisual->GetScene();

  this->ModelChanged();
}

/////////////////////////////////////////////////
LinkData *ModelCreator::CloneLink(const std::string &_linkName)
{
  boost::recursive_mutex::scoped_lock lock(*this->updateMutex);

  auto it = this->allLinks.find(_linkName);
  if (it == allLinks.end())
  {
    gzerr << "No link with name: " << _linkName << " found."  << std::endl;
    return NULL;
  }

  // generate unique name.
  std::string newName = _linkName + "_clone";
  auto itName = this->allLinks.find(newName);
  int nameCounter = 0;
  while (itName != this->allLinks.end())
  {
    std::stringstream newLinkName;
    newLinkName << _linkName << "_clone_" << nameCounter++;
    newName = newLinkName.str();
    itName = this->allLinks.find(newName);
  }

  std::string leafName = newName;
  size_t idx = newName.find_last_of("::");
  if (idx != std::string::npos)
    leafName = newName.substr(idx+1);
  LinkData *link = it->second->Clone(leafName);

  this->allLinks[newName] = link;

  this->ModelChanged();

  return link;
}

/////////////////////////////////////////////////
NestedModelData *ModelCreator::CloneNestedModel(
    const std::string &_nestedModelName)
{
  boost::recursive_mutex::scoped_lock lock(*this->updateMutex);

  auto it = this->allNestedModels.find(_nestedModelName);
  if (it == allNestedModels.end())
  {
    gzerr << "No nested model with name: " << _nestedModelName <<
        " found."  << std::endl;
    return NULL;
  }

  // generate unique name.
  std::string newName = _nestedModelName + "_clone";
  auto itName = this->allNestedModels.find(newName);
  int nameCounter = 0;
  while (itName != this->allNestedModels.end())
  {
    std::stringstream newNestedModelName;
    newNestedModelName << _nestedModelName << "_clone_" << nameCounter++;
    newName = newNestedModelName.str();
    itName = this->allNestedModels.find(newName);
  }

  std::string leafName = newName;
  size_t idx = newName.find_last_of("::");
  if (idx != std::string::npos)
    leafName = newName.substr(idx+1);
  NestedModelData *modelData = it->second->Clone(leafName);

  this->allNestedModels[newName] = modelData;

  this->ModelChanged();

  return modelData;
}

/////////////////////////////////////////////////
LinkData *ModelCreator::CreateLinkFromSDF(sdf::ElementPtr _linkElem,
    rendering::VisualPtr _parentVis)
{
  LinkData *link = new LinkData();
  MainWindow *mainWindow = gui::get_main_window();
  if (mainWindow)
  {
    connect(gui::get_main_window(), SIGNAL(Close()), link->inspector,
        SLOT(close()));
  }

  link->Load(_linkElem);

  // Link
  std::stringstream linkNameStream;
  std::string leafName = link->GetName();

  if (_parentVis->GetName() == this->previewName)
    linkNameStream << this->previewName << "_" << this->modelCounter << "::";
  else
    linkNameStream << _parentVis->GetName() << "::";

  linkNameStream << leafName;
  std::string linkName = linkNameStream.str();

  if (this->canonicalLink.empty())
    this->canonicalLink = linkName;

  link->SetName(leafName);

  // if link name is scoped, it could mean that it's from an included model.
  // The joint maker needs to know about this in order to specify the correct
  // parent and child links in sdf generation step.
  if (leafName.find("::") != std::string::npos)
    this->jointMaker->AddScopedLinkName(leafName);

  rendering::VisualPtr linkVisual(new rendering::Visual(linkName, _parentVis));
  linkVisual->Load();
  linkVisual->SetPose(link->Pose());
  link->linkVisual = linkVisual;

  // Visuals
  int visualIndex = 0;
  sdf::ElementPtr visualElem;

  if (_linkElem->HasElement("visual"))
    visualElem = _linkElem->GetElement("visual");

  linkVisual->SetTransparency(ModelData::GetEditTransparency());

  while (visualElem)
  {
    // Visual name
    std::string visualName;
    if (visualElem->HasAttribute("name"))
    {
      visualName = linkName + "::" + visualElem->Get<std::string>("name");
      visualIndex++;
    }
    else
    {
      std::stringstream visualNameStream;
      visualNameStream << linkName << "::visual_" << visualIndex++;
      visualName = visualNameStream.str();
      gzwarn << "SDF missing visual name attribute. Created name " << visualName
          << std::endl;
    }
    rendering::VisualPtr visVisual(new rendering::Visual(visualName,
        linkVisual));
    visVisual->Load(visualElem);

    // Visual pose
    math::Pose visualPose;
    if (visualElem->HasElement("pose"))
      visualPose = visualElem->Get<math::Pose>("pose");
    else
      visualPose.Set(0, 0, 0, 0, 0, 0);
    visVisual->SetPose(visualPose);

    // Add to link
    link->AddVisual(visVisual);

    // override transparency
    visVisual->SetTransparency(visVisual->GetTransparency() *
        (1-ModelData::GetEditTransparency()-0.1)
        + ModelData::GetEditTransparency());

    visualElem = visualElem->GetNextElement("visual");
  }

  // Collisions
  int collisionIndex = 0;
  sdf::ElementPtr collisionElem;

  if (_linkElem->HasElement("collision"))
    collisionElem = _linkElem->GetElement("collision");

  while (collisionElem)
  {
    // Collision name
    std::string collisionName;
    if (collisionElem->HasAttribute("name"))
    {
      collisionName = linkName + "::" + collisionElem->Get<std::string>("name");
      collisionIndex++;
    }
    else
    {
      std::ostringstream collisionNameStream;
      collisionNameStream << linkName << "::collision_" << collisionIndex++;
      collisionName = collisionNameStream.str();
      gzwarn << "SDF missing collision name attribute. Created name " <<
          collisionName << std::endl;
    }
    rendering::VisualPtr colVisual(new rendering::Visual(collisionName,
        linkVisual));

    // Collision pose
    math::Pose collisionPose;
    if (collisionElem->HasElement("pose"))
      collisionPose = collisionElem->Get<math::Pose>("pose");
    else
      collisionPose.Set(0, 0, 0, 0, 0, 0);

    // Make a visual element from the collision element
    sdf::ElementPtr colVisualElem =  this->modelTemplateSDF->Root()
        ->GetElement("model")->GetElement("link")->GetElement("visual");

    sdf::ElementPtr geomElem = colVisualElem->GetElement("geometry");
    geomElem->ClearElements();
    geomElem->Copy(collisionElem->GetElement("geometry"));

    colVisual->Load(colVisualElem);
    colVisual->SetPose(collisionPose);
    colVisual->SetMaterial("Gazebo/Orange");
    colVisual->SetTransparency(
        math::clamp(ModelData::GetEditTransparency() * 2.0, 0.0, 0.8));
    // fix for transparency alpha compositing
    Ogre::MovableObject *colObj = colVisual->GetSceneNode()->
        getAttachedObject(0);
    colObj->setRenderQueueGroup(colObj->getRenderQueueGroup()+1);

    // Add to link
    link->AddCollision(colVisual);

    collisionElem = collisionElem->GetNextElement("collision");
  }

  // Top-level links only
  if (_parentVis == this->previewVisual)
  {
    boost::recursive_mutex::scoped_lock lock(*this->updateMutex);
    this->allLinks[linkName] = link;
    gui::model::Events::linkInserted(linkName);
  }
  else
  {
    boost::recursive_mutex::scoped_lock lock(*this->updateMutex);
    this->nestedLinks[linkName] = link;
  }

  this->ModelChanged();

  return link;
}

/////////////////////////////////////////////////
LinkData *ModelCreator::CreateLinkFromSDF(sdf::ElementPtr _linkElem)
{
  return this->CreateLinkFromSDF(_linkElem, this->previewVisual);
}

/////////////////////////////////////////////////
void ModelCreator::RemoveNestedModelImpl(const std::string &_nestedModelName)
{
  if (!this->previewVisual)
  {
    this->Reset();
    return;
  }

  NestedModelData *modelData = NULL;
  {
    boost::recursive_mutex::scoped_lock lock(*this->updateMutex);
    if (this->allNestedModels.find(_nestedModelName) ==
        this->allNestedModels.end())
    {
      return;
    }
    modelData = this->allNestedModels[_nestedModelName];
  }

  if (!modelData)
    return;

  // Copy before reference is deleted.
  std::string nestedModelName(_nestedModelName);


  // remove all its models
  for (auto &modelIt : modelData->models)
    this->RemoveNestedModelImpl(modelIt.first);

  // remove all its links and joints
  for (auto &linkIt : modelData->links)
  {
    // if it's a link
    if (this->nestedLinks.find(linkIt.first) != this->nestedLinks.end())
    {
      if (this->jointMaker)
      {
        this->jointMaker->RemoveJointsByLink(linkIt.first);
      }
      this->RemoveLinkImpl(linkIt.first);
    }
  }

  rendering::ScenePtr scene = modelData->modelVisual->GetScene();
  if (scene)
  {
    scene->RemoveVisual(modelData->modelVisual);
  }

  modelData->modelVisual.reset();
  {
    boost::recursive_mutex::scoped_lock lock(*this->updateMutex);
    this->allNestedModels.erase(_nestedModelName);
    delete modelData;
  }
  gui::model::Events::nestedModelRemoved(nestedModelName);

  this->ModelChanged();
}

/////////////////////////////////////////////////
void ModelCreator::RemoveLinkImpl(const std::string &_linkName)
{
  if (!this->previewVisual)
  {
    this->Reset();
    return;
  }

  LinkData *link = NULL;
  {
    boost::recursive_mutex::scoped_lock lock(*this->updateMutex);
    if (this->allLinks.find(_linkName) == this->allLinks.end())
      return;
    link = this->allLinks[_linkName];

    if (!link)
    {
      if (this->nestedLinks.find(_linkName) == this->nestedLinks.end())
        return;
      link = this->nestedLinks[_linkName];
    }
  }

  if (!link)
    return;

  // Copy before reference is deleted.
  std::string linkName(_linkName);

  rendering::ScenePtr scene = link->linkVisual->GetScene();
  if (scene)
  {
    for (auto &it : link->visuals)
    {
      rendering::VisualPtr vis = it.first;
      scene->RemoveVisual(vis);
    }
    scene->RemoveVisual(link->linkVisual);
    for (auto &colIt : link->collisions)
    {
      rendering::VisualPtr vis = colIt.first;
      scene->RemoveVisual(vis);
    }

    scene->RemoveVisual(link->linkVisual);
  }

  link->linkVisual.reset();
  {
    boost::recursive_mutex::scoped_lock lock(*this->updateMutex);
    this->allLinks.erase(linkName);
    this->nestedLinks.erase(linkName);
    delete link;
  }
  gui::model::Events::linkRemoved(linkName);

/*  std::string leafName = linkName;
  size_t idx = linkName.find_last_of("::");
  if (idx != std::string::npos)
    leafName = linkName.substr(idx+1);
  gui::model::Events::linkRemoved(leafName);*/
  this->ModelChanged();
}

/////////////////////////////////////////////////
void ModelCreator::Reset()
{
  delete this->saveDialog;
  this->saveDialog = new SaveDialog(SaveDialog::MODEL);

  this->jointMaker->Reset();
  this->selectedNestedModels.clear();
  this->selectedLinks.clear();

  if (g_copyAct)
    g_copyAct->setEnabled(false);

  if (g_pasteAct)
    g_pasteAct->setEnabled(false);

  this->currentSaveState = NEVER_SAVED;
  this->SetModelName(this->modelDefaultName);
  this->serverModelName = "";
  this->serverModelSDF.reset();
  this->serverModelVisible.clear();
  this->canonicalLink = "";
  this->canonicalModel = "";

  this->modelTemplateSDF.reset(new sdf::SDF);
  this->modelTemplateSDF->SetFromString(ModelData::GetTemplateSDFString());

  this->modelSDF.reset(new sdf::SDF);

  this->isStatic = false;
  this->autoDisable = true;
  gui::model::Events::modelPropertiesChanged(this->isStatic, this->autoDisable,
      this->modelPose, this->GetModelName());

  while (!this->allLinks.empty())
    this->RemoveLinkImpl(this->allLinks.begin()->first);
  this->allLinks.clear();

<<<<<<< HEAD
  while (!this->allNestedModels.empty())
    this->RemoveNestedModelImpl(this->allNestedModels.begin()->first);
  this->allNestedModels.clear();
=======
  this->allModelPlugins.clear();
>>>>>>> bd3fc551

  if (!gui::get_active_camera() ||
    !gui::get_active_camera()->GetScene())
  return;

  rendering::ScenePtr scene = gui::get_active_camera()->GetScene();
  if (this->previewVisual)
    scene->RemoveVisual(this->previewVisual);

  std::stringstream visName;
  visName << this->previewName << "_" << this->modelCounter;
  this->previewVisual.reset(new rendering::Visual(visName.str(),
      scene->GetWorldVisual()));

  this->previewVisual->Load();
  this->modelPose = math::Pose::Zero;
  this->previewVisual->SetPose(this->modelPose);
}

/////////////////////////////////////////////////
void ModelCreator::SetModelName(const std::string &_modelName)
{
  this->modelName = _modelName;
  this->saveDialog->SetModelName(_modelName);

  this->folderName = this->saveDialog->
      GetFolderNameFromModelName(this->modelName);

  if (this->currentSaveState == NEVER_SAVED)
  {
    // Set new saveLocation
    boost::filesystem::path oldPath(this->saveDialog->GetSaveLocation());

    boost::filesystem::path newPath = oldPath.parent_path() / this->folderName;
    this->saveDialog->SetSaveLocation(newPath.string());
  }
}

/////////////////////////////////////////////////
std::string ModelCreator::GetModelName() const
{
  return this->modelName;
}

/////////////////////////////////////////////////
void ModelCreator::SetStatic(bool _static)
{
  this->isStatic = _static;
  this->ModelChanged();
}

/////////////////////////////////////////////////
void ModelCreator::SetAutoDisable(bool _auto)
{
  this->autoDisable = _auto;
  this->ModelChanged();
}

/////////////////////////////////////////////////
void ModelCreator::FinishModel()
{
  if (!this->serverModelName.empty())
  {
    // delete model on server first before spawning the updated one.
    transport::request(gui::get_world(), "entity_delete",
        this->serverModelName);
    int timeoutCounter = 0;
    int timeout = 100;
    while (timeoutCounter < timeout)
    {
      boost::shared_ptr<msgs::Response> response =
          transport::request(gui::get_world(), "entity_info",
          this->serverModelName);
      // Make sure the response is correct
      if (response->response() == "nonexistent")
        break;

      common::Time::MSleep(100);
      timeoutCounter++;
    }
  }
  event::Events::setSelectedEntity("", "normal");
  this->CreateTheEntity();
  this->Reset();
}

/////////////////////////////////////////////////
void ModelCreator::CreateTheEntity()
{
  if (!this->modelSDF->Root()->HasElement("model"))
  {
    gzerr << "Generated invalid SDF! Cannot create entity." << std::endl;
    return;
  }

  msgs::Factory msg;
  // Create a new name if the model exists
  sdf::ElementPtr modelElem = this->modelSDF->Root()->GetElement("model");
  std::string modelElemName = modelElem->Get<std::string>("name");
  if (has_entity_name(modelElemName))
  {
    int i = 0;
    while (has_entity_name(modelElemName))
    {
      modelElemName = modelElem->Get<std::string>("name") + "_" +
        boost::lexical_cast<std::string>(i++);
    }
    modelElem->GetAttribute("name")->Set(modelElemName);
  }

  msg.set_sdf(this->modelSDF->ToString());
  msgs::Set(msg.mutable_pose(), this->modelPose.Ign());
  this->makerPub->Publish(msg);
}

/////////////////////////////////////////////////
void ModelCreator::AddEntity(sdf::ElementPtr _sdf)
{
  if (!this->previewVisual)
  {
    this->Reset();
  }

  this->Stop();

  if (_sdf->GetName() == "model")
  {
    // Create a top-level nested model
    NestedModelData *modelData =
        this->CreateModelFromSDF(_sdf, this->previewVisual, true);

    rendering::VisualPtr entityVisual = modelData->modelVisual;

    this->addLinkType = NESTED_MODEL;
    this->mouseVisual = entityVisual;
  }
}

/////////////////////////////////////////////////
sdf::ElementPtr ModelCreator::GetEntitySDF(const std::string &_name)
{
  auto it = this->allNestedModels.find(_name);
  if (it != this->allNestedModels.end())
  {
    if (it->second)
      return it->second->modelSDF;
  }
  return NULL;
}

/////////////////////////////////////////////////
void ModelCreator::AddLink(LinkType _type)
{
  if (!this->previewVisual)
  {
    this->Reset();
  }

  this->Stop();

  this->addLinkType = _type;
  if (_type != LINK_NONE)
    this->AddShape(_type);
}

/////////////////////////////////////////////////
void ModelCreator::Stop()
{
  if (this->addLinkType != LINK_NONE && this->mouseVisual)
  {
    this->RemoveEntity(this->mouseVisual->GetName());
    this->mouseVisual.reset();
    emit LinkAdded();
  }
  if (this->jointMaker)
    this->jointMaker->Stop();
}

/////////////////////////////////////////////////
void ModelCreator::OnDelete()
{
  if (this->inspectName.empty())
    return;

  this->OnDelete(this->inspectName);
  this->inspectName = "";
}

/////////////////////////////////////////////////
void ModelCreator::OnDelete(const std::string &_entity)
{
  this->RemoveEntity(_entity);
}

/////////////////////////////////////////////////
void ModelCreator::RemoveEntity(const std::string &_entity)
{
  boost::recursive_mutex::scoped_lock lock(*this->updateMutex);

  // if it's a nestedModel
  if (this->allNestedModels.find(_entity) != this->allNestedModels.end())
  {
    this->RemoveNestedModelImpl(_entity);
    return;
  }

  // if it's a link
  if (this->allLinks.find(_entity) != this->allLinks.end())
  {
    if (this->jointMaker)
      this->jointMaker->RemoveJointsByLink(_entity);
    this->RemoveLinkImpl(_entity);
    return;
  }

  // if it's a visual
  rendering::VisualPtr vis =
      gui::get_active_camera()->GetScene()->GetVisual(_entity);
  if (vis)
  {
    rendering::VisualPtr parentLink = vis->GetParent();
    std::string parentLinkName = parentLink->GetName();

    if (this->allLinks.find(parentLinkName) != this->allLinks.end())
    {
      // remove the parent link if it's the only child
      if (parentLink->GetChildCount() == 1)
      {
        if (this->jointMaker)
          this->jointMaker->RemoveJointsByLink(parentLink->GetName());
        this->RemoveLinkImpl(parentLink->GetName());
        return;
      }
    }
  }
}

/////////////////////////////////////////////////
bool ModelCreator::OnKeyPress(const common::KeyEvent &_event)
{
  if (_event.key == Qt::Key_Escape)
  {
    this->Stop();
  }
  else if (_event.key == Qt::Key_Delete)
  {
    for (auto nestedModelVis : this->selectedNestedModels)
    {
      this->OnDelete(nestedModelVis->GetName());
    }
    for (auto linkVis : this->selectedLinks)
    {
      this->OnDelete(linkVis->GetName());
    }
    this->DeselectAll();
  }
  else if (_event.control)
  {
    if (_event.key == Qt::Key_C && _event.control)
    {
      g_copyAct->trigger();
      return true;
    }
    if (_event.key == Qt::Key_V && _event.control)
    {
      g_pasteAct->trigger();
      return true;
    }
  }
  return false;
}

/////////////////////////////////////////////////
bool ModelCreator::OnMousePress(const common::MouseEvent &_event)
{
  rendering::UserCameraPtr userCamera = gui::get_active_camera();
  if (!userCamera)
    return false;

  if (this->jointMaker->GetState() != JointMaker::JOINT_NONE)
  {
    userCamera->HandleMouseEvent(_event);
    return true;
  }

  rendering::VisualPtr vis = userCamera->GetVisual(_event.Pos());
  if (vis)
  {
    if (!vis->IsPlane() && gui::get_entity_id(vis->GetRootVisual()->GetName()))
    {
      // Handle snap from GLWidget
      if (g_snapAct->isChecked())
        return false;

      // Prevent interaction with other models, send event only to
      // user camera
      userCamera->HandleMouseEvent(_event);
      return true;
    }
  }
  return false;
}

/////////////////////////////////////////////////
bool ModelCreator::OnMouseRelease(const common::MouseEvent &_event)
{
  rendering::UserCameraPtr userCamera = gui::get_active_camera();
  if (!userCamera)
    return false;

  boost::recursive_mutex::scoped_lock lock(*this->updateMutex);

  if (this->mouseVisual)
  {
    if (_event.Button() == common::MouseEvent::RIGHT)
      return true;

    // set the link data pose
    if (this->allLinks.find(this->mouseVisual->GetName()) !=
        this->allLinks.end())
    {
      LinkData *link = this->allLinks[this->mouseVisual->GetName()];
      link->SetPose((this->mouseVisual->GetWorldPose()-this->modelPose).Ign());
      gui::model::Events::linkInserted(this->mouseVisual->GetName());
    }
    else if (this->allNestedModels.find(this->mouseVisual->GetName()) !=
        this->allNestedModels.end())
    {
      NestedModelData *modelData = this->allNestedModels[
          this->mouseVisual->GetName()];
      modelData->SetPose(this->mouseVisual->GetWorldPose()-this->modelPose);
      gui::model::Events::nestedModelInserted(this->mouseVisual->GetName());
    }

    // reset and return
    emit LinkAdded();
    this->mouseVisual.reset();
    this->AddLink(LINK_NONE);
    return true;
  }

  rendering::VisualPtr vis = userCamera->GetVisual(_event.Pos());
  if (vis)
  {
    rendering::VisualPtr topLevelVis = vis->GetNthAncestor(2);
    if (!topLevelVis)
      return false;

    // Is link / nested model
    if (this->allLinks.find(topLevelVis->GetName()) !=
        this->allLinks.end() ||
        this->allNestedModels.find(topLevelVis->GetName()) !=
        this->allNestedModels.end())
    {
      // Handle snap from GLWidget
      if (g_snapAct->isChecked())
        return false;

      // trigger link inspector on right click
      if (_event.Button() == common::MouseEvent::RIGHT)
      {
        this->inspectName = topLevelVis->GetName();

        this->ShowContextMenu(this->inspectName);
        return true;
      }

      // Not in multi-selection mode.
      if (!(QApplication::keyboardModifiers() & Qt::ControlModifier))
      {
        this->DeselectAll();
        this->SetSelected(topLevelVis, true);
      }
      // Multi-selection mode
      else
      {
        auto itLink = std::find(this->selectedLinks.begin(),
            this->selectedLinks.end(), topLevelVis);
        auto itNestedModel = std::find(this->selectedNestedModels.begin(),
            this->selectedNestedModels.end(), topLevelVis);
        // Highlight and select clicked link if not already selected
        if (itLink == this->selectedLinks.end() &&
            itNestedModel == this->selectedNestedModels.end())
        {
          this->SetSelected(topLevelVis, true);
        }
        // Deselect if already selected
        else
        {
          this->SetSelected(topLevelVis, false);
        }
      }

      if (this->manipMode == "translate" || this->manipMode == "rotate" ||
          this->manipMode == "scale")
      {
        this->OnManipMode(this->manipMode);
      }

      return true;
    }
    // Not link
    else
    {
      this->DeselectAll();

      g_alignAct->setEnabled(false);
      g_copyAct->setEnabled(!this->selectedLinks.empty());

      if (!vis->IsPlane())
        return true;
    }
  }
  return false;
}

/////////////////////////////////////////////////
void ModelCreator::ShowContextMenu(const std::string &_link)
{
  auto it = this->allLinks.find(_link);
  if (it == this->allLinks.end())
    return;

  this->inspectName = _link;
  QMenu menu;
  if (this->inspectAct)
  {
    menu.addAction(this->inspectAct);

    menu.addSeparator();

    menu.addAction(g_copyAct);
    menu.addAction(g_pasteAct);

    menu.addSeparator();

    if (this->jointMaker)
    {
      std::vector<JointData *> joints = this->jointMaker->GetJointDataByLink(
          _link);

      if (!joints.empty())
      {
        QMenu *jointsMenu = menu.addMenu(tr("Open Joint Inspector"));

        for (auto joint : joints)
        {
          QAction *jointAct = new QAction(tr(joint->name.c_str()), this);
          connect(jointAct, SIGNAL(triggered()), joint,
              SLOT(OnOpenInspector()));
          jointsMenu->addAction(jointAct);
        }
      }
    }
  }
  QAction *deleteAct = new QAction(tr("Delete"), this);
  connect(deleteAct, SIGNAL(triggered()), this, SLOT(OnDelete()));
  menu.addAction(deleteAct);

  menu.exec(QCursor::pos());
}

/////////////////////////////////////////////////
bool ModelCreator::OnMouseMove(const common::MouseEvent &_event)
{
  this->lastMouseEvent = _event;
  rendering::UserCameraPtr userCamera = gui::get_active_camera();
  if (!userCamera)
    return false;

  if (!this->mouseVisual)
  {
    rendering::VisualPtr vis = userCamera->GetVisual(_event.Pos());
    if (vis && !vis->IsPlane())
    {
      rendering::VisualPtr topLevelVis = vis->GetNthAncestor(2);

      if (!topLevelVis)
        return false;

      // Main window models always handled here
      if (this->allLinks.find(topLevelVis->GetName()) ==
          this->allLinks.end() &&
          this->allNestedModels.find(topLevelVis->GetName()) ==
          this->allNestedModels.end())
      {
        // Prevent highlighting for snapping
        if (this->manipMode == "snap" || this->manipMode == "select" ||
            this->manipMode == "")
        {
          // Don't change cursor on hover
          QApplication::setOverrideCursor(QCursor(Qt::ArrowCursor));
          userCamera->HandleMouseEvent(_event);
        }
        // Allow ModelManipulator to work while dragging handle over this
        else if (_event.Dragging())
        {
          ModelManipulator::Instance()->OnMouseMoveEvent(_event);
        }
        return true;
      }
    }
    return false;
  }

  math::Pose pose = this->mouseVisual->GetWorldPose();
  pose.pos = ModelManipulator::GetMousePositionOnPlane(
      userCamera, _event);

  if (!_event.Shift())
  {
    pose.pos = ModelManipulator::SnapPoint(pose.pos);
  }
  pose.pos.z = this->mouseVisual->GetWorldPose().pos.z;

  this->mouseVisual->SetWorldPose(pose);

  return true;
}

/////////////////////////////////////////////////
bool ModelCreator::OnMouseDoubleClick(const common::MouseEvent &_event)
{
  // open the link inspector on double click
  rendering::VisualPtr vis = gui::get_active_camera()->GetVisual(_event.Pos());
  if (!vis)
    return false;

  boost::recursive_mutex::scoped_lock lock(*this->updateMutex);

  if (this->allLinks.find(vis->GetParent()->GetName()) !=
      this->allLinks.end())
  {
    this->OpenInspector(vis->GetParent()->GetName());
    return true;
  }

  return false;
}

/////////////////////////////////////////////////
void ModelCreator::OnOpenInspector()
{
  if (this->inspectName.empty())
    return;

  this->OpenInspector(this->inspectName);
  this->inspectName = "";
}

/////////////////////////////////////////////////
void ModelCreator::OpenInspector(const std::string &_name)
{
  boost::recursive_mutex::scoped_lock lock(*this->updateMutex);
  if (this->allLinks.find(_name) == this->allLinks.end())
  {
    gzerr << "Link [" << _name << "] not found." << std::endl;
    return;
  }
  LinkData *link = this->allLinks[_name];
  link->SetPose((link->linkVisual->GetWorldPose()-this->modelPose).Ign());
  link->UpdateConfig();
  link->inspector->move(QCursor::pos());
  link->inspector->show();
}

/////////////////////////////////////////////////
void ModelCreator::OnCopy()
{
  if (!g_editModelAct->isChecked())
    return;

  if (this->selectedLinks.empty() && this->selectedNestedModels.empty())
    return;

  this->copiedNames.clear();

  for (auto vis : this->selectedLinks)
  {
    this->copiedNames.push_back(vis->GetName());
  }
  for (auto vis : this->selectedNestedModels)
  {
    this->copiedNames.push_back(vis->GetName());
  }
  g_pasteAct->setEnabled(true);
}

/////////////////////////////////////////////////
void ModelCreator::OnPaste()
{
  if (this->copiedNames.empty() || !g_editModelAct->isChecked())
  {
    return;
  }

  boost::recursive_mutex::scoped_lock lock(*this->updateMutex);

  math::Pose clonePose;
  rendering::UserCameraPtr userCamera = gui::get_active_camera();
  if (userCamera)
  {
    math::Vector3 mousePosition = ModelManipulator::GetMousePositionOnPlane(
        userCamera, this->lastMouseEvent);
    clonePose.pos.x = mousePosition.x;
    clonePose.pos.y = mousePosition.y;
  }

  // For now, only copy the last selected (nested models come after)
  auto it = this->allLinks.find(this->copiedNames.back());
  // Copy a link
  if (it != this->allLinks.end())
  {
    LinkData *copiedLink = it->second;
    if (!copiedLink)
      return;

    this->Stop();
    this->DeselectAll();

    if (!this->previewVisual)
    {
      this->Reset();
    }

    // Propagate copied entity's Z position and rotation
    math::Pose copiedPose = copiedLink->Pose();
    clonePose.pos.z = copiedPose.pos.z;
    clonePose.rot = copiedPose.rot;

    LinkData *clonedLink = this->CloneLink(it->first);
    clonedLink->linkVisual->SetWorldPose(clonePose);

    this->addLinkType = LINK_MESH;
    this->mouseVisual = clonedLink->linkVisual;
  }
  else
  {
    auto it2 = this->allNestedModels.find(this->copiedNames.back());
    if (it2 != this->allNestedModels.end())
    {
      NestedModelData *copiedNestedModel = it2->second;
      if (!copiedNestedModel)
        return;

      this->Stop();
      this->DeselectAll();

      if (!this->previewVisual)
      {
        this->Reset();
      }

      // Propagate copied entity's Z position and rotation
      math::Pose copiedPose = copiedNestedModel->GetPose();
      clonePose.pos.z = copiedPose.pos.z;
      clonePose.rot = copiedPose.rot;

      NestedModelData *clonedNestedModel = this->CloneNestedModel(it2->first);
      clonedNestedModel->modelVisual->SetWorldPose(clonePose);
      this->addLinkType = NESTED_MODEL;
      this->mouseVisual = clonedNestedModel->modelVisual;
    }
  }
}

/////////////////////////////////////////////////
JointMaker *ModelCreator::GetJointMaker() const
{
  return this->jointMaker;
}

/////////////////////////////////////////////////
void ModelCreator::UpdateNestedModelSDF(sdf::ElementPtr _modelElem)
{
  return;
  if (this->modelName == this->serverModelName)
    return;

  if (_modelElem->HasElement("joint"))
  {
    sdf::ElementPtr jointElem = _modelElem->GetElement("joint");
    while (jointElem)
    {
      sdf::ElementPtr parentElem = jointElem->GetElement("parent");
      std::string parentName = parentElem->Get<std::string>();
      sdf::ElementPtr childElem = jointElem->GetElement("child");
      std::string childName = childElem->Get<std::string>();

      if (this->serverModelName.empty())
      {
        parentName = this->modelName + "::" + parentName;
        childName = this->modelName + "::" + childName;
        parentElem->Set(parentName);
        childElem->Set(childName);
      }
      else
      {
        size_t pos = parentName.find("::");
        if (pos != std::string::npos &&
            parentName.substr(0, pos) == this->serverModelName)
        {
          parentName = this->modelName + parentName.substr(pos);
          parentElem->Set(parentName);
        }


        pos = childName.find("::");
        if (pos != std::string::npos &&
            parentName.substr(0, pos) == this->serverModelName)
        {
          childName = this->modelName + childName.substr(pos);
          childElem->Set(childName);
        }
      }

      jointElem = jointElem->GetNextElement("joint");
    }
  }

  if (_modelElem->HasElement("model"))
  {
    sdf::ElementPtr modelElem = _modelElem->GetElement("model");
    while (modelElem)
    {
      this->UpdateNestedModelSDF(modelElem);
      modelElem = modelElem->GetNextElement("model");
    }
  }
}

/////////////////////////////////////////////////
void ModelCreator::GenerateSDF()
{
  sdf::ElementPtr modelElem;

  this->modelSDF.reset(new sdf::SDF);
  this->modelSDF->SetFromString(ModelData::GetTemplateSDFString());

  modelElem = this->modelSDF->Root()->GetElement("model");

  modelElem->ClearElements();
  modelElem->GetAttribute("name")->Set(this->folderName);

  boost::recursive_mutex::scoped_lock lock(*this->updateMutex);

  if (this->serverModelName.empty())
  {
    // set center of all links and nested models to be origin
    math::Vector3 mid;
    int entityCount = 0;
    for (auto &linksIt : this->allLinks)
    {
      LinkData *link = linksIt.second;
      mid += link->Pose().Pos();
      entityCount++;
    }
    for (auto &nestedModelsIt : this->allNestedModels)
    {
      NestedModelData *modelData = nestedModelsIt.second;

      // get only top level nested models
      if (nestedModelsIt.second->modelVisual &&
        nestedModelsIt.second->modelVisual->GetParent()
        != this->previewVisual)
      continue;

      mid += modelData->GetPose().pos;
      entityCount++;
    }
    if (!(this->allLinks.empty() && this->allNestedModels.empty()))
    {
      mid /= entityCount;
    }

    // Put the origin in the ground so when the model is inserted it is fully
    // above ground.
    // TODO set a better origin other than the centroid
    mid.z = 0;

    this->modelPose.pos = mid;
  }

  // Update preview model and link poses in case they changed
  this->previewVisual->SetWorldPose(this->modelPose);
  for (auto &linksIt : this->allLinks)
  {
    LinkData *link = linksIt.second;
    link->SetPose((link->linkVisual->GetWorldPose() - this->modelPose).Ign());
    link->linkVisual->SetPose(link->Pose());
  }
  for (auto &nestedModelsIt : this->allNestedModels)
  {
    NestedModelData *modelData = nestedModelsIt.second;

    // get only top level nested models
    if (nestedModelsIt.second->modelVisual &&
      nestedModelsIt.second->modelVisual->GetParent()
      != this->previewVisual)
    continue;

    modelData->SetPose(modelData->modelVisual->GetWorldPose()-this->modelPose);
    modelData->modelVisual->SetPose(modelData->GetPose());
  }

  // generate canonical link sdf first.
  // TODO: Model with no links and only nested models
  if (!this->canonicalLink.empty())
  {
    auto canonical = this->allLinks.find(this->canonicalLink);
    if (canonical != this->allLinks.end())
    {
      LinkData *link = canonical->second;
      link->UpdateConfig();

      sdf::ElementPtr newLinkElem = this->GenerateLinkSDF(link);
      modelElem->InsertElement(newLinkElem);
    }
  }

  // loop through rest of all links and generate sdf
  for (auto &linksIt : this->allLinks)
  {
    if (linksIt.first == this->canonicalLink)
      continue;

    LinkData *link = linksIt.second;
    link->UpdateConfig();

    sdf::ElementPtr newLinkElem = this->GenerateLinkSDF(link);
    modelElem->InsertElement(newLinkElem);
  }

  // generate canonical model sdf first.
  if (!this->canonicalModel.empty())
  {
    auto canonical = this->allNestedModels.find(this->canonicalModel);
    if (canonical != this->allNestedModels.end())
    {
      NestedModelData *nestedModelData = canonical->second;
      this->UpdateNestedModelSDF(nestedModelData->modelSDF);
      modelElem->InsertElement(nestedModelData->modelSDF);
    }
  }

  // loop through rest of all nested models and add sdf
  for (auto &nestedModelsIt : this->allNestedModels)
  {
    if (nestedModelsIt.first == this->canonicalModel ||
        (nestedModelsIt.second->modelVisual &&
        nestedModelsIt.second->modelVisual->GetParent()
        != this->previewVisual))
      continue;

    NestedModelData *nestedModelData = nestedModelsIt.second;
    this->UpdateNestedModelSDF(nestedModelData->modelSDF);
    modelElem->InsertElement(nestedModelData->modelSDF);
  }

  // Add joint sdf elements
  this->jointMaker->SetModelName(this->modelName);
  this->jointMaker->GenerateSDF();
  sdf::ElementPtr jointsElem = this->jointMaker->GetSDF();

  sdf::ElementPtr jointElem;
  if (jointsElem->HasElement("joint"))
    jointElem = jointsElem->GetElement("joint");
  while (jointElem)
  {
    modelElem->InsertElement(jointElem->Clone());
    jointElem = jointElem->GetNextElement("joint");
  }

  // Model settings
  modelElem->GetElement("static")->Set(this->isStatic);
  modelElem->GetElement("allow_auto_disable")->Set(this->autoDisable);

<<<<<<< HEAD
  // If we're editing an existing model, copy the original plugin sdf elements
  // since we are not generating them.
  if (this->serverModelSDF)
  {
    if (this->serverModelSDF->HasElement("plugin"))
    {
      sdf::ElementPtr pluginElem = this->serverModelSDF->GetElement("plugin");
      while (pluginElem)
      {
        modelElem->InsertElement(pluginElem->Clone());
        pluginElem = pluginElem->GetNextElement("plugin");
      }
    }
  }

  // Append custom SDF - only plugins for now
  sdf::ElementPtr pluginElem;
  if (this->sdfToAppend->HasElement("plugin"))
     pluginElem = this->sdfToAppend->GetElement("plugin");
  while (pluginElem)
  {
    modelElem->InsertElement(pluginElem->Clone());
    pluginElem = pluginElem->GetNextElement("plugin");
  }
=======
  // Add plugin elements
  for (auto modelPlugin : this->allModelPlugins)
    modelElem->InsertElement(modelPlugin.second->modelPluginSDF->Clone());
>>>>>>> bd3fc551
}

/////////////////////////////////////////////////
sdf::ElementPtr ModelCreator::GenerateLinkSDF(LinkData *_link)
{
  std::stringstream visualNameStream;
  std::stringstream collisionNameStream;
  visualNameStream.str("");
  collisionNameStream.str("");

  sdf::ElementPtr newLinkElem = _link->linkSDF->Clone();
  newLinkElem->GetElement("pose")->Set(_link->linkVisual->GetWorldPose()
      - this->modelPose);

  // visuals
  for (auto const &it : _link->visuals)
  {
    rendering::VisualPtr visual = it.first;
    msgs::Visual visualMsg = it.second;
    sdf::ElementPtr visualElem = visual->GetSDF()->Clone();

    visualElem->GetElement("transparency")->Set<double>(
        visualMsg.transparency());
    newLinkElem->InsertElement(visualElem);
  }

  // collisions
  for (auto const &colIt : _link->collisions)
  {
    sdf::ElementPtr collisionElem = msgs::CollisionToSDF(colIt.second);
    newLinkElem->InsertElement(collisionElem);
  }
  return newLinkElem;
}

/////////////////////////////////////////////////
void ModelCreator::OnAlignMode(const std::string &_axis,
    const std::string &_config, const std::string &_target, bool _preview)
{
  // this messes up the first/last logic inside align
  std::vector<rendering::VisualPtr> selectedAll;

  if (!this->selectedLinks.empty())
  {
    selectedAll.insert(selectedAll.end(),
        this->selectedLinks.begin(), this->selectedLinks.end());
  }

  if (!this->selectedNestedModels.empty())
  {
    selectedAll.insert(selectedAll.end(),
        this->selectedNestedModels.begin(), this->selectedNestedModels.end());
  }

  ModelAlign::Instance()->AlignVisuals(selectedAll, _axis, _config,
      _target, !_preview);
}

/////////////////////////////////////////////////
void ModelCreator::DeselectAll()
{
  while (!this->selectedLinks.empty())
  {
    rendering::VisualPtr vis = this->selectedLinks[0];

    vis->SetHighlighted(false);
    this->selectedLinks.erase(this->selectedLinks.begin());
    model::Events::setSelectedLink(vis->GetName(), false);
  }
  this->selectedLinks.clear();

  while (!this->selectedNestedModels.empty())
  {
    rendering::VisualPtr vis = this->selectedNestedModels[0];
    vis->SetHighlighted(false);
    this->selectedNestedModels.erase(this->selectedNestedModels.begin());
    model::Events::setSelectedLink(vis->GetName(), false);
  }
  this->selectedNestedModels.clear();
}

/////////////////////////////////////////////////
void ModelCreator::SetSelectedLink(const std::string &_name,
    const bool _selected)
{
  auto itLink = this->allLinks.find(_name);
  if (itLink != this->allLinks.end())
    this->SetSelected((*itLink).second->linkVisual, _selected);

  auto itNestedModel = this->allNestedModels.find(_name);
  if (itNestedModel != this->allNestedModels.end())
    this->SetSelected((*itNestedModel).second->modelVisual, _selected);
}

/////////////////////////////////////////////////
void ModelCreator::SetSelected(rendering::VisualPtr _topLevelVis,
    bool _selected)
{
  if (!_topLevelVis)
    return;

  _topLevelVis->SetHighlighted(_selected);

  auto itLink = this->allLinks.find(_topLevelVis->GetName());
  auto itNestedModel = this->allNestedModels.find(_topLevelVis->GetName());

  auto itLinkSelected = std::find(this->selectedLinks.begin(),
      this->selectedLinks.end(), _topLevelVis);
  auto itNestedModelSelected = std::find(this->selectedNestedModels.begin(),
      this->selectedNestedModels.end(), _topLevelVis);

  if (_selected)
  {
    if (itLink != this->allLinks.end() &&
        itLinkSelected == this->selectedLinks.end())
    {
      this->selectedLinks.push_back(_topLevelVis);
      model::Events::setSelectedLink(_topLevelVis->GetName(), _selected);
    }
    else if (itNestedModel != this->allNestedModels.end() &&
             itNestedModelSelected == this->selectedNestedModels.end())
    {
      this->selectedNestedModels.push_back(_topLevelVis);
      model::Events::setSelectedLink(_topLevelVis->GetName(), _selected);
    }
  }
  else
  {
    if (itLink != this->allLinks.end() &&
        itLinkSelected != this->selectedLinks.end())
    {
      this->selectedLinks.erase(itLinkSelected);
      model::Events::setSelectedLink(_topLevelVis->GetName(), _selected);
    }
    else if (itNestedModel != this->allNestedModels.end() &&
             itNestedModelSelected != this->selectedNestedModels.end())
    {
      this->selectedNestedModels.erase(itNestedModelSelected);
      model::Events::setSelectedLink(_topLevelVis->GetName(), _selected);
    }
  }
  g_copyAct->setEnabled(this->selectedLinks.size() +
      this->selectedNestedModels.size() > 0);
  g_alignAct->setEnabled(this->selectedLinks.size() +
      this->selectedNestedModels.size() > 1);
}

/////////////////////////////////////////////////
void ModelCreator::OnManipMode(const std::string &_mode)
{
  if (!this->active)
    return;

  this->manipMode = _mode;

  if (!this->selectedLinks.empty())
  {
    ModelManipulator::Instance()->SetAttachedVisual(
        this->selectedLinks.back());
  }

  ModelManipulator::Instance()->SetManipulationMode(_mode);
  ModelSnap::Instance()->Reset();

  // deselect 0 to n-1 models.
  if (this->selectedLinks.size() > 1)
  {
    rendering::VisualPtr link =
        this->selectedLinks[this->selectedLinks.size()-1];
    this->DeselectAll();
    this->SetSelected(link, true);
  }
}

/////////////////////////////////////////////////
void ModelCreator::OnSetSelectedEntity(const std::string &/*_name*/,
    const std::string &/*_mode*/)
{
  this->DeselectAll();
}

/////////////////////////////////////////////////
void ModelCreator::OnSetSelectedLink(const std::string &_name,
    const bool _selected)
{
  this->SetSelectedLink(_name, _selected);
}

/////////////////////////////////////////////////
void ModelCreator::ModelChanged()
{
  if (this->currentSaveState != NEVER_SAVED)
    this->currentSaveState = UNSAVED_CHANGES;
}

/////////////////////////////////////////////////
void ModelCreator::Update()
{
  boost::recursive_mutex::scoped_lock lock(*this->updateMutex);

  // Check if any links have been moved or resized and trigger ModelChanged
  for (auto &linksIt : this->allLinks)
  {
    LinkData *link = linksIt.second;
    if (link->Pose() != link->linkVisual->GetPose().Ign())
    {
      link->SetPose((link->linkVisual->GetWorldPose() - this->modelPose).Ign());
      this->ModelChanged();
    }
    for (auto &scaleIt : this->linkScaleUpdate)
    {
      if (link->linkVisual->GetName() == scaleIt.first)
        link->SetScale(scaleIt.second.Ign());
    }
  }
  if (!this->linkScaleUpdate.empty())
    this->ModelChanged();
  this->linkScaleUpdate.clear();

  // Check if any nested models have been moved and trigger ModelChanged
  for (auto &nestedModelIt : this->allNestedModels)
  {
    NestedModelData *nestedModel = nestedModelIt.second;
    if (nestedModel->GetPose() != nestedModel->modelVisual->GetPose().Ign())
    {
      nestedModel->SetPose((
          nestedModel->modelVisual->GetWorldPose() - this->modelPose).Ign());
      this->ModelChanged();
    }
  }
}

/////////////////////////////////////////////////
void ModelCreator::OnEntityScaleChanged(const std::string &_name,
  const math::Vector3 &_scale)
{
  boost::recursive_mutex::scoped_lock lock(*this->updateMutex);
  for (auto linksIt : this->allLinks)
  {
    std::string linkName;
    size_t pos = _name.find_last_of("::");
    if (pos != std::string::npos)
      linkName = _name.substr(0, pos-1);
    if (_name == linksIt.first || linkName == linksIt.first)
    {
      this->linkScaleUpdate[linksIt.first] = _scale;
      break;
    }
  }
}

/////////////////////////////////////////////////
void ModelCreator::SetModelVisible(const std::string &_name, bool _visible)
{
  rendering::ScenePtr scene = gui::get_active_camera()->GetScene();
  rendering::VisualPtr visual = scene->GetVisual(_name);
  if (!visual)
    return;

  this->SetModelVisible(visual, _visible);

  if (_visible)
    visual->SetHighlighted(false);
}

/////////////////////////////////////////////////
void ModelCreator::SetModelVisible(rendering::VisualPtr _visual, bool _visible)
{
  if (!_visual)
    return;

  for (unsigned int i = 0; i < _visual->GetChildCount(); ++i)
    this->SetModelVisible(_visual->GetChild(i), _visible);

  if (!_visible)
  {
    // store original visibility
    this->serverModelVisible[_visual->GetId()] = _visual->GetVisible();
    _visual->SetVisible(_visible);
  }
  else
  {
    // restore original visibility
    auto it = this->serverModelVisible.find(_visual->GetId());
    if (it != this->serverModelVisible.end())
    {
      _visual->SetVisible(it->second, false);
    }
  }
}

/////////////////////////////////////////////////
ModelCreator::SaveState ModelCreator::GetCurrentSaveState() const
{
  return this->currentSaveState;
}

/////////////////////////////////////////////////
<<<<<<< HEAD
void ModelCreator::AppendPluginElement(const std::string &_name,
    const std::string &_filename, sdf::ElementPtr _sdfElement)
{
  // Insert into existing plugin element
  sdf::ElementPtr pluginElem;
  if (this->sdfToAppend->HasElement("plugin"))
     pluginElem = this->sdfToAppend->GetElement("plugin");
  while (pluginElem)
  {
    if (pluginElem->Get<std::string>("name") == _name)
    {
      pluginElem->InsertElement(_sdfElement);
      return;
    }
    pluginElem = pluginElem->GetNextElement("plugin");
  }

  // Create new plugin element
  pluginElem.reset(new sdf::Element);
  pluginElem->SetName("plugin");
  pluginElem->AddAttribute("name", "string", _name, "0", "name");
  pluginElem->AddAttribute("filename", "string", _filename, "0", "filename");

  pluginElem->InsertElement(_sdfElement);

  this->sdfToAppend->InsertElement(pluginElem);
}
=======
void ModelCreator::AddModelPlugin(const sdf::ElementPtr _pluginElem)
{
  if (_pluginElem->HasAttribute("name"))
  {
    std::string name = _pluginElem->Get<std::string>("name");

    // Create data
    ModelPluginData *modelPlugin = new ModelPluginData();
    modelPlugin->Load(_pluginElem);

    // Add to map
    {
      boost::recursive_mutex::scoped_lock lock(*this->updateMutex);
      this->allModelPlugins[name] = modelPlugin;
    }

    // Notify addition
    gui::model::Events::modelPluginInserted(name);
  }
}

/////////////////////////////////////////////////
void ModelCreator::OpenModelPluginInspector(const std::string &_name)
{
  boost::recursive_mutex::scoped_lock lock(*this->updateMutex);

  auto it = this->allModelPlugins.find(_name);
  if (it == this->allModelPlugins.end())
  {
    gzerr << "Model plugin [" << _name << "] not found." << std::endl;
    return;
  }

  ModelPluginData *modelPlugin = it->second;
  modelPlugin->inspector->move(QCursor::pos());
  modelPlugin->inspector->show();
}
>>>>>>> bd3fc551
<|MERGE_RESOLUTION|>--- conflicted
+++ resolved
@@ -191,12 +191,9 @@
     this->RemoveNestedModelImpl(this->allNestedModels.begin()->first);
 
   this->allLinks.clear();
-<<<<<<< HEAD
   this->nestedLinks.clear();
+  this->allModelPlugins.clear();
   this->allNestedModels.clear();
-=======
-  this->allModelPlugins.clear();
->>>>>>> bd3fc551
   this->node->Fini();
   this->node.reset();
   this->modelTemplateSDF.reset();
@@ -449,45 +446,18 @@
     linkElem = linkElem->GetNextElement("link");
   }
 
-<<<<<<< HEAD
   // Don't load joints for nested models
   if (!_parentVis)
   {
     sdf::ElementPtr jointElem;
     if (_modelElem->HasElement("joint"))
        jointElem = _modelElem->GetElement("joint");
-=======
-  // Joints
-  std::stringstream previewModelName;
-  previewModelName << this->previewName << "_" << this->modelCounter;
-  sdf::ElementPtr jointElem;
-  if (_modelElem->HasElement("joint"))
-     jointElem = _modelElem->GetElement("joint");
->>>>>>> bd3fc551
 
     while (jointElem)
     {
       this->jointMaker->CreateJointFromSDF(jointElem, modelNameStream.str());
       jointElem = jointElem->GetNextElement("joint");
     }
-  }
-
-  // Nested models only
-  if (_parentVis)
-  {
-<<<<<<< HEAD
-    boost::recursive_mutex::scoped_lock lock(*this->updateMutex);
-    this->allNestedModels[nestedModelName] = modelData;
-
-    if (!_attachedToMouse)
-      gui::model::Events::nestedModelInserted(nestedModelName);
-  }
-
-  return modelData;
-=======
-    this->jointMaker->CreateJointFromSDF(jointElem, previewModelName.str());
-    jointElem = jointElem->GetNextElement("joint");
-  }
 
   // Plugins
   sdf::ElementPtr pluginElem;
@@ -498,7 +468,19 @@
     this->AddModelPlugin(pluginElem);
     pluginElem = pluginElem->GetNextElement("plugin");
   }
->>>>>>> bd3fc551
+  }
+
+  // Nested models only
+  if (_parentVis)
+  {
+    boost::recursive_mutex::scoped_lock lock(*this->updateMutex);
+    this->allNestedModels[nestedModelName] = modelData;
+
+    if (!_attachedToMouse)
+      gui::model::Events::nestedModelInserted(nestedModelName);
+  }
+
+  return modelData;
 }
 
 /////////////////////////////////////////////////
@@ -1352,13 +1334,11 @@
     this->RemoveLinkImpl(this->allLinks.begin()->first);
   this->allLinks.clear();
 
-<<<<<<< HEAD
   while (!this->allNestedModels.empty())
     this->RemoveNestedModelImpl(this->allNestedModels.begin()->first);
   this->allNestedModels.clear();
-=======
-  this->allModelPlugins.clear();
->>>>>>> bd3fc551
+
+  this->allModelPlugins.clear();  
 
   if (!gui::get_active_camera() ||
     !gui::get_active_camera()->GetScene())
@@ -2236,21 +2216,9 @@
   modelElem->GetElement("static")->Set(this->isStatic);
   modelElem->GetElement("allow_auto_disable")->Set(this->autoDisable);
 
-<<<<<<< HEAD
-  // If we're editing an existing model, copy the original plugin sdf elements
-  // since we are not generating them.
-  if (this->serverModelSDF)
-  {
-    if (this->serverModelSDF->HasElement("plugin"))
-    {
-      sdf::ElementPtr pluginElem = this->serverModelSDF->GetElement("plugin");
-      while (pluginElem)
-      {
-        modelElem->InsertElement(pluginElem->Clone());
-        pluginElem = pluginElem->GetNextElement("plugin");
-      }
-    }
-  }
+  // Add plugin elements
+  for (auto modelPlugin : this->allModelPlugins)
+    modelElem->InsertElement(modelPlugin.second->modelPluginSDF->Clone());
 
   // Append custom SDF - only plugins for now
   sdf::ElementPtr pluginElem;
@@ -2261,11 +2229,6 @@
     modelElem->InsertElement(pluginElem->Clone());
     pluginElem = pluginElem->GetNextElement("plugin");
   }
-=======
-  // Add plugin elements
-  for (auto modelPlugin : this->allModelPlugins)
-    modelElem->InsertElement(modelPlugin.second->modelPluginSDF->Clone());
->>>>>>> bd3fc551
 }
 
 /////////////////////////////////////////////////
@@ -2564,7 +2527,6 @@
 }
 
 /////////////////////////////////////////////////
-<<<<<<< HEAD
 void ModelCreator::AppendPluginElement(const std::string &_name,
     const std::string &_filename, sdf::ElementPtr _sdfElement)
 {
@@ -2592,7 +2554,8 @@
 
   this->sdfToAppend->InsertElement(pluginElem);
 }
-=======
+
+/////////////////////////////////////////////////
 void ModelCreator::AddModelPlugin(const sdf::ElementPtr _pluginElem)
 {
   if (_pluginElem->HasAttribute("name"))
@@ -2630,4 +2593,3 @@
   modelPlugin->inspector->move(QCursor::pos());
   modelPlugin->inspector->show();
 }
->>>>>>> bd3fc551
