--- conflicted
+++ resolved
@@ -568,22 +568,12 @@
 /////////////////////////////////////////////////
 bool ModelCreator::OnMousePress(const common::MouseEvent &_event)
 {
-<<<<<<< HEAD
-  if (this->mouseVisual)
-    return false;
-
-=======
->>>>>>> b306780f
   rendering::UserCameraPtr userCamera = gui::get_active_camera();
   if (!userCamera)
     return false;
 
   rendering::VisualPtr vis = userCamera->GetVisual(_event.pos);
-<<<<<<< HEAD
-  if (vis)
-=======
   if (vis && !vis->IsPlane())
->>>>>>> b306780f
   {
     if (this->allParts.find(vis->GetName()) == this->allParts.end())
     {
