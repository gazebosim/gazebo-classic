--- conflicted
+++ resolved
@@ -239,9 +239,9 @@
           transport::requestNoReply(this->node, "entity_delete", _modelName);
 
 //          std::cerr << " loading model " << model->ToString("") << std::endl;
-          this->LoadSDF(model);
+//          this->LoadSDF(model);
           boost::recursive_mutex::scoped_lock lock(*this->updateMutex);
-//          this->sdfToLoad.push_back(model);
+          this->sdfToLoad.push_back(model);
         }
         model = model->GetNextElement("model");
       }
@@ -279,12 +279,14 @@
   }
 
   // Joints
+  std::stringstream preivewModelName;
+  preivewModelName << this->previewName << "_" << this->modelCounter;
   sdf::ElementPtr jointElem;
   if (_modelElem->HasElement("joint"))
      jointElem = _modelElem->GetElement("joint");
   while (jointElem)
   {
-    this->jointMaker->CreateJointFromSDF(jointElem);
+    this->jointMaker->CreateJointFromSDF(jointElem, preivewModelName.str());
     jointElem = jointElem->GetNextElement("joint");
   }
 }
@@ -715,11 +717,7 @@
   scene->AddVisual(part->partVisual);
 
   this->ModelChanged();
-<<<<<<< HEAD
-
-  return part;
-=======
->>>>>>> 1216d324
+
 }
 
 /////////////////////////////////////////////////
@@ -1708,10 +1706,10 @@
     }
   }
 
-/*  for (unsigned int i = 0; i < this->sdfToLoad.size(); ++i)
+  for (unsigned int i = 0; i < this->sdfToLoad.size(); ++i)
     this->LoadSDF(this->sdfToLoad[i]);
 
-  this->sdfToLoad.clear();*/
+  this->sdfToLoad.clear();
 
 
 }