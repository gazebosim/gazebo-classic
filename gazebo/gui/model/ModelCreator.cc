/*
 * Copyright (C) 2014-2015 Open Source Robotics Foundation
 *
 * Licensed under the Apache License, Version 2.0 (the "License");
 * you may not use this file except in compliance with the License.
 * You may obtain a copy of the License at
 *
 *     http://www.apache.org/licenses/LICENSE-2.0
 *
 * Unless required by applicable law or agreed to in writing, software
 * distributed under the License is distributed on an "AS IS" BASIS,
 * WITHOUT WARRANTIES OR CONDITIONS OF ANY KIND, either express or implied.
 * See the License for the specific language governing permissions and
 * limitations under the License.
 *
 */

#ifdef _WIN32
  // Ensure that Winsock2.h is included before Windows.h, which can get
  // pulled in by anybody (e.g., Boost).
  #include <Winsock2.h>
#endif

#include <boost/thread/recursive_mutex.hpp>
#include <boost/filesystem.hpp>
#include <sstream>
#include <string>

#include "gazebo/common/Exception.hh"
#include "gazebo/common/SVGLoader.hh"

#include "gazebo/rendering/UserCamera.hh"
#include "gazebo/rendering/Material.hh"
#include "gazebo/rendering/Scene.hh"

#include "gazebo/math/Quaternion.hh"

#include "gazebo/transport/Publisher.hh"
#include "gazebo/transport/Node.hh"
#include "gazebo/transport/TransportIface.hh"

#include "gazebo/gui/Actions.hh"
#include "gazebo/gui/KeyEventHandler.hh"
#include "gazebo/gui/MouseEventHandler.hh"
#include "gazebo/gui/GuiEvents.hh"
#include "gazebo/gui/GuiIface.hh"
#include "gazebo/gui/ModelManipulator.hh"
#include "gazebo/gui/ModelSnap.hh"
#include "gazebo/gui/ModelAlign.hh"
#include "gazebo/gui/SaveDialog.hh"
#include "gazebo/gui/MainWindow.hh"

#include "gazebo/gui/model/ModelData.hh"
#include "gazebo/gui/model/LinkInspector.hh"
#include "gazebo/gui/model/ModelPluginInspector.hh"
#include "gazebo/gui/model/JointMaker.hh"
#include "gazebo/gui/model/ModelEditorEvents.hh"
#include "gazebo/gui/model/ModelCreator.hh"

using namespace gazebo;
using namespace gui;

const std::string ModelCreator::modelDefaultName = "Untitled";
const std::string ModelCreator::previewName = "ModelPreview";

/////////////////////////////////////////////////
ModelCreator::ModelCreator()
{
  this->active = false;

  this->modelTemplateSDF.reset(new sdf::SDF);
  this->modelTemplateSDF->SetFromString(ModelData::GetTemplateSDFString());

  this->updateMutex = new boost::recursive_mutex();

  this->manipMode = "";
  this->linkCounter = 0;
  this->modelCounter = 0;

  this->node = transport::NodePtr(new transport::Node());
  this->node->Init();
  this->makerPub = this->node->Advertise<msgs::Factory>("~/factory");
  this->requestPub = this->node->Advertise<msgs::Request>("~/request");

  this->jointMaker = new JointMaker();

  connect(g_editModelAct, SIGNAL(toggled(bool)), this, SLOT(OnEdit(bool)));

  this->inspectAct = new QAction(tr("Open Link Inspector"), this);
  connect(this->inspectAct, SIGNAL(triggered()), this,
      SLOT(OnOpenInspector()));

  if (g_deleteAct)
  {
    connect(g_deleteAct, SIGNAL(DeleteSignal(const std::string &)), this,
        SLOT(OnDelete(const std::string &)));
  }

  this->connections.push_back(
      gui::Events::ConnectEditModel(
      boost::bind(&ModelCreator::OnEditModel, this, _1)));

  this->connections.push_back(
      gui::model::Events::ConnectSaveModelEditor(
      boost::bind(&ModelCreator::OnSave, this)));

  this->connections.push_back(
      gui::model::Events::ConnectSaveAsModelEditor(
      boost::bind(&ModelCreator::OnSaveAs, this)));

  this->connections.push_back(
      gui::model::Events::ConnectNewModelEditor(
      boost::bind(&ModelCreator::OnNew, this)));

  this->connections.push_back(
      gui::model::Events::ConnectExitModelEditor(
      boost::bind(&ModelCreator::OnExit, this)));

  this->connections.push_back(
    gui::model::Events::ConnectModelNameChanged(
      boost::bind(&ModelCreator::OnNameChanged, this, _1)));

  this->connections.push_back(
      gui::model::Events::ConnectModelChanged(
      boost::bind(&ModelCreator::ModelChanged, this)));

  this->connections.push_back(
      gui::model::Events::ConnectOpenLinkInspector(
      boost::bind(&ModelCreator::OpenInspector, this, _1)));

  this->connections.push_back(
      gui::model::Events::ConnectOpenModelPluginInspector(
      boost::bind(&ModelCreator::OpenModelPluginInspector, this, _1)));

  this->connections.push_back(
      gui::Events::ConnectAlignMode(
        boost::bind(&ModelCreator::OnAlignMode, this, _1, _2, _3, _4)));

  this->connections.push_back(
      gui::Events::ConnectManipMode(
        boost::bind(&ModelCreator::OnManipMode, this, _1)));

  this->connections.push_back(
     event::Events::ConnectSetSelectedEntity(
       boost::bind(&ModelCreator::OnSetSelectedEntity, this, _1, _2)));

  this->connections.push_back(
     gui::model::Events::ConnectSetSelectedLink(
       boost::bind(&ModelCreator::OnSetSelectedLink, this, _1, _2)));

  this->connections.push_back(
     gui::model::Events::ConnectSetSelectedModelPlugin(
       boost::bind(&ModelCreator::OnSetSelectedModelPlugin, this, _1, _2)));

  this->connections.push_back(
      gui::Events::ConnectScaleEntity(
      boost::bind(&ModelCreator::OnEntityScaleChanged, this, _1, _2)));

  this->connections.push_back(
      gui::model::Events::ConnectShowLinkContextMenu(
      boost::bind(&ModelCreator::ShowContextMenu, this, _1)));

  this->connections.push_back(
<<<<<<< HEAD
      gui::model::Events::ConnectRequestLinkRemoval(
        boost::bind(&ModelCreator::RemoveLink, this, _1)));

  this->connections.push_back(
      gui::model::Events::ConnectRequestModelPluginRemoval(
        boost::bind(&ModelCreator::RemoveModelPlugin, this, _1)));
=======
      gui::model::Events::ConnectShowModelPluginContextMenu(
      boost::bind(&ModelCreator::ShowModelPluginContextMenu, this, _1)));
>>>>>>> dd246a6a

  this->connections.push_back(
      event::Events::ConnectPreRender(
        boost::bind(&ModelCreator::Update, this)));

  if (g_copyAct)
  {
    g_copyAct->setEnabled(false);
    connect(g_copyAct, SIGNAL(triggered()), this, SLOT(OnCopy()));
  }
  if (g_pasteAct)
  {
    g_pasteAct->setEnabled(false);
    connect(g_pasteAct, SIGNAL(triggered()), this, SLOT(OnPaste()));
  }

  this->saveDialog = new SaveDialog(SaveDialog::MODEL);

  this->Reset();
}

/////////////////////////////////////////////////
ModelCreator::~ModelCreator()
{
  while (!this->allLinks.empty())
    this->RemoveLinkImpl(this->allLinks.begin()->first);

  this->allLinks.clear();
  this->allModelPlugins.clear();
  this->node->Fini();
  this->node.reset();
  this->modelTemplateSDF.reset();
  this->requestPub.reset();
  this->makerPub.reset();
  this->connections.clear();

  delete this->saveDialog;
  delete this->updateMutex;

  delete jointMaker;
}

/////////////////////////////////////////////////
void ModelCreator::OnEdit(bool _checked)
{
  if (_checked)
  {
    this->active = true;
    this->modelCounter++;
    KeyEventHandler::Instance()->AddPressFilter("model_creator",
        boost::bind(&ModelCreator::OnKeyPress, this, _1));

    MouseEventHandler::Instance()->AddPressFilter("model_creator",
        boost::bind(&ModelCreator::OnMousePress, this, _1));

    MouseEventHandler::Instance()->AddReleaseFilter("model_creator",
        boost::bind(&ModelCreator::OnMouseRelease, this, _1));

    MouseEventHandler::Instance()->AddMoveFilter("model_creator",
        boost::bind(&ModelCreator::OnMouseMove, this, _1));

    MouseEventHandler::Instance()->AddDoubleClickFilter("model_creator",
        boost::bind(&ModelCreator::OnMouseDoubleClick, this, _1));

    this->jointMaker->EnableEventHandlers();
  }
  else
  {
    this->active = false;
    KeyEventHandler::Instance()->RemovePressFilter("model_creator");
    MouseEventHandler::Instance()->RemovePressFilter("model_creator");
    MouseEventHandler::Instance()->RemoveReleaseFilter("model_creator");
    MouseEventHandler::Instance()->RemoveMoveFilter("model_creator");
    MouseEventHandler::Instance()->RemoveDoubleClickFilter("model_creator");
    this->jointMaker->DisableEventHandlers();
    this->jointMaker->Stop();

    this->DeselectAll();
  }
}

/////////////////////////////////////////////////
void ModelCreator::OnEditModel(const std::string &_modelName)
{
  if (!gui::get_active_camera() ||
      !gui::get_active_camera()->GetScene())
  {
    gzerr << "Unable to edit model. GUI camera or scene is NULL"
        << std::endl;
    return;
  }

  if (!this->active)
  {
    gzwarn << "Model Editor must be active before loading a model. " <<
              "Not loading model " << _modelName << std::endl;
    return;
  }

  // Get SDF model element from model name
  // TODO replace with entity_info and parse gazebo.msgs.Model msgs
  // or handle model_sdf requests in world.
  boost::shared_ptr<msgs::Response> response =
    transport::request(gui::get_world(), "world_sdf");

  msgs::GzString msg;
  // Make sure the response is correct
  if (response->type() == msg.GetTypeName())
  {
    // Parse the response message
    msg.ParseFromString(response->serialized_data());

    // Parse the string into sdf
    sdf::SDF sdfParsed;
    sdfParsed.SetFromString(msg.data());

    // Check that sdf contains world
    if (sdfParsed.Root()->HasElement("world") &&
        sdfParsed.Root()->GetElement("world")->HasElement("model"))
    {
      sdf::ElementPtr world = sdfParsed.Root()->GetElement("world");
      sdf::ElementPtr model = world->GetElement("model");
      while (model)
      {
        if (model->GetAttribute("name")->GetAsString() == _modelName)
        {
          this->LoadSDF(model);

          // Hide the model from the scene to substitute with the preview visual
          this->SetModelVisible(_modelName, false);

          rendering::ScenePtr scene = gui::get_active_camera()->GetScene();
          rendering::VisualPtr visual = scene->GetVisual(_modelName);

          math::Pose pose;
          if (visual)
          {
            pose = visual->GetWorldPose();
            this->previewVisual->SetWorldPose(pose);
          }

          this->serverModelName = _modelName;
          this->serverModelSDF = model;
          this->modelPose = pose;

          return;
        }
        model = model->GetNextElement("model");
      }
      gzwarn << "Couldn't find SDF for " << _modelName << ". Not loading it."
          << std::endl;
    }
  }
  else
  {
    GZ_ASSERT(response->type() == msg.GetTypeName(),
        "Received incorrect response from 'world_sdf' request.");
  }
}

/////////////////////////////////////////////////
void ModelCreator::LoadSDF(sdf::ElementPtr _modelElem)
{
  // Reset preview visual in case there was something already loaded
  this->Reset();

  // Model general info
  // Keep previewModel with previewName to avoid conflicts
  if (_modelElem->HasAttribute("name"))
    this->SetModelName(_modelElem->Get<std::string>("name"));

  if (_modelElem->HasElement("pose"))
    this->modelPose = _modelElem->Get<math::Pose>("pose");
  else
    this->modelPose = math::Pose::Zero;
  this->previewVisual->SetPose(this->modelPose);

  if (_modelElem->HasElement("static"))
    this->isStatic = _modelElem->Get<bool>("static");
  if (_modelElem->HasElement("allow_auto_disable"))
    this->autoDisable = _modelElem->Get<bool>("allow_auto_disable");
  gui::model::Events::modelPropertiesChanged(this->isStatic, this->autoDisable,
      this->modelPose, this->GetModelName());

  // Links
  if (!_modelElem->HasElement("link"))
  {
    gzerr << "Can't load a model without links." << std::endl;
    return;
  }
  sdf::ElementPtr linkElem = _modelElem->GetElement("link");
  while (linkElem)
  {
    this->CreateLinkFromSDF(linkElem);
    linkElem = linkElem->GetNextElement("link");
  }

  // Joints
  std::stringstream previewModelName;
  previewModelName << this->previewName << "_" << this->modelCounter;
  sdf::ElementPtr jointElem;
  if (_modelElem->HasElement("joint"))
     jointElem = _modelElem->GetElement("joint");

  while (jointElem)
  {
    this->jointMaker->CreateJointFromSDF(jointElem, previewModelName.str());
    jointElem = jointElem->GetNextElement("joint");
  }

  // Plugins
  sdf::ElementPtr pluginElem;
  if (_modelElem->HasElement("plugin"))
    pluginElem = _modelElem->GetElement("plugin");
  while (pluginElem)
  {
    this->AddModelPlugin(pluginElem);
    pluginElem = pluginElem->GetNextElement("plugin");
  }
}

/////////////////////////////////////////////////
void ModelCreator::OnNew()
{
  this->Stop();

  if (this->allLinks.empty())
  {
    this->Reset();
    gui::model::Events::newModel();
    return;
  }
  QString msg;
  QMessageBox msgBox(QMessageBox::Warning, QString("New"), msg);
  QPushButton *cancelButton = msgBox.addButton("Cancel",
      QMessageBox::RejectRole);
  msgBox.setEscapeButton(cancelButton);
  QPushButton *saveButton = new QPushButton("Save");

  switch (this->currentSaveState)
  {
    case ALL_SAVED:
    {
      msg.append("Are you sure you want to close this model and open a new "
                 "canvas?\n\n");
      QPushButton *newButton =
          msgBox.addButton("New Canvas", QMessageBox::AcceptRole);
      msgBox.setDefaultButton(newButton);
      break;
    }
    case UNSAVED_CHANGES:
    case NEVER_SAVED:
    {
      msg.append("You have unsaved changes. Do you want to save this model "
                 "and open a new canvas?\n\n");
      msgBox.addButton("Don't Save", QMessageBox::DestructiveRole);
      msgBox.addButton(saveButton, QMessageBox::AcceptRole);
      msgBox.setDefaultButton(saveButton);
      break;
    }
    default:
      return;
  }

  msgBox.setText(msg);

  msgBox.exec();

  if (msgBox.clickedButton() != cancelButton)
  {
    if (msgBox.clickedButton() == saveButton)
    {
      if (!this->OnSave())
      {
        return;
      }
    }

    this->Reset();
    gui::model::Events::newModel();
  }
}

/////////////////////////////////////////////////
bool ModelCreator::OnSave()
{
  this->Stop();

  switch (this->currentSaveState)
  {
    case UNSAVED_CHANGES:
    {
      this->SaveModelFiles();
      gui::model::Events::saveModel(this->modelName);
      return true;
    }
    case NEVER_SAVED:
    {
      return this->OnSaveAs();
    }
    default:
      return false;
  }
}

/////////////////////////////////////////////////
bool ModelCreator::OnSaveAs()
{
  this->Stop();

  if (this->saveDialog->OnSaveAs())
  {
    // Prevent changing save location
    this->currentSaveState = ALL_SAVED;
    // Get name set by user
    this->SetModelName(this->saveDialog->GetModelName());
    // Update name on palette
    gui::model::Events::saveModel(this->modelName);
    // Generate and save files
    this->SaveModelFiles();
    return true;
  }
  return false;
}

/////////////////////////////////////////////////
void ModelCreator::OnNameChanged(const std::string &_name)
{
  if (_name.compare(this->modelName) == 0)
    return;

  this->SetModelName(_name);
  this->ModelChanged();
}

/////////////////////////////////////////////////
void ModelCreator::OnExit()
{
  this->Stop();

  if (this->allLinks.empty())
  {
    if (!this->serverModelName.empty())
      this->SetModelVisible(this->serverModelName, true);
    this->Reset();
    gui::model::Events::newModel();
    gui::model::Events::finishModel();
    return;
  }

  switch (this->currentSaveState)
  {
    case ALL_SAVED:
    {
      QString msg("Are you ready to exit?\n\n");
      QMessageBox msgBox(QMessageBox::NoIcon, QString("Exit"), msg);

      QPushButton *cancelButton = msgBox.addButton("Cancel",
          QMessageBox::RejectRole);
      QPushButton *exitButton =
          msgBox.addButton("Exit", QMessageBox::AcceptRole);
      msgBox.setDefaultButton(exitButton);
      msgBox.setEscapeButton(cancelButton);

      msgBox.exec();
      if (msgBox.clickedButton() == cancelButton)
      {
        return;
      }
      this->FinishModel();
      break;
    }
    case UNSAVED_CHANGES:
    case NEVER_SAVED:
    {
      QString msg("Save Changes before exiting?\n\n");

      QMessageBox msgBox(QMessageBox::NoIcon, QString("Exit"), msg);
      QPushButton *cancelButton = msgBox.addButton("Cancel",
          QMessageBox::RejectRole);
      msgBox.addButton("Don't Save, Exit", QMessageBox::DestructiveRole);
      QPushButton *saveButton = msgBox.addButton("Save and Exit",
          QMessageBox::AcceptRole);
      msgBox.setDefaultButton(cancelButton);
      msgBox.setDefaultButton(saveButton);

      msgBox.exec();
      if (msgBox.clickedButton() == cancelButton)
        return;

      if (msgBox.clickedButton() == saveButton)
      {
        if (!this->OnSave())
        {
          return;
        }
      }
      break;
    }
    default:
      return;
  }

  // Create entity on main window up to the saved point
  if (this->currentSaveState != NEVER_SAVED)
    this->FinishModel();
  else
    this->SetModelVisible(this->serverModelName, true);

  this->Reset();

  gui::model::Events::newModel();
  gui::model::Events::finishModel();
}

/////////////////////////////////////////////////
void ModelCreator::SaveModelFiles()
{
  this->saveDialog->GenerateConfig();
  this->saveDialog->SaveToConfig();
  this->GenerateSDF();
  this->saveDialog->SaveToSDF(this->modelSDF);
  this->currentSaveState = ALL_SAVED;
}

/////////////////////////////////////////////////
std::string ModelCreator::CreateModel()
{
  this->Reset();
  return this->folderName;
}

/////////////////////////////////////////////////
void ModelCreator::AddJoint(const std::string &_type)
{
  this->Stop();
  if (this->jointMaker)
    this->jointMaker->AddJoint(_type);
}

/////////////////////////////////////////////////
std::string ModelCreator::AddShape(LinkType _type,
    const math::Vector3 &_size, const math::Pose &_pose,
    const std::string &_uri, unsigned int _samples)
{
  if (!this->previewVisual)
  {
    this->Reset();
  }

  std::stringstream linkNameStream;
  linkNameStream << this->previewName << "_" << this->modelCounter
      << "::link_" << this->linkCounter++;
  std::string linkName = linkNameStream.str();

  rendering::VisualPtr linkVisual(new rendering::Visual(linkName,
      this->previewVisual));
  linkVisual->Load();
  linkVisual->SetTransparency(ModelData::GetEditTransparency());

  std::ostringstream visualName;
  visualName << linkName << "::visual";
  rendering::VisualPtr visVisual(new rendering::Visual(visualName.str(),
      linkVisual));
  sdf::ElementPtr visualElem =  this->modelTemplateSDF->Root()
      ->GetElement("model")->GetElement("link")->GetElement("visual");

  sdf::ElementPtr geomElem =  visualElem->GetElement("geometry");
  geomElem->ClearElements();

  if (_type == LINK_CYLINDER)
  {
    sdf::ElementPtr cylinderElem = geomElem->AddElement("cylinder");
    (cylinderElem->GetElement("radius"))->Set(_size.x*0.5);
    (cylinderElem->GetElement("length"))->Set(_size.z);
  }
  else if (_type == LINK_SPHERE)
  {
    ((geomElem->AddElement("sphere"))->GetElement("radius"))->Set(_size.x*0.5);
  }
  else if (_type == LINK_MESH)
  {
    sdf::ElementPtr meshElem = geomElem->AddElement("mesh");
    meshElem->GetElement("scale")->Set(_size);
    meshElem->GetElement("uri")->Set(_uri);
  }
  else if (_type == LINK_POLYLINE)
  {
    QFileInfo info(QString::fromStdString(_uri));
    if (!info.isFile() || info.completeSuffix().toLower() != "svg")
    {
      gzerr << "File [" << _uri << "] not found or invalid!" << std::endl;
      return std::string();
    }

    common::SVGLoader svgLoader(_samples);
    std::vector<common::SVGPath> paths;
    svgLoader.Parse(_uri, paths);

    if (paths.empty())
    {
      gzerr << "No paths found on file [" << _uri << "]" << std::endl;
      return std::string();
    }

    // SVG paths do not map to sdf polylines, because we now allow a contour
    // to be made of multiple svg disjoint paths.
    // For this reason, we compute the closed polylines that can be extruded
    // in this step
    std::vector< std::vector<ignition::math::Vector2d> > closedPolys;
    std::vector< std::vector<ignition::math::Vector2d> > openPolys;
    svgLoader.PathsToClosedPolylines(paths, 0.05, closedPolys, openPolys);
    if (closedPolys.empty())
    {
      gzerr << "No closed polylines found on file [" << _uri << "]"
        << std::endl;
      return std::string();
    }
    if (!openPolys.empty())
    {
      gzmsg << "There are " << openPolys.size() << "open polylines. "
        << "They will be ignored." << std::endl;
    }
    // Find extreme values to center the polylines
    ignition::math::Vector2d min(paths[0].polylines[0][0]);
    ignition::math::Vector2d max(min);

    for (auto const &poly : closedPolys)
    {
      for (auto const &pt : poly)
      {
        if (pt.X() < min.X())
          min.X() = pt.X();
        if (pt.Y() < min.Y())
          min.Y() = pt.Y();
        if (pt.X() > max.X())
          max.X() = pt.X();
        if (pt.Y() > max.Y())
          max.Y() = pt.Y();
      }
    }
    for (auto const &poly : closedPolys)
    {
      sdf::ElementPtr polylineElem = geomElem->AddElement("polyline");
      polylineElem->GetElement("height")->Set(_size.z);

      for (auto const &p : poly)
      {
        // Translate to center
        ignition::math::Vector2d pt = p - min - (max-min)*0.5;
        // Swap X and Y so Z will point up
        // (in 2D it points into the screen)
        sdf::ElementPtr pointElem = polylineElem->AddElement("point");
        pointElem->Set(
            ignition::math::Vector2d(pt.Y()*_size.y, pt.X()*_size.x));
      }
    }
  }
  else
  {
    if (_type != LINK_BOX)
    {
      gzwarn << "Unknown link type '" << _type << "'. " <<
          "Adding a box" << std::endl;
    }

    ((geomElem->AddElement("box"))->GetElement("size"))->Set(_size);
  }

  visVisual->Load(visualElem);
  this->CreateLink(visVisual);

  linkVisual->SetPose(_pose);

  // insert over ground plane for now
  math::Vector3 linkPos = linkVisual->GetWorldPose().pos;
  if (_type == LINK_BOX || _type == LINK_CYLINDER || _type == LINK_SPHERE)
  {
    linkPos.z = _size.z * 0.5;
  }
  // override orientation as it's more natural to insert objects upright rather
  // than inserting it in the model frame.
  linkVisual->SetWorldPose(math::Pose(linkPos, math::Quaternion()));

  this->mouseVisual = linkVisual;

  return linkName;
}

/////////////////////////////////////////////////
void ModelCreator::CreateLink(const rendering::VisualPtr &_visual)
{
  LinkData *link = new LinkData();

  msgs::Model model;
  double mass = 1.0;

  // set reasonable inertial values based on geometry
  std::string geomType = _visual->GetGeometryType();
  if (geomType == "cylinder")
    msgs::AddCylinderLink(model, mass, 0.5, 1.0);
  else if (geomType == "sphere")
    msgs::AddSphereLink(model, mass, 0.5);
  else
    msgs::AddBoxLink(model, mass, ignition::math::Vector3d::One);
  link->Load(msgs::LinkToSDF(model.link(0)));

  MainWindow *mainWindow = gui::get_main_window();
  if (mainWindow)
  {
    connect(gui::get_main_window(), SIGNAL(Close()), link->inspector,
        SLOT(close()));
  }

  link->linkVisual = _visual->GetParent();
  link->AddVisual(_visual);

  link->inspector->SetLinkId(link->linkVisual->GetName());

  // override transparency
  _visual->SetTransparency(_visual->GetTransparency() *
      (1-ModelData::GetEditTransparency()-0.1)
      + ModelData::GetEditTransparency());

  // create collision with identical geometry
  rendering::VisualPtr collisionVis =
      _visual->Clone(link->linkVisual->GetName() + "::collision",
      link->linkVisual);

  // orange
  collisionVis->SetMaterial("Gazebo/Orange");
  collisionVis->SetTransparency(
      math::clamp(ModelData::GetEditTransparency() * 2.0, 0.0, 0.8));
  // fix for transparency alpha compositing
  Ogre::MovableObject *colObj = collisionVis->GetSceneNode()->
      getAttachedObject(0);
  colObj->setRenderQueueGroup(colObj->getRenderQueueGroup()+1);
  link->AddCollision(collisionVis);

  std::string linkName = link->linkVisual->GetName();

  std::string leafName = linkName;
  size_t idx = linkName.find_last_of("::");
  if (idx != std::string::npos)
    leafName = linkName.substr(idx+1);

  link->SetName(leafName);

  {
    boost::recursive_mutex::scoped_lock lock(*this->updateMutex);
    this->allLinks[linkName] = link;
    if (this->canonicalLink.empty())
      this->canonicalLink = linkName;
  }

  rendering::ScenePtr scene = link->linkVisual->GetScene();

  this->ModelChanged();
}

/////////////////////////////////////////////////
LinkData *ModelCreator::CloneLink(const std::string &_linkName)
{
  boost::recursive_mutex::scoped_lock lock(*this->updateMutex);

  auto it = this->allLinks.find(_linkName);
  if (it == allLinks.end())
  {
    gzerr << "No link with name: " << _linkName << " found."  << std::endl;
    return NULL;
  }

  // generate unique name.
  std::string newName = _linkName + "_clone";
  auto itName = this->allLinks.find(newName);
  int nameCounter = 0;
  while (itName != this->allLinks.end())
  {
    std::stringstream newLinkName;
    newLinkName << _linkName << "_clone_" << nameCounter++;
    newName = newLinkName.str();
    itName = this->allLinks.find(newName);
  }

  std::string leafName = newName;
  size_t idx = newName.find_last_of("::");
  if (idx != std::string::npos)
    leafName = newName.substr(idx+1);
  LinkData *link = it->second->Clone(leafName);

  this->allLinks[newName] = link;

  this->ModelChanged();

  return link;
}

/////////////////////////////////////////////////
void ModelCreator::CreateLinkFromSDF(sdf::ElementPtr _linkElem)
{
  LinkData *link = new LinkData();
  MainWindow *mainWindow = gui::get_main_window();
  if (mainWindow)
  {
    connect(gui::get_main_window(), SIGNAL(Close()), link->inspector,
        SLOT(close()));
  }

  link->Load(_linkElem);

  // Link
  std::stringstream linkNameStream;
  std::string leafName = link->GetName();

  linkNameStream << this->previewName << "_" << this->modelCounter << "::";
  linkNameStream << leafName;
  std::string linkName = linkNameStream.str();

  if (this->canonicalLink.empty())
    this->canonicalLink = linkName;

  link->SetName(leafName);

  // if link name is scoped, it could mean that it's from an included model.
  // The joint maker needs to know about this in order to specify the correct
  // parent and child links in sdf generation step.
  if (leafName.find("::") != std::string::npos)
    this->jointMaker->AddScopedLinkName(leafName);

  rendering::VisualPtr linkVisual(new rendering::Visual(linkName,
      this->previewVisual));
  linkVisual->Load();
  linkVisual->SetPose(link->Pose());
  link->linkVisual = linkVisual;
  link->inspector->SetLinkId(link->linkVisual->GetName());

  // Visuals
  int visualIndex = 0;
  sdf::ElementPtr visualElem;

  if (_linkElem->HasElement("visual"))
    visualElem = _linkElem->GetElement("visual");

  linkVisual->SetTransparency(ModelData::GetEditTransparency());

  while (visualElem)
  {
    // Visual name
    std::string visualName;
    if (visualElem->HasAttribute("name"))
    {
      visualName = linkName + "::" + visualElem->Get<std::string>("name");
      visualIndex++;
    }
    else
    {
      std::stringstream visualNameStream;
      visualNameStream << linkName << "::visual_" << visualIndex++;
      visualName = visualNameStream.str();
      gzwarn << "SDF missing visual name attribute. Created name " << visualName
          << std::endl;
    }
    rendering::VisualPtr visVisual(new rendering::Visual(visualName,
        linkVisual));
    visVisual->Load(visualElem);

    // Visual pose
    math::Pose visualPose;
    if (visualElem->HasElement("pose"))
      visualPose = visualElem->Get<math::Pose>("pose");
    else
      visualPose.Set(0, 0, 0, 0, 0, 0);
    visVisual->SetPose(visualPose);

    // Add to link
    link->AddVisual(visVisual);

    // override transparency
    visVisual->SetTransparency(visVisual->GetTransparency() *
        (1-ModelData::GetEditTransparency()-0.1)
        + ModelData::GetEditTransparency());

    visualElem = visualElem->GetNextElement("visual");
  }

  // Collisions
  int collisionIndex = 0;
  sdf::ElementPtr collisionElem;

  if (_linkElem->HasElement("collision"))
    collisionElem = _linkElem->GetElement("collision");

  while (collisionElem)
  {
    // Collision name
    std::string collisionName;
    if (collisionElem->HasAttribute("name"))
    {
      collisionName = linkName + "::" + collisionElem->Get<std::string>("name");
      collisionIndex++;
    }
    else
    {
      std::ostringstream collisionNameStream;
      collisionNameStream << linkName << "::collision_" << collisionIndex++;
      collisionName = collisionNameStream.str();
      gzwarn << "SDF missing collision name attribute. Created name " <<
          collisionName << std::endl;
    }
    rendering::VisualPtr colVisual(new rendering::Visual(collisionName,
        linkVisual));

    // Collision pose
    math::Pose collisionPose;
    if (collisionElem->HasElement("pose"))
      collisionPose = collisionElem->Get<math::Pose>("pose");
    else
      collisionPose.Set(0, 0, 0, 0, 0, 0);

    // Make a visual element from the collision element
    sdf::ElementPtr colVisualElem =  this->modelTemplateSDF->Root()
        ->GetElement("model")->GetElement("link")->GetElement("visual");

    sdf::ElementPtr geomElem = colVisualElem->GetElement("geometry");
    geomElem->ClearElements();
    geomElem->Copy(collisionElem->GetElement("geometry"));

    colVisual->Load(colVisualElem);
    colVisual->SetPose(collisionPose);
    colVisual->SetMaterial("Gazebo/Orange");
    colVisual->SetTransparency(
        math::clamp(ModelData::GetEditTransparency() * 2.0, 0.0, 0.8));
    // fix for transparency alpha compositing
    Ogre::MovableObject *colObj = colVisual->GetSceneNode()->
        getAttachedObject(0);
    colObj->setRenderQueueGroup(colObj->getRenderQueueGroup()+1);

    // Add to link
    link->AddCollision(colVisual);

    collisionElem = collisionElem->GetNextElement("collision");
  }

  {
    boost::recursive_mutex::scoped_lock lock(*this->updateMutex);
    this->allLinks[linkName] = link;
    gui::model::Events::linkInserted(linkName);
  }

  rendering::ScenePtr scene = link->linkVisual->GetScene();

  this->ModelChanged();
}

/////////////////////////////////////////////////
void ModelCreator::RemoveLinkImpl(const std::string &_linkName)
{
  if (!this->previewVisual)
  {
    this->Reset();
    return;
  }

  LinkData *link = NULL;
  {
    boost::recursive_mutex::scoped_lock lock(*this->updateMutex);
    if (this->allLinks.find(_linkName) == this->allLinks.end())
      return;
    link = this->allLinks[_linkName];
  }

  if (!link)
    return;

  // Copy before reference is deleted.
  std::string linkName(_linkName);

  rendering::ScenePtr scene = link->linkVisual->GetScene();
  if (scene)
  {
    for (auto &it : link->visuals)
    {
      rendering::VisualPtr vis = it.first;
      scene->RemoveVisual(vis);
    }
    scene->RemoveVisual(link->linkVisual);
    for (auto &colIt : link->collisions)
    {
      rendering::VisualPtr vis = colIt.first;
      scene->RemoveVisual(vis);
    }

    scene->RemoveVisual(link->linkVisual);
  }

  link->linkVisual.reset();
  {
    boost::recursive_mutex::scoped_lock lock(*this->updateMutex);
    this->allLinks.erase(_linkName);
    delete link;
  }
  gui::model::Events::linkRemoved(linkName);

  this->ModelChanged();
}

/////////////////////////////////////////////////
void ModelCreator::Reset()
{
  delete this->saveDialog;
  this->saveDialog = new SaveDialog(SaveDialog::MODEL);

  this->jointMaker->Reset();
  this->selectedLinks.clear();

  if (g_copyAct)
    g_copyAct->setEnabled(false);

  if (g_pasteAct)
    g_pasteAct->setEnabled(false);

  this->currentSaveState = NEVER_SAVED;
  this->SetModelName(this->modelDefaultName);
  this->serverModelName = "";
  this->serverModelSDF.reset();
  this->serverModelVisible.clear();
  this->canonicalLink = "";

  this->modelTemplateSDF.reset(new sdf::SDF);
  this->modelTemplateSDF->SetFromString(ModelData::GetTemplateSDFString());

  this->modelSDF.reset(new sdf::SDF);

  this->isStatic = false;
  this->autoDisable = true;
  gui::model::Events::modelPropertiesChanged(this->isStatic, this->autoDisable,
      this->modelPose, this->GetModelName());

  while (!this->allLinks.empty())
    this->RemoveLinkImpl(this->allLinks.begin()->first);
  this->allLinks.clear();

  this->allModelPlugins.clear();

  if (!gui::get_active_camera() ||
    !gui::get_active_camera()->GetScene())
  return;

  rendering::ScenePtr scene = gui::get_active_camera()->GetScene();
  if (this->previewVisual)
    scene->RemoveVisual(this->previewVisual);

  this->previewVisual.reset(new rendering::Visual(this->previewName,
      scene->GetWorldVisual()));

  this->previewVisual->Load();
  this->modelPose = math::Pose::Zero;
  this->previewVisual->SetPose(this->modelPose);
}

/////////////////////////////////////////////////
void ModelCreator::SetModelName(const std::string &_modelName)
{
  this->modelName = _modelName;
  this->saveDialog->SetModelName(_modelName);

  this->folderName = this->saveDialog->
      GetFolderNameFromModelName(this->modelName);

  if (this->currentSaveState == NEVER_SAVED)
  {
    // Set new saveLocation
    boost::filesystem::path oldPath(this->saveDialog->GetSaveLocation());

    boost::filesystem::path newPath = oldPath.parent_path() / this->folderName;
    this->saveDialog->SetSaveLocation(newPath.string());
  }
}

/////////////////////////////////////////////////
std::string ModelCreator::GetModelName() const
{
  return this->modelName;
}

/////////////////////////////////////////////////
void ModelCreator::SetStatic(bool _static)
{
  this->isStatic = _static;
  this->ModelChanged();
}

/////////////////////////////////////////////////
void ModelCreator::SetAutoDisable(bool _auto)
{
  this->autoDisable = _auto;
  this->ModelChanged();
}

/////////////////////////////////////////////////
void ModelCreator::FinishModel()
{
  if (!this->serverModelName.empty())
  {
    // delete model on server first before spawning the updated one.
    transport::request(gui::get_world(), "entity_delete",
        this->serverModelName);
    int timeoutCounter = 0;
    int timeout = 100;
    while (timeoutCounter < timeout)
    {
      boost::shared_ptr<msgs::Response> response =
          transport::request(gui::get_world(), "entity_info",
          this->serverModelName);
      // Make sure the response is correct
      if (response->response() == "nonexistent")
        break;

      common::Time::MSleep(100);
      timeoutCounter++;
    }
  }
  event::Events::setSelectedEntity("", "normal");
  this->CreateTheEntity();
  this->Reset();
}

/////////////////////////////////////////////////
void ModelCreator::CreateTheEntity()
{
  if (!this->modelSDF->Root()->HasElement("model"))
  {
    gzerr << "Generated invalid SDF! Cannot create entity." << std::endl;
    return;
  }

  msgs::Factory msg;
  // Create a new name if the model exists
  sdf::ElementPtr modelElem = this->modelSDF->Root()->GetElement("model");
  std::string modelElemName = modelElem->Get<std::string>("name");
  if (has_entity_name(modelElemName))
  {
    int i = 0;
    while (has_entity_name(modelElemName))
    {
      modelElemName = modelElem->Get<std::string>("name") + "_" +
        boost::lexical_cast<std::string>(i++);
    }
    modelElem->GetAttribute("name")->Set(modelElemName);
  }

  msg.set_sdf(this->modelSDF->ToString());
  msgs::Set(msg.mutable_pose(), this->modelPose.Ign());
  this->makerPub->Publish(msg);
}

/////////////////////////////////////////////////
void ModelCreator::AddLink(LinkType _type)
{
  if (!this->previewVisual)
  {
    this->Reset();
  }

  this->Stop();

  this->addLinkType = _type;
  if (_type != LINK_NONE)
    this->AddShape(_type);
}

/////////////////////////////////////////////////
void ModelCreator::Stop()
{
  if (this->addLinkType != LINK_NONE && this->mouseVisual)
  {
    this->RemoveLinkImpl(this->mouseVisual->GetName());
    this->mouseVisual.reset();
    emit LinkAdded();
  }
  if (this->jointMaker)
    this->jointMaker->Stop();
}

/////////////////////////////////////////////////
void ModelCreator::OnDelete()
{
  if (this->inspectName.empty())
    return;

  this->OnDelete(this->inspectName);
  this->inspectName = "";
}

/////////////////////////////////////////////////
void ModelCreator::OnDelete(const std::string &_entity)
{
  this->RemoveLink(_entity);
}

/////////////////////////////////////////////////
void ModelCreator::RemoveLink(const std::string &_entity)
{
  boost::recursive_mutex::scoped_lock lock(*this->updateMutex);

  // if it's a link
  if (this->allLinks.find(_entity) != this->allLinks.end())
  {
    if (this->jointMaker)
      this->jointMaker->RemoveJointsByLink(_entity);
    this->RemoveLinkImpl(_entity);
    return;
  }

  // if it's a visual
  rendering::VisualPtr vis =
      gui::get_active_camera()->GetScene()->GetVisual(_entity);
  if (vis)
  {
    rendering::VisualPtr parentLink = vis->GetParent();
    std::string parentLinkName = parentLink->GetName();

    if (this->allLinks.find(parentLinkName) != this->allLinks.end())
    {
      // remove the parent link if it's the only child
      if (parentLink->GetChildCount() == 1)
      {
        if (this->jointMaker)
          this->jointMaker->RemoveJointsByLink(parentLink->GetName());
        this->RemoveLinkImpl(parentLink->GetName());
        return;
      }
    }
  }
}

/////////////////////////////////////////////////
<<<<<<< HEAD
=======
void ModelCreator::OnRemoveModelPlugin(const QString &_name)
{
  this->RemoveModelPlugin(_name.toStdString());
}

/////////////////////////////////////////////////
>>>>>>> dd246a6a
void ModelCreator::RemoveModelPlugin(const std::string &_name)
{
  boost::recursive_mutex::scoped_lock lock(*this->updateMutex);

  if (this->allModelPlugins.find(_name) ==
      this->allModelPlugins.end())
  {
    return;
  }

  ModelPluginData *data = this->allModelPlugins[_name];

  // Remove from map
  this->allModelPlugins.erase(_name);
  delete data;

  // Notify removal
  gui::model::Events::modelPluginRemoved(_name);
}

/////////////////////////////////////////////////
bool ModelCreator::OnKeyPress(const common::KeyEvent &_event)
{
  if (_event.key == Qt::Key_Escape)
  {
    this->Stop();
  }
  else if (_event.key == Qt::Key_Delete)
  {
    if (!this->selectedLinks.empty())
    {
      for (auto linkVis : this->selectedLinks)
      {
        this->OnDelete(linkVis->GetName());
      }
      this->DeselectAll();
    }
    else if (!this->selectedModelPlugins.empty())
    {
      for (auto plugin : this->selectedModelPlugins)
      {
        this->RemoveModelPlugin(plugin);
      }
    }
  }
  else if (_event.control)
  {
    if (_event.key == Qt::Key_C && _event.control)
    {
      g_copyAct->trigger();
      return true;
    }
    if (_event.key == Qt::Key_V && _event.control)
    {
      g_pasteAct->trigger();
      return true;
    }
  }
  return false;
}

/////////////////////////////////////////////////
bool ModelCreator::OnMousePress(const common::MouseEvent &_event)
{
  rendering::UserCameraPtr userCamera = gui::get_active_camera();
  if (!userCamera)
    return false;

  if (this->jointMaker->GetState() != JointMaker::JOINT_NONE)
  {
    userCamera->HandleMouseEvent(_event);
    return true;
  }

  rendering::VisualPtr vis = userCamera->GetVisual(_event.Pos());
  if (vis)
  {
    if (!vis->IsPlane() && gui::get_entity_id(vis->GetRootVisual()->GetName()))
    {
      // Handle snap from GLWidget
      if (g_snapAct->isChecked())
        return false;

      // Prevent interaction with other models, send event only to
      // user camera
      userCamera->HandleMouseEvent(_event);
      return true;
    }
  }
  return false;
}

/////////////////////////////////////////////////
bool ModelCreator::OnMouseRelease(const common::MouseEvent &_event)
{
  rendering::UserCameraPtr userCamera = gui::get_active_camera();
  if (!userCamera)
    return false;

  boost::recursive_mutex::scoped_lock lock(*this->updateMutex);

  if (this->mouseVisual)
  {
    if (_event.Button() == common::MouseEvent::RIGHT)
      return true;

    // set the link data pose
    if (this->allLinks.find(this->mouseVisual->GetName()) !=
        this->allLinks.end())
    {
      LinkData *link = this->allLinks[this->mouseVisual->GetName()];
      link->SetPose((this->mouseVisual->GetWorldPose()-this->modelPose).Ign());
      gui::model::Events::linkInserted(this->mouseVisual->GetName());
    }

    // reset and return
    emit LinkAdded();
    this->mouseVisual.reset();
    this->AddLink(LINK_NONE);
    return true;
  }

  rendering::VisualPtr vis = userCamera->GetVisual(_event.Pos());
  if (vis)
  {
    rendering::VisualPtr linkVis = vis->GetParent();
    // Is link
    if (this->allLinks.find(linkVis->GetName()) !=
        this->allLinks.end())
    {
      // Handle snap from GLWidget
      if (g_snapAct->isChecked())
        return false;

      // trigger link inspector on right click
      if (_event.Button() == common::MouseEvent::RIGHT)
      {
        this->inspectName = vis->GetParent()->GetName();

        this->ShowContextMenu(this->inspectName);
        return true;
      }

      // Not in multi-selection mode.
      if (!(QApplication::keyboardModifiers() & Qt::ControlModifier))
      {
        this->DeselectAll();
        this->SetSelected(linkVis, true);
      }
      // Multi-selection mode
      else
      {
        auto it = std::find(this->selectedLinks.begin(),
            this->selectedLinks.end(), linkVis);
        // Highlight and select clicked link if not already selected
        if (it == this->selectedLinks.end())
        {
          this->SetSelected(linkVis, true);
        }
        // Deselect if already selected
        else
        {
          this->SetSelected(linkVis, false);
        }
      }

      if (this->manipMode == "translate" || this->manipMode == "rotate" ||
          this->manipMode == "scale")
      {
        this->OnManipMode(this->manipMode);
      }

      return true;
    }
    // Not link
    else
    {
      this->DeselectAll();

      g_alignAct->setEnabled(false);
      g_copyAct->setEnabled(!this->selectedLinks.empty());

      if (!vis->IsPlane())
        return true;
    }
  }
  return false;
}

/////////////////////////////////////////////////
void ModelCreator::ShowContextMenu(const std::string &_link)
{
  auto it = this->allLinks.find(_link);
  if (it == this->allLinks.end())
    return;

  this->inspectName = _link;
  QMenu menu;
  if (this->inspectAct)
  {
    menu.addAction(this->inspectAct);

    if (this->jointMaker)
    {
      std::vector<JointData *> joints = this->jointMaker->GetJointDataByLink(
          _link);

      if (!joints.empty())
      {
        QMenu *jointsMenu = menu.addMenu(tr("Open Joint Inspector"));

        for (auto joint : joints)
        {
          QAction *jointAct = new QAction(tr(joint->name.c_str()), this);
          connect(jointAct, SIGNAL(triggered()), joint,
              SLOT(OnOpenInspector()));
          jointsMenu->addAction(jointAct);
        }
      }
    }
  }
  QAction *deleteAct = new QAction(tr("Delete"), this);
  connect(deleteAct, SIGNAL(triggered()), this, SLOT(OnDelete()));
  menu.addAction(deleteAct);

  menu.exec(QCursor::pos());
}

/////////////////////////////////////////////////
void ModelCreator::ShowModelPluginContextMenu(const std::string &_name)
{
  auto it = this->allModelPlugins.find(_name);
  if (it == this->allModelPlugins.end())
    return;

  // Open inspector
  QAction *inspectorAct = new QAction(tr("Open Model Plugin Inspector"), this);

  // Map signals to pass argument
  QSignalMapper *inspectorMapper = new QSignalMapper(this);

  connect(inspectorAct, SIGNAL(triggered()), inspectorMapper, SLOT(map()));
  inspectorMapper->setMapping(inspectorAct, QString::fromStdString(_name));

  connect(inspectorMapper, SIGNAL(mapped(QString)), this,
      SLOT(OnOpenModelPluginInspector(QString)));

  // Delete
  QAction *deleteAct = new QAction(tr("Delete"), this);

  // Map signals to pass argument
  QSignalMapper *deleteMapper = new QSignalMapper(this);

  connect(deleteAct, SIGNAL(triggered()), deleteMapper, SLOT(map()));
  deleteMapper->setMapping(deleteAct, QString::fromStdString(_name));

  connect(deleteMapper, SIGNAL(mapped(QString)), this,
      SLOT(OnRemoveModelPlugin(QString)));

  // Menu
  QMenu menu;
  menu.addAction(inspectorAct);
  menu.addAction(deleteAct);

  menu.exec(QCursor::pos());
}

/////////////////////////////////////////////////
bool ModelCreator::OnMouseMove(const common::MouseEvent &_event)
{
  this->lastMouseEvent = _event;
  rendering::UserCameraPtr userCamera = gui::get_active_camera();
  if (!userCamera)
    return false;

  if (!this->mouseVisual)
  {
    rendering::VisualPtr vis = userCamera->GetVisual(_event.Pos());
    if (vis && !vis->IsPlane())
    {
      // Main window models always handled here
      if (this->allLinks.find(vis->GetParent()->GetName()) ==
          this->allLinks.end())
      {
        // Prevent highlighting for snapping
        if (this->manipMode == "snap" || this->manipMode == "select" ||
            this->manipMode == "")
        {
          // Don't change cursor on hover
          QApplication::setOverrideCursor(QCursor(Qt::ArrowCursor));
          userCamera->HandleMouseEvent(_event);
        }
        // Allow ModelManipulator to work while dragging handle over this
        else if (_event.Dragging())
        {
          ModelManipulator::Instance()->OnMouseMoveEvent(_event);
        }
        return true;
      }
    }
    return false;
  }

  math::Pose pose = this->mouseVisual->GetWorldPose();
  pose.pos = ModelManipulator::GetMousePositionOnPlane(
      userCamera, _event);

  if (!_event.Shift())
  {
    pose.pos = ModelManipulator::SnapPoint(pose.pos);
  }
  pose.pos.z = this->mouseVisual->GetWorldPose().pos.z;

  this->mouseVisual->SetWorldPose(pose);

  return true;
}

/////////////////////////////////////////////////
bool ModelCreator::OnMouseDoubleClick(const common::MouseEvent &_event)
{
  // open the link inspector on double click
  rendering::VisualPtr vis = gui::get_active_camera()->GetVisual(_event.Pos());
  if (!vis)
    return false;

  boost::recursive_mutex::scoped_lock lock(*this->updateMutex);

  if (this->allLinks.find(vis->GetParent()->GetName()) !=
      this->allLinks.end())
  {
    this->OpenInspector(vis->GetParent()->GetName());
    return true;
  }

  return false;
}

/////////////////////////////////////////////////
void ModelCreator::OnOpenInspector()
{
  if (this->inspectName.empty())
    return;

  this->OpenInspector(this->inspectName);
  this->inspectName = "";
}

/////////////////////////////////////////////////
void ModelCreator::OpenInspector(const std::string &_name)
{
  boost::recursive_mutex::scoped_lock lock(*this->updateMutex);
  LinkData *link = this->allLinks[_name];
  if (!link)
  {
    gzerr << "Link [" << _name << "] not found." << std::endl;
    return;
  }
  link->SetPose((link->linkVisual->GetWorldPose()-this->modelPose).Ign());
  link->UpdateConfig();
  link->inspector->move(QCursor::pos());
  link->inspector->show();
}

/////////////////////////////////////////////////
void ModelCreator::OnCopy()
{
  if (!g_editModelAct->isChecked())
    return;

  if (!this->selectedLinks.empty())
  {
    this->copiedLinkNames.clear();
    for (auto vis : this->selectedLinks)
    {
      this->copiedLinkNames.push_back(vis->GetName());
    }
    g_pasteAct->setEnabled(true);
  }
}

/////////////////////////////////////////////////
void ModelCreator::OnPaste()
{
  if (this->copiedLinkNames.empty() || !g_editModelAct->isChecked())
  {
    return;
  }

  boost::recursive_mutex::scoped_lock lock(*this->updateMutex);

  // For now, only copy the last selected model
  auto it = this->allLinks.find(this->copiedLinkNames.back());
  if (it != this->allLinks.end())
  {
    LinkData *copiedLink = it->second;
    if (!copiedLink)
      return;

    this->Stop();
    this->DeselectAll();

    if (!this->previewVisual)
    {
      this->Reset();
    }

    LinkData* clonedLink = this->CloneLink(it->first);

    math::Pose clonePose = copiedLink->linkVisual->GetWorldPose();
    rendering::UserCameraPtr userCamera = gui::get_active_camera();
    if (userCamera)
    {
      math::Vector3 mousePosition =
        ModelManipulator::GetMousePositionOnPlane(userCamera,
                                                  this->lastMouseEvent);
      clonePose.pos.x = mousePosition.x;
      clonePose.pos.y = mousePosition.y;
    }

    clonedLink->linkVisual->SetWorldPose(clonePose);
    this->addLinkType = LINK_MESH;
    this->mouseVisual = clonedLink->linkVisual;
  }
}

/////////////////////////////////////////////////
JointMaker *ModelCreator::GetJointMaker() const
{
  return this->jointMaker;
}

/////////////////////////////////////////////////
void ModelCreator::GenerateSDF()
{
  sdf::ElementPtr modelElem;

  this->modelSDF.reset(new sdf::SDF);
  this->modelSDF->SetFromString(ModelData::GetTemplateSDFString());

  modelElem = this->modelSDF->Root()->GetElement("model");

  modelElem->ClearElements();
  modelElem->GetAttribute("name")->Set(this->folderName);

  boost::recursive_mutex::scoped_lock lock(*this->updateMutex);

  if (this->serverModelName.empty())
  {
    // set center of all links to be origin
    // TODO set a better origin other than the centroid
    math::Vector3 mid;
    for (auto &linksIt : this->allLinks)
    {
      LinkData *link = linksIt.second;
      mid += link->Pose().Pos();
    }
    if (!this->allLinks.empty())
      mid /= this->allLinks.size();
    this->modelPose.pos = mid;
  }

  // Update preview model and link poses in case they changed
  for (auto &linksIt : this->allLinks)
  {
    this->previewVisual->SetWorldPose(this->modelPose);
    LinkData *link = linksIt.second;
    link->SetPose((link->linkVisual->GetWorldPose() - this->modelPose).Ign());
    link->linkVisual->SetPose(link->Pose());
  }

  // generate canonical link sdf first.
  if (!this->canonicalLink.empty())
  {
    auto canonical = this->allLinks.find(this->canonicalLink);
    if (canonical != this->allLinks.end())
    {
      LinkData *link = canonical->second;
      link->UpdateConfig();

      sdf::ElementPtr newLinkElem = this->GenerateLinkSDF(link);
      modelElem->InsertElement(newLinkElem);
    }
  }

  // loop through rest of all links and generate sdf
  for (auto &linksIt : this->allLinks)
  {
    if (linksIt.first == this->canonicalLink)
      continue;

    LinkData *link = linksIt.second;
    link->UpdateConfig();

    sdf::ElementPtr newLinkElem = this->GenerateLinkSDF(link);
    modelElem->InsertElement(newLinkElem);
  }

  // Add joint sdf elements
  this->jointMaker->GenerateSDF();
  sdf::ElementPtr jointsElem = this->jointMaker->GetSDF();

  sdf::ElementPtr jointElem;
  if (jointsElem->HasElement("joint"))
    jointElem = jointsElem->GetElement("joint");
  while (jointElem)
  {
    modelElem->InsertElement(jointElem->Clone());
    jointElem = jointElem->GetNextElement("joint");
  }

  // Model settings
  modelElem->GetElement("static")->Set(this->isStatic);
  modelElem->GetElement("allow_auto_disable")->Set(this->autoDisable);

  // Add plugin elements
  for (auto modelPlugin : this->allModelPlugins)
    modelElem->InsertElement(modelPlugin.second->modelPluginSDF->Clone());
}

/////////////////////////////////////////////////
sdf::ElementPtr ModelCreator::GenerateLinkSDF(LinkData *_link)
{
  std::stringstream visualNameStream;
  std::stringstream collisionNameStream;
  visualNameStream.str("");
  collisionNameStream.str("");

  sdf::ElementPtr newLinkElem = _link->linkSDF->Clone();
  newLinkElem->GetElement("pose")->Set(_link->linkVisual->GetWorldPose()
      - this->modelPose);

  // visuals
  for (auto const &it : _link->visuals)
  {
    rendering::VisualPtr visual = it.first;
    msgs::Visual visualMsg = it.second;
    sdf::ElementPtr visualElem = visual->GetSDF()->Clone();

    visualElem->GetElement("transparency")->Set<double>(
        visualMsg.transparency());
    newLinkElem->InsertElement(visualElem);
  }

  // collisions
  for (auto const &colIt : _link->collisions)
  {
    sdf::ElementPtr collisionElem = msgs::CollisionToSDF(colIt.second);
    newLinkElem->InsertElement(collisionElem);
  }
  return newLinkElem;
}

/////////////////////////////////////////////////
void ModelCreator::OnAlignMode(const std::string &_axis,
    const std::string &_config, const std::string &_target, bool _preview)
{
  ModelAlign::Instance()->AlignVisuals(this->selectedLinks, _axis, _config,
      _target, !_preview);
}

/////////////////////////////////////////////////
void ModelCreator::DeselectAll()
{
  while (!this->selectedLinks.empty())
  {
    rendering::VisualPtr vis = this->selectedLinks[0];
    vis->SetHighlighted(false);
    this->selectedLinks.erase(this->selectedLinks.begin());
    model::Events::setSelectedLink(vis->GetName(), false);
  }
}

/////////////////////////////////////////////////
void ModelCreator::SetSelected(const std::string &_name, const bool _selected)
{
  auto it = this->allLinks.find(_name);
  if (it == this->allLinks.end())
    return;

  this->SetSelected((*it).second->linkVisual, _selected);
}

/////////////////////////////////////////////////
void ModelCreator::SetSelected(rendering::VisualPtr _linkVis,
    const bool _selected)
{
  if (!_linkVis)
    return;

  _linkVis->SetHighlighted(_selected);
  auto it = std::find(this->selectedLinks.begin(),
      this->selectedLinks.end(), _linkVis);
  if (_selected)
  {
    if (it == this->selectedLinks.end())
    {
      this->selectedLinks.push_back(_linkVis);
      model::Events::setSelectedLink(_linkVis->GetName(), _selected);
    }
  }
  else
  {
    if (it != this->selectedLinks.end())
    {
      this->selectedLinks.erase(it);
      model::Events::setSelectedLink(_linkVis->GetName(), _selected);
    }
  }
  g_copyAct->setEnabled(!this->selectedLinks.empty());
  g_alignAct->setEnabled(this->selectedLinks.size() > 1);
}

/////////////////////////////////////////////////
void ModelCreator::OnManipMode(const std::string &_mode)
{
  if (!this->active)
    return;

  this->manipMode = _mode;

  if (!this->selectedLinks.empty())
  {
    ModelManipulator::Instance()->SetAttachedVisual(
        this->selectedLinks.back());
  }

  ModelManipulator::Instance()->SetManipulationMode(_mode);
  ModelSnap::Instance()->Reset();

  // deselect 0 to n-1 models.
  if (this->selectedLinks.size() > 1)
  {
    rendering::VisualPtr link =
        this->selectedLinks[this->selectedLinks.size()-1];
    this->DeselectAll();
    this->SetSelected(link, true);
  }
}

/////////////////////////////////////////////////
void ModelCreator::OnSetSelectedEntity(const std::string &/*_name*/,
    const std::string &/*_mode*/)
{
  this->DeselectAll();
}

/////////////////////////////////////////////////
void ModelCreator::OnSetSelectedLink(const std::string &_name,
    const bool _selected)
{
  this->SetSelected(_name, _selected);
}

/////////////////////////////////////////////////
void ModelCreator::OnSetSelectedModelPlugin(const std::string &_name,
    const bool _selected)
{
  auto plugin = this->allModelPlugins.find(_name);
  if (plugin == this->allModelPlugins.end())
    return;

  auto it = std::find(this->selectedModelPlugins.begin(),
      this->selectedModelPlugins.end(), _name);
  if (_selected && it == this->selectedModelPlugins.end())
  {
    this->selectedModelPlugins.push_back(_name);
  }
  else if (!_selected && it != this->selectedModelPlugins.end())
  {
    this->selectedModelPlugins.erase(it);
  }
}

/////////////////////////////////////////////////
void ModelCreator::ModelChanged()
{
  if (this->currentSaveState != NEVER_SAVED)
    this->currentSaveState = UNSAVED_CHANGES;
}

/////////////////////////////////////////////////
void ModelCreator::Update()
{
  boost::recursive_mutex::scoped_lock lock(*this->updateMutex);

  // Check if any links have been moved or resized and trigger ModelChanged
  for (auto &linksIt : this->allLinks)
  {
    LinkData *link = linksIt.second;
    if (link->Pose() != link->linkVisual->GetPose().Ign())
    {
      link->SetPose((link->linkVisual->GetWorldPose() - this->modelPose).Ign());
      this->ModelChanged();
    }
    for (auto &scaleIt : this->linkScaleUpdate)
    {
      if (link->linkVisual->GetName() == scaleIt.first)
        link->SetScale(scaleIt.second.Ign());
    }
  }
  if (!this->linkScaleUpdate.empty())
    this->ModelChanged();
  this->linkScaleUpdate.clear();
}

/////////////////////////////////////////////////
void ModelCreator::OnEntityScaleChanged(const std::string &_name,
  const math::Vector3 &_scale)
{
  boost::recursive_mutex::scoped_lock lock(*this->updateMutex);
  for (auto linksIt : this->allLinks)
  {
    if (_name == linksIt.first ||
        _name.find(linksIt.first) != std::string::npos)
    {
      this->linkScaleUpdate[linksIt.first] = _scale;
      break;
    }
  }
}

/////////////////////////////////////////////////
void ModelCreator::SetModelVisible(const std::string &_name, bool _visible)
{
  rendering::ScenePtr scene = gui::get_active_camera()->GetScene();
  rendering::VisualPtr visual = scene->GetVisual(_name);
  if (!visual)
    return;

  this->SetModelVisible(visual, _visible);

  if (_visible)
    visual->SetHighlighted(false);
}

/////////////////////////////////////////////////
void ModelCreator::SetModelVisible(rendering::VisualPtr _visual, bool _visible)
{
  if (!_visual)
    return;

  for (unsigned int i = 0; i < _visual->GetChildCount(); ++i)
    this->SetModelVisible(_visual->GetChild(i), _visible);

  if (!_visible)
  {
    // store original visibility
    this->serverModelVisible[_visual->GetId()] = _visual->GetVisible();
    _visual->SetVisible(_visible);
  }
  else
  {
    // restore original visibility
    auto it = this->serverModelVisible.find(_visual->GetId());
    if (it != this->serverModelVisible.end())
    {
      _visual->SetVisible(it->second, false);
    }
  }
}

/////////////////////////////////////////////////
ModelCreator::SaveState ModelCreator::GetCurrentSaveState() const
{
  return this->currentSaveState;
}

/////////////////////////////////////////////////
void ModelCreator::AddModelPlugin(const sdf::ElementPtr _pluginElem)
{
  if (_pluginElem->HasAttribute("name"))
  {
    std::string name = _pluginElem->Get<std::string>("name");

    // Create data
    ModelPluginData *modelPlugin = new ModelPluginData();
    modelPlugin->Load(_pluginElem);

    // Add to map
    {
      boost::recursive_mutex::scoped_lock lock(*this->updateMutex);
      this->allModelPlugins[name] = modelPlugin;
    }

    // Notify addition
    gui::model::Events::modelPluginInserted(name);
  }
}

/////////////////////////////////////////////////
void ModelCreator::OnOpenModelPluginInspector(const QString &_name)
{
  this->OpenModelPluginInspector(_name.toStdString());
}

/////////////////////////////////////////////////
void ModelCreator::OpenModelPluginInspector(const std::string &_name)
{
  boost::recursive_mutex::scoped_lock lock(*this->updateMutex);

  auto it = this->allModelPlugins.find(_name);
  if (it == this->allModelPlugins.end())
  {
    gzerr << "Model plugin [" << _name << "] not found." << std::endl;
    return;
  }

  ModelPluginData *modelPlugin = it->second;
  modelPlugin->inspector->move(QCursor::pos());
  modelPlugin->inspector->show();
}
<|MERGE_RESOLUTION|>--- conflicted
+++ resolved
@@ -161,17 +161,16 @@
       boost::bind(&ModelCreator::ShowContextMenu, this, _1)));
 
   this->connections.push_back(
-<<<<<<< HEAD
+      gui::model::Events::ConnectShowModelPluginContextMenu(
+      boost::bind(&ModelCreator::ShowModelPluginContextMenu, this, _1)));
+
+  this->connections.push_back(
       gui::model::Events::ConnectRequestLinkRemoval(
         boost::bind(&ModelCreator::RemoveLink, this, _1)));
 
   this->connections.push_back(
       gui::model::Events::ConnectRequestModelPluginRemoval(
         boost::bind(&ModelCreator::RemoveModelPlugin, this, _1)));
-=======
-      gui::model::Events::ConnectShowModelPluginContextMenu(
-      boost::bind(&ModelCreator::ShowModelPluginContextMenu, this, _1)));
->>>>>>> dd246a6a
 
   this->connections.push_back(
       event::Events::ConnectPreRender(
@@ -1309,15 +1308,12 @@
 }
 
 /////////////////////////////////////////////////
-<<<<<<< HEAD
-=======
 void ModelCreator::OnRemoveModelPlugin(const QString &_name)
 {
   this->RemoveModelPlugin(_name.toStdString());
 }
 
 /////////////////////////////////////////////////
->>>>>>> dd246a6a
 void ModelCreator::RemoveModelPlugin(const std::string &_name)
 {
   boost::recursive_mutex::scoped_lock lock(*this->updateMutex);
