/*
 * Copyright (C) 2014-2016 Open Source Robotics Foundation
 *
 * Licensed under the Apache License, Version 2.0 (the "License");
 * you may not use this file except in compliance with the License.
 * You may obtain a copy of the License at
 *
 *     http://www.apache.org/licenses/LICENSE-2.0
 *
 * Unless required by applicable law or agreed to in writing, software
 * distributed under the License is distributed on an "AS IS" BASIS,
 * WITHOUT WARRANTIES OR CONDITIONS OF ANY KIND, either express or implied.
 * See the License for the specific language governing permissions and
 * limitations under the License.
 *
 */

#ifdef _WIN32
  // Ensure that Winsock2.h is included before Windows.h, which can get
  // pulled in by anybody (e.g., Boost).
  #include <Winsock2.h>
#endif

#include <boost/thread/recursive_mutex.hpp>
#include <boost/filesystem.hpp>
#include <sstream>
#include <functional>
#include <string>

#include "gazebo/common/Exception.hh"
#include "gazebo/common/SVGLoader.hh"

#include "gazebo/rendering/UserCamera.hh"
#include "gazebo/rendering/Material.hh"
#include "gazebo/rendering/Scene.hh"

#include "gazebo/math/Quaternion.hh"

#include "gazebo/transport/Publisher.hh"
#include "gazebo/transport/Node.hh"
#include "gazebo/transport/TransportIface.hh"

#include "gazebo/gui/Actions.hh"
#include "gazebo/gui/KeyEventHandler.hh"
#include "gazebo/gui/MouseEventHandler.hh"
#include "gazebo/gui/GuiEvents.hh"
#include "gazebo/gui/GuiIface.hh"
#include "gazebo/gui/ModelManipulator.hh"
#include "gazebo/gui/ModelSnap.hh"
#include "gazebo/gui/ModelAlign.hh"
#include "gazebo/gui/SaveDialog.hh"
#include "gazebo/gui/MainWindow.hh"

#include "gazebo/gui/model/ModelData.hh"
#include "gazebo/gui/model/LinkInspector.hh"
#include "gazebo/gui/model/ModelPluginInspector.hh"
#include "gazebo/gui/model/JointMaker.hh"
#include "gazebo/gui/model/ModelEditorEvents.hh"
#include "gazebo/gui/model/MEUserCmdManager.hh"
#include "gazebo/gui/model/ModelCreator.hh"

using namespace gazebo;
using namespace gui;

const std::string ModelCreator::modelDefaultName = "Untitled";
const std::string ModelCreator::previewName = "ModelPreview";

/////////////////////////////////////////////////
ModelCreator::ModelCreator()
{
  this->active = false;

  this->modelTemplateSDF.reset(new sdf::SDF);
  this->modelTemplateSDF->SetFromString(ModelData::GetTemplateSDFString());

  this->manipMode = "";
  this->linkCounter = 0;
  this->modelCounter = 0;

  this->node = transport::NodePtr(new transport::Node());
  this->node->Init();
  this->makerPub = this->node->Advertise<msgs::Factory>("~/factory");
  this->requestPub = this->node->Advertise<msgs::Request>("~/request");

  this->jointMaker = new JointMaker();

  this->sdfToAppend.reset(new sdf::Element);
  this->sdfToAppend->SetName("sdf_to_append");

  connect(g_editModelAct, SIGNAL(toggled(bool)), this, SLOT(OnEdit(bool)));

  this->inspectAct = new QAction(tr("Open Link Inspector"), this);
  connect(this->inspectAct, SIGNAL(triggered()), this,
      SLOT(OnOpenInspector()));

  if (g_deleteAct)
  {
    connect(g_deleteAct, SIGNAL(DeleteSignal(const std::string &)), this,
        SLOT(OnDelete(const std::string &)));
  }

  this->connections.push_back(
      gui::Events::ConnectEditModel(
      std::bind(&ModelCreator::OnEditModel, this, std::placeholders::_1)));

  this->connections.push_back(
      gui::model::Events::ConnectSaveModelEditor(
      std::bind(&ModelCreator::OnSave, this)));

  this->connections.push_back(
      gui::model::Events::ConnectSaveAsModelEditor(
      std::bind(&ModelCreator::OnSaveAs, this)));

  this->connections.push_back(
      gui::model::Events::ConnectNewModelEditor(
      std::bind(&ModelCreator::OnNew, this)));

  this->connections.push_back(
      gui::model::Events::ConnectExitModelEditor(
      std::bind(&ModelCreator::OnExit, this)));

  this->connections.push_back(
    gui::model::Events::ConnectModelNameChanged(
      std::bind(&ModelCreator::OnNameChanged, this, std::placeholders::_1)));

  this->connections.push_back(
      gui::model::Events::ConnectModelChanged(
      std::bind(&ModelCreator::ModelChanged, this)));

  this->connections.push_back(
      gui::model::Events::ConnectOpenLinkInspector(
      std::bind(&ModelCreator::OpenInspector, this, std::placeholders::_1)));

  this->connections.push_back(
      gui::model::Events::ConnectOpenModelPluginInspector(
      std::bind(&ModelCreator::OpenModelPluginInspector, this,
        std::placeholders::_1)));

  this->connections.push_back(
      gui::Events::ConnectAlignMode(
        std::bind(&ModelCreator::OnAlignMode, this, std::placeholders::_1,
          std::placeholders::_2, std::placeholders::_3, std::placeholders::_4,
          std::placeholders::_5)));

  this->connections.push_back(
      gui::Events::ConnectManipMode(
        std::bind(&ModelCreator::OnManipMode, this, std::placeholders::_1)));

  this->connections.push_back(
     event::Events::ConnectSetSelectedEntity(
       std::bind(&ModelCreator::OnSetSelectedEntity, this,
         std::placeholders::_1, std::placeholders::_2)));

  this->connections.push_back(
     gui::model::Events::ConnectSetSelectedLink(
       std::bind(&ModelCreator::OnSetSelectedLink, this,
         std::placeholders::_1, std::placeholders::_2)));

  this->connections.push_back(
     gui::model::Events::ConnectSetSelectedModelPlugin(
       std::bind(&ModelCreator::OnSetSelectedModelPlugin, this,
         std::placeholders::_1, std::placeholders::_2)));

  this->connections.push_back(
      gui::Events::ConnectScaleEntity(
      std::bind(&ModelCreator::OnEntityScaleChanged, this,
        std::placeholders::_1, std::placeholders::_2)));

  this->connections.push_back(
      gui::Events::ConnectMoveEntity(
      std::bind(&ModelCreator::OnEntityMoved, this,
      std::placeholders::_1, std::placeholders::_2, std::placeholders::_3)));

  this->connections.push_back(
      gui::model::Events::ConnectShowLinkContextMenu(
      std::bind(&ModelCreator::ShowContextMenu, this, std::placeholders::_1)));

  this->connections.push_back(
      gui::model::Events::ConnectShowModelPluginContextMenu(
      std::bind(&ModelCreator::ShowModelPluginContextMenu, this,
        std::placeholders::_1)));

  this->connections.push_back(
      gui::model::Events::ConnectRequestNestedModelRemoval(
        std::bind(&ModelCreator::RemoveEntity, this, std::placeholders::_1)));

  this->connections.push_back(
      gui::model::Events::ConnectRequestNestedModelInsertion(
      std::bind(&ModelCreator::InsertNestedModelFromSDF, this,
      std::placeholders::_1)));

  this->connections.push_back(
      gui::model::Events::ConnectRequestLinkRemoval(
        std::bind(&ModelCreator::RemoveEntity, this, std::placeholders::_1)));

  this->connections.push_back(
      gui::model::Events::ConnectRequestLinkInsertion(
      std::bind(&ModelCreator::InsertLinkFromSDF, this,
      std::placeholders::_1)));

  this->connections.push_back(
      gui::model::Events::ConnectRequestModelPluginRemoval(
        std::bind(&ModelCreator::RemoveModelPlugin, this,
          std::placeholders::_1)));

  this->connections.push_back(
      gui::model::Events::ConnectModelPropertiesChanged(
      std::bind(&ModelCreator::OnPropertiesChanged, this,
        std::placeholders::_1, std::placeholders::_2)));

  this->connections.push_back(
      gui::model::Events::ConnectRequestModelPluginInsertion(
      std::bind(&ModelCreator::OnAddModelPlugin, this,
      std::placeholders::_1, std::placeholders::_2, std::placeholders::_3)));

  this->connections.push_back(
      gui::model::Events::ConnectRequestLinkMove(
      std::bind(&ModelCreator::OnRequestLinkMove, this, std::placeholders::_1,
      std::placeholders::_2)));

  this->connections.push_back(
      gui::model::Events::ConnectRequestLinkScale(
      std::bind(&ModelCreator::OnRequestLinkScale, this, std::placeholders::_1,
      std::placeholders::_2)));

  this->connections.push_back(
      gui::model::Events::ConnectRequestNestedModelMove(
      std::bind(&ModelCreator::OnRequestNestedModelMove, this,
      std::placeholders::_1, std::placeholders::_2)));

  if (g_copyAct)
  {
    g_copyAct->setEnabled(false);
    connect(g_copyAct, SIGNAL(triggered()), this, SLOT(OnCopy()));
  }
  if (g_pasteAct)
  {
    g_pasteAct->setEnabled(false);
    connect(g_pasteAct, SIGNAL(triggered()), this, SLOT(OnPaste()));
  }

  this->saveDialog = new SaveDialog(SaveDialog::MODEL);
  MEUserCmdManager::Instance()->Init();

  this->Reset();
}

/////////////////////////////////////////////////
ModelCreator::~ModelCreator()
{
  MEUserCmdManager::Instance()->Clear();

  while (!this->allLinks.empty())
    this->RemoveLinkImpl(this->allLinks.begin()->first);

  while (!this->allNestedModels.empty())
    this->RemoveNestedModelImpl(this->allNestedModels.begin()->first);

  this->allNestedModels.clear();
  this->allLinks.clear();
  this->allModelPlugins.clear();
  this->node->Fini();
  this->node.reset();
  this->modelTemplateSDF.reset();
  this->requestPub.reset();
  this->makerPub.reset();
  this->connections.clear();

  delete this->saveDialog;
  delete this->jointMaker;
}

/////////////////////////////////////////////////
void ModelCreator::OnEdit(bool _checked)
{
  if (_checked)
  {
    this->active = true;
    KeyEventHandler::Instance()->AddPressFilter("model_creator",
        std::bind(&ModelCreator::OnKeyPress, this, std::placeholders::_1));

    MouseEventHandler::Instance()->AddPressFilter("model_creator",
        std::bind(&ModelCreator::OnMousePress, this, std::placeholders::_1));

    MouseEventHandler::Instance()->AddReleaseFilter("model_creator",
        std::bind(&ModelCreator::OnMouseRelease, this, std::placeholders::_1));

    MouseEventHandler::Instance()->AddMoveFilter("model_creator",
        std::bind(&ModelCreator::OnMouseMove, this, std::placeholders::_1));

    MouseEventHandler::Instance()->AddDoubleClickFilter("model_creator",
        std::bind(&ModelCreator::OnMouseDoubleClick, this,
          std::placeholders::_1));

    this->jointMaker->EnableEventHandlers();
  }
  else
  {
    this->active = false;
    KeyEventHandler::Instance()->RemovePressFilter("model_creator");
    MouseEventHandler::Instance()->RemovePressFilter("model_creator");
    MouseEventHandler::Instance()->RemoveReleaseFilter("model_creator");
    MouseEventHandler::Instance()->RemoveMoveFilter("model_creator");
    MouseEventHandler::Instance()->RemoveDoubleClickFilter("model_creator");
    this->jointMaker->DisableEventHandlers();
    this->jointMaker->Stop();

    this->DeselectAll();
  }
  MEUserCmdManager::Instance()->Reset();
  MEUserCmdManager::Instance()->SetActive(this->active);
}

/////////////////////////////////////////////////
void ModelCreator::OnEditModel(const std::string &_modelName)
{
  if (!gui::get_active_camera() ||
      !gui::get_active_camera()->GetScene())
  {
    gzerr << "Unable to edit model. GUI camera or scene is NULL"
        << std::endl;
    return;
  }

  if (!this->active)
  {
    gzwarn << "Model Editor must be active before loading a model. " <<
              "Not loading model " << _modelName << std::endl;
    return;
  }

  // Get SDF model element from model name
  // TODO replace with entity_info and parse gazebo.msgs.Model msgs
  // or handle model_sdf requests in world.
  boost::shared_ptr<msgs::Response> response =
    transport::request(gui::get_world(), "world_sdf");

  msgs::GzString msg;
  // Make sure the response is correct
  if (response->type() == msg.GetTypeName())
  {
    // Parse the response message
    msg.ParseFromString(response->serialized_data());

    // Parse the string into sdf
    sdf::SDF sdfParsed;
    sdfParsed.SetFromString(msg.data());

    // Check that sdf contains world
    if (sdfParsed.Root()->HasElement("world") &&
        sdfParsed.Root()->GetElement("world")->HasElement("model"))
    {
      sdf::ElementPtr world = sdfParsed.Root()->GetElement("world");
      sdf::ElementPtr model = world->GetElement("model");
      while (model)
      {
        if (model->GetAttribute("name")->GetAsString() == _modelName)
        {
          NestedModelData *modelData = this->CreateModelFromSDF(model);
          rendering::VisualPtr modelVis = modelData->modelVisual;

          // Hide the model from the scene to substitute with the preview visual
          this->SetModelVisible(_modelName, false);

          rendering::ScenePtr scene = gui::get_active_camera()->GetScene();
          rendering::VisualPtr visual = scene->GetVisual(_modelName);

          ignition::math::Pose3d pose;
          if (visual)
          {
            pose = visual->GetWorldPose().Ign();
            this->previewVisual->SetWorldPose(pose);
          }

          this->serverModelName = _modelName;
          this->serverModelSDF = model;
          this->modelPose = pose;

          std::stringstream ss;
          ss << "<sdf version='" << SDF_VERSION << "'>"
             << model->ToString("")
             << "</sdf>";

          gui::model::Events::editModel(_modelName, modelVis->GetName(),
              ss.str());
          return;
        }
        model = model->GetNextElement("model");
      }
      gzwarn << "Couldn't find SDF for " << _modelName << ". Not loading it."
          << std::endl;
    }
  }
  else
  {
    GZ_ASSERT(response->type() == msg.GetTypeName(),
        "Received incorrect response from 'world_sdf' request.");
  }
}

/////////////////////////////////////////////////
NestedModelData *ModelCreator::CreateModelFromSDF(
    const sdf::ElementPtr &_modelElem, const rendering::VisualPtr &_parentVis,
    const bool _emit)
{
  rendering::VisualPtr modelVisual;
  std::stringstream modelNameStream;
  std::string nestedModelName;
  NestedModelData *modelData = new NestedModelData();

  // If no parent vis, this is the root model
  if (!_parentVis)
  {
    // Reset preview visual in case there was something already loaded
    this->Reset();

    // Keep previewModel with previewName to avoid conflicts
    modelVisual = this->previewVisual;
    modelNameStream << modelVisual->GetName();

    // Model general info
    if (_modelElem->HasAttribute("name"))
      this->SetModelName(_modelElem->Get<std::string>("name"));

    if (_modelElem->HasElement("pose"))
      this->modelPose = _modelElem->Get<ignition::math::Pose3d>("pose");
    else
      this->modelPose = ignition::math::Pose3d::Zero;
    this->previewVisual->SetPose(this->modelPose);

    if (_modelElem->HasElement("static"))
      this->isStatic = _modelElem->Get<bool>("static");
    if (_modelElem->HasElement("allow_auto_disable"))
      this->autoDisable = _modelElem->Get<bool>("allow_auto_disable");
    gui::model::Events::modelPropertiesChanged(this->isStatic,
        this->autoDisable);
    gui::model::Events::modelNameChanged(this->GetModelName());

    modelData->modelVisual = modelVisual;
  }
  // Nested models are attached to a parent visual
  else
  {
    // Internal name
    std::stringstream parentNameStream;
    parentNameStream << _parentVis->GetName();

    modelNameStream << parentNameStream.str() << "::" <<
        _modelElem->Get<std::string>("name");
    nestedModelName = modelNameStream.str();

    // Generate unique name
    auto itName = this->allNestedModels.find(nestedModelName);
    int nameCounter = 0;
    std::string uniqueName;
    while (itName != this->allNestedModels.end())
    {
      std::stringstream uniqueNameStr;
      uniqueNameStr << nestedModelName << "_" << nameCounter++;
      uniqueName = uniqueNameStr.str();
      itName = this->allNestedModels.find(uniqueName);
    }
    if (!uniqueName.empty())
      nestedModelName = uniqueName;

    // Model Visual
    modelVisual.reset(
        new rendering::Visual(nestedModelName, _parentVis, false));
    modelVisual->Load();
    modelVisual->SetTransparency(ModelData::GetEditTransparency());

    if (_modelElem->HasElement("pose"))
      modelVisual->SetPose(_modelElem->Get<ignition::math::Pose3d>("pose"));

    // Only keep SDF and preview visual
    std::string leafName = nestedModelName;
    leafName = leafName.substr(leafName.rfind("::")+2);

    modelData->modelSDF = _modelElem;
    modelData->modelVisual = modelVisual;
    modelData->SetName(leafName);
    modelData->SetPose(_modelElem->Get<ignition::math::Pose3d>("pose"));
  }

  // Notify nested model insertion
  if (_parentVis)
  {
    std::lock_guard<std::recursive_mutex> lock(this->updateMutex);
    this->allNestedModels[nestedModelName] = modelData;

    // fire nested inserted events only when the nested model is
    //  not attached to the mouse
    if (_emit)
      gui::model::Events::nestedModelInserted(nestedModelName);
  }

  // Recursively load models nested in this model
  // This must be done after other widgets were notified about the current
  // model but before making joints
  sdf::ElementPtr nestedModelElem;
  if (_modelElem->HasElement("model"))
     nestedModelElem = _modelElem->GetElement("model");
  while (nestedModelElem)
  {
    if (this->canonicalModel.empty())
      this->canonicalModel = nestedModelName;

    NestedModelData *nestedModelData =
        this->CreateModelFromSDF(nestedModelElem, modelVisual, _emit);
    rendering::VisualPtr nestedModelVis = nestedModelData->modelVisual;
    modelData->models[nestedModelVis->GetName()] = nestedModelVis;
    nestedModelElem = nestedModelElem->GetNextElement("model");
  }

  // Links
  sdf::ElementPtr linkElem;
  if (_modelElem->HasElement("link"))
    linkElem = _modelElem->GetElement("link");
  while (linkElem)
  {
    LinkData *linkData = this->CreateLinkFromSDF(linkElem, modelVisual);

    // if its parent is not the preview visual then the link has to be nested
    if (modelVisual != this->previewVisual)
      linkData->nested = true;
    rendering::VisualPtr linkVis = linkData->linkVisual;

    modelData->links[linkVis->GetName()] = linkVis;
    linkElem = linkElem->GetNextElement("link");
  }

  // Don't load joints or plugins for nested models
  if (!_parentVis)
  {
    // Joints
    sdf::ElementPtr jointElem;
    if (_modelElem->HasElement("joint"))
       jointElem = _modelElem->GetElement("joint");

    while (jointElem)
    {
      this->jointMaker->CreateJointFromSDF(jointElem, modelNameStream.str());
      jointElem = jointElem->GetNextElement("joint");
    }

    // Plugins
    sdf::ElementPtr pluginElem;
    if (_modelElem->HasElement("plugin"))
      pluginElem = _modelElem->GetElement("plugin");
    while (pluginElem)
    {
      this->AddModelPlugin(pluginElem);
      pluginElem = pluginElem->GetNextElement("plugin");
    }
  }

  return modelData;
}

/////////////////////////////////////////////////
void ModelCreator::OnNew()
{
  this->Stop();

  if (this->allLinks.empty() && this->allNestedModels.empty() &&
      this->allModelPlugins.empty())
  {
    this->Reset();
    gui::model::Events::newModel();
    return;
  }
  QString msg;
  QMessageBox msgBox(QMessageBox::Warning, QString("New"), msg);
  QPushButton *cancelButton = msgBox.addButton("Cancel",
      QMessageBox::RejectRole);
  msgBox.setEscapeButton(cancelButton);
  QPushButton *saveButton = new QPushButton("Save");

  switch (this->currentSaveState)
  {
    case ALL_SAVED:
    {
      msg.append("Are you sure you want to close this model and open a new "
                 "canvas?\n\n");
      QPushButton *newButton =
          msgBox.addButton("New Canvas", QMessageBox::AcceptRole);
      msgBox.setDefaultButton(newButton);
      break;
    }
    case UNSAVED_CHANGES:
    case NEVER_SAVED:
    {
      msg.append("You have unsaved changes. Do you want to save this model "
                 "and open a new canvas?\n\n");
      msgBox.addButton("Don't Save", QMessageBox::DestructiveRole);
      msgBox.addButton(saveButton, QMessageBox::AcceptRole);
      msgBox.setDefaultButton(saveButton);
      break;
    }
    default:
      return;
  }

  msgBox.setText(msg);

  msgBox.exec();

  if (msgBox.clickedButton() != cancelButton)
  {
    if (msgBox.clickedButton() == saveButton)
    {
      if (!this->OnSave())
      {
        return;
      }
    }

    this->Reset();
    gui::model::Events::newModel();
  }
}

/////////////////////////////////////////////////
bool ModelCreator::OnSave()
{
  this->Stop();

  switch (this->currentSaveState)
  {
    case UNSAVED_CHANGES:
    {
      this->SaveModelFiles();
      gui::model::Events::saveModel(this->modelName);
      return true;
    }
    case NEVER_SAVED:
    {
      return this->OnSaveAs();
    }
    default:
      return false;
  }
}

/////////////////////////////////////////////////
bool ModelCreator::OnSaveAs()
{
  this->Stop();

  if (this->saveDialog->OnSaveAs())
  {
    // Prevent changing save location
    this->currentSaveState = ALL_SAVED;
    // Get name set by user
    this->SetModelName(this->saveDialog->GetModelName());
    // Update name on palette
    gui::model::Events::saveModel(this->modelName);
    // Generate and save files
    this->SaveModelFiles();
    return true;
  }
  return false;
}

/////////////////////////////////////////////////
void ModelCreator::OnNameChanged(const std::string &_name)
{
  if (_name.compare(this->modelName) == 0)
    return;

  this->SetModelName(_name);
  this->ModelChanged();
}

/////////////////////////////////////////////////
void ModelCreator::OnExit()
{
  this->Stop();

  if (this->allLinks.empty() && this->allNestedModels.empty() &&
      this->allModelPlugins.empty())
  {
    if (!this->serverModelName.empty())
      this->SetModelVisible(this->serverModelName, true);
    this->Reset();
    gui::model::Events::newModel();
    gui::model::Events::finishModel();
    return;
  }

  switch (this->currentSaveState)
  {
    case ALL_SAVED:
    {
      QString msg("Are you ready to exit?\n\n");
      QMessageBox msgBox(QMessageBox::NoIcon, QString("Exit"), msg);

      QPushButton *cancelButton = msgBox.addButton("Cancel",
          QMessageBox::RejectRole);
      QPushButton *exitButton =
          msgBox.addButton("Exit", QMessageBox::AcceptRole);
      msgBox.setDefaultButton(exitButton);
      msgBox.setEscapeButton(cancelButton);

      msgBox.exec();
      if (msgBox.clickedButton() == cancelButton)
      {
        return;
      }
      this->FinishModel();
      break;
    }
    case UNSAVED_CHANGES:
    case NEVER_SAVED:
    {
      QString msg("Save Changes before exiting?\n\n");

      QMessageBox msgBox(QMessageBox::NoIcon, QString("Exit"), msg);
      QPushButton *cancelButton = msgBox.addButton("Cancel",
          QMessageBox::RejectRole);
      msgBox.addButton("Don't Save, Exit", QMessageBox::DestructiveRole);
      QPushButton *saveButton = msgBox.addButton("Save and Exit",
          QMessageBox::AcceptRole);
      msgBox.setDefaultButton(cancelButton);
      msgBox.setDefaultButton(saveButton);

      msgBox.exec();
      if (msgBox.clickedButton() == cancelButton)
        return;

      if (msgBox.clickedButton() == saveButton)
      {
        if (!this->OnSave())
        {
          return;
        }
      }
      break;
    }
    default:
      return;
  }

  // Create entity on main window up to the saved point
  if (this->currentSaveState != NEVER_SAVED)
    this->FinishModel();
  else
    this->SetModelVisible(this->serverModelName, true);

  this->Reset();

  gui::model::Events::newModel();
  gui::model::Events::finishModel();
}

/////////////////////////////////////////////////
void ModelCreator::OnPropertiesChanged(const bool _static,
    const bool _autoDisable)
{
  this->autoDisable = _autoDisable;
  this->isStatic = _static;
  this->ModelChanged();
}

/////////////////////////////////////////////////
void ModelCreator::SaveModelFiles()
{
  this->saveDialog->GenerateConfig();
  this->saveDialog->SaveToConfig();
  this->GenerateSDF();
  this->saveDialog->SaveToSDF(this->modelSDF);
  this->currentSaveState = ALL_SAVED;
}

/////////////////////////////////////////////////
std::string ModelCreator::CreateModel()
{
  this->Reset();
  return this->folderName;
}

/////////////////////////////////////////////////
void ModelCreator::AddJoint(const std::string &_type)
{
  this->Stop();
  if (this->jointMaker)
    this->jointMaker->AddJoint(_type);
}

/////////////////////////////////////////////////
LinkData *ModelCreator::AddShape(EntityType _type,
    const math::Vector3 &_size, const math::Pose &_pose,
    const std::string &_uri, unsigned int _samples)
{
  if (!this->previewVisual)
  {
    this->Reset();
  }

  std::stringstream linkNameStream;
  linkNameStream << this->previewVisual->GetName() << "::link_" <<
      this->linkCounter++;
  std::string linkName = linkNameStream.str();

  rendering::VisualPtr linkVisual(new rendering::Visual(linkName,
      this->previewVisual, false));
  linkVisual->Load();
  linkVisual->SetTransparency(ModelData::GetEditTransparency());

  std::ostringstream visualName;
  visualName << linkName << "::visual";
  rendering::VisualPtr visVisual(new rendering::Visual(visualName.str(),
      linkVisual, false));
  sdf::ElementPtr visualElem =  this->modelTemplateSDF->Root()
      ->GetElement("model")->GetElement("link")->GetElement("visual");

  sdf::ElementPtr geomElem =  visualElem->GetElement("geometry");
  geomElem->ClearElements();

  if (_type == ENTITY_CYLINDER)
  {
    sdf::ElementPtr cylinderElem = geomElem->AddElement("cylinder");
    (cylinderElem->GetElement("radius"))->Set(_size.x*0.5);
    (cylinderElem->GetElement("length"))->Set(_size.z);
  }
  else if (_type == ENTITY_SPHERE)
  {
    ((geomElem->AddElement("sphere"))->GetElement("radius"))->Set(_size.x*0.5);
  }
  else if (_type == ENTITY_MESH)
  {
    sdf::ElementPtr meshElem = geomElem->AddElement("mesh");
    meshElem->GetElement("scale")->Set(_size);
    meshElem->GetElement("uri")->Set(_uri);
  }
  else if (_type == ENTITY_POLYLINE)
  {
    QFileInfo info(QString::fromStdString(_uri));
    if (!info.isFile() || info.completeSuffix().toLower() != "svg")
    {
      gzerr << "File [" << _uri << "] not found or invalid!" << std::endl;
      return NULL;
    }

    common::SVGLoader svgLoader(_samples);
    std::vector<common::SVGPath> paths;
    svgLoader.Parse(_uri, paths);

    if (paths.empty())
    {
      gzerr << "No paths found on file [" << _uri << "]" << std::endl;
      return NULL;
    }

    // SVG paths do not map to sdf polylines, because we now allow a contour
    // to be made of multiple svg disjoint paths.
    // For this reason, we compute the closed polylines that can be extruded
    // in this step
    std::vector< std::vector<ignition::math::Vector2d> > closedPolys;
    std::vector< std::vector<ignition::math::Vector2d> > openPolys;
    svgLoader.PathsToClosedPolylines(paths, 0.05, closedPolys, openPolys);
    if (closedPolys.empty())
    {
      gzerr << "No closed polylines found on file [" << _uri << "]"
        << std::endl;
      return NULL;
    }
    if (!openPolys.empty())
    {
      gzmsg << "There are " << openPolys.size() << "open polylines. "
        << "They will be ignored." << std::endl;
    }
    // Find extreme values to center the polylines
    ignition::math::Vector2d min(paths[0].polylines[0][0]);
    ignition::math::Vector2d max(min);

    for (auto const &poly : closedPolys)
    {
      for (auto const &pt : poly)
      {
        if (pt.X() < min.X())
          min.X() = pt.X();
        if (pt.Y() < min.Y())
          min.Y() = pt.Y();
        if (pt.X() > max.X())
          max.X() = pt.X();
        if (pt.Y() > max.Y())
          max.Y() = pt.Y();
      }
    }
    for (auto const &poly : closedPolys)
    {
      sdf::ElementPtr polylineElem = geomElem->AddElement("polyline");
      polylineElem->GetElement("height")->Set(_size.z);

      for (auto const &p : poly)
      {
        // Translate to center
        ignition::math::Vector2d pt = p - min - (max-min)*0.5;
        // Swap X and Y so Z will point up
        // (in 2D it points into the screen)
        sdf::ElementPtr pointElem = polylineElem->AddElement("point");
        pointElem->Set(
            ignition::math::Vector2d(pt.Y()*_size.y, pt.X()*_size.x));
      }
    }
  }
  else
  {
    if (_type != ENTITY_BOX)
    {
      gzwarn << "Unknown link type '" << _type << "'. " <<
          "Adding a box" << std::endl;
    }

    ((geomElem->AddElement("box"))->GetElement("size"))->Set(_size);
  }

  visVisual->Load(visualElem);
  LinkData *linkData = this->CreateLink(visVisual);
  linkVisual->SetVisibilityFlags(GZ_VISIBILITY_GUI | GZ_VISIBILITY_SELECTABLE);

  linkVisual->SetPose(_pose);

  // insert over ground plane for now
  math::Vector3 linkPos = linkVisual->GetWorldPose().pos;
  if (_type == ENTITY_BOX || _type == ENTITY_CYLINDER || _type == ENTITY_SPHERE)
  {
    linkPos.z = _size.z * 0.5;
  }
  // override orientation as it's more natural to insert objects upright rather
  // than inserting it in the model frame.
  linkVisual->SetWorldPose(math::Pose(linkPos, math::Quaternion()));

  return linkData;
}

/////////////////////////////////////////////////
NestedModelData *ModelCreator::AddModel(const sdf::ElementPtr &_sdf)
{
  // Create a top-level nested model
  return this->CreateModelFromSDF(_sdf, this->previewVisual, false);
}

/////////////////////////////////////////////////
LinkData *ModelCreator::CreateLink(const rendering::VisualPtr &_visual)
{
  LinkData *link = new LinkData();

  msgs::Model model;
  double mass = 1.0;

  // set reasonable inertial values based on geometry
  std::string geomType = _visual->GetGeometryType();
  if (geomType == "cylinder")
    msgs::AddCylinderLink(model, mass, 0.5, 1.0);
  else if (geomType == "sphere")
    msgs::AddSphereLink(model, mass, 0.5);
  else
    msgs::AddBoxLink(model, mass, ignition::math::Vector3d::One);
  link->Load(msgs::LinkToSDF(model.link(0)));

  MainWindow *mainWindow = gui::get_main_window();
  if (mainWindow)
  {
    connect(gui::get_main_window(), SIGNAL(Close()), link->inspector,
        SLOT(close()));
  }

  link->linkVisual = _visual->GetParent();
  link->AddVisual(_visual);

  link->inspector->SetLinkId(link->linkVisual->GetName());

  // override transparency
  _visual->SetTransparency(_visual->GetTransparency() *
      (1-ModelData::GetEditTransparency()-0.1)
      + ModelData::GetEditTransparency());

  // create collision with identical geometry
  rendering::VisualPtr collisionVis =
      _visual->Clone(link->linkVisual->GetName() + "::collision",
      link->linkVisual);

  // orange
  collisionVis->SetMaterial("Gazebo/Orange");
  collisionVis->SetTransparency(
      math::clamp(ModelData::GetEditTransparency() * 2.0, 0.0, 0.8));
  ModelData::UpdateRenderGroup(collisionVis);
  link->AddCollision(collisionVis);

  std::string linkName = link->linkVisual->GetName();

  std::string leafName = linkName;
  size_t idx = linkName.rfind("::");
  if (idx != std::string::npos)
    leafName = linkName.substr(idx+2);

  link->SetName(leafName);

  {
    std::lock_guard<std::recursive_mutex> lock(this->updateMutex);
    this->allLinks[linkName] = link;
    if (this->canonicalLink.empty())
      this->canonicalLink = linkName;
  }

  this->ModelChanged();

  return link;
}

/////////////////////////////////////////////////
void ModelCreator::InsertLinkFromSDF(sdf::ElementPtr _sdf)
{
  if (!_sdf)
    return;

  this->CreateLinkFromSDF(_sdf, this->previewVisual);
}

/////////////////////////////////////////////////
void ModelCreator::InsertNestedModelFromSDF(sdf::ElementPtr _sdf)
{
  if (!_sdf)
    return;

  this->CreateModelFromSDF(_sdf, this->previewVisual);
}

/////////////////////////////////////////////////
LinkData *ModelCreator::CloneLink(const std::string &_linkName)
{
  std::lock_guard<std::recursive_mutex> lock(this->updateMutex);

  auto it = this->allLinks.find(_linkName);
  if (it == allLinks.end())
  {
    gzerr << "No link with name: " << _linkName << " found."  << std::endl;
    return NULL;
  }

  // generate unique name.
  std::string newName = _linkName + "_clone";
  auto itName = this->allLinks.find(newName);
  int nameCounter = 0;
  while (itName != this->allLinks.end())
  {
    std::stringstream newLinkName;
    newLinkName << _linkName << "_clone_" << nameCounter++;
    newName = newLinkName.str();
    itName = this->allLinks.find(newName);
  }

  std::string leafName = newName;
  size_t idx = newName.rfind("::");
  if (idx != std::string::npos)
    leafName = newName.substr(idx+2);
  LinkData *link = it->second->Clone(leafName);

  this->allLinks[newName] = link;

  this->ModelChanged();

  return link;
}

/////////////////////////////////////////////////
NestedModelData *ModelCreator::CloneNestedModel(
    const std::string &_nestedModelName)
{
  std::lock_guard<std::recursive_mutex> lock(this->updateMutex);

  auto it = this->allNestedModels.find(_nestedModelName);
  if (it == allNestedModels.end())
  {
    gzerr << "No nested model with name: " << _nestedModelName <<
        " found."  << std::endl;
    return NULL;
  }

  // generate unique name.
  std::string newName = _nestedModelName + "_clone";
  auto itName = this->allNestedModels.find(newName);
  int nameCounter = 0;
  while (itName != this->allNestedModels.end())
  {
    std::stringstream newNestedModelName;
    newNestedModelName << _nestedModelName << "_clone_" << nameCounter++;
    newName = newNestedModelName.str();
    itName = this->allNestedModels.find(newName);
  }

  std::string leafName = newName;
  size_t idx = newName.rfind("::");
  if (idx != std::string::npos)
    leafName = newName.substr(idx+2);
  sdf::ElementPtr cloneSDF = it->second->modelSDF->Clone();
  cloneSDF->GetAttribute("name")->Set(leafName);

  NestedModelData *modelData = this->CreateModelFromSDF(cloneSDF,
    it->second->modelVisual->GetParent(), false);

  this->ModelChanged();

  return modelData;
}

/////////////////////////////////////////////////
LinkData *ModelCreator::CreateLinkFromSDF(const sdf::ElementPtr &_linkElem,
    const rendering::VisualPtr &_parentVis)
{
  if (_linkElem == NULL)
  {
    gzwarn << "NULL SDF pointer, not creating link." << std::endl;
    return NULL;
  }

  LinkData *link = new LinkData();
  MainWindow *mainWindow = gui::get_main_window();
  if (mainWindow)
  {
    connect(gui::get_main_window(), SIGNAL(Close()), link->inspector,
        SLOT(close()));
  }

  link->Load(_linkElem);

  // Link
  std::stringstream linkNameStream;
  std::string leafName = link->Name();
  linkNameStream << _parentVis->GetName() << "::";

  linkNameStream << leafName;
  std::string linkName = linkNameStream.str();

  if (this->canonicalLink.empty())
    this->canonicalLink = linkName;

  link->SetName(leafName);

  // if link name is scoped, it could mean that it's from an included model.
  // The joint maker needs to know about this in order to specify the correct
  // parent and child links in sdf generation step.
  if (leafName.find("::") != std::string::npos)
    this->jointMaker->AddScopedLinkName(leafName);

  rendering::VisualPtr linkVisual(
      new rendering::Visual(linkName, _parentVis, false));
  linkVisual->Load();
  linkVisual->SetPose(link->Pose());
  link->linkVisual = linkVisual;
  link->inspector->SetLinkId(link->linkVisual->GetName());

  // Visuals
  int visualIndex = 0;
  sdf::ElementPtr visualElem;

  if (_linkElem->HasElement("visual"))
    visualElem = _linkElem->GetElement("visual");

  linkVisual->SetTransparency(ModelData::GetEditTransparency());

  while (visualElem)
  {
    // Visual name
    std::string visualName;
    if (visualElem->HasAttribute("name"))
    {
      visualName = linkName + "::" + visualElem->Get<std::string>("name");
      visualIndex++;
    }
    else
    {
      std::stringstream visualNameStream;
      visualNameStream << linkName << "::visual_" << visualIndex++;
      visualName = visualNameStream.str();
      gzwarn << "SDF missing visual name attribute. Created name " << visualName
          << std::endl;
    }
    rendering::VisualPtr visVisual(new rendering::Visual(visualName,
        linkVisual, false));
    visVisual->Load(visualElem);

    // Visual pose
    math::Pose visualPose;
    if (visualElem->HasElement("pose"))
      visualPose = visualElem->Get<math::Pose>("pose");
    else
      visualPose.Set(0, 0, 0, 0, 0, 0);
    visVisual->SetPose(visualPose);

    // Add to link
    link->AddVisual(visVisual);

    // override transparency
    visVisual->SetTransparency(visVisual->GetTransparency() *
        (1-ModelData::GetEditTransparency()-0.1)
        + ModelData::GetEditTransparency());

    visualElem = visualElem->GetNextElement("visual");
  }

  // Collisions
  int collisionIndex = 0;
  sdf::ElementPtr collisionElem;

  if (_linkElem->HasElement("collision"))
    collisionElem = _linkElem->GetElement("collision");

  while (collisionElem)
  {
    // Collision name
    std::string collisionName;
    if (collisionElem->HasAttribute("name"))
    {
      collisionName = linkName + "::" + collisionElem->Get<std::string>("name");
      collisionIndex++;
    }
    else
    {
      std::ostringstream collisionNameStream;
      collisionNameStream << linkName << "::collision_" << collisionIndex++;
      collisionName = collisionNameStream.str();
      gzwarn << "SDF missing collision name attribute. Created name " <<
          collisionName << std::endl;
    }
    rendering::VisualPtr colVisual(new rendering::Visual(collisionName,
        linkVisual, false));

    // Collision pose
    math::Pose collisionPose;
    if (collisionElem->HasElement("pose"))
      collisionPose = collisionElem->Get<math::Pose>("pose");
    else
      collisionPose.Set(0, 0, 0, 0, 0, 0);

    // Make a visual element from the collision element
    sdf::ElementPtr colVisualElem =  this->modelTemplateSDF->Root()
        ->GetElement("model")->GetElement("link")->GetElement("visual");

    sdf::ElementPtr geomElem = colVisualElem->GetElement("geometry");
    geomElem->ClearElements();
    geomElem->Copy(collisionElem->GetElement("geometry"));

    colVisual->Load(colVisualElem);
    colVisual->SetPose(collisionPose);
    colVisual->SetMaterial("Gazebo/Orange");
    colVisual->SetTransparency(
        math::clamp(ModelData::GetEditTransparency() * 2.0, 0.0, 0.8));
    ModelData::UpdateRenderGroup(colVisual);

    // Add to link
    msgs::Collision colMsg = msgs::CollisionFromSDF(collisionElem);
    link->AddCollision(colVisual, &colMsg);

    collisionElem = collisionElem->GetNextElement("collision");
  }

  linkVisual->SetVisibilityFlags(GZ_VISIBILITY_GUI | GZ_VISIBILITY_SELECTABLE);

  gui::model::Events::linkInserted(linkName);

  {
    std::lock_guard<std::recursive_mutex> lock(this->updateMutex);
    this->allLinks[linkName] = link;
  }

  this->ModelChanged();

  return link;
}

/////////////////////////////////////////////////
void ModelCreator::RemoveNestedModelImpl(const std::string &_nestedModelName)
{
  if (!this->previewVisual)
  {
    this->Reset();
    return;
  }

  NestedModelData *modelData = NULL;
  {
    std::lock_guard<std::recursive_mutex> lock(this->updateMutex);
    if (this->allNestedModels.find(_nestedModelName) ==
        this->allNestedModels.end())
    {
      return;
    }
    modelData = this->allNestedModels[_nestedModelName];
  }

  if (!modelData)
    return;

  // Copy before reference is deleted.
  std::string nestedModelName(_nestedModelName);

  // remove all its models
  for (auto &modelIt : modelData->models)
    this->RemoveNestedModelImpl(modelIt.first);

  // remove all its links and joints
  for (auto &linkIt : modelData->links)
  {
    // if it's a link
    if (this->allLinks.find(linkIt.first) != this->allLinks.end())
    {
      if (this->jointMaker)
      {
        this->jointMaker->RemoveJointsByLink(linkIt.first);
      }
      this->RemoveLinkImpl(linkIt.first);
    }
  }

  rendering::ScenePtr scene = modelData->modelVisual->GetScene();
  if (scene)
  {
    scene->RemoveVisual(modelData->modelVisual);
  }

  modelData->modelVisual.reset();
  {
    std::lock_guard<std::recursive_mutex> lock(this->updateMutex);
    this->allNestedModels.erase(_nestedModelName);
    delete modelData;
  }
  gui::model::Events::nestedModelRemoved(nestedModelName);

  this->ModelChanged();
}

/////////////////////////////////////////////////
void ModelCreator::RemoveLinkImpl(const std::string &_linkName)
{
  if (!this->previewVisual)
  {
    this->Reset();
    return;
  }

  LinkData *link = NULL;
  {
    std::lock_guard<std::recursive_mutex> lock(this->updateMutex);
    auto linkIt = this->allLinks.find(_linkName);
    if (linkIt == this->allLinks.end())
      return;
    link = linkIt->second;
  }

  if (!link)
    return;

  // Copy before reference is deleted.
  std::string linkName(_linkName);

  rendering::ScenePtr scene = link->linkVisual->GetScene();
  if (scene)
  {
    for (auto &it : link->visuals)
    {
      rendering::VisualPtr vis = it.first;
      scene->RemoveVisual(vis);
    }
    scene->RemoveVisual(link->linkVisual);
    for (auto &colIt : link->collisions)
    {
      rendering::VisualPtr vis = colIt.first;
      scene->RemoveVisual(vis);
    }

    scene->RemoveVisual(link->linkVisual);
  }

  link->linkVisual.reset();
  {
    std::lock_guard<std::recursive_mutex> lock(this->updateMutex);
    this->allLinks.erase(linkName);
    delete link;
  }
  gui::model::Events::linkRemoved(linkName);

  this->ModelChanged();
}

/////////////////////////////////////////////////
void ModelCreator::Reset()
{
  delete this->saveDialog;
  this->saveDialog = new SaveDialog(SaveDialog::MODEL);

  this->jointMaker->Reset();
  this->selectedNestedModels.clear();
  this->selectedLinks.clear();

  if (g_copyAct)
    g_copyAct->setEnabled(false);

  if (g_pasteAct)
    g_pasteAct->setEnabled(false);

  this->currentSaveState = NEVER_SAVED;
  this->SetModelName(this->modelDefaultName);
  this->serverModelName = "";
  this->serverModelSDF.reset();
  this->serverModelVisible.clear();
  this->canonicalLink = "";
  this->canonicalModel = "";

  this->modelTemplateSDF.reset(new sdf::SDF);
  this->modelTemplateSDF->SetFromString(ModelData::GetTemplateSDFString());

  this->modelSDF.reset(new sdf::SDF);

  this->isStatic = false;
  this->autoDisable = true;
  gui::model::Events::modelPropertiesChanged(this->isStatic, this->autoDisable);
  gui::model::Events::modelNameChanged(this->GetModelName());

  while (!this->allLinks.empty())
    this->RemoveLinkImpl(this->allLinks.begin()->first);
  this->allLinks.clear();

  while (!this->allNestedModels.empty())
    this->RemoveNestedModelImpl(this->allNestedModels.begin()->first);
  this->allNestedModels.clear();

  this->allModelPlugins.clear();

  if (!gui::get_active_camera() ||
    !gui::get_active_camera()->GetScene())
  return;

  rendering::ScenePtr scene = gui::get_active_camera()->GetScene();
  if (this->previewVisual)
    scene->RemoveVisual(this->previewVisual);

  std::stringstream previewModelName;
  previewModelName << this->previewName << "_" << this->modelCounter++;
  this->previewVisual.reset(new rendering::Visual(previewModelName.str(),
      scene->WorldVisual(), false));

  this->previewVisual->Load();
  this->modelPose = ignition::math::Pose3d::Zero;
  this->previewVisual->SetPose(this->modelPose);
}

/////////////////////////////////////////////////
void ModelCreator::SetModelName(const std::string &_modelName)
{
  this->modelName = _modelName;
  this->saveDialog->SetModelName(_modelName);

  this->folderName = this->saveDialog->
      GetFolderNameFromModelName(this->modelName);

  if (this->currentSaveState == NEVER_SAVED)
  {
    // Set new saveLocation
    boost::filesystem::path oldPath(this->saveDialog->GetSaveLocation());

    boost::filesystem::path newPath = oldPath.parent_path() / this->folderName;
    this->saveDialog->SetSaveLocation(newPath.string());
  }
}

/////////////////////////////////////////////////
std::string ModelCreator::GetModelName() const
{
  return this->modelName;
}

/////////////////////////////////////////////////
void ModelCreator::SetStatic(bool _static)
{
  this->isStatic = _static;
  this->ModelChanged();
}

/////////////////////////////////////////////////
void ModelCreator::SetAutoDisable(bool _auto)
{
  this->autoDisable = _auto;
  this->ModelChanged();
}

/////////////////////////////////////////////////
void ModelCreator::FinishModel()
{
  if (!this->serverModelName.empty())
  {
    // delete model on server first before spawning the updated one.
    transport::request(gui::get_world(), "entity_delete",
        this->serverModelName);
    int timeoutCounter = 0;
    int timeout = 100;
    while (timeoutCounter < timeout)
    {
      boost::shared_ptr<msgs::Response> response =
          transport::request(gui::get_world(), "entity_info",
          this->serverModelName);
      // Make sure the response is correct
      if (response->response() == "nonexistent")
        break;

      common::Time::MSleep(100);
      timeoutCounter++;
    }
  }
  event::Events::setSelectedEntity("", "normal");
  this->CreateTheEntity();
  this->Reset();
}

/////////////////////////////////////////////////
void ModelCreator::CreateTheEntity()
{
  if (!this->modelSDF->Root()->HasElement("model"))
  {
    gzerr << "Generated invalid SDF! Cannot create entity." << std::endl;
    return;
  }

  msgs::Factory msg;
  // Create a new name if the model exists
  sdf::ElementPtr modelElem = this->modelSDF->Root()->GetElement("model");
  std::string modelElemName = modelElem->Get<std::string>("name");
  if (has_entity_name(modelElemName))
  {
    int i = 0;
    while (has_entity_name(modelElemName))
    {
      modelElemName = modelElem->Get<std::string>("name") + "_" +
        std::to_string(i++);
    }
    modelElem->GetAttribute("name")->Set(modelElemName);
  }

  msg.set_sdf(this->modelSDF->ToString());
  msgs::Set(msg.mutable_pose(), this->modelPose);
  this->makerPub->Publish(msg);
}

/////////////////////////////////////////////////
void ModelCreator::AddEntity(const sdf::ElementPtr &_sdf)
{
  if (!this->previewVisual)
  {
    this->Reset();
  }

  this->Stop();

  if (_sdf->GetName() == "model")
  {
    this->addEntityType = ENTITY_MODEL;
    NestedModelData *modelData = this->AddModel(_sdf);
    if (modelData)
      this->mouseVisual = modelData->modelVisual;
  }
}

/////////////////////////////////////////////////
sdf::ElementPtr ModelCreator::GetEntitySDF(const std::string &_name)
{
  auto it = this->allNestedModels.find(_name);
  if (it != this->allNestedModels.end())
  {
    if (it->second)
      return it->second->modelSDF;
  }
  return NULL;
}

/////////////////////////////////////////////////
void ModelCreator::AddLink(EntityType _type)
{
  if (!this->previewVisual)
  {
    this->Reset();
  }

  this->Stop();

  this->addEntityType = _type;
  if (_type != ENTITY_NONE)
  {
    LinkData *linkData = this->AddShape(_type);
    linkData->SetIsPreview(true);
    if (linkData)
      this->mouseVisual = linkData->linkVisual;
  }
}

/////////////////////////////////////////////////
void ModelCreator::Stop()
{
  if (this->addEntityType != ENTITY_NONE && this->mouseVisual)
  {
    this->RemoveEntity(this->mouseVisual->GetName());
    this->mouseVisual.reset();
    emit LinkAdded();
  }
  if (this->jointMaker)
    this->jointMaker->Stop();
}

/////////////////////////////////////////////////
void ModelCreator::OnDelete()
{
  if (this->inspectName.empty())
    return;

  this->OnDelete(this->inspectName);
  this->inspectName = "";
}

/////////////////////////////////////////////////
void ModelCreator::OnDelete(const std::string &_entity)
{
  // if it's a nestedModel
  auto nestedModel = this->allNestedModels.find(_entity);
  if (nestedModel != this->allNestedModels.end())
  {
    // Get data to use after the model has been deleted
    auto name = nestedModel->second->Name();
    auto sdf = nestedModel->second->modelSDF;
    auto scopedName = nestedModel->second->modelVisual->GetName();

    this->RemoveNestedModelImpl(_entity);

    auto cmd = MEUserCmdManager::Instance()->NewCmd(
        "Delete [" + name + "]",
        MEUserCmd::DELETING_NESTED_MODEL);
    cmd->SetSDF(sdf);
    cmd->SetScopedName(scopedName);

    return;
  }

  // if it's a link
  auto link = this->allLinks.find(_entity);
  if (link != this->allLinks.end())
  {
    // First delete joints
    if (this->jointMaker)
      this->jointMaker->RemoveJointsByLink(_entity);

    // Then register command
    auto cmd = MEUserCmdManager::Instance()->NewCmd(
        "Delete [" + link->second->Name() + "]", MEUserCmd::DELETING_LINK);
    cmd->SetSDF(link->second->linkSDF);
    cmd->SetScopedName(link->second->linkVisual->GetName());

    // Then delete link
    this->RemoveLinkImpl(_entity);
    return;
  }
}

/////////////////////////////////////////////////
void ModelCreator::RemoveEntity(const std::string &_entity)
{
  std::lock_guard<std::recursive_mutex> lock(this->updateMutex);

  // if it's a nestedModel
  if (this->allNestedModels.find(_entity) != this->allNestedModels.end())
  {
    this->RemoveNestedModelImpl(_entity);
    return;
  }

  // if it's a link
  auto link = this->allLinks.find(_entity);
  if (link != this->allLinks.end())
  {
    if (this->jointMaker)
      this->jointMaker->RemoveJointsByLink(_entity);
    this->RemoveLinkImpl(_entity);
    return;
  }

  // if it's a visual
  rendering::VisualPtr vis =
      gui::get_active_camera()->GetScene()->GetVisual(_entity);
  if (vis)
  {
    rendering::VisualPtr parentLink = vis->GetParent();
    std::string parentLinkName = parentLink->GetName();

    if (this->allLinks.find(parentLinkName) != this->allLinks.end())
    {
      // remove the parent link if it's the only child
      if (parentLink->GetChildCount() == 1)
      {
        if (this->jointMaker)
          this->jointMaker->RemoveJointsByLink(parentLink->GetName());
        this->RemoveLinkImpl(parentLink->GetName());
        return;
      }
    }
  }
}

/////////////////////////////////////////////////
void ModelCreator::OnRemoveModelPlugin(const QString &_name)
{
  // User request from right-click menu
  auto it = this->allModelPlugins.find(_name.toStdString());
  if (it != this->allModelPlugins.end())
  {
    auto cmd = MEUserCmdManager::Instance()->NewCmd(
        "Delete plugin [" + _name.toStdString() + "]",
        MEUserCmd::DELETING_MODEL_PLUGIN);
    cmd->SetSDF(it->second->modelPluginSDF);
    cmd->SetScopedName(_name.toStdString());
  }

  this->RemoveModelPlugin(_name.toStdString());
}

/////////////////////////////////////////////////
void ModelCreator::RemoveModelPlugin(const std::string &_name)
{
  std::lock_guard<std::recursive_mutex> lock(this->updateMutex);

  auto it = this->allModelPlugins.find(_name);
  if (it == this->allModelPlugins.end())
  {
    return;
  }

  ModelPluginData *data = it->second;

  // Remove from map
  this->allModelPlugins.erase(_name);
  delete data;

  // Notify removal
  gui::model::Events::modelPluginRemoved(_name);
}

/////////////////////////////////////////////////
bool ModelCreator::OnKeyPress(const common::KeyEvent &_event)
{
  if (_event.key == Qt::Key_Escape)
  {
    this->Stop();
  }
  else if (_event.key == Qt::Key_Delete)
  {
    for (const auto &nestedModelVis : this->selectedNestedModels)
    {
      this->OnDelete(nestedModelVis->GetName());
    }

    for (const auto &linkVis : this->selectedLinks)
    {
      this->OnDelete(linkVis->GetName());
    }

    for (const auto &plugin : this->selectedModelPlugins)
    {
      this->RemoveModelPlugin(plugin);
    }
    this->DeselectAll();
  }
  else if (_event.control)
  {
    if (_event.key == Qt::Key_C && _event.control)
    {
      g_copyAct->trigger();
      return true;
    }
    if (_event.key == Qt::Key_V && _event.control)
    {
      g_pasteAct->trigger();
      return true;
    }
  }
  return false;
}

/////////////////////////////////////////////////
bool ModelCreator::OnMousePress(const common::MouseEvent &_event)
{
  rendering::UserCameraPtr userCamera = gui::get_active_camera();
  if (!userCamera)
    return false;

  if (this->jointMaker->State() != JointMaker::JOINT_NONE)
  {
    userCamera->HandleMouseEvent(_event);
    return true;
  }

  rendering::VisualPtr vis = userCamera->GetVisual(_event.Pos());
  if (vis)
  {
    if (!vis->IsPlane() && gui::get_entity_id(vis->GetRootVisual()->GetName()))
    {
      // Handle snap from GLWidget
      if (g_snapAct->isChecked())
        return false;

      // Prevent interaction with other models, send event only to
      // user camera
      userCamera->HandleMouseEvent(_event);
      return true;
    }
  }
  return false;
}

/////////////////////////////////////////////////
bool ModelCreator::OnMouseRelease(const common::MouseEvent &_event)
{
  rendering::UserCameraPtr userCamera = gui::get_active_camera();
  if (!userCamera)
    return false;

  std::lock_guard<std::recursive_mutex> lock(this->updateMutex);

  // case when inserting an entity
  if (this->mouseVisual)
  {
    if (_event.Button() == common::MouseEvent::RIGHT)
      return true;

    // set the link data pose
    auto linkIt = this->allLinks.find(this->mouseVisual->GetName());
    if (linkIt != this->allLinks.end())
    {
      LinkData *link = linkIt->second;
      link->SetPose((this->mouseVisual->GetWorldPose()-this->modelPose).Ign());
      link->SetIsPreview(false);
      gui::model::Events::linkInserted(this->mouseVisual->GetName());

      auto cmd = MEUserCmdManager::Instance()->NewCmd(
          "Insert [" + link->Name() + "]",
          MEUserCmd::INSERTING_LINK);
      cmd->SetSDF(link->linkSDF);
      cmd->SetScopedName(link->linkVisual->GetName());
    }
    else
    {
      auto modelIt = this->allNestedModels.find(this->mouseVisual->GetName());
      if (modelIt != this->allNestedModels.end())
      {
        NestedModelData *modelData = modelIt->second;
        modelData->SetPose((
            this->mouseVisual->GetWorldPose()-this->modelPose).Ign());

        this->EmitNestedModelInsertedEvent(this->mouseVisual);

        auto cmd = MEUserCmdManager::Instance()->NewCmd(
            "Insert [" + modelData->Name() + "]",
            MEUserCmd::INSERTING_NESTED_MODEL);
        cmd->SetSDF(modelData->modelSDF);
        cmd->SetScopedName(modelData->modelVisual->GetName());
      }
    }

    // reset and return
    emit LinkAdded();
    this->mouseVisual.reset();
    this->AddLink(ENTITY_NONE);
    return true;
  }

  // Set all links as not preview
  for (auto &link : this->allLinks)
    link.second->SetIsPreview(false);

  // End moving links
  for (auto link : this->linkPoseUpdate)
  {
    auto cmd = MEUserCmdManager::Instance()->NewCmd(
        "Move " + link.first->Name(), MEUserCmd::MOVING_LINK);
    cmd->SetScopedName(link.first->linkVisual->GetName());
    cmd->SetPoseChange(link.first->Pose(), link.second);

    link.first->SetPose(link.second);
  }
  if (!this->linkPoseUpdate.empty())
    this->ModelChanged();
  this->linkPoseUpdate.clear();

  // End moving nested models
  for (auto nestedModel : this->nestedModelPoseUpdate)
  {
    auto cmd = MEUserCmdManager::Instance()->NewCmd(
        "Move " + nestedModel.first->Name(), MEUserCmd::MOVING_NESTED_MODEL);
    cmd->SetScopedName(nestedModel.first->modelVisual->GetName());
    cmd->SetPoseChange(nestedModel.first->Pose(), nestedModel.second);

    nestedModel.first->SetPose(nestedModel.second);
  }
  if (!this->nestedModelPoseUpdate.empty())
    this->ModelChanged();
  this->nestedModelPoseUpdate.clear();

  // End scaling links
  for (auto link : this->linkScaleUpdate)
  {
    auto cmd = MEUserCmdManager::Instance()->NewCmd(
        "Scale " + link.first->Name(), MEUserCmd::SCALING_LINK);
    cmd->SetScopedName(link.first->linkVisual->GetName());
    cmd->SetScaleChange(link.first->Scale(), link.second);

    link.first->SetScale(link.second);
  }
  if (!this->linkScaleUpdate.empty())
    this->ModelChanged();
  this->linkScaleUpdate.clear();

  // mouse selection and context menu events
  rendering::VisualPtr vis = userCamera->GetVisual(_event.Pos());
  if (vis)
  {
    rendering::VisualPtr topLevelVis = vis->GetNthAncestor(2);
    if (!topLevelVis)
      return false;

    bool isLink = this->allLinks.find(topLevelVis->GetName()) !=
        this->allLinks.end();
    bool isNestedModel = this->allNestedModels.find(topLevelVis->GetName()) !=
        this->allNestedModels.end();

    bool isSelectedLink = false;
    bool isSelectedNestedModel = false;
    if (isLink)
    {
      isSelectedLink = std::find(this->selectedLinks.begin(),
          this->selectedLinks.end(), topLevelVis) !=
          this->selectedLinks.end();
    }
    else if (isNestedModel)
    {
      isSelectedNestedModel = std::find(this->selectedNestedModels.begin(),
          this->selectedNestedModels.end(), topLevelVis) !=
          this->selectedNestedModels.end();
    }

    // trigger context menu on right click
    if (_event.Button() == common::MouseEvent::RIGHT)
    {
      if (!isLink && !isNestedModel)
      {
        // user clicked on background model
        this->DeselectAll();
        QMenu menu;
        menu.addAction(g_copyAct);
        menu.addAction(g_pasteAct);
        menu.exec(QCursor::pos());
        return true;
      }

      // if right clicked on entity that's not previously selected then
      // select it
      if (!isSelectedLink && !isSelectedNestedModel)
      {
        this->DeselectAll();
        this->SetSelected(topLevelVis, true);
      }

      this->inspectName = topLevelVis->GetName();

      this->ShowContextMenu(this->inspectName);
      return true;
    }

    // Handle snap from GLWidget
    if (g_snapAct->isChecked())
      return false;

    // Is link / nested model
    if (isLink || isNestedModel)
    {
      // Not in multi-selection mode.
      if (!(QApplication::keyboardModifiers() & Qt::ControlModifier))
      {
        this->DeselectAll();
        this->SetSelected(topLevelVis, true);
      }
      // Multi-selection mode
      else
      {
        this->DeselectAllModelPlugins();

        // Highlight and select clicked entity if not already selected
        if (!isSelectedLink && !isSelectedNestedModel)
        {
          this->SetSelected(topLevelVis, true);
        }
        // Deselect if already selected
        else
        {
          this->SetSelected(topLevelVis, false);
        }
      }

      if (this->manipMode == "translate" || this->manipMode == "rotate" ||
          this->manipMode == "scale")
      {
        this->OnManipMode(this->manipMode);
      }

      return true;
    }
    // Not link or nested model
    else
    {
      this->DeselectAll();

      g_alignAct->setEnabled(false);
      g_copyAct->setEnabled(!this->selectedLinks.empty() ||
          !this->selectedNestedModels.empty());

      if (!vis->IsPlane())
        return true;
    }
  }
  return false;
}

/////////////////////////////////////////////////
void ModelCreator::EmitNestedModelInsertedEvent(
    const rendering::VisualPtr &_vis) const
{
  if (!_vis)
    return;

  auto modelIt = this->allNestedModels.find(_vis->GetName());
  if (modelIt != this->allNestedModels.end())
    gui::model::Events::nestedModelInserted(_vis->GetName());
  else
    return;

  for (unsigned int i = 0; i < _vis->GetChildCount(); ++i)
    this->EmitNestedModelInsertedEvent(_vis->GetChild(i));
}

/////////////////////////////////////////////////
void ModelCreator::ShowContextMenu(const std::string &_entity)
{
  QMenu menu;
  menu.setObjectName("ModelEditorContextMenu");
  auto linkIt = this->allLinks.find(_entity);
  bool isLink = linkIt != this->allLinks.end();
  bool isNestedModel = false;
  if (!isLink)
  {
    auto nestedModelIt = this->allNestedModels.find(_entity);
    isNestedModel = nestedModelIt != this->allNestedModels.end();
    if (!isNestedModel)
      return;
  }
  else
  {
    // disable interacting with nested links for now
    LinkData *link = linkIt->second;
    if (link->nested)
      return;
  }

  // context menu for link
  if (isLink)
  {
    this->inspectName = _entity;
    if (this->inspectAct)
    {
      menu.addAction(this->inspectAct);

      menu.addSeparator();
      menu.addAction(g_copyAct);
      menu.addAction(g_pasteAct);
      menu.addSeparator();

      if (this->jointMaker)
      {
        std::vector<JointData *> joints = this->jointMaker->JointDataByLink(
            _entity);

        if (!joints.empty())
        {
          QMenu *jointsMenu = menu.addMenu(tr("Open Joint Inspector"));

          for (auto joint : joints)
          {
            QAction *jointAct = new QAction(tr(joint->name.c_str()), this);
            connect(jointAct, SIGNAL(triggered()), joint,
                SLOT(OnOpenInspector()));
            jointsMenu->addAction(jointAct);
          }
        }
      }
    }
  }
  // context menu for nested model
  else if (isNestedModel)
  {
    this->inspectName = _entity;
    menu.addAction(g_copyAct);
    menu.addAction(g_pasteAct);
  }

  // delete menu option
  menu.addSeparator();

  QAction *deleteAct = new QAction(tr("Delete"), this);
  connect(deleteAct, SIGNAL(triggered()), this, SLOT(OnDelete()));
  menu.addAction(deleteAct);

  menu.exec(QCursor::pos());
}

/////////////////////////////////////////////////
void ModelCreator::ShowModelPluginContextMenu(const std::string &_name)
{
  auto it = this->allModelPlugins.find(_name);
  if (it == this->allModelPlugins.end())
    return;

  // Open inspector
  QAction *inspectorAct = new QAction(tr("Open Model Plugin Inspector"), this);

  // Map signals to pass argument
  QSignalMapper *inspectorMapper = new QSignalMapper(this);

  connect(inspectorAct, SIGNAL(triggered()), inspectorMapper, SLOT(map()));
  inspectorMapper->setMapping(inspectorAct, QString::fromStdString(_name));

  connect(inspectorMapper, SIGNAL(mapped(QString)), this,
      SLOT(OnOpenModelPluginInspector(QString)));

  // Delete
  QAction *deleteAct = new QAction(tr("Delete"), this);

  // Map signals to pass argument
  QSignalMapper *deleteMapper = new QSignalMapper(this);

  connect(deleteAct, SIGNAL(triggered()), deleteMapper, SLOT(map()));
  deleteMapper->setMapping(deleteAct, QString::fromStdString(_name));

  connect(deleteMapper, SIGNAL(mapped(QString)), this,
      SLOT(OnRemoveModelPlugin(QString)));

  // Menu
  QMenu menu;
  menu.addAction(inspectorAct);
  menu.addAction(deleteAct);

  menu.exec(QCursor::pos());
}

/////////////////////////////////////////////////
bool ModelCreator::OnMouseMove(const common::MouseEvent &_event)
{
  this->lastMouseEvent = _event;
  rendering::UserCameraPtr userCamera = gui::get_active_camera();
  if (!userCamera)
    return false;

  if (!this->mouseVisual)
  {
    rendering::VisualPtr vis = userCamera->GetVisual(_event.Pos());
    if (vis && !vis->IsPlane())
    {
      rendering::VisualPtr topLevelVis = vis->GetNthAncestor(2);
      if (!topLevelVis)
        return false;

      auto link = this->allLinks.find(topLevelVis->GetName());
      auto nestedModel = this->allNestedModels.find(topLevelVis->GetName());
      // Main window models always handled here
      if (link == this->allLinks.end() &&
          nestedModel == this->allNestedModels.end())
      {
        // Prevent highlighting for snapping
        if (this->manipMode == "snap" || this->manipMode == "select" ||
            this->manipMode == "")
        {
          // Don't change cursor on hover
          QApplication::setOverrideCursor(QCursor(Qt::ArrowCursor));
          userCamera->HandleMouseEvent(_event);
        }
        // Allow ModelManipulator to work while dragging handle over this
        else if (_event.Dragging())
        {
          ModelManipulator::Instance()->OnMouseMoveEvent(_event);
        }
        return true;
      }
      // During RTS manipulation
      else if (_event.Dragging())
      {
        if (link != this->allLinks.end())
          link->second->SetIsPreview(true);
      }
    }
    return false;
  }

  math::Pose pose = this->mouseVisual->GetWorldPose();
  pose.pos = ModelManipulator::GetMousePositionOnPlane(
      userCamera, _event);

  if (!_event.Shift())
  {
    pose.pos = ModelManipulator::SnapPoint(pose.pos);
  }
  pose.pos.z = this->mouseVisual->GetWorldPose().pos.z;

  this->mouseVisual->SetWorldPose(pose);

  return true;
}

/////////////////////////////////////////////////
bool ModelCreator::OnMouseDoubleClick(const common::MouseEvent &_event)
{
  // open the link inspector on double click
  rendering::VisualPtr vis = gui::get_active_camera()->GetVisual(_event.Pos());
  if (!vis)
    return false;

  std::lock_guard<std::recursive_mutex> lock(this->updateMutex);

  auto it = this->allLinks.find(vis->GetParent()->GetName());
  if (it != this->allLinks.end())
  {
    this->OpenInspector(vis->GetParent()->GetName());
    return true;
  }

  return false;
}

/////////////////////////////////////////////////
void ModelCreator::OnOpenInspector()
{
  if (this->inspectName.empty())
    return;

  this->OpenInspector(this->inspectName);
  this->inspectName = "";
}

/////////////////////////////////////////////////
void ModelCreator::OpenInspector(const std::string &_name)
{
  std::lock_guard<std::recursive_mutex> lock(this->updateMutex);
  auto it = this->allLinks.find(_name);
  if (it == this->allLinks.end())
  {
    gzerr << "Link [" << _name << "] not found." << std::endl;
    return;
  }

  // disable interacting with nested links for now
  LinkData *link = it->second;
  if (link->nested)
    return;

  link->SetPose((link->linkVisual->GetWorldPose()-this->modelPose).Ign());
  link->UpdateConfig();
  link->inspector->Open();
}

/////////////////////////////////////////////////
void ModelCreator::OnCopy()
{
  if (!g_editModelAct->isChecked())
    return;

  if (this->selectedLinks.empty()  && this->selectedNestedModels.empty())
    return;

  this->copiedNames.clear();

  for (auto vis : this->selectedLinks)
  {
    this->copiedNames.push_back(vis->GetName());
  }
  for (auto vis : this->selectedNestedModels)
  {
    this->copiedNames.push_back(vis->GetName());
  }
  g_pasteAct->setEnabled(true);
}

/////////////////////////////////////////////////
void ModelCreator::OnPaste()
{
  if (this->copiedNames.empty() || !g_editModelAct->isChecked())
  {
    return;
  }

  std::lock_guard<std::recursive_mutex> lock(this->updateMutex);

  ignition::math::Pose3d clonePose;
  rendering::UserCameraPtr userCamera = gui::get_active_camera();
  if (userCamera)
  {
    ignition::math::Vector3d mousePosition =
        ModelManipulator::GetMousePositionOnPlane(
        userCamera, this->lastMouseEvent).Ign();
    clonePose.Pos().X() = mousePosition.X();
    clonePose.Pos().Y() = mousePosition.Y();
  }

  // For now, only copy the last selected (nested models come after)
  auto it = this->allLinks.find(this->copiedNames.back());
  // Copy a link
  if (it != this->allLinks.end())
  {
    LinkData *copiedLink = it->second;
    if (!copiedLink)
      return;

    this->Stop();
    this->DeselectAll();

    if (!this->previewVisual)
    {
      this->Reset();
    }

    // Propagate copied entity's Z position and rotation
    ignition::math::Pose3d copiedPose = copiedLink->Pose();
    clonePose.Pos().Z() = this->modelPose.Pos().Z() + copiedPose.Pos().Z();
    clonePose.Rot() = copiedPose.Rot();

    LinkData *clonedLink = this->CloneLink(it->first);
    clonedLink->linkVisual->SetWorldPose(clonePose);
    clonedLink->SetIsPreview(true);

    this->addEntityType = ENTITY_MESH;
    this->mouseVisual = clonedLink->linkVisual;
  }
  else
  {
    auto it2 = this->allNestedModels.find(this->copiedNames.back());
    if (it2 != this->allNestedModels.end())
    {
      NestedModelData *copiedNestedModel = it2->second;
      if (!copiedNestedModel)
        return;

      this->Stop();
      this->DeselectAll();

      if (!this->previewVisual)
      {
        this->Reset();
      }

      // Propagate copied entity's Z position and rotation
      ignition::math::Pose3d copiedPose = copiedNestedModel->Pose();
      clonePose.Pos().Z() = this->modelPose.Pos().Z() + copiedPose.Pos().Z();
      clonePose.Rot() = copiedPose.Rot();

      NestedModelData *clonedNestedModel = this->CloneNestedModel(it2->first);
      clonedNestedModel->modelVisual->SetWorldPose(clonePose);
      this->addEntityType = ENTITY_MODEL;
      this->mouseVisual = clonedNestedModel->modelVisual;
    }
  }
}

/////////////////////////////////////////////////
JointMaker *ModelCreator::GetJointMaker() const
{
  return this->jointMaker;
}

/////////////////////////////////////////////////
void ModelCreator::UpdateNestedModelSDF(sdf::ElementPtr /*_modelElem*/)
{
  return;

  // do we still need the code below?
  /* if (this->modelName == this->serverModelName)
    return;

  if (_modelElem->HasElement("joint"))
  {
    sdf::ElementPtr jointElem = _modelElem->GetElement("joint");
    while (jointElem)
    {
      sdf::ElementPtr parentElem = jointElem->GetElement("parent");
      std::string parentName = parentElem->Get<std::string>();
      sdf::ElementPtr childElem = jointElem->GetElement("child");
      std::string childName = childElem->Get<std::string>();

      if (this->serverModelName.empty())
      {
        parentName = this->modelName + "::" + parentName;
        childName = this->modelName + "::" + childName;
        parentElem->Set(parentName);
        childElem->Set(childName);
      }
      else
      {
        size_t pos = parentName.find("::");
        if (pos != std::string::npos &&
            parentName.substr(0, pos) == this->serverModelName)
        {
          parentName = this->modelName + parentName.substr(pos);
          parentElem->Set(parentName);
        }


        pos = childName.find("::");
        if (pos != std::string::npos &&
            parentName.substr(0, pos) == this->serverModelName)
        {
          childName = this->modelName + childName.substr(pos);
          childElem->Set(childName);
        }
      }

      jointElem = jointElem->GetNextElement("joint");
    }
  }

  if (_modelElem->HasElement("model"))
  {
    sdf::ElementPtr modelElem = _modelElem->GetElement("model");
    while (modelElem)
    {
      this->UpdateNestedModelSDF(modelElem);
      modelElem = modelElem->GetNextElement("model");
    }
  }*/
}

/////////////////////////////////////////////////
void ModelCreator::GenerateSDF()
{
  sdf::ElementPtr modelElem;

  this->modelSDF.reset(new sdf::SDF);
  this->modelSDF->SetFromString(ModelData::GetTemplateSDFString());

  modelElem = this->modelSDF->Root()->GetElement("model");

  modelElem->ClearElements();
  modelElem->GetAttribute("name")->Set(this->folderName);

  std::lock_guard<std::recursive_mutex> lock(this->updateMutex);

  if (this->serverModelName.empty())
  {
    // set center of all links and nested models to be origin
    /// \todo issue #1485 set a better origin other than the centroid
    ignition::math::Vector3d mid;
    int entityCount = 0;
    for (auto &linksIt : this->allLinks)
    {
      LinkData *link = linksIt.second;
      if (link->nested)
        continue;
      mid += link->Pose().Pos();
      entityCount++;
    }
    for (auto &nestedModelsIt : this->allNestedModels)
    {
      NestedModelData *modelData = nestedModelsIt.second;

      // get only top level nested models
      if (modelData->Depth() != 2)
        continue;

      mid += modelData->Pose().Pos();
      entityCount++;
    }

    // Put the origin in the ground so when the model is inserted it is fully
    // above ground.
    // TODO set a better origin other than the centroid
    mid.Z(0);

    if (!(this->allLinks.empty() && this->allNestedModels.empty()))
    {
      mid /= entityCount;
    }

    this->modelPose.Pos() = mid;
  }

  // Update poses in case they changed
  for (auto &linksIt : this->allLinks)
  {
    LinkData *link = linksIt.second;
    if (link->nested)
      continue;
    ignition::math::Pose3d linkPose =
        link->linkVisual->GetWorldPose().Ign() - this->modelPose;
    link->SetPose(linkPose);
    link->linkVisual->SetPose(linkPose);
  }
  for (auto &nestedModelsIt : this->allNestedModels)
  {
    NestedModelData *modelData = nestedModelsIt.second;

    if (!modelData->modelVisual)
      continue;

    // get only top level nested models
    if (modelData->Depth() != 2)
      continue;

    ignition::math::Pose3d nestedModelPose =
        modelData->modelVisual->GetWorldPose().Ign() - this->modelPose;
    modelData->SetPose(nestedModelPose);
    modelData->modelVisual->SetPose(nestedModelPose);
  }

  // generate canonical link sdf first.
  // TODO: Model with no links and only nested models
  if (!this->canonicalLink.empty())
  {
    auto canonical = this->allLinks.find(this->canonicalLink);
    if (canonical != this->allLinks.end())
    {
      LinkData *link = canonical->second;
      if (!link->nested)
      {
        link->UpdateConfig();
        sdf::ElementPtr newLinkElem = this->GenerateLinkSDF(link);
        modelElem->InsertElement(newLinkElem);
      }
    }
  }

  // loop through rest of all links and generate sdf
  for (auto &linksIt : this->allLinks)
  {
    LinkData *link = linksIt.second;

    if (linksIt.first == this->canonicalLink || link->nested)
      continue;

    link->UpdateConfig();

    sdf::ElementPtr newLinkElem = this->GenerateLinkSDF(link);
    modelElem->InsertElement(newLinkElem);
  }

  // generate canonical model sdf first.
  if (!this->canonicalModel.empty())
  {
    auto canonical = this->allNestedModels.find(this->canonicalModel);
    if (canonical != this->allNestedModels.end())
    {
      NestedModelData *nestedModelData = canonical->second;
      // TODO do we need this update call below?
      // this->UpdateNestedModelSDF(nestedModelData->modelSDF);
      modelElem->InsertElement(nestedModelData->modelSDF);
    }
  }

  // loop through rest of all nested models and add sdf
  for (auto &nestedModelsIt : this->allNestedModels)
  {
    NestedModelData *nestedModelData = nestedModelsIt.second;
    if (nestedModelsIt.first == this->canonicalModel ||
        nestedModelData->Depth() != 2)
      continue;
    // TODO do we need this update call below?
    // this->UpdateNestedModelSDF(nestedModelData->modelSDF);
    modelElem->InsertElement(nestedModelData->modelSDF);
  }

  // Add joint sdf elements
  this->jointMaker->GenerateSDF();
  sdf::ElementPtr jointsElem = this->jointMaker->SDF();

  sdf::ElementPtr jointElem;
  if (jointsElem->HasElement("joint"))
    jointElem = jointsElem->GetElement("joint");
  while (jointElem)
  {
    modelElem->InsertElement(jointElem->Clone());
    jointElem = jointElem->GetNextElement("joint");
  }

  // Model settings
  modelElem->GetElement("static")->Set(this->isStatic);
  modelElem->GetElement("allow_auto_disable")->Set(this->autoDisable);

  // Add plugin elements
  for (auto modelPlugin : this->allModelPlugins)
    modelElem->InsertElement(modelPlugin.second->modelPluginSDF->Clone());

  // update root visual pose at the end after link, model, joint visuals
  this->previewVisual->SetWorldPose(this->modelPose);


/*  // If we're editing an existing model, copy the original plugin sdf elements
  // since we are not generating them.
  if (this->serverModelSDF)
  {
    if (this->serverModelSDF->HasElement("plugin"))
    {
      sdf::ElementPtr pluginElem = this->serverModelSDF->GetElement("plugin");
      while (pluginElem)
      {
        modelElem->InsertElement(pluginElem->Clone());
        pluginElem = pluginElem->GetNextElement("plugin");
      }
    }
  }*/

  // Append custom SDF - only plugins for now
  sdf::ElementPtr pluginElem;
  if (this->sdfToAppend->HasElement("plugin"))
     pluginElem = this->sdfToAppend->GetElement("plugin");
  while (pluginElem)
  {
    modelElem->InsertElement(pluginElem->Clone());
    pluginElem = pluginElem->GetNextElement("plugin");
  }
}

/////////////////////////////////////////////////
const sdf::ElementPtr ModelCreator::GetSDFToAppend()
{
  return this->sdfToAppend;
}

/////////////////////////////////////////////////
sdf::ElementPtr ModelCreator::GenerateLinkSDF(LinkData *_link)
{
  std::stringstream visualNameStream;
  std::stringstream collisionNameStream;
  visualNameStream.str("");
  collisionNameStream.str("");

  sdf::ElementPtr newLinkElem = _link->linkSDF->Clone();
  newLinkElem->GetElement("pose")->Set(_link->Pose());

  // visuals
  for (auto const &it : _link->visuals)
  {
    rendering::VisualPtr visual = it.first;
    msgs::Visual visualMsg = it.second;
    sdf::ElementPtr visualElem = visual->GetSDF()->Clone();

    visualElem->GetElement("transparency")->Set<double>(
        visualMsg.transparency());
    newLinkElem->InsertElement(visualElem);
  }

  // collisions
  for (auto const &colIt : _link->collisions)
  {
    sdf::ElementPtr collisionElem = msgs::CollisionToSDF(colIt.second);
    newLinkElem->InsertElement(collisionElem);
  }
  return newLinkElem;
}

/////////////////////////////////////////////////
void ModelCreator::OnAlignMode(const std::string &_axis,
    const std::string &_config, const std::string &_target, const bool _preview,
    const bool _inverted)
{
  ModelAlign::Instance()->AlignVisuals(this->selectedLinks, _axis, _config,
      _target, !_preview, _inverted);

<<<<<<< HEAD
/*  // this messes up the first/last logic inside align
  std::vector<rendering::VisualPtr> selectedAll;

  if (!this->selectedLinks.empty())
  {
    selectedAll.insert(selectedAll.end(),
        this->selectedLinks.begin(), this->selectedLinks.end());
  }

  if (!this->selectedNestedModels.empty())
  {
    selectedAll.insert(selectedAll.end(),
        this->selectedNestedModels.begin(), this->selectedNestedModels.end());
  }

  ModelAlign::Instance()->AlignVisuals(selectedAll, _axis, _config,*/
=======
  if (_preview)
    return;

  // Register user commands
  auto count = this->selectedLinks.size();
  for (unsigned int i = 0; i < count; ++i)
  {
    // Target didn't move
    if ((_target == "first" && i == 0) || (_target == "last" && i == count - 1))
      continue;

    auto link = this->allLinks.find(this->selectedLinks[i]->GetName());
    if (link != this->allLinks.end())
    {
      auto newPose = link->second->linkVisual->GetPose().Ign();

      auto cmd = MEUserCmdManager::Instance()->NewCmd(
          "Move " + link->second->Name(), MEUserCmd::MOVING_LINK);
      cmd->SetScopedName(link->second->linkVisual->GetName());
      cmd->SetPoseChange(link->second->Pose(), newPose);

      link->second->SetPose(newPose);
      this->ModelChanged();
    }
  }
>>>>>>> 8ac576e9
}

/////////////////////////////////////////////////
void ModelCreator::DeselectAll()
{
  this->DeselectAllLinks();
  this->DeselectAllNestedModels();
  this->DeselectAllModelPlugins();
}

/////////////////////////////////////////////////
void ModelCreator::DeselectAllLinks()
{
  while (!this->selectedLinks.empty())
  {
    rendering::VisualPtr vis = this->selectedLinks[0];

    vis->SetHighlighted(false);
    this->selectedLinks.erase(this->selectedLinks.begin());
    model::Events::setSelectedLink(vis->GetName(), false);
  }
  this->selectedLinks.clear();
}

/////////////////////////////////////////////////
void ModelCreator::DeselectAllNestedModels()
{
  while (!this->selectedNestedModels.empty())
  {
    rendering::VisualPtr vis = this->selectedNestedModels[0];
    vis->SetHighlighted(false);
    this->selectedNestedModels.erase(this->selectedNestedModels.begin());
    model::Events::setSelectedLink(vis->GetName(), false);
  }
  this->selectedNestedModels.clear();
}

/////////////////////////////////////////////////
void ModelCreator::DeselectAllModelPlugins()
{
  while (!this->selectedModelPlugins.empty())
  {
    auto it = this->selectedModelPlugins.begin();
    std::string name = this->selectedModelPlugins[0];
    this->selectedModelPlugins.erase(it);
    model::Events::setSelectedModelPlugin(name, false);
  }
}

/////////////////////////////////////////////////
void ModelCreator::SetSelected(const std::string &_name, const bool _selected)
{
  auto it = this->allLinks.find(_name);
  if (it != this->allLinks.end())
  {
    this->SetSelected((*it).second->linkVisual, _selected);
  }
  else
  {
    auto itNestedModel = this->allNestedModels.find(_name);
    if (itNestedModel != this->allNestedModels.end())
      this->SetSelected((*itNestedModel).second->modelVisual, _selected);
  }
}

/////////////////////////////////////////////////
void ModelCreator::SetSelected(rendering::VisualPtr _entityVis,
    const bool _selected)
{
  if (!_entityVis)
    return;

  _entityVis->SetHighlighted(_selected);

  auto itLink = this->allLinks.find(_entityVis->GetName());
  auto itNestedModel = this->allNestedModels.find(_entityVis->GetName());

  auto itLinkSelected = std::find(this->selectedLinks.begin(),
      this->selectedLinks.end(), _entityVis);
  auto itNestedModelSelected = std::find(this->selectedNestedModels.begin(),
      this->selectedNestedModels.end(), _entityVis);

  if (_selected)
  {
    if (itLink != this->allLinks.end() &&
        itLinkSelected == this->selectedLinks.end())
    {
      this->selectedLinks.push_back(_entityVis);
      model::Events::setSelectedLink(_entityVis->GetName(), _selected);
    }
    else if (itNestedModel != this->allNestedModels.end() &&
             itNestedModelSelected == this->selectedNestedModels.end())
    {
      this->selectedNestedModels.push_back(_entityVis);
      model::Events::setSelectedLink(_entityVis->GetName(), _selected);
    }
  }
  else
  {
    if (itLink != this->allLinks.end() &&
        itLinkSelected != this->selectedLinks.end())
    {
      this->selectedLinks.erase(itLinkSelected);
      model::Events::setSelectedLink(_entityVis->GetName(), _selected);
    }
    else if (itNestedModel != this->allNestedModels.end() &&
             itNestedModelSelected != this->selectedNestedModels.end())
    {
      this->selectedNestedModels.erase(itNestedModelSelected);
      model::Events::setSelectedLink(_entityVis->GetName(), _selected);
    }
  }

  g_copyAct->setEnabled(this->selectedLinks.size() +
      this->selectedNestedModels.size() > 0u);
  g_alignAct->setEnabled(this->selectedLinks.size() +
      this->selectedNestedModels.size() > 1u);
}

/////////////////////////////////////////////////
void ModelCreator::OnManipMode(const std::string &_mode)
{
  if (!this->active)
    return;

  this->manipMode = _mode;

  if (!this->selectedLinks.empty())
  {
    ModelManipulator::Instance()->SetAttachedVisual(
        this->selectedLinks.back());
  }
  else if (!this->selectedNestedModels.empty())
  {
    ModelManipulator::Instance()->SetAttachedVisual(
        this->selectedNestedModels.back());
  }

  ModelManipulator::Instance()->SetManipulationMode(_mode);
  ModelSnap::Instance()->Reset();

  // deselect 0 to n-1 models.
  if (!this->selectedLinks.empty())
  {
    rendering::VisualPtr link =
        this->selectedLinks[this->selectedLinks.size()-1];
    this->DeselectAll();
    this->SetSelected(link, true);
  }
  else if (!this->selectedNestedModels.empty())
  {
    rendering::VisualPtr nestedModel =
        this->selectedNestedModels[this->selectedNestedModels.size()-1];
    this->DeselectAll();
    this->SetSelected(nestedModel, true);
  }
}

/////////////////////////////////////////////////
void ModelCreator::OnSetSelectedEntity(const std::string &/*_name*/,
    const std::string &/*_mode*/)
{
  this->DeselectAll();
}

/////////////////////////////////////////////////
void ModelCreator::OnSetSelectedLink(const std::string &_name,
    const bool _selected)
{
  this->SetSelected(_name, _selected);
}

/////////////////////////////////////////////////
void ModelCreator::OnSetSelectedModelPlugin(const std::string &_name,
    const bool _selected)
{
  auto plugin = this->allModelPlugins.find(_name);
  if (plugin == this->allModelPlugins.end())
    return;

  auto it = std::find(this->selectedModelPlugins.begin(),
      this->selectedModelPlugins.end(), _name);
  if (_selected && it == this->selectedModelPlugins.end())
  {
    this->selectedModelPlugins.push_back(_name);
  }
  else if (!_selected && it != this->selectedModelPlugins.end())
  {
    this->selectedModelPlugins.erase(it);
  }
}

/////////////////////////////////////////////////
void ModelCreator::ModelChanged()
{
  if (this->currentSaveState != NEVER_SAVED)
    this->currentSaveState = UNSAVED_CHANGES;
}

/////////////////////////////////////////////////
void ModelCreator::OnEntityScaleChanged(const std::string &_name,
  const math::Vector3 &_scale)
{
  std::lock_guard<std::recursive_mutex> lock(this->updateMutex);
  for (auto linksIt : this->allLinks)
  {
    std::string linkName;
    size_t pos = _name.rfind("::");
    if (pos != std::string::npos)
      linkName = _name.substr(0, pos);
    if (_name == linksIt.first || linkName == linksIt.first)
    {
      this->linkScaleUpdate[linksIt.second] = _scale.Ign();
      break;
    }
  }
}

/////////////////////////////////////////////////
void ModelCreator::OnEntityMoved(const std::string &_name,
  const ignition::math::Pose3d &_pose, const bool _finalPoseForSure)
{
  std::lock_guard<std::recursive_mutex> lock(this->updateMutex);
  for (auto linksIt : this->allLinks)
  {
    std::string linkName;
    size_t pos = _name.rfind("::");
    if (pos != std::string::npos)
      linkName = _name.substr(0, pos);
    if (_name == linksIt.first || linkName == linksIt.first)
    {
      // Register user command
      if (_finalPoseForSure)
      {
        auto cmd = MEUserCmdManager::Instance()->NewCmd(
            "Move " + linksIt.second->Name(), MEUserCmd::MOVING_LINK);
        cmd->SetScopedName(linksIt.second->linkVisual->GetName());
        cmd->SetPoseChange(linksIt.second->Pose(), _pose);

        linksIt.second->SetPose(_pose);
        this->ModelChanged();
      }
      // Only register command on MouseRelease
      else
      {
        this->linkPoseUpdate[linksIt.second] = _pose;
      }

      break;
    }
  }
  for (auto nestedModelsIt : this->allNestedModels)
  {
    std::string nestedModelName;
    size_t pos = _name.rfind("::");
    if (pos != std::string::npos)
      nestedModelName = _name.substr(0, pos);
    if (_name == nestedModelsIt.first ||
        nestedModelName == nestedModelsIt.first)
    {
      this->nestedModelPoseUpdate[nestedModelsIt.second] = _pose;
      break;
    }
  }
}

/////////////////////////////////////////////////
void ModelCreator::SetModelVisible(const std::string &_name, bool _visible)
{
  rendering::ScenePtr scene = gui::get_active_camera()->GetScene();
  rendering::VisualPtr visual = scene->GetVisual(_name);
  if (!visual)
    return;

  this->SetModelVisible(visual, _visible);

  if (_visible)
    visual->SetHighlighted(false);
}

/////////////////////////////////////////////////
void ModelCreator::SetModelVisible(rendering::VisualPtr _visual, bool _visible)
{
  if (!_visual)
    return;

  for (unsigned int i = 0; i < _visual->GetChildCount(); ++i)
    this->SetModelVisible(_visual->GetChild(i), _visible);

  if (!_visible)
  {
    // store original visibility
    this->serverModelVisible[_visual->GetId()] = _visual->GetVisible();
    _visual->SetVisible(_visible);
  }
  else
  {
    // restore original visibility
    auto it = this->serverModelVisible.find(_visual->GetId());
    if (it != this->serverModelVisible.end())
    {
      _visual->SetVisible(it->second, false);
    }
  }
}

/////////////////////////////////////////////////
ModelCreator::SaveState ModelCreator::GetCurrentSaveState() const
{
  return this->currentSaveState;
}

/////////////////////////////////////////////////
void ModelCreator::AppendPluginElement(const std::string &_name,
    const std::string &_filename, sdf::ElementPtr _sdfElement)
{
  // Insert into existing plugin element
  sdf::ElementPtr pluginElem;
  if (this->sdfToAppend->HasElement("plugin"))
     pluginElem = this->sdfToAppend->GetElement("plugin");
  while (pluginElem)
  {
    if (pluginElem->Get<std::string>("name") == _name)
    {
      pluginElem->InsertElement(_sdfElement);
      _sdfElement->SetParent(pluginElem);
      return;
    }
    pluginElem = pluginElem->GetNextElement("plugin");
  }

  // Create new plugin element
  pluginElem.reset(new sdf::Element);
  pluginElem->SetName("plugin");
  pluginElem->AddAttribute("name", "string", _name, "0", "name");
  pluginElem->AddAttribute("filename", "string", _filename, "0", "filename");

  pluginElem->InsertElement(_sdfElement);
  _sdfElement->SetParent(pluginElem);

  this->sdfToAppend->InsertElement(pluginElem);
}

static bool MatchingElement(sdf::ElementPtr e1, sdf::ElementPtr e2)
{
  // No comparison operator in Element class?
  return e1->ToString("") == e2->ToString("");
}

/////////////////////////////////////////////////
void ModelCreator::RemovePluginElement(const std::string &_name,
    const std::string &_filename, sdf::ElementPtr _sdfElement)
{
  sdf::ElementPtr pluginElem = NULL;

  if (this->sdfToAppend->HasElement("plugin"))
     pluginElem = this->sdfToAppend->GetElement("plugin");

  while (pluginElem)
  {
    if (pluginElem->Get<std::string>("name") == _name &&
        pluginElem->Get<std::string>("filename") == _filename)
    {
      std::string childName = _sdfElement->GetName();
      if (pluginElem->HasElement(childName))
      {
        sdf::ElementPtr childElem = pluginElem->GetElement(childName);
        while (childElem)
        {
          if (MatchingElement(_sdfElement, childElem))
            pluginElem->RemoveChild(childElem);
          childElem = childElem->GetNextElement(childName);
        }
      }
    }
    //  Remove plugin element if last element was deleted
    if (pluginElem->GetFirstElement() == NULL)
    {
      this->sdfToAppend->RemoveChild(pluginElem);
      break;
    }
    pluginElem = pluginElem->GetNextElement("plugin");
  }
}

/////////////////////////////////////////////////
void ModelCreator::OnAddModelPlugin(const std::string &_name,
    const std::string &_filename, const std::string &_innerxml)
{
  if (_name.empty() || _filename.empty())
  {
    gzerr << "Cannot add model plugin. Empty name or filename" << std::endl;
    return;
  }

  // Use the SDF parser to read all the inner xml.
  sdf::ElementPtr modelPluginSDF(new sdf::Element);
  sdf::initFile("plugin.sdf", modelPluginSDF);
  std::stringstream tmp;
  tmp << "<sdf version='" << SDF_VERSION << "'>";
  tmp << "<plugin name='" << _name << "' filename='" << _filename << "'>";
  tmp << _innerxml;
  tmp << "</plugin></sdf>";

  if (sdf::readString(tmp.str(), modelPluginSDF))
  {
    this->AddModelPlugin(modelPluginSDF);
    this->ModelChanged();
  }
  else
  {
    gzerr << "Error reading Plugin SDF. Unable to parse Innerxml:\n"
        << _innerxml << std::endl;
  }
}

/////////////////////////////////////////////////
void ModelCreator::AddModelPlugin(const sdf::ElementPtr &_pluginElem)
{
  if (_pluginElem->HasAttribute("name"))
  {
    std::string name = _pluginElem->Get<std::string>("name");

    // Create data
    ModelPluginData *modelPlugin = new ModelPluginData();
    modelPlugin->Load(_pluginElem);

    // Add to map
    {
      std::lock_guard<std::recursive_mutex> lock(this->updateMutex);
      this->allModelPlugins[name] = modelPlugin;
    }

    // Notify addition
    gui::model::Events::modelPluginInserted(name);
  }
}

/////////////////////////////////////////////////
ModelPluginData *ModelCreator::ModelPlugin(const std::string &_name)
{
  auto it = this->allModelPlugins.find(_name);
  if (it != this->allModelPlugins.end())
    return it->second;
  return NULL;
}

/////////////////////////////////////////////////
void ModelCreator::OnOpenModelPluginInspector(const QString &_name)
{
  this->OpenModelPluginInspector(_name.toStdString());
}

/////////////////////////////////////////////////
void ModelCreator::OpenModelPluginInspector(const std::string &_name)
{
  std::lock_guard<std::recursive_mutex> lock(this->updateMutex);

  auto it = this->allModelPlugins.find(_name);
  if (it == this->allModelPlugins.end())
  {
    gzerr << "Model plugin [" << _name << "] not found." << std::endl;
    return;
  }

  ModelPluginData *modelPlugin = it->second;
  modelPlugin->inspector->move(QCursor::pos());
  modelPlugin->inspector->show();
}

/////////////////////////////////////////////////
void ModelCreator::OnRequestLinkMove(const std::string &_name,
    const ignition::math::Pose3d &_pose)
{
  auto link = this->allLinks.find(_name);
  if (link == this->allLinks.end())
    return;

  link->second->linkVisual->SetPose(_pose);
  link->second->SetPose(_pose);
}

/////////////////////////////////////////////////
void ModelCreator::OnRequestNestedModelMove(const std::string &_name,
    const ignition::math::Pose3d &_pose)
{
  auto nestedModel = this->allNestedModels.find(_name);
  if (nestedModel == this->allNestedModels.end())
    return;

  nestedModel->second->modelVisual->SetPose(_pose);
  nestedModel->second->SetPose(_pose);
}

/////////////////////////////////////////////////
void ModelCreator::OnRequestLinkScale(const std::string &_name,
    const ignition::math::Vector3d &_scale)
{
  auto link = this->allLinks.find(_name);
  if (link == this->allLinks.end())
    return;

  auto vis = link->second->linkVisual;
  for (unsigned int i = 0; i < vis->GetChildCount(); ++i)
  {
    auto childVis = vis->GetChild(i);
    auto geomType = childVis->GetGeometryType();
    if (geomType != "" && geomType != "mesh")
    {
      /// \todo Different geoms might be scaled differently
      childVis->SetScale(_scale);
    }
  }

  link->second->SetScale(_scale);
}<|MERGE_RESOLUTION|>--- conflicted
+++ resolved
@@ -2674,24 +2674,6 @@
   ModelAlign::Instance()->AlignVisuals(this->selectedLinks, _axis, _config,
       _target, !_preview, _inverted);
 
-<<<<<<< HEAD
-/*  // this messes up the first/last logic inside align
-  std::vector<rendering::VisualPtr> selectedAll;
-
-  if (!this->selectedLinks.empty())
-  {
-    selectedAll.insert(selectedAll.end(),
-        this->selectedLinks.begin(), this->selectedLinks.end());
-  }
-
-  if (!this->selectedNestedModels.empty())
-  {
-    selectedAll.insert(selectedAll.end(),
-        this->selectedNestedModels.begin(), this->selectedNestedModels.end());
-  }
-
-  ModelAlign::Instance()->AlignVisuals(selectedAll, _axis, _config,*/
-=======
   if (_preview)
     return;
 
@@ -2717,7 +2699,6 @@
       this->ModelChanged();
     }
   }
->>>>>>> 8ac576e9
 }
 
 /////////////////////////////////////////////////
