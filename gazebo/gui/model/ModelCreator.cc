--- conflicted
+++ resolved
@@ -1947,7 +1947,7 @@
     }
 
     // Propagate copied entity's Z position and rotation
-    math::Pose copiedPose = copiedLink->GetPose();
+    math::Pose copiedPose = copiedLink->Pose();
     clonePose.pos.z = copiedPose.pos.z;
     clonePose.rot = copiedPose.rot;
 
@@ -2075,8 +2075,7 @@
     for (auto &linksIt : this->allLinks)
     {
       LinkData *link = linksIt.second;
-<<<<<<< HEAD
-      mid += link->GetPose().Pos();
+      mid += link->Pose().Pos();
       entityCount++;
     }
     for (auto &nestedModelsIt : this->allNestedModels)
@@ -2091,9 +2090,6 @@
 
       mid += modelData->GetPose().pos;
       entityCount++;
-=======
-      mid += link->Pose().Pos();
->>>>>>> 9625fa67
     }
     if (!(this->allLinks.empty() && this->allNestedModels.empty()))
     {
@@ -2465,8 +2461,11 @@
   boost::recursive_mutex::scoped_lock lock(*this->updateMutex);
   for (auto linksIt : this->allLinks)
   {
-    if (_name == linksIt.first ||
-        _name.find(linksIt.first) != std::string::npos)
+    std::string linkName;
+    size_t pos = _name.find_last_of("::");
+    if (pos != std::string::npos)
+      linkName = _name.substr(0, pos-1);
+    if (_name == linksIt.first || linkName == linksIt.first)
     {
       this->linkScaleUpdate[linksIt.first] = _scale;
       break;
