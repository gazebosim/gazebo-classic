/*
 * Copyright (C) 2014-2016 Open Source Robotics Foundation
 *
 * Licensed under the Apache License, Version 2.0 (the "License");
 * you may not use this file except in compliance with the License.
 * You may obtain a copy of the License at
 *
 *     http://www.apache.org/licenses/LICENSE-2.0
 *
 * Unless required by applicable law or agreed to in writing, software
 * distributed under the License is distributed on an "AS IS" BASIS,
 * WITHOUT WARRANTIES OR CONDITIONS OF ANY KIND, either express or implied.
 * See the License for the specific language governing permissions and
 * limitations under the License.
 *
 */

#ifdef _WIN32
  // Ensure that Winsock2.h is included before Windows.h, which can get
  // pulled in by anybody (e.g., Boost).
  #include <Winsock2.h>
#endif

#include <boost/filesystem.hpp>
#include <sstream>
#include <functional>
#include <string>

#include <sdf/sdf.hh>

#include "gazebo/common/Exception.hh"
#include "gazebo/common/KeyEvent.hh"
#include "gazebo/common/MouseEvent.hh"
#include "gazebo/common/SVGLoader.hh"

#include "gazebo/rendering/UserCamera.hh"
#include "gazebo/rendering/Material.hh"
#include "gazebo/rendering/Scene.hh"

#include "gazebo/transport/Publisher.hh"
#include "gazebo/transport/Node.hh"
#include "gazebo/transport/TransportIface.hh"

#include "gazebo/gui/Actions.hh"
#include "gazebo/gui/KeyEventHandler.hh"
#include "gazebo/gui/MouseEventHandler.hh"
#include "gazebo/gui/GuiEvents.hh"
#include "gazebo/gui/GuiIface.hh"
#include "gazebo/gui/ModelManipulator.hh"
#include "gazebo/gui/ModelSnap.hh"
#include "gazebo/gui/ModelAlign.hh"
#include "gazebo/gui/SaveDialog.hh"
#include "gazebo/gui/MainWindow.hh"

#include "gazebo/gui/model/ModelData.hh"
#include "gazebo/gui/model/LinkInspector.hh"
#include "gazebo/gui/model/ModelPluginInspector.hh"
#include "gazebo/gui/model/JointMaker.hh"
#include "gazebo/gui/model/ModelEditorEvents.hh"
#include "gazebo/gui/model/MEUserCmdManager.hh"
#include "gazebo/gui/model/ModelCreator.hh"

namespace gazebo
{
  namespace gui
  {
    /// \internal
    /// \class ModelCreator ModelCreator.hh
    /// \brief Private data for the ModelCreator class.
    class ModelCreatorPrivate
    {
      /// \brief Name of the model preview.
      public: static const std::string previewName;

      /// \brief Default name of the model.
      public: static const std::string modelDefaultName;

      /// \brief The model in SDF format.
      public: sdf::SDFPtr modelSDF;

      /// \brief A template SDF of a simple box model.
      public: sdf::SDFPtr modelTemplateSDF;

      /// \brief Name of the model.
      public: std::string modelName;

      /// \brief Folder name, which is the model name without spaces.
      public: std::string folderName;

      /// \brief The root visual of the model.
      public: rendering::VisualPtr previewVisual;

      /// \brief Visual currently being inserted into the model, which is
      /// attached to the mouse.
      public: rendering::VisualPtr mouseVisual;

      /// \brief The pose of the model.
      public: ignition::math::Pose3d modelPose;

      /// \brief True to create a static model.
      public: bool isStatic;

      /// \brief True to auto disable model when it is at rest.
      public: bool autoDisable;

      /// \brief A list of gui editor events connected to the model creator.
      public: std::vector<event::ConnectionPtr> connections;

      /// \brief Counter for the number of links in the model.
      public: int linkCounter;

      /// \brief Counter for generating a unique model name.
      public: int modelCounter;

      /// \brief Type of entity being added.
      public: ModelCreator::EntityType addEntityType;

      /// \brief A map of nested model names to and their visuals.
      public: std::map<std::string, NestedModelData *> allNestedModels;

      /// \brief A map of model link names to and their data.
      public: std::map<std::string, LinkData *> allLinks;

      /// \brief A map of model plugin names to and their data.
      public: std::map<std::string, ModelPluginData *> allModelPlugins;

      /// \brief Transport node
      public: transport::NodePtr node;

      /// \brief Publisher that publishes msg to the server once the model is
      /// created.
      public: transport::PublisherPtr makerPub;

      /// \brief Publisher that publishes delete entity msg to remove the
      /// editor visual.
      public: transport::PublisherPtr requestPub;

      /// \brief Joint maker.
      public: JointMaker *jointMaker;

      /// \brief User command manager.
      public: std::unique_ptr<MEUserCmdManager> userCmdManager;

      /// \brief origin of the model.
      public: ignition::math::Pose3d origin;

      /// \brief A list of selected link visuals.
      public: std::vector<rendering::VisualPtr> selectedLinks;

      /// \brief A list of selected nested model visuals.
      public: std::vector<rendering::VisualPtr> selectedNestedModels;

      /// \brief A list of selected model plugins.
      public: std::vector<std::string> selectedModelPlugins;

      /// \brief Names of entities copied through g_copyAct
      public: std::vector<std::string> copiedNames;

      /// \brief The last mouse event
      public: common::MouseEvent lastMouseEvent;

      /// \brief Qt action for opening the link inspector.
      public: QAction *inspectAct;

      /// \brief Name of link that is currently being inspected.
      public: std::string inspectName;

      /// \brief True if the model editor mode is active.
      public: bool active;

      /// \brief Current model manipulation mode.
      public: std::string manipMode;

      /// \brief A dialog with options to save the model.
      public: SaveDialog *saveDialog;

      /// \brief Store the current save state of the model.
      public: ModelCreator::SaveState currentSaveState;

      /// \brief Mutex to protect updates
      public: std::recursive_mutex updateMutex;

      /// \brief A list of link names whose scale has changed externally.
      public: std::map<std::string, ignition::math::Vector3d> linkScaleUpdate;

      /// \brief Name of model on the server that is being edited here in the
      /// model editor.
      public: std::string serverModelName;

      /// \brief SDF element of the model on the server.
      public: sdf::ElementPtr serverModelSDF;

      /// \brief A map of all visuals of the model to be edited to their
      /// visibility.
      public: std::map<uint32_t, bool> serverModelVisible;

      /// \brief Name of the canonical model
      public: std::string canonicalModel;

      /// \brief Name of the canonical link in the model
      public: std::string canonicalLink;
    };
  }
}

using namespace gazebo;
using namespace gui;

const std::string ModelCreatorPrivate::modelDefaultName = "Untitled";
const std::string ModelCreatorPrivate::previewName = "ModelPreview";

/////////////////////////////////////////////////
ModelCreator::ModelCreator(QObject *_parent)
  : QObject(_parent),
    dataPtr(new ModelCreatorPrivate)
{
  this->dataPtr->active = false;

  this->dataPtr->modelTemplateSDF.reset(new sdf::SDF);
  this->dataPtr->modelTemplateSDF->SetFromString(
      ModelData::GetTemplateSDFString());

  this->dataPtr->manipMode = "";
  this->dataPtr->linkCounter = 0;
  this->dataPtr->modelCounter = 0;

  this->dataPtr->node = transport::NodePtr(new transport::Node());
  this->dataPtr->node->Init();
  this->dataPtr->makerPub =
      this->dataPtr->node->Advertise<msgs::Factory>("~/factory");
  this->dataPtr->requestPub =
      this->dataPtr->node->Advertise<msgs::Request>("~/request");

  this->dataPtr->jointMaker = new gui::JointMaker();
  this->dataPtr->userCmdManager.reset(new MEUserCmdManager());
<<<<<<< HEAD
=======

  // Give the joint maker a pointer to the user cmd manager, but we're still
  // responsible for its lifetime.
  this->dataPtr->jointMaker->SetUserCmdManager(
      this->dataPtr->userCmdManager.get());
>>>>>>> 35a90ede

  connect(g_editModelAct, SIGNAL(toggled(bool)), this, SLOT(OnEdit(bool)));

  this->dataPtr->inspectAct = new QAction(tr("Open Link Inspector"), this);
  connect(this->dataPtr->inspectAct, SIGNAL(triggered()), this,
      SLOT(OnOpenInspector()));

  if (g_deleteAct)
  {
    connect(g_deleteAct, SIGNAL(DeleteSignal(const std::string &)), this,
        SLOT(OnDelete(const std::string &)));
  }

  this->dataPtr->connections.push_back(
      gui::Events::ConnectEditModel(
      std::bind(&ModelCreator::OnEditModel, this, std::placeholders::_1)));

  this->dataPtr->connections.push_back(
      gui::model::Events::ConnectSaveModelEditor(
      std::bind(&ModelCreator::OnSave, this)));

  this->dataPtr->connections.push_back(
      gui::model::Events::ConnectSaveAsModelEditor(
      std::bind(&ModelCreator::OnSaveAs, this)));

  this->dataPtr->connections.push_back(
      gui::model::Events::ConnectNewModelEditor(
      std::bind(&ModelCreator::OnNew, this)));

  this->dataPtr->connections.push_back(
      gui::model::Events::ConnectExitModelEditor(
      std::bind(&ModelCreator::OnExit, this)));

  this->dataPtr->connections.push_back(
      gui::model::Events::ConnectModelNameChanged(
      std::bind(&ModelCreator::OnNameChanged, this, std::placeholders::_1)));

  this->dataPtr->connections.push_back(
      gui::model::Events::ConnectModelChanged(
      std::bind(&ModelCreator::ModelChanged, this)));

  this->dataPtr->connections.push_back(
      gui::model::Events::ConnectOpenLinkInspector(
      std::bind(&ModelCreator::OpenInspector, this, std::placeholders::_1)));

  this->dataPtr->connections.push_back(
      gui::model::Events::ConnectOpenModelPluginInspector(
      std::bind(&ModelCreator::OpenModelPluginInspector, this,
      std::placeholders::_1)));

  this->dataPtr->connections.push_back(
      gui::Events::ConnectAlignMode(
      std::bind(&ModelCreator::OnAlignMode, this, std::placeholders::_1,
      std::placeholders::_2, std::placeholders::_3, std::placeholders::_4,
      std::placeholders::_5)));

  this->dataPtr->connections.push_back(
      gui::Events::ConnectManipMode(
      std::bind(&ModelCreator::OnManipMode, this, std::placeholders::_1)));

  this->dataPtr->connections.push_back(
      event::Events::ConnectSetSelectedEntity(
      std::bind(&ModelCreator::OnSetSelectedEntity, this,
      std::placeholders::_1, std::placeholders::_2)));

  this->dataPtr->connections.push_back(
      gui::model::Events::ConnectSetSelectedLink(
      std::bind(&ModelCreator::OnSetSelectedLink, this, std::placeholders::_1,
      std::placeholders::_2)));

  this->dataPtr->connections.push_back(
      gui::model::Events::ConnectSetSelectedModelPlugin(
      std::bind(&ModelCreator::OnSetSelectedModelPlugin, this,
      std::placeholders::_1, std::placeholders::_2)));

  this->dataPtr->connections.push_back(
      gui::Events::ConnectScaleEntity(
      std::bind(&ModelCreator::OnEntityScaleChanged, this,
      std::placeholders::_1, std::placeholders::_2)));

  this->dataPtr->connections.push_back(
      gui::model::Events::ConnectShowLinkContextMenu(
      std::bind(&ModelCreator::ShowContextMenu, this, std::placeholders::_1)));

  this->dataPtr->connections.push_back(
      gui::model::Events::ConnectShowModelPluginContextMenu(
      std::bind(&ModelCreator::ShowModelPluginContextMenu, this,
      std::placeholders::_1)));

  this->dataPtr->connections.push_back(
      gui::model::Events::ConnectRequestNestedModelRemoval(
      std::bind(&ModelCreator::RemoveEntity, this, std::placeholders::_1)));

  this->dataPtr->connections.push_back(
      gui::model::Events::ConnectRequestNestedModelInsertion(
      std::bind(&ModelCreator::InsertNestedModelFromSDF, this,
      std::placeholders::_1)));

  this->dataPtr->connections.push_back(
      gui::model::Events::ConnectRequestLinkRemoval(
      std::bind(&ModelCreator::RemoveEntity, this, std::placeholders::_1)));

  this->dataPtr->connections.push_back(
      gui::model::Events::ConnectRequestLinkInsertion(
      std::bind(&ModelCreator::InsertLinkFromSDF, this,
      std::placeholders::_1)));

  this->dataPtr->connections.push_back(
      gui::model::Events::ConnectRequestModelPluginRemoval(
      std::bind(&ModelCreator::RemoveModelPlugin, this,
      std::placeholders::_1)));

  this->dataPtr->connections.push_back(
      event::Events::ConnectPreRender(std::bind(&ModelCreator::Update, this)));

  this->dataPtr->connections.push_back(
      gui::model::Events::ConnectModelPropertiesChanged(
      std::bind(&ModelCreator::OnPropertiesChanged, this, std::placeholders::_1,
      std::placeholders::_2)));

  this->dataPtr->connections.push_back(
      gui::model::Events::ConnectRequestModelPluginInsertion(
      std::bind(&ModelCreator::OnAddModelPlugin, this,
      std::placeholders::_1, std::placeholders::_2, std::placeholders::_3)));

  if (g_copyAct)
  {
    g_copyAct->setEnabled(false);
    connect(g_copyAct, SIGNAL(triggered()), this, SLOT(OnCopy()));
  }
  if (g_pasteAct)
  {
    g_pasteAct->setEnabled(false);
    connect(g_pasteAct, SIGNAL(triggered()), this, SLOT(OnPaste()));
  }

  this->dataPtr->saveDialog = new SaveDialog(SaveDialog::MODEL);

  this->Reset();
}

/////////////////////////////////////////////////
ModelCreator::~ModelCreator()
{
  this->DisableEventHandlers();

  while (!this->dataPtr->allLinks.empty())
    this->RemoveLinkImpl(this->dataPtr->allLinks.begin()->first);

  while (!this->dataPtr->allNestedModels.empty())
    this->RemoveNestedModelImpl(this->dataPtr->allNestedModels.begin()->first);

  this->dataPtr->allNestedModels.clear();
  this->dataPtr->allLinks.clear();
  this->dataPtr->allModelPlugins.clear();
  this->dataPtr->node->Fini();
  this->dataPtr->node.reset();
  this->dataPtr->modelTemplateSDF.reset();
  this->dataPtr->requestPub.reset();
  this->dataPtr->makerPub.reset();
  this->dataPtr->connections.clear();

  delete this->dataPtr->saveDialog;

  delete this->dataPtr->jointMaker;
}

/////////////////////////////////////////////////
void ModelCreator::OnEdit(const bool _checked)
{
  if (_checked)
  {
    this->dataPtr->active = true;
    this->EnableEventHandlers();
  }
  else
  {
    this->dataPtr->active = false;
    this->DisableEventHandlers();
    this->dataPtr->jointMaker->Stop();

    this->DeselectAll();
  }

  this->dataPtr->userCmdManager->Reset();
  this->dataPtr->userCmdManager->SetActive(this->dataPtr->active);
<<<<<<< HEAD
=======
}

/////////////////////////////////////////////////
void ModelCreator::EnableEventHandlers()
{
  KeyEventHandler::Instance()->AddPressFilter("model_creator",
      std::bind(&ModelCreator::OnKeyPress, this, std::placeholders::_1));

  MouseEventHandler::Instance()->AddPressFilter("model_creator",
      std::bind(&ModelCreator::OnMousePress, this, std::placeholders::_1));

  MouseEventHandler::Instance()->AddReleaseFilter("model_creator",
      std::bind(&ModelCreator::OnMouseRelease, this, std::placeholders::_1));

  MouseEventHandler::Instance()->AddMoveFilter("model_creator",
      std::bind(&ModelCreator::OnMouseMove, this, std::placeholders::_1));

  MouseEventHandler::Instance()->AddDoubleClickFilter("model_creator",
      std::bind(&ModelCreator::OnMouseDoubleClick, this,
      std::placeholders::_1));

  this->dataPtr->jointMaker->EnableEventHandlers();
}

/////////////////////////////////////////////////
void ModelCreator::DisableEventHandlers()
{
  KeyEventHandler::Instance()->RemovePressFilter("model_creator");
  MouseEventHandler::Instance()->RemovePressFilter("model_creator");
  MouseEventHandler::Instance()->RemoveReleaseFilter("model_creator");
  MouseEventHandler::Instance()->RemoveMoveFilter("model_creator");
  MouseEventHandler::Instance()->RemoveDoubleClickFilter("model_creator");
  this->dataPtr->jointMaker->DisableEventHandlers();
>>>>>>> 35a90ede
}

/////////////////////////////////////////////////
void ModelCreator::OnEditModel(const std::string &_modelName)
{
  if (!gui::get_active_camera() ||
      !gui::get_active_camera()->GetScene())
  {
    gzerr << "Unable to edit model. GUI camera or scene is NULL"
        << std::endl;
    return;
  }

  if (!this->dataPtr->active)
  {
    gzwarn << "Model Editor must be active before loading a model. " <<
              "Not loading model " << _modelName << std::endl;
    return;
  }

  // Get SDF model element from model name
  // TODO replace with entity_info and parse gazebo.msgs.Model msgs
  // or handle model_sdf requests in world.
  auto response = transport::request(gui::get_world(), "world_sdf");

  msgs::GzString msg;
  // Make sure the response is correct
  if (response->type() == msg.GetTypeName())
  {
    // Parse the response message
    msg.ParseFromString(response->serialized_data());

    // Parse the string into sdf
    sdf::SDF sdfParsed;
    sdfParsed.SetFromString(msg.data());

    // Check that sdf contains world
    if (sdfParsed.Root()->HasElement("world") &&
        sdfParsed.Root()->GetElement("world")->HasElement("model"))
    {
      sdf::ElementPtr world = sdfParsed.Root()->GetElement("world");
      sdf::ElementPtr model = world->GetElement("model");
      while (model)
      {
        if (model->GetAttribute("name")->GetAsString() == _modelName)
        {
          // Create the root model
          this->CreateModelFromSDF(model);

          // Hide the model from the scene to substitute with the preview visual
          this->SetModelVisible(_modelName, false);

          rendering::ScenePtr scene = gui::get_active_camera()->GetScene();
          rendering::VisualPtr visual = scene->GetVisual(_modelName);

          ignition::math::Pose3d pose;
          if (visual)
          {
            pose = visual->GetWorldPose().Ign();
            this->dataPtr->previewVisual->SetWorldPose(pose);
          }

          this->dataPtr->serverModelName = _modelName;
          this->dataPtr->serverModelSDF = model;
          this->dataPtr->modelPose = pose;

          return;
        }
        model = model->GetNextElement("model");
      }
      gzwarn << "Couldn't find SDF for " << _modelName << ". Not loading it."
          << std::endl;
    }
  }
  else
  {
    GZ_ASSERT(response->type() == msg.GetTypeName(),
        "Received incorrect response from 'world_sdf' request.");
  }
}

/////////////////////////////////////////////////
NestedModelData *ModelCreator::CreateModelFromSDF(
    const sdf::ElementPtr &_modelElem, const rendering::VisualPtr &_parentVis,
    const bool _emit)
{
  auto modelData = new NestedModelData();

  if (!_modelElem)
  {
    gzerr << "No sdf element given, can't create model" << std::endl;
    return modelData;
  }

  rendering::VisualPtr modelVisual;
  std::stringstream modelNameStream;
  std::string nestedModelName;

  // If no parent vis, this is the root model
  if (!_parentVis)
  {
    // Reset preview visual in case there was something already loaded
    this->Reset();

    // Keep previewModel with previewName to avoid conflicts
    modelVisual = this->dataPtr->previewVisual;
    modelNameStream << modelVisual->GetName();

    // Model general info
    if (_modelElem->HasAttribute("name"))
      this->SetModelName(_modelElem->Get<std::string>("name"));

    if (_modelElem->HasElement("pose"))
    {
      this->dataPtr->modelPose =
          _modelElem->Get<ignition::math::Pose3d>("pose");
    }
    else
    {
      this->dataPtr->modelPose = ignition::math::Pose3d::Zero;
    }
    this->dataPtr->previewVisual->SetPose(this->dataPtr->modelPose);

    if (_modelElem->HasElement("static"))
      this->dataPtr->isStatic = _modelElem->Get<bool>("static");
    if (_modelElem->HasElement("allow_auto_disable"))
      this->dataPtr->autoDisable = _modelElem->Get<bool>("allow_auto_disable");
    gui::model::Events::modelPropertiesChanged(this->dataPtr->isStatic,
        this->dataPtr->autoDisable);
    gui::model::Events::modelNameChanged(this->ModelName());

    modelData->modelVisual = modelVisual;
  }
  // Nested models are attached to a parent visual
  else
  {
    // Internal name
    std::stringstream parentNameStream;
    parentNameStream << _parentVis->GetName();

    modelNameStream << parentNameStream.str() << "::" <<
        _modelElem->Get<std::string>("name");
    nestedModelName = modelNameStream.str();

    // Generate unique name
    auto itName = this->dataPtr->allNestedModels.find(nestedModelName);
    int nameCounter = 0;
    std::string uniqueName;
    while (itName != this->dataPtr->allNestedModels.end())
    {
      std::stringstream uniqueNameStr;
      uniqueNameStr << nestedModelName << "_" << nameCounter++;
      uniqueName = uniqueNameStr.str();
      itName = this->dataPtr->allNestedModels.find(uniqueName);
    }
    if (!uniqueName.empty())
      nestedModelName = uniqueName;

    // Model Visual
    modelVisual.reset(
        new rendering::Visual(nestedModelName, _parentVis, false));
    modelVisual->Load();
    modelVisual->SetTransparency(ModelData::GetEditTransparency());

    if (_modelElem->HasElement("pose"))
      modelVisual->SetPose(_modelElem->Get<ignition::math::Pose3d>("pose"));

    // Only keep SDF and preview visual
    std::string leafName = nestedModelName;
    leafName = leafName.substr(leafName.rfind("::")+2);

    modelData->modelSDF = _modelElem;
    modelData->modelVisual = modelVisual;
    modelData->SetName(leafName);
    modelData->SetPose(_modelElem->Get<ignition::math::Pose3d>("pose"));
  }

  // Notify nested model insertion
  if (_parentVis)
  {
    std::lock_guard<std::recursive_mutex> lock(this->dataPtr->updateMutex);
    this->dataPtr->allNestedModels[nestedModelName] = modelData;

    // fire nested inserted events only when the nested model is
    //  not attached to the mouse
    if (_emit)
      gui::model::Events::nestedModelInserted(nestedModelName);
  }

  // Recursively load models nested in this model
  // This must be done after other widgets were notified about the current
  // model but before making joints
  sdf::ElementPtr nestedModelElem;
  if (_modelElem->HasElement("model"))
     nestedModelElem = _modelElem->GetElement("model");
  while (nestedModelElem)
  {
    if (this->dataPtr->canonicalModel.empty())
      this->dataPtr->canonicalModel = nestedModelName;

    NestedModelData *nestedModelData =
        this->CreateModelFromSDF(nestedModelElem, modelVisual, _emit);
    rendering::VisualPtr nestedModelVis = nestedModelData->modelVisual;
    modelData->models[nestedModelVis->GetName()] = nestedModelVis;
    nestedModelElem = nestedModelElem->GetNextElement("model");
  }

  // Links
  sdf::ElementPtr linkElem;
  if (_modelElem->HasElement("link"))
    linkElem = _modelElem->GetElement("link");
  while (linkElem)
  {
    LinkData *linkData = this->CreateLinkFromSDF(linkElem, modelVisual);

    // if its parent is not the preview visual then the link has to be nested
    if (modelVisual != this->dataPtr->previewVisual)
      linkData->nested = true;
    rendering::VisualPtr linkVis = linkData->linkVisual;

    modelData->links[linkVis->GetName()] = linkVis;
    linkElem = linkElem->GetNextElement("link");
  }

  // Don't load joints or plugins for nested models
  if (!_parentVis)
  {
    // Joints
    sdf::ElementPtr jointElem;
    if (_modelElem->HasElement("joint"))
       jointElem = _modelElem->GetElement("joint");

    while (jointElem)
    {
      this->dataPtr->jointMaker->CreateJointFromSDF(jointElem,
          modelNameStream.str());
      jointElem = jointElem->GetNextElement("joint");
    }

    // Plugins
    sdf::ElementPtr pluginElem;
    if (_modelElem->HasElement("plugin"))
      pluginElem = _modelElem->GetElement("plugin");
    while (pluginElem)
    {
      this->AddModelPlugin(pluginElem);
      pluginElem = pluginElem->GetNextElement("plugin");
    }
  }

  return modelData;
}

/////////////////////////////////////////////////
void ModelCreator::OnNew()
{
  this->Stop();

  if (this->dataPtr->allLinks.empty() &&
      this->dataPtr->allNestedModels.empty() &&
      this->dataPtr->allModelPlugins.empty())
  {
    this->Reset();
    gui::model::Events::newModel();
    return;
  }
  QString msg;
  QMessageBox msgBox(QMessageBox::Warning, QString("New"), msg);
  QPushButton *cancelButton = msgBox.addButton("Cancel",
      QMessageBox::RejectRole);
  msgBox.setEscapeButton(cancelButton);
  QPushButton *saveButton = new QPushButton("Save");

  switch (this->dataPtr->currentSaveState)
  {
    case ALL_SAVED:
    {
      msg.append("Are you sure you want to close this model and open a new "
                 "canvas?\n\n");
      QPushButton *newButton =
          msgBox.addButton("New Canvas", QMessageBox::AcceptRole);
      msgBox.setDefaultButton(newButton);
      break;
    }
    case UNSAVED_CHANGES:
    case NEVER_SAVED:
    {
      msg.append("You have unsaved changes. Do you want to save this model "
                 "and open a new canvas?\n\n");
      msgBox.addButton("Don't Save", QMessageBox::DestructiveRole);
      msgBox.addButton(saveButton, QMessageBox::AcceptRole);
      msgBox.setDefaultButton(saveButton);
      break;
    }
    default:
      return;
  }

  msgBox.setText(msg);

  msgBox.exec();

  if (msgBox.clickedButton() != cancelButton)
  {
    if (msgBox.clickedButton() == saveButton)
    {
      if (!this->OnSave())
      {
        return;
      }
    }

    this->Reset();
    gui::model::Events::newModel();
  }
}

/////////////////////////////////////////////////
bool ModelCreator::OnSave()
{
  this->Stop();

  switch (this->dataPtr->currentSaveState)
  {
    case UNSAVED_CHANGES:
    {
      this->SaveModelFiles();
      gui::model::Events::saveModel(this->dataPtr->modelName);
      return true;
    }
    case NEVER_SAVED:
    {
      return this->OnSaveAs();
    }
    default:
      return false;
  }
}

/////////////////////////////////////////////////
bool ModelCreator::OnSaveAs()
{
  this->Stop();

  if (this->dataPtr->saveDialog->OnSaveAs())
  {
    // Prevent changing save location
    this->dataPtr->currentSaveState = ALL_SAVED;
    // Get name set by user
    this->SetModelName(this->dataPtr->saveDialog->GetModelName());
    // Update name on palette
    gui::model::Events::saveModel(this->dataPtr->modelName);
    // Generate and save files
    this->SaveModelFiles();
    return true;
  }
  return false;
}

/////////////////////////////////////////////////
void ModelCreator::OnNameChanged(const std::string &_name)
{
  if (_name.compare(this->dataPtr->modelName) == 0)
    return;

  this->SetModelName(_name);
  this->ModelChanged();
}

/////////////////////////////////////////////////
void ModelCreator::OnExit()
{
  this->Stop();

  if (this->dataPtr->allLinks.empty() &&
      this->dataPtr->allNestedModels.empty() &&
      this->dataPtr->allModelPlugins.empty())
  {
    if (!this->dataPtr->serverModelName.empty())
      this->SetModelVisible(this->dataPtr->serverModelName, true);
    this->Reset();
    gui::model::Events::newModel();
    gui::model::Events::finishModel();
    return;
  }

  switch (this->dataPtr->currentSaveState)
  {
    case ALL_SAVED:
    {
      QString msg("Are you ready to exit?\n\n");
      QMessageBox msgBox(QMessageBox::NoIcon, QString("Exit"), msg);

      QPushButton *cancelButton = msgBox.addButton("Cancel",
          QMessageBox::RejectRole);
      QPushButton *exitButton =
          msgBox.addButton("Exit", QMessageBox::AcceptRole);
      msgBox.setDefaultButton(exitButton);
      msgBox.setEscapeButton(cancelButton);

      msgBox.exec();
      if (msgBox.clickedButton() == cancelButton)
      {
        return;
      }
      this->FinishModel();
      break;
    }
    case UNSAVED_CHANGES:
    case NEVER_SAVED:
    {
      QString msg("Save Changes before exiting?\n\n");

      QMessageBox msgBox(QMessageBox::NoIcon, QString("Exit"), msg);
      QPushButton *cancelButton = msgBox.addButton("Cancel",
          QMessageBox::RejectRole);
      msgBox.addButton("Don't Save, Exit", QMessageBox::DestructiveRole);
      QPushButton *saveButton = msgBox.addButton("Save and Exit",
          QMessageBox::AcceptRole);
      msgBox.setDefaultButton(cancelButton);
      msgBox.setDefaultButton(saveButton);

      msgBox.exec();
      if (msgBox.clickedButton() == cancelButton)
        return;

      if (msgBox.clickedButton() == saveButton)
      {
        if (!this->OnSave())
        {
          return;
        }
      }
      break;
    }
    default:
      return;
  }

  // Create entity on main window up to the saved point
  if (this->dataPtr->currentSaveState != NEVER_SAVED)
    this->FinishModel();
  else
    this->SetModelVisible(this->dataPtr->serverModelName, true);

  this->Reset();

  gui::model::Events::newModel();
  gui::model::Events::finishModel();
}

/////////////////////////////////////////////////
void ModelCreator::OnPropertiesChanged(const bool _static,
    const bool _autoDisable)
{
  this->dataPtr->autoDisable = _autoDisable;
  this->dataPtr->isStatic = _static;
  this->ModelChanged();
}

/////////////////////////////////////////////////
void ModelCreator::SaveModelFiles()
{
  this->dataPtr->saveDialog->GenerateConfig();
  this->dataPtr->saveDialog->SaveToConfig();
  this->GenerateSDF();
  this->dataPtr->saveDialog->SaveToSDF(this->dataPtr->modelSDF);
  this->dataPtr->currentSaveState = ALL_SAVED;
}

/////////////////////////////////////////////////
std::string ModelCreator::CreateModel()
{
  this->Reset();
  return this->dataPtr->folderName;
}

/////////////////////////////////////////////////
void ModelCreator::AddJoint(const std::string &_type)
{
  this->Stop();
  if (this->dataPtr->jointMaker)
    this->dataPtr->jointMaker->AddJoint(_type);
}

/////////////////////////////////////////////////
void ModelCreator::AddCustomLink(const EntityType _type,
    const ignition::math::Vector3d &_size, const ignition::math::Pose3d &_pose,
    const std::string &_uri, const unsigned int _samples)
{
  this->Stop();

  this->dataPtr->addEntityType = _type;
  if (_type != ENTITY_NONE)
  {
    auto linkData = this->AddShape(_type, _size, _pose, _uri, _samples);
    if (linkData)
      this->dataPtr->mouseVisual = linkData->linkVisual;
  }
}

/////////////////////////////////////////////////
LinkData *ModelCreator::AddShape(const EntityType _type,
    const ignition::math::Vector3d &_size, const ignition::math::Pose3d &_pose,
    const std::string &_uri, const unsigned int _samples)
{
  if (!this->dataPtr->previewVisual)
  {
    this->Reset();
  }

  std::stringstream linkNameStream;
  linkNameStream << this->dataPtr->previewVisual->GetName() << "::link_" <<
      this->dataPtr->linkCounter++;
  std::string linkName = linkNameStream.str();

  rendering::VisualPtr linkVisual(new rendering::Visual(linkName,
      this->dataPtr->previewVisual, false));
  linkVisual->Load();
  linkVisual->SetTransparency(ModelData::GetEditTransparency());

  std::ostringstream visualName;
  visualName << linkName << "::visual";
  rendering::VisualPtr visVisual(new rendering::Visual(visualName.str(),
      linkVisual, false));
  sdf::ElementPtr visualElem =  this->dataPtr->modelTemplateSDF->Root()
      ->GetElement("model")->GetElement("link")->GetElement("visual");

  sdf::ElementPtr geomElem =  visualElem->GetElement("geometry");
  geomElem->ClearElements();

  if (_type == ENTITY_CYLINDER)
  {
    sdf::ElementPtr cylinderElem = geomElem->AddElement("cylinder");
    (cylinderElem->GetElement("radius"))->Set(_size.X()*0.5);
    (cylinderElem->GetElement("length"))->Set(_size.Z());
  }
  else if (_type == ENTITY_SPHERE)
  {
    ((geomElem->AddElement("sphere"))->GetElement("radius"))->
        Set(_size.X()*0.5);
  }
  else if (_type == ENTITY_MESH)
  {
    sdf::ElementPtr meshElem = geomElem->AddElement("mesh");
    meshElem->GetElement("scale")->Set(_size);
    meshElem->GetElement("uri")->Set(_uri);
  }
  else if (_type == ENTITY_POLYLINE)
  {
    QFileInfo info(QString::fromStdString(_uri));
    if (!info.isFile() || info.completeSuffix().toLower() != "svg")
    {
      gzerr << "File [" << _uri << "] not found or invalid!" << std::endl;
      return NULL;
    }

    common::SVGLoader svgLoader(_samples);
    std::vector<common::SVGPath> paths;
    svgLoader.Parse(_uri, paths);

    if (paths.empty())
    {
      gzerr << "No paths found on file [" << _uri << "]" << std::endl;
      return NULL;
    }

    // SVG paths do not map to sdf polylines, because we now allow a contour
    // to be made of multiple svg disjoint paths.
    // For this reason, we compute the closed polylines that can be extruded
    // in this step
    std::vector< std::vector<ignition::math::Vector2d> > closedPolys;
    std::vector< std::vector<ignition::math::Vector2d> > openPolys;
    svgLoader.PathsToClosedPolylines(paths, 0.05, closedPolys, openPolys);
    if (closedPolys.empty())
    {
      gzerr << "No closed polylines found on file [" << _uri << "]"
        << std::endl;
      return NULL;
    }
    if (!openPolys.empty())
    {
      gzmsg << "There are " << openPolys.size() << "open polylines. "
        << "They will be ignored." << std::endl;
    }
    // Find extreme values to center the polylines
    ignition::math::Vector2d min(paths[0].polylines[0][0]);
    ignition::math::Vector2d max(min);

    for (auto const &poly : closedPolys)
    {
      for (auto const &pt : poly)
      {
        if (pt.X() < min.X())
          min.X() = pt.X();
        if (pt.Y() < min.Y())
          min.Y() = pt.Y();
        if (pt.X() > max.X())
          max.X() = pt.X();
        if (pt.Y() > max.Y())
          max.Y() = pt.Y();
      }
    }
    for (auto const &poly : closedPolys)
    {
      sdf::ElementPtr polylineElem = geomElem->AddElement("polyline");
      polylineElem->GetElement("height")->Set(_size.Z());

      for (auto const &p : poly)
      {
        // Translate to center
        ignition::math::Vector2d pt = p - min - (max-min)*0.5;
        // Swap X and Y so Z will point up
        // (in 2D it points into the screen)
        sdf::ElementPtr pointElem = polylineElem->AddElement("point");
        pointElem->Set(
            ignition::math::Vector2d(pt.Y()*_size.Y(), pt.X()*_size.X()));
      }
    }
  }
  else
  {
    if (_type != ENTITY_BOX)
    {
      gzwarn << "Unknown link type '" << _type << "'. " <<
          "Adding a box" << std::endl;
    }

    ((geomElem->AddElement("box"))->GetElement("size"))->Set(_size);
  }

  visVisual->Load(visualElem);
  LinkData *linkData = this->CreateLink(visVisual);
  linkVisual->SetVisibilityFlags(GZ_VISIBILITY_GUI | GZ_VISIBILITY_SELECTABLE);

  linkVisual->SetPose(_pose);

  // insert over ground plane for now
  auto linkPos = linkVisual->GetWorldPose().Ign().Pos();
  if (_type == ENTITY_BOX || _type == ENTITY_CYLINDER || _type == ENTITY_SPHERE)
  {
    linkPos.Z() = _size.Z() * 0.5;
  }
  // override orientation as it's more natural to insert objects upright rather
  // than inserting it in the model frame.
  linkVisual->SetWorldPose(ignition::math::Pose3d(linkPos,
      ignition::math::Quaterniond()));

  return linkData;
}

/////////////////////////////////////////////////
NestedModelData *ModelCreator::AddModel(const sdf::ElementPtr &_sdf)
{
  // Create a top-level nested model
  return this->CreateModelFromSDF(_sdf, this->dataPtr->previewVisual, false);
}

/////////////////////////////////////////////////
LinkData *ModelCreator::CreateLink(const rendering::VisualPtr &_visual)
{
  LinkData *link = new LinkData();

  msgs::Model model;
  double mass = 1.0;

  // set reasonable inertial values based on geometry
  std::string geomType = _visual->GetGeometryType();
  if (geomType == "cylinder")
    msgs::AddCylinderLink(model, mass, 0.5, 1.0);
  else if (geomType == "sphere")
    msgs::AddSphereLink(model, mass, 0.5);
  else
    msgs::AddBoxLink(model, mass, ignition::math::Vector3d::One);
  link->Load(msgs::LinkToSDF(model.link(0)));

  MainWindow *mainWindow = gui::get_main_window();
  if (mainWindow)
  {
    connect(gui::get_main_window(), SIGNAL(Close()), link->inspector,
        SLOT(close()));
  }

  link->linkVisual = _visual->GetParent();
  link->AddVisual(_visual);

  link->inspector->SetLinkId(link->linkVisual->GetName());

  // override transparency
  _visual->SetTransparency(_visual->GetTransparency() *
      (1-ModelData::GetEditTransparency()-0.1)
      + ModelData::GetEditTransparency());

  // create collision with identical geometry
  rendering::VisualPtr collisionVis =
      _visual->Clone(link->linkVisual->GetName() + "::collision",
      link->linkVisual);

  // orange
  collisionVis->SetMaterial("Gazebo/Orange");
  collisionVis->SetTransparency(
      ignition::math::clamp(ModelData::GetEditTransparency() * 2.0, 0.0, 0.8));
  ModelData::UpdateRenderGroup(collisionVis);
  link->AddCollision(collisionVis);

  std::string linkName = link->linkVisual->GetName();

  std::string leafName = linkName;
  size_t idx = linkName.rfind("::");
  if (idx != std::string::npos)
    leafName = linkName.substr(idx+2);

  link->SetName(leafName);

  {
    std::lock_guard<std::recursive_mutex> lock(this->dataPtr->updateMutex);
    this->dataPtr->allLinks[linkName] = link;
    if (this->dataPtr->canonicalLink.empty())
      this->dataPtr->canonicalLink = linkName;
  }

  this->ModelChanged();

  return link;
}

/////////////////////////////////////////////////
void ModelCreator::InsertLinkFromSDF(sdf::ElementPtr _sdf)
{
  if (!_sdf)
    return;

  this->CreateLinkFromSDF(_sdf, this->dataPtr->previewVisual);
}

/////////////////////////////////////////////////
<<<<<<< HEAD
=======
void ModelCreator::InsertNestedModelFromSDF(sdf::ElementPtr _sdf)
{
  if (!_sdf)
    return;

  this->CreateModelFromSDF(_sdf, this->dataPtr->previewVisual);
}

/////////////////////////////////////////////////
>>>>>>> 35a90ede
LinkData *ModelCreator::CloneLink(const std::string &_linkName)
{
  std::lock_guard<std::recursive_mutex> lock(this->dataPtr->updateMutex);

  auto it = this->dataPtr->allLinks.find(_linkName);
  if (it == this->dataPtr->allLinks.end())
  {
    gzerr << "No link with name: " << _linkName << " found."  << std::endl;
    return NULL;
  }

  // generate unique name.
  std::string newName = _linkName + "_clone";
  auto itName = this->dataPtr->allLinks.find(newName);
  int nameCounter = 0;
  while (itName != this->dataPtr->allLinks.end())
  {
    std::stringstream newLinkName;
    newLinkName << _linkName << "_clone_" << nameCounter++;
    newName = newLinkName.str();
    itName = this->dataPtr->allLinks.find(newName);
  }

  std::string leafName = newName;
  size_t idx = newName.rfind("::");
  if (idx != std::string::npos)
    leafName = newName.substr(idx+2);
  LinkData *link = it->second->Clone(leafName);

  this->dataPtr->allLinks[newName] = link;

  this->ModelChanged();

  return link;
}

/////////////////////////////////////////////////
NestedModelData *ModelCreator::CloneNestedModel(
    const std::string &_nestedModelName)
{
  std::lock_guard<std::recursive_mutex> lock(this->dataPtr->updateMutex);

  auto it = this->dataPtr->allNestedModels.find(_nestedModelName);
  if (it == this->dataPtr->allNestedModels.end())
  {
    gzerr << "No nested model with name: " << _nestedModelName <<
        " found."  << std::endl;
    return NULL;
  }

  std::string newName = _nestedModelName + "_clone";
  std::string leafName = newName;
  size_t idx = newName.rfind("::");
  if (idx != std::string::npos)
    leafName = newName.substr(idx+2);
  sdf::ElementPtr cloneSDF = it->second->modelSDF->Clone();
  cloneSDF->GetAttribute("name")->Set(leafName);

  NestedModelData *modelData = this->CreateModelFromSDF(cloneSDF,
    it->second->modelVisual->GetParent(), false);

  this->ModelChanged();

  return modelData;
}

/////////////////////////////////////////////////
LinkData *ModelCreator::CreateLinkFromSDF(const sdf::ElementPtr &_linkElem,
    const rendering::VisualPtr &_parentVis)
{
  if (_linkElem == NULL)
  {
    gzwarn << "NULL SDF pointer, not creating link." << std::endl;
    return NULL;
  }

  LinkData *link = new LinkData();
  MainWindow *mainWindow = gui::get_main_window();
  if (mainWindow)
  {
    connect(gui::get_main_window(), SIGNAL(Close()), link->inspector,
        SLOT(close()));
  }

  link->Load(_linkElem);

  // Link
  std::stringstream linkNameStream;
  std::string leafName = link->Name();
  linkNameStream << _parentVis->GetName() << "::";
  linkNameStream << leafName;
  std::string linkName = linkNameStream.str();

  if (this->dataPtr->canonicalLink.empty())
    this->dataPtr->canonicalLink = linkName;

  link->SetName(leafName);

  // if link name is scoped, it could mean that it's from an included model.
  // The joint maker needs to know about this in order to specify the correct
  // parent and child links in sdf generation step.
  if (leafName.find("::") != std::string::npos)
    this->dataPtr->jointMaker->AddScopedLinkName(leafName);

  rendering::VisualPtr linkVisual(
      new rendering::Visual(linkName, _parentVis, false));
  linkVisual->Load();
  linkVisual->SetPose(link->Pose());
  link->linkVisual = linkVisual;
  link->inspector->SetLinkId(link->linkVisual->GetName());

  // Visuals
  int visualIndex = 0;
  sdf::ElementPtr visualElem;

  if (_linkElem->HasElement("visual"))
    visualElem = _linkElem->GetElement("visual");

  linkVisual->SetTransparency(ModelData::GetEditTransparency());

  while (visualElem)
  {
    // Visual name
    std::string visualName;
    if (visualElem->HasAttribute("name"))
    {
      visualName = linkName + "::" + visualElem->Get<std::string>("name");
      visualIndex++;
    }
    else
    {
      std::stringstream visualNameStream;
      visualNameStream << linkName << "::visual_" << visualIndex++;
      visualName = visualNameStream.str();
      gzwarn << "SDF missing visual name attribute. Created name " << visualName
          << std::endl;
    }
    rendering::VisualPtr visVisual(new rendering::Visual(visualName,
        linkVisual, false));
    visVisual->Load(visualElem);

    // Visual pose
    ignition::math::Pose3d visualPose;
    if (visualElem->HasElement("pose"))
      visualPose = visualElem->Get<ignition::math::Pose3d>("pose");
    else
      visualPose.Set(0, 0, 0, 0, 0, 0);
    visVisual->SetPose(visualPose);

    // Add to link
    link->AddVisual(visVisual);

    // override transparency
    visVisual->SetTransparency(visVisual->GetTransparency() *
        (1-ModelData::GetEditTransparency()-0.1)
        + ModelData::GetEditTransparency());

    visualElem = visualElem->GetNextElement("visual");
  }

  // Collisions
  int collisionIndex = 0;
  sdf::ElementPtr collisionElem;

  if (_linkElem->HasElement("collision"))
    collisionElem = _linkElem->GetElement("collision");

  while (collisionElem)
  {
    // Collision name
    std::string collisionName;
    if (collisionElem->HasAttribute("name"))
    {
      collisionName = linkName + "::" + collisionElem->Get<std::string>("name");
      collisionIndex++;
    }
    else
    {
      std::ostringstream collisionNameStream;
      collisionNameStream << linkName << "::collision_" << collisionIndex++;
      collisionName = collisionNameStream.str();
      gzwarn << "SDF missing collision name attribute. Created name " <<
          collisionName << std::endl;
    }
    rendering::VisualPtr colVisual(new rendering::Visual(collisionName,
        linkVisual, false));

    // Collision pose
    ignition::math::Pose3d collisionPose;
    if (collisionElem->HasElement("pose"))
      collisionPose = collisionElem->Get<ignition::math::Pose3d>("pose");
    else
      collisionPose.Set(0, 0, 0, 0, 0, 0);

    // Make a visual element from the collision element
    sdf::ElementPtr colVisualElem =  this->dataPtr->modelTemplateSDF->Root()
        ->GetElement("model")->GetElement("link")->GetElement("visual");

    sdf::ElementPtr geomElem = colVisualElem->GetElement("geometry");
    geomElem->ClearElements();
    geomElem->Copy(collisionElem->GetElement("geometry"));

    colVisual->Load(colVisualElem);
    colVisual->SetPose(collisionPose);
    colVisual->SetMaterial("Gazebo/Orange");
    colVisual->SetTransparency(ignition::math::clamp(
        ModelData::GetEditTransparency() * 2.0, 0.0, 0.8));
    ModelData::UpdateRenderGroup(colVisual);

    // Add to link
    msgs::Collision colMsg = msgs::CollisionFromSDF(collisionElem);
    link->AddCollision(colVisual, &colMsg);

    collisionElem = collisionElem->GetNextElement("collision");
  }

  linkVisual->SetVisibilityFlags(GZ_VISIBILITY_GUI | GZ_VISIBILITY_SELECTABLE);

  // emit linkInserted events for all links, including links in nested models
  gui::model::Events::linkInserted(linkName);

  {
    std::lock_guard<std::recursive_mutex> lock(this->dataPtr->updateMutex);
    this->dataPtr->allLinks[linkName] = link;
  }

  this->ModelChanged();

  return link;
}

/////////////////////////////////////////////////
void ModelCreator::RemoveNestedModelImpl(const std::string &_nestedModelName)
{
  if (!this->dataPtr->previewVisual)
  {
    this->Reset();
    return;
  }

  NestedModelData *modelData = NULL;
  {
    std::lock_guard<std::recursive_mutex> lock(this->dataPtr->updateMutex);
    if (this->dataPtr->allNestedModels.find(_nestedModelName) ==
        this->dataPtr->allNestedModels.end())
    {
      return;
    }
    modelData = this->dataPtr->allNestedModels[_nestedModelName];
  }

  if (!modelData)
    return;

  // Copy before reference is deleted.
  std::string nestedModelName(_nestedModelName);

  // remove all its models
  for (auto &modelIt : modelData->models)
    this->RemoveNestedModelImpl(modelIt.first);

  // remove all its links and joints
  for (auto &linkIt : modelData->links)
  {
    // if it's a link
    if (this->dataPtr->allLinks.find(linkIt.first) !=
        this->dataPtr->allLinks.end())
    {
      if (this->dataPtr->jointMaker)
      {
        this->dataPtr->jointMaker->RemoveJointsByLink(linkIt.first);
      }
      this->RemoveLinkImpl(linkIt.first);
    }
  }

  rendering::ScenePtr scene = modelData->modelVisual->GetScene();
  if (scene)
  {
    scene->RemoveVisual(modelData->modelVisual);
  }

  modelData->modelVisual.reset();
  {
    std::lock_guard<std::recursive_mutex> lock(this->dataPtr->updateMutex);
    this->dataPtr->allNestedModels.erase(_nestedModelName);
    delete modelData;
  }
  gui::model::Events::nestedModelRemoved(nestedModelName);

  this->ModelChanged();
}

/////////////////////////////////////////////////
void ModelCreator::RemoveLinkImpl(const std::string &_linkName)
{
  if (!this->dataPtr->previewVisual)
  {
    this->Reset();
    return;
  }

  LinkData *link = NULL;
  {
    std::lock_guard<std::recursive_mutex> lock(this->dataPtr->updateMutex);
    auto linkIt = this->dataPtr->allLinks.find(_linkName);
    if (linkIt == this->dataPtr->allLinks.end())
      return;
    link = linkIt->second;
  }

  if (!link)
    return;

  // Copy before reference is deleted.
  std::string linkName(_linkName);

  rendering::ScenePtr scene = link->linkVisual->GetScene();
  if (scene)
  {
    for (auto &it : link->visuals)
    {
      rendering::VisualPtr vis = it.first;
      scene->RemoveVisual(vis);
    }
    scene->RemoveVisual(link->linkVisual);
    for (auto &colIt : link->collisions)
    {
      rendering::VisualPtr vis = colIt.first;
      scene->RemoveVisual(vis);
    }

    scene->RemoveVisual(link->linkVisual);
  }

  link->linkVisual.reset();
  {
    std::lock_guard<std::recursive_mutex> lock(this->dataPtr->updateMutex);
    this->dataPtr->allLinks.erase(linkName);
    delete link;
  }
  gui::model::Events::linkRemoved(linkName);

  this->ModelChanged();
}

/////////////////////////////////////////////////
void ModelCreator::Reset()
{
  delete this->dataPtr->saveDialog;
  this->dataPtr->saveDialog = new SaveDialog(SaveDialog::MODEL);

  this->dataPtr->jointMaker->Reset();
  this->dataPtr->selectedLinks.clear();

  if (g_copyAct)
    g_copyAct->setEnabled(false);

  if (g_pasteAct)
    g_pasteAct->setEnabled(false);

  this->dataPtr->currentSaveState = NEVER_SAVED;
  this->SetModelName(this->dataPtr->modelDefaultName);
  this->dataPtr->serverModelName = "";
  this->dataPtr->serverModelSDF.reset();
  this->dataPtr->serverModelVisible.clear();
  this->dataPtr->canonicalLink = "";

  this->dataPtr->modelTemplateSDF.reset(new sdf::SDF);
  this->dataPtr->modelTemplateSDF->SetFromString(
      ModelData::GetTemplateSDFString());

  this->dataPtr->modelSDF.reset(new sdf::SDF);

  this->dataPtr->isStatic = false;
  this->dataPtr->autoDisable = true;
  gui::model::Events::modelPropertiesChanged(this->dataPtr->isStatic,
      this->dataPtr->autoDisable);
  gui::model::Events::modelNameChanged(this->ModelName());

  while (!this->dataPtr->allLinks.empty())
    this->RemoveLinkImpl(this->dataPtr->allLinks.begin()->first);
  this->dataPtr->allLinks.clear();

  while (!this->dataPtr->allNestedModels.empty())
    this->RemoveNestedModelImpl(this->dataPtr->allNestedModels.begin()->first);
  this->dataPtr->allNestedModels.clear();

  this->dataPtr->allModelPlugins.clear();

  if (!gui::get_active_camera() ||
    !gui::get_active_camera()->GetScene())
  return;

  rendering::ScenePtr scene = gui::get_active_camera()->GetScene();
  if (this->dataPtr->previewVisual)
    scene->RemoveVisual(this->dataPtr->previewVisual);

  std::stringstream previewModelName;
  previewModelName << this->dataPtr->previewName << "_" <<
      this->dataPtr->modelCounter++;
  this->dataPtr->previewVisual.reset(new rendering::Visual(
      previewModelName.str(), scene->WorldVisual(), false));

  this->dataPtr->previewVisual->Load();
  this->dataPtr->modelPose = ignition::math::Pose3d::Zero;
  this->dataPtr->previewVisual->SetPose(this->dataPtr->modelPose);

  this->dataPtr->userCmdManager->Reset();
}

/////////////////////////////////////////////////
void ModelCreator::SetModelName(const std::string &_modelName)
{
  this->dataPtr->modelName = _modelName;
  this->dataPtr->saveDialog->SetModelName(_modelName);

  this->dataPtr->folderName = this->dataPtr->saveDialog->
      GetFolderNameFromModelName(this->dataPtr->modelName);

  if (this->dataPtr->currentSaveState == NEVER_SAVED)
  {
    // Set new saveLocation
    boost::filesystem::path oldPath(
        this->dataPtr->saveDialog->GetSaveLocation());

    auto newPath = oldPath.parent_path() / this->dataPtr->folderName;
    this->dataPtr->saveDialog->SetSaveLocation(newPath.string());
  }
}

/////////////////////////////////////////////////
std::string ModelCreator::ModelName() const
{
  return this->dataPtr->modelName;
}

/////////////////////////////////////////////////
void ModelCreator::SetStatic(const bool _static)
{
  this->dataPtr->isStatic = _static;
  this->ModelChanged();
}

/////////////////////////////////////////////////
void ModelCreator::SetAutoDisable(const bool _auto)
{
  this->dataPtr->autoDisable = _auto;
  this->ModelChanged();
}

/////////////////////////////////////////////////
void ModelCreator::FinishModel()
{
  if (!this->dataPtr->serverModelName.empty())
  {
    // this resets the material properites of the model
    // (important if we want to reuse it later, e.g. saving to same model name,
    // if this is not done then the new model with same name will be invisible)
    this->SetModelVisible(this->dataPtr->serverModelName, true);

    // delete model on server first before spawning the updated one.
    transport::request(gui::get_world(), "entity_delete",
        this->dataPtr->serverModelName);
    int timeoutCounter = 0;
    int timeout = 100;
    // wait for entity to be deleted on server side
    while (timeoutCounter < timeout)
    {
      auto response = transport::request(gui::get_world(), "entity_info",
          this->dataPtr->serverModelName);
      // Make sure the response is correct
      if (response->response() == "nonexistent")
        break;

      common::Time::MSleep(100);
      QCoreApplication::processEvents();
      timeoutCounter++;
    }

    timeoutCounter = 0;
    // wait for client scene to acknowledge the deletion
    rendering::ScenePtr scene = gui::get_active_camera()->GetScene();
    rendering::VisualPtr visual = scene->GetVisual(
        this->dataPtr->serverModelName);
    while (timeoutCounter < timeout)
    {
      visual = scene->GetVisual(this->dataPtr->serverModelName);
      if (!visual)
        break;
      common::Time::MSleep(100);
      QCoreApplication::processEvents();
      timeoutCounter++;
    }
  }

  event::Events::setSelectedEntity("", "normal");
  this->CreateTheEntity();
  this->Reset();
}

/////////////////////////////////////////////////
void ModelCreator::CreateTheEntity()
{
  if (!this->dataPtr->modelSDF->Root()->HasElement("model"))
  {
    gzerr << "Generated invalid SDF! Cannot create entity." << std::endl;
    return;
  }

  msgs::Factory msg;
  // Create a new name if the model exists
  auto modelElem = this->dataPtr->modelSDF->Root()->GetElement("model");
  std::string modelElemName = modelElem->Get<std::string>("name");
  if (modelElemName != this->dataPtr->serverModelName &&
      has_entity_name(modelElemName))
  {
    int i = 0;
    while (has_entity_name(modelElemName))
    {
      modelElemName = modelElem->Get<std::string>("name") + "_" +
        std::to_string(i++);
    }
    modelElem->GetAttribute("name")->Set(modelElemName);
  }

  msg.set_sdf(this->dataPtr->modelSDF->ToString());
  msgs::Set(msg.mutable_pose(), this->dataPtr->modelPose);
  this->dataPtr->makerPub->Publish(msg);
}

/////////////////////////////////////////////////
void ModelCreator::AddEntity(const sdf::ElementPtr &_sdf)
{
  if (!this->dataPtr->previewVisual)
  {
    this->Reset();
  }

  this->Stop();

  if (_sdf->GetName() == "model")
  {
    this->dataPtr->addEntityType = ENTITY_MODEL;
    NestedModelData *modelData = this->AddModel(_sdf);
    if (modelData)
      this->dataPtr->mouseVisual = modelData->modelVisual;
  }
}

/////////////////////////////////////////////////
void ModelCreator::AddLink(const EntityType _type)
{
  if (!this->dataPtr->previewVisual)
  {
    this->Reset();
  }

  this->Stop();

  this->dataPtr->addEntityType = _type;
  if (_type != ENTITY_NONE)
  {
    LinkData *linkData = this->AddShape(_type);
    if (linkData)
      this->dataPtr->mouseVisual = linkData->linkVisual;
  }
}

/////////////////////////////////////////////////
void ModelCreator::Stop()
{
  if (this->dataPtr->addEntityType != ENTITY_NONE && this->dataPtr->mouseVisual)
  {
    this->RemoveEntity(this->dataPtr->mouseVisual->GetName());
    this->dataPtr->mouseVisual.reset();
    emit LinkAdded();
  }
  if (this->dataPtr->jointMaker)
    this->dataPtr->jointMaker->Stop();
}

/////////////////////////////////////////////////
void ModelCreator::OnDelete()
{
  if (this->dataPtr->inspectName.empty())
    return;

  this->OnDelete(this->dataPtr->inspectName);
  this->dataPtr->inspectName = "";
}

/////////////////////////////////////////////////
void ModelCreator::OnDelete(const std::string &_entity)
{
<<<<<<< HEAD
=======
  // if it's a nestedModel
  auto nestedModel = this->dataPtr->allNestedModels.find(_entity);
  if (nestedModel != this->dataPtr->allNestedModels.end())
  {
    // Get data to use after the model has been deleted
    auto name = nestedModel->second->Name();
    auto sdf = nestedModel->second->modelSDF;
    auto scopedName = nestedModel->second->modelVisual->GetName();

    this->RemoveNestedModelImpl(_entity);

    // Register command
    auto cmd = this->dataPtr->userCmdManager->NewCmd(
        "Delete [" + name + "]",
        MEUserCmd::DELETING_NESTED_MODEL);
    cmd->SetSDF(sdf);
    cmd->SetScopedName(scopedName);

    return;
  }

>>>>>>> 35a90ede
  // If it's a link
  auto link = this->dataPtr->allLinks.find(_entity);
  if (link != this->dataPtr->allLinks.end())
  {
<<<<<<< HEAD
    // Register command
    auto cmd = this->dataPtr->userCmdManager->NewCmd(
        "Delete [" + link->second->GetName() + "]", MEUserCmd::DELETING_LINK);
    cmd->SetSDF(this->GenerateLinkSDF(link->second));
    cmd->SetScopedName(link->second->linkVisual->GetName());
  }

  this->RemoveEntity(_entity);
=======
    // First delete joints
    if (this->dataPtr->jointMaker)
      this->dataPtr->jointMaker->RemoveJointsByLink(_entity);

    // Then register command
    auto cmd = this->dataPtr->userCmdManager->NewCmd(
        "Delete [" + link->second->Name() + "]", MEUserCmd::DELETING_LINK);
    cmd->SetSDF(this->GenerateLinkSDF(link->second));
    cmd->SetScopedName(link->second->linkVisual->GetName());

    // Then delete link
    this->RemoveLinkImpl(_entity);
    return;
  }
>>>>>>> 35a90ede
}

/////////////////////////////////////////////////
void ModelCreator::RemoveEntity(const std::string &_entity)
{
  std::lock_guard<std::recursive_mutex> lock(this->dataPtr->updateMutex);

  // if it's a nestedModel
  if (this->dataPtr->allNestedModels.find(_entity) !=
      this->dataPtr->allNestedModels.end())
  {
    this->RemoveNestedModelImpl(_entity);
    return;
  }

  // if it's a link
  if (this->dataPtr->allLinks.find(_entity) != this->dataPtr->allLinks.end())
  {
    if (this->dataPtr->jointMaker)
      this->dataPtr->jointMaker->RemoveJointsByLink(_entity);
    this->RemoveLinkImpl(_entity);
    return;
  }

  // if it's a visual
  rendering::VisualPtr vis =
      gui::get_active_camera()->GetScene()->GetVisual(_entity);
  if (vis)
  {
    rendering::VisualPtr parentLink = vis->GetParent();
    std::string parentLinkName = parentLink->GetName();

    if (this->dataPtr->allLinks.find(parentLinkName) !=
        this->dataPtr->allLinks.end())
    {
      // remove the parent link if it's the only child
      if (parentLink->GetChildCount() == 1)
      {
        if (this->dataPtr->jointMaker)
          this->dataPtr->jointMaker->RemoveJointsByLink(parentLink->GetName());
        this->RemoveLinkImpl(parentLink->GetName());
        return;
      }
    }
  }
}

/////////////////////////////////////////////////
void ModelCreator::OnRemoveModelPlugin(const QString &_name)
{
  this->RemoveModelPlugin(_name.toStdString());
}

/////////////////////////////////////////////////
void ModelCreator::RemoveModelPlugin(const std::string &_name)
{
  std::lock_guard<std::recursive_mutex> lock(this->dataPtr->updateMutex);

  auto it = this->dataPtr->allModelPlugins.find(_name);
  if (it == this->dataPtr->allModelPlugins.end())
  {
    return;
  }

  ModelPluginData *data = it->second;

  // Remove from map
  this->dataPtr->allModelPlugins.erase(_name);
  delete data;

  // Notify removal
  gui::model::Events::modelPluginRemoved(_name);
}

/////////////////////////////////////////////////
bool ModelCreator::OnKeyPress(const common::KeyEvent &_event)
{
  if (_event.key == Qt::Key_Escape)
  {
    this->Stop();
  }
  else if (_event.key == Qt::Key_Delete)
  {
    for (const auto &nestedModelVis : this->dataPtr->selectedNestedModels)
    {
      this->OnDelete(nestedModelVis->GetName());
    }

    for (const auto &linkVis : this->dataPtr->selectedLinks)
    {
      this->OnDelete(linkVis->GetName());
    }

    for (const auto &plugin : this->dataPtr->selectedModelPlugins)
    {
      this->RemoveModelPlugin(plugin);
    }
    this->DeselectAll();
  }
  else if (_event.control)
  {
    if (_event.key == Qt::Key_C && _event.control)
    {
      g_copyAct->trigger();
      return true;
    }
    if (_event.key == Qt::Key_V && _event.control)
    {
      g_pasteAct->trigger();
      return true;
    }
  }
  return false;
}

/////////////////////////////////////////////////
bool ModelCreator::OnMousePress(const common::MouseEvent &_event)
{
  rendering::UserCameraPtr userCamera = gui::get_active_camera();
  if (!userCamera)
    return false;

  if (this->dataPtr->jointMaker->State() != JointMaker::JOINT_NONE)
  {
    userCamera->HandleMouseEvent(_event);
    return true;
  }

  rendering::VisualPtr vis = userCamera->GetVisual(_event.Pos());
  if (vis)
  {
    if (!vis->IsPlane() && gui::get_entity_id(vis->GetRootVisual()->GetName()))
    {
      // Handle snap from GLWidget
      if (g_snapAct->isChecked())
        return false;

      // Prevent interaction with other models, send event only to
      // user camera
      userCamera->HandleMouseEvent(_event);
      return true;
    }
  }
  return false;
}

/////////////////////////////////////////////////
bool ModelCreator::OnMouseRelease(const common::MouseEvent &_event)
{
  rendering::UserCameraPtr userCamera = gui::get_active_camera();
  if (!userCamera)
    return false;

  std::lock_guard<std::recursive_mutex> lock(this->dataPtr->updateMutex);

  // case when inserting an entity
  if (this->dataPtr->mouseVisual)
  {
    if (_event.Button() == common::MouseEvent::RIGHT)
      return true;

    // set the link data pose
    auto linkIt = this->dataPtr->allLinks.find(
        this->dataPtr->mouseVisual->GetName());
    if (linkIt != this->dataPtr->allLinks.end())
    {
      LinkData *link = linkIt->second;
      link->SetPose(this->dataPtr->mouseVisual->GetWorldPose().Ign() -
          this->dataPtr->modelPose);
      gui::model::Events::linkInserted(this->dataPtr->mouseVisual->GetName());

      auto cmd = this->dataPtr->userCmdManager->NewCmd(
<<<<<<< HEAD
          "Insert [" + link->GetName() + "]",
=======
          "Insert [" + link->Name() + "]",
>>>>>>> 35a90ede
          MEUserCmd::INSERTING_LINK);
      cmd->SetSDF(this->GenerateLinkSDF(link));
      cmd->SetScopedName(link->linkVisual->GetName());
    }
    else
    {
      auto modelIt = this->dataPtr->allNestedModels.find(
          this->dataPtr->mouseVisual->GetName());
      if (modelIt != this->dataPtr->allNestedModels.end())
      {
        NestedModelData *modelData = modelIt->second;
        modelData->SetPose(this->dataPtr->mouseVisual->GetWorldPose().Ign() -
            this->dataPtr->modelPose);

        this->EmitNestedModelInsertedEvent(this->dataPtr->mouseVisual);

        auto cmd = this->dataPtr->userCmdManager->NewCmd(
            "Insert [" + modelData->Name() + "]",
            MEUserCmd::INSERTING_NESTED_MODEL);
        cmd->SetSDF(modelData->modelSDF);
        cmd->SetScopedName(modelData->modelVisual->GetName());
      }
    }

    // reset and return
    emit LinkAdded();
    this->dataPtr->mouseVisual.reset();
    this->AddLink(ENTITY_NONE);
    return true;
  }

  // mouse selection and context menu events
  rendering::VisualPtr vis = userCamera->GetVisual(_event.Pos());
  if (vis)
  {
    rendering::VisualPtr topLevelVis = vis->GetNthAncestor(2);
    if (!topLevelVis)
      return false;

    bool isLink = this->dataPtr->allLinks.find(topLevelVis->GetName()) !=
        this->dataPtr->allLinks.end();
    bool isNestedModel = this->dataPtr->allNestedModels.find(
        topLevelVis->GetName()) != this->dataPtr->allNestedModels.end();

    bool isSelectedLink = false;
    bool isSelectedNestedModel = false;
    if (isLink)
    {
      isSelectedLink = std::find(this->dataPtr->selectedLinks.begin(),
          this->dataPtr->selectedLinks.end(), topLevelVis) !=
          this->dataPtr->selectedLinks.end();
    }
    else if (isNestedModel)
    {
      isSelectedNestedModel = std::find(
          this->dataPtr->selectedNestedModels.begin(),
          this->dataPtr->selectedNestedModels.end(), topLevelVis) !=
          this->dataPtr->selectedNestedModels.end();
    }

    // trigger context menu on right click
    if (_event.Button() == common::MouseEvent::RIGHT)
    {
      if (!isLink && !isNestedModel)
      {
        // user clicked on background model
        this->DeselectAll();
        QMenu menu;
        menu.addAction(g_copyAct);
        menu.addAction(g_pasteAct);
        menu.exec(QCursor::pos());
        return true;
      }

      // if right clicked on entity that's not previously selected then
      // select it
      if (!isSelectedLink && !isSelectedNestedModel)
      {
        this->DeselectAll();
        this->SetSelected(topLevelVis, true);
      }

      this->dataPtr->inspectName = topLevelVis->GetName();

      this->ShowContextMenu(this->dataPtr->inspectName);
      return true;
    }

    // Handle snap from GLWidget
    if (g_snapAct->isChecked())
      return false;

    // Is link / nested model
    if (isLink || isNestedModel)
    {
      // Not in multi-selection mode.
      if (!(QApplication::keyboardModifiers() & Qt::ControlModifier))
      {
        this->DeselectAll();
        this->SetSelected(topLevelVis, true);
      }
      // Multi-selection mode
      else
      {
        this->DeselectAllModelPlugins();

        // Highlight and select clicked entity if not already selected
        if (!isSelectedLink && !isSelectedNestedModel)
        {
          this->SetSelected(topLevelVis, true);
        }
        // Deselect if already selected
        else
        {
          this->SetSelected(topLevelVis, false);
        }
      }

      if (this->dataPtr->manipMode == "translate" ||
          this->dataPtr->manipMode == "rotate" ||
          this->dataPtr->manipMode == "scale")
      {
        this->OnManipMode(this->dataPtr->manipMode);
      }

      return true;
    }
    // Not link or nested model
    else
    {
      this->DeselectAll();

      g_alignAct->setEnabled(false);
      g_copyAct->setEnabled(!this->dataPtr->selectedLinks.empty() ||
          !this->dataPtr->selectedNestedModels.empty());

      if (!vis->IsPlane())
        return true;
    }
  }
  return false;
}

/////////////////////////////////////////////////
void ModelCreator::EmitNestedModelInsertedEvent(
    const rendering::VisualPtr &_vis) const
{
  if (!_vis)
    return;

  auto modelIt = this->dataPtr->allNestedModels.find(_vis->GetName());
  if (modelIt != this->dataPtr->allNestedModels.end())
    gui::model::Events::nestedModelInserted(_vis->GetName());
  else
    return;

  for (unsigned int i = 0; i < _vis->GetChildCount(); ++i)
    this->EmitNestedModelInsertedEvent(_vis->GetChild(i));
}

/////////////////////////////////////////////////
void ModelCreator::ShowContextMenu(const std::string &_entity)
{
  QMenu menu;
  menu.setObjectName("ModelEditorContextMenu");
  auto linkIt = this->dataPtr->allLinks.find(_entity);
  bool isLink = linkIt != this->dataPtr->allLinks.end();
  bool isNestedModel = false;
  if (!isLink)
  {
    auto nestedModelIt = this->dataPtr->allNestedModels.find(_entity);
    isNestedModel = nestedModelIt != this->dataPtr->allNestedModels.end();
    if (!isNestedModel)
      return;
  }
  else
  {
    // disable interacting with nested links for now
    LinkData *link = linkIt->second;
    if (link->nested)
      return;
  }

  // context menu for link
  if (isLink)
  {
    this->dataPtr->inspectName = _entity;
    if (this->dataPtr->inspectAct)
    {
      menu.addAction(this->dataPtr->inspectAct);

      menu.addSeparator();
      menu.addAction(g_copyAct);
      menu.addAction(g_pasteAct);
      menu.addSeparator();

      if (this->dataPtr->jointMaker)
      {
        std::vector<JointData *> joints =
            this->dataPtr->jointMaker->JointDataByLink(_entity);

        if (!joints.empty())
        {
          QMenu *jointsMenu = menu.addMenu(tr("Open Joint Inspector"));

          for (auto joint : joints)
          {
            QAction *jointAct = new QAction(tr(joint->name.c_str()), this);
            connect(jointAct, SIGNAL(triggered()), joint,
                SLOT(OnOpenInspector()));
            jointsMenu->addAction(jointAct);
          }
        }
      }
    }
  }
  // context menu for nested model
  else if (isNestedModel)
  {
    this->dataPtr->inspectName = _entity;
    menu.addAction(g_copyAct);
    menu.addAction(g_pasteAct);
  }

  // delete menu option
  menu.addSeparator();

  QAction *deleteAct = new QAction(tr("Delete"), this);
  connect(deleteAct, SIGNAL(triggered()), this, SLOT(OnDelete()));
  menu.addAction(deleteAct);

  menu.exec(QCursor::pos());
}

/////////////////////////////////////////////////
void ModelCreator::ShowModelPluginContextMenu(const std::string &_name)
{
  auto it = this->dataPtr->allModelPlugins.find(_name);
  if (it == this->dataPtr->allModelPlugins.end())
    return;

  // Open inspector
  QAction *inspectorAct = new QAction(tr("Open Model Plugin Inspector"), this);

  // Map signals to pass argument
  QSignalMapper *inspectorMapper = new QSignalMapper(this);

  connect(inspectorAct, SIGNAL(triggered()), inspectorMapper, SLOT(map()));
  inspectorMapper->setMapping(inspectorAct, QString::fromStdString(_name));

  connect(inspectorMapper, SIGNAL(mapped(QString)), this,
      SLOT(OnOpenModelPluginInspector(QString)));

  // Delete
  QAction *deleteAct = new QAction(tr("Delete"), this);

  // Map signals to pass argument
  QSignalMapper *deleteMapper = new QSignalMapper(this);

  connect(deleteAct, SIGNAL(triggered()), deleteMapper, SLOT(map()));
  deleteMapper->setMapping(deleteAct, QString::fromStdString(_name));

  connect(deleteMapper, SIGNAL(mapped(QString)), this,
      SLOT(OnRemoveModelPlugin(QString)));

  // Menu
  QMenu menu;
  menu.addAction(inspectorAct);
  menu.addAction(deleteAct);

  menu.exec(QCursor::pos());
}

/////////////////////////////////////////////////
bool ModelCreator::OnMouseMove(const common::MouseEvent &_event)
{
  this->dataPtr->lastMouseEvent = _event;
  rendering::UserCameraPtr userCamera = gui::get_active_camera();
  if (!userCamera)
    return false;

  if (!this->dataPtr->mouseVisual)
  {
    rendering::VisualPtr vis = userCamera->GetVisual(_event.Pos());
    if (vis && !vis->IsPlane())
    {
      rendering::VisualPtr topLevelVis = vis->GetNthAncestor(2);
      if (!topLevelVis)
        return false;

      // Main window models always handled here
      if (this->dataPtr->allLinks.find(topLevelVis->GetName()) ==
          this->dataPtr->allLinks.end() &&
          this->dataPtr->allNestedModels.find(topLevelVis->GetName()) ==
          this->dataPtr->allNestedModels.end())
      {
        // Prevent highlighting for snapping
        if (this->dataPtr->manipMode == "snap" ||
            this->dataPtr->manipMode == "select" ||
            this->dataPtr->manipMode == "")
        {
          // Don't change cursor on hover
          QApplication::setOverrideCursor(QCursor(Qt::ArrowCursor));
          userCamera->HandleMouseEvent(_event);
        }
        // Allow ModelManipulator to work while dragging handle over this
        else if (_event.Dragging())
        {
          ModelManipulator::Instance()->OnMouseMoveEvent(_event);
        }
        return true;
      }
    }
    return false;
  }

  auto pose = this->dataPtr->mouseVisual->GetWorldPose().Ign();
  pose.Pos() = ModelManipulator::GetMousePositionOnPlane(
      userCamera, _event).Ign();

  // there is a problem detecting control key from common::MouseEvent, so
  // check using Qt for now
  if (QApplication::keyboardModifiers() & Qt::ControlModifier)
  {
    pose.Pos() = ModelManipulator::SnapPoint(pose.Pos()).Ign();
  }
  pose.Pos().Z(this->dataPtr->mouseVisual->GetWorldPose().Ign().Pos().Z());

  this->dataPtr->mouseVisual->SetWorldPose(pose);

  return true;
}

/////////////////////////////////////////////////
bool ModelCreator::OnMouseDoubleClick(const common::MouseEvent &_event)
{
  // open the link inspector on double click
  rendering::VisualPtr vis = gui::get_active_camera()->GetVisual(_event.Pos());
  if (!vis)
    return false;

  std::lock_guard<std::recursive_mutex> lock(this->dataPtr->updateMutex);

  auto it = this->dataPtr->allLinks.find(vis->GetParent()->GetName());
  if (it != this->dataPtr->allLinks.end())
  {
    this->OpenInspector(vis->GetParent()->GetName());
    return true;
  }

  return false;
}

/////////////////////////////////////////////////
void ModelCreator::OnOpenInspector()
{
  if (this->dataPtr->inspectName.empty())
    return;

  this->OpenInspector(this->dataPtr->inspectName);
  this->dataPtr->inspectName = "";
}

/////////////////////////////////////////////////
void ModelCreator::OpenInspector(const std::string &_name)
{
  std::lock_guard<std::recursive_mutex> lock(this->dataPtr->updateMutex);
  auto it = this->dataPtr->allLinks.find(_name);
  if (it == this->dataPtr->allLinks.end())
  {
    gzerr << "Link [" << _name << "] not found." << std::endl;
    return;
  }

  // disable interacting with nested links for now
  LinkData *link = it->second;
  if (link->nested)
    return;

  link->SetPose(link->linkVisual->GetWorldPose().Ign() -
      this->dataPtr->modelPose);
  link->UpdateConfig();
  link->inspector->Open();
}

/////////////////////////////////////////////////
void ModelCreator::OnCopy()
{
  if (!g_editModelAct->isChecked())
    return;

  if (this->dataPtr->selectedLinks.empty() &&
      this->dataPtr->selectedNestedModels.empty())
  {
    return;
  }

  this->dataPtr->copiedNames.clear();

  for (auto vis : this->dataPtr->selectedLinks)
  {
    this->dataPtr->copiedNames.push_back(vis->GetName());
  }
  for (auto vis : this->dataPtr->selectedNestedModels)
  {
    this->dataPtr->copiedNames.push_back(vis->GetName());
  }
  g_pasteAct->setEnabled(true);
}

/////////////////////////////////////////////////
void ModelCreator::OnPaste()
{
  if (this->dataPtr->copiedNames.empty() || !g_editModelAct->isChecked())
  {
    return;
  }

  std::lock_guard<std::recursive_mutex> lock(this->dataPtr->updateMutex);

  ignition::math::Pose3d clonePose;
  rendering::UserCameraPtr userCamera = gui::get_active_camera();
  if (userCamera)
  {
    ignition::math::Vector3d mousePosition =
        ModelManipulator::GetMousePositionOnPlane(
        userCamera, this->dataPtr->lastMouseEvent).Ign();
    clonePose.Pos().X() = mousePosition.X();
    clonePose.Pos().Y() = mousePosition.Y();
  }

  // For now, only copy the last selected (nested models come after)
  auto it = this->dataPtr->allLinks.find(this->dataPtr->copiedNames.back());
  // Copy a link
  if (it != this->dataPtr->allLinks.end())
  {
    LinkData *copiedLink = it->second;
    if (!copiedLink)
      return;

    this->Stop();
    this->DeselectAll();

    if (!this->dataPtr->previewVisual)
    {
      this->Reset();
    }

    // Propagate copied entity's Z position and rotation
    ignition::math::Pose3d copiedPose = copiedLink->Pose();
    clonePose.Pos().Z() = this->dataPtr->modelPose.Pos().Z() +
        copiedPose.Pos().Z();
    clonePose.Rot() = copiedPose.Rot();

    LinkData *clonedLink = this->CloneLink(it->first);
    clonedLink->linkVisual->SetWorldPose(clonePose);

    this->dataPtr->addEntityType = ENTITY_MESH;
    this->dataPtr->mouseVisual = clonedLink->linkVisual;
  }
  else
  {
    auto it2 = this->dataPtr->allNestedModels.find(
        this->dataPtr->copiedNames.back());
    if (it2 != this->dataPtr->allNestedModels.end())
    {
      NestedModelData *copiedNestedModel = it2->second;
      if (!copiedNestedModel)
        return;

      this->Stop();
      this->DeselectAll();

      if (!this->dataPtr->previewVisual)
      {
        this->Reset();
      }

      // Propagate copied entity's Z position and rotation
      ignition::math::Pose3d copiedPose = copiedNestedModel->Pose();
      clonePose.Pos().Z() = this->dataPtr->modelPose.Pos().Z() +
          copiedPose.Pos().Z();
      clonePose.Rot() = copiedPose.Rot();

      NestedModelData *clonedNestedModel = this->CloneNestedModel(it2->first);
      clonedNestedModel->modelVisual->SetWorldPose(clonePose);
      this->dataPtr->addEntityType = ENTITY_MODEL;
      this->dataPtr->mouseVisual = clonedNestedModel->modelVisual;
    }
  }
}

/////////////////////////////////////////////////
JointMaker *ModelCreator::JointMaker() const
{
  return this->dataPtr->jointMaker;
}

/////////////////////////////////////////////////
void ModelCreator::GenerateSDF()
{
  sdf::ElementPtr modelElem;

  this->dataPtr->modelSDF.reset(new sdf::SDF);
  this->dataPtr->modelSDF->SetFromString(ModelData::GetTemplateSDFString());

  modelElem = this->dataPtr->modelSDF->Root()->GetElement("model");

  modelElem->ClearElements();
  modelElem->GetAttribute("name")->Set(this->dataPtr->folderName);

  std::lock_guard<std::recursive_mutex> lock(this->dataPtr->updateMutex);

  if (this->dataPtr->serverModelName.empty())
  {
    // set center of all links and nested models to be origin
    /// \todo issue #1485 set a better origin other than the centroid
    ignition::math::Vector3d mid;
    int entityCount = 0;
    for (auto &linksIt : this->dataPtr->allLinks)
    {
      LinkData *link = linksIt.second;
      if (link->nested)
        continue;
      mid += link->Pose().Pos();
      entityCount++;
    }
    for (auto &nestedModelsIt : this->dataPtr->allNestedModels)
    {
      NestedModelData *modelData = nestedModelsIt.second;

      // get only top level nested models
      if (modelData->Depth() != 2)
        continue;

      mid += modelData->Pose().Pos();
      entityCount++;
    }

    if (!(this->dataPtr->allLinks.empty() &&
          this->dataPtr->allNestedModels.empty()))
    {
      mid /= entityCount;
    }

    this->dataPtr->modelPose.Pos() = mid;
  }

  // Update poses in case they changed
  for (auto &linksIt : this->dataPtr->allLinks)
  {
    LinkData *link = linksIt.second;
    if (link->nested)
      continue;
    ignition::math::Pose3d linkPose =
        link->linkVisual->GetWorldPose().Ign() - this->dataPtr->modelPose;
    link->SetPose(linkPose);
    link->linkVisual->SetPose(linkPose);
  }
  for (auto &nestedModelsIt : this->dataPtr->allNestedModels)
  {
    NestedModelData *modelData = nestedModelsIt.second;

    if (!modelData->modelVisual)
      continue;

    // get only top level nested models
    if (modelData->Depth() != 2)
      continue;

    ignition::math::Pose3d nestedModelPose =
        modelData->modelVisual->GetWorldPose().Ign() - this->dataPtr->modelPose;
    modelData->SetPose(nestedModelPose);
    modelData->modelVisual->SetPose(nestedModelPose);
  }

  // generate canonical link sdf first.
  if (!this->dataPtr->canonicalLink.empty())
  {
    auto canonical = this->dataPtr->allLinks.find(this->dataPtr->canonicalLink);
    if (canonical != this->dataPtr->allLinks.end())
    {
      LinkData *link = canonical->second;
      if (!link->nested)
      {
        link->UpdateConfig();
        sdf::ElementPtr newLinkElem = this->GenerateLinkSDF(link);
        modelElem->InsertElement(newLinkElem);
      }
    }
  }

  // loop through rest of all links and generate sdf
  for (auto &linksIt : this->dataPtr->allLinks)
  {
    LinkData *link = linksIt.second;

    if (linksIt.first == this->dataPtr->canonicalLink || link->nested)
      continue;

    link->UpdateConfig();

    sdf::ElementPtr newLinkElem = this->GenerateLinkSDF(link);
    modelElem->InsertElement(newLinkElem);
  }

  // generate canonical model sdf first.
  if (!this->dataPtr->canonicalModel.empty())
  {
    auto canonical = this->dataPtr->allNestedModels.find(
        this->dataPtr->canonicalModel);
    if (canonical != this->dataPtr->allNestedModels.end())
    {
      NestedModelData *nestedModelData = canonical->second;
      modelElem->InsertElement(nestedModelData->modelSDF);
    }
  }

  // loop through rest of all nested models and add sdf
  for (auto &nestedModelsIt : this->dataPtr->allNestedModels)
  {
    NestedModelData *nestedModelData = nestedModelsIt.second;

    if (nestedModelsIt.first == this->dataPtr->canonicalModel ||
        nestedModelData->Depth() != 2)
      continue;

    modelElem->InsertElement(nestedModelData->modelSDF);
  }

  // Add joint sdf elements
  this->dataPtr->jointMaker->GenerateSDF();
  sdf::ElementPtr jointsElem = this->dataPtr->jointMaker->SDF();

  sdf::ElementPtr jointElem;
  if (jointsElem->HasElement("joint"))
    jointElem = jointsElem->GetElement("joint");
  while (jointElem)
  {
    modelElem->InsertElement(jointElem->Clone());
    jointElem = jointElem->GetNextElement("joint");
  }

  // Model settings
  modelElem->GetElement("static")->Set(this->dataPtr->isStatic);
  modelElem->GetElement("allow_auto_disable")->Set(this->dataPtr->autoDisable);

  // Add plugin elements
  for (auto modelPlugin : this->dataPtr->allModelPlugins)
    modelElem->InsertElement(modelPlugin.second->modelPluginSDF->Clone());

  // update root visual pose at the end after link, model, joint visuals
  this->dataPtr->previewVisual->SetWorldPose(this->dataPtr->modelPose);
}

/////////////////////////////////////////////////
sdf::ElementPtr ModelCreator::GenerateLinkSDF(LinkData *_link)
{
  std::stringstream visualNameStream;
  std::stringstream collisionNameStream;
  visualNameStream.str("");
  collisionNameStream.str("");

  sdf::ElementPtr newLinkElem = _link->linkSDF->Clone();
  newLinkElem->GetElement("pose")->Set(_link->Pose());

  // visuals
  for (auto const &it : _link->visuals)
  {
    rendering::VisualPtr visual = it.first;
    msgs::Visual visualMsg = it.second;
    sdf::ElementPtr visualElem = visual->GetSDF()->Clone();

    visualElem->GetElement("transparency")->Set<double>(
        visualMsg.transparency());
    newLinkElem->InsertElement(visualElem);
  }

  // collisions
  for (auto const &colIt : _link->collisions)
  {
    sdf::ElementPtr collisionElem = msgs::CollisionToSDF(colIt.second);
    newLinkElem->InsertElement(collisionElem);
  }
  return newLinkElem;
}

/////////////////////////////////////////////////
void ModelCreator::OnAlignMode(const std::string &_axis,
    const std::string &_config, const std::string &_target, const bool _preview,
    const bool _inverted)
{
  ModelAlign::Instance()->AlignVisuals(this->dataPtr->selectedLinks, _axis,
      _config, _target, !_preview, _inverted);
}

/////////////////////////////////////////////////
void ModelCreator::DeselectAll()
{
  this->DeselectAllLinks();
  this->DeselectAllNestedModels();
  this->DeselectAllModelPlugins();
}

/////////////////////////////////////////////////
void ModelCreator::DeselectAllLinks()
{
  while (!this->dataPtr->selectedLinks.empty())
  {
    rendering::VisualPtr vis = this->dataPtr->selectedLinks[0];
    vis->SetHighlighted(false);
    this->dataPtr->selectedLinks.erase(this->dataPtr->selectedLinks.begin());
    model::Events::setSelectedLink(vis->GetName(), false);
  }
  this->dataPtr->selectedLinks.clear();
}

/////////////////////////////////////////////////
void ModelCreator::DeselectAllNestedModels()
{
  while (!this->dataPtr->selectedNestedModels.empty())
  {
    rendering::VisualPtr vis = this->dataPtr->selectedNestedModels[0];
    vis->SetHighlighted(false);
    this->dataPtr->selectedNestedModels.erase(
        this->dataPtr->selectedNestedModels.begin());
    model::Events::setSelectedLink(vis->GetName(), false);
  }
  this->dataPtr->selectedNestedModels.clear();
}

/////////////////////////////////////////////////
void ModelCreator::DeselectAllModelPlugins()
{
  while (!this->dataPtr->selectedModelPlugins.empty())
  {
    auto it = this->dataPtr->selectedModelPlugins.begin();
    std::string name = this->dataPtr->selectedModelPlugins[0];
    this->dataPtr->selectedModelPlugins.erase(it);
    model::Events::setSelectedModelPlugin(name, false);
  }
}

/////////////////////////////////////////////////
void ModelCreator::SetSelected(const std::string &_name, const bool _selected)
{
  auto it = this->dataPtr->allLinks.find(_name);
  if (it != this->dataPtr->allLinks.end())
  {
    this->SetSelected((*it).second->linkVisual, _selected);
  }
  else
  {
    auto itNestedModel = this->dataPtr->allNestedModels.find(_name);
    if (itNestedModel != this->dataPtr->allNestedModels.end())
      this->SetSelected((*itNestedModel).second->modelVisual, _selected);
  }
}

/////////////////////////////////////////////////
void ModelCreator::SetSelected(const rendering::VisualPtr &_entityVis,
    const bool _selected)
{
  if (!_entityVis)
    return;

  _entityVis->SetHighlighted(_selected);

  auto itLink = this->dataPtr->allLinks.find(_entityVis->GetName());
  auto itNestedModel =
      this->dataPtr->allNestedModels.find(_entityVis->GetName());

  auto itLinkSelected = std::find(this->dataPtr->selectedLinks.begin(),
      this->dataPtr->selectedLinks.end(), _entityVis);
  auto itNestedModelSelected = std::find(
      this->dataPtr->selectedNestedModels.begin(),
      this->dataPtr->selectedNestedModels.end(), _entityVis);

  if (_selected)
  {
    if (itLink != this->dataPtr->allLinks.end() &&
        itLinkSelected == this->dataPtr->selectedLinks.end())
    {
      this->dataPtr->selectedLinks.push_back(_entityVis);
      model::Events::setSelectedLink(_entityVis->GetName(), _selected);
    }
    else if (itNestedModel != this->dataPtr->allNestedModels.end() &&
             itNestedModelSelected == this->dataPtr->selectedNestedModels.end())
    {
      this->dataPtr->selectedNestedModels.push_back(_entityVis);
      model::Events::setSelectedLink(_entityVis->GetName(), _selected);
    }
  }
  else
  {
    if (itLink != this->dataPtr->allLinks.end() &&
        itLinkSelected != this->dataPtr->selectedLinks.end())
    {
      this->dataPtr->selectedLinks.erase(itLinkSelected);
      model::Events::setSelectedLink(_entityVis->GetName(), _selected);
    }
    else if (itNestedModel != this->dataPtr->allNestedModels.end() &&
             itNestedModelSelected != this->dataPtr->selectedNestedModels.end())
    {
      this->dataPtr->selectedNestedModels.erase(itNestedModelSelected);
      model::Events::setSelectedLink(_entityVis->GetName(), _selected);
    }
  }

  g_copyAct->setEnabled(this->dataPtr->selectedLinks.size() +
      this->dataPtr->selectedNestedModels.size() > 0u);
  g_alignAct->setEnabled(this->dataPtr->selectedLinks.size() +
      this->dataPtr->selectedNestedModels.size() > 1u);
}

/////////////////////////////////////////////////
void ModelCreator::OnManipMode(const std::string &_mode)
{
  if (!this->dataPtr->active)
    return;

  this->dataPtr->manipMode = _mode;

  if (!this->dataPtr->selectedLinks.empty())
  {
    ModelManipulator::Instance()->SetAttachedVisual(
        this->dataPtr->selectedLinks.back());
  }

  ModelManipulator::Instance()->SetManipulationMode(_mode);
  ModelSnap::Instance()->Reset();

  // deselect 0 to n-1 models.
  if (!this->dataPtr->selectedLinks.empty())
  {
    rendering::VisualPtr link =
        this->dataPtr->selectedLinks[this->dataPtr->selectedLinks.size()-1];
    this->DeselectAll();
    this->SetSelected(link, true);
  }
  else if (!this->dataPtr->selectedNestedModels.empty())
  {
    rendering::VisualPtr nestedModel =
        this->dataPtr->selectedNestedModels[
        this->dataPtr->selectedNestedModels.size()-1];
    this->DeselectAll();
    this->SetSelected(nestedModel, true);
  }
}

/////////////////////////////////////////////////
void ModelCreator::OnSetSelectedEntity(const std::string &/*_name*/,
    const std::string &/*_mode*/)
{
  this->DeselectAll();
}

/////////////////////////////////////////////////
void ModelCreator::OnSetSelectedLink(const std::string &_name,
    const bool _selected)
{
  this->SetSelected(_name, _selected);
}

/////////////////////////////////////////////////
void ModelCreator::OnSetSelectedModelPlugin(const std::string &_name,
    const bool _selected)
{
  auto plugin = this->dataPtr->allModelPlugins.find(_name);
  if (plugin == this->dataPtr->allModelPlugins.end())
    return;

  auto it = std::find(this->dataPtr->selectedModelPlugins.begin(),
      this->dataPtr->selectedModelPlugins.end(), _name);
  if (_selected && it == this->dataPtr->selectedModelPlugins.end())
  {
    this->dataPtr->selectedModelPlugins.push_back(_name);
  }
  else if (!_selected && it != this->dataPtr->selectedModelPlugins.end())
  {
    this->dataPtr->selectedModelPlugins.erase(it);
  }
}

/////////////////////////////////////////////////
void ModelCreator::ModelChanged()
{
  if (this->dataPtr->currentSaveState != NEVER_SAVED)
    this->dataPtr->currentSaveState = UNSAVED_CHANGES;
}

/////////////////////////////////////////////////
void ModelCreator::Update()
{
  std::lock_guard<std::recursive_mutex> lock(this->dataPtr->updateMutex);

  // Check if any links have been moved or resized and trigger ModelChanged
  for (auto &linksIt : this->dataPtr->allLinks)
  {
    LinkData *link = linksIt.second;
    if (link->Pose() != link->linkVisual->GetPose().Ign())
    {
      link->SetPose(link->linkVisual->GetWorldPose().Ign() -
          this->dataPtr->modelPose);
      this->ModelChanged();
    }
    for (auto &scaleIt : this->dataPtr->linkScaleUpdate)
    {
      if (link->linkVisual->GetName() == scaleIt.first)
        link->SetScale(scaleIt.second);
    }
  }
  if (!this->dataPtr->linkScaleUpdate.empty())
    this->ModelChanged();
  this->dataPtr->linkScaleUpdate.clear();

  // check nested model
  for (auto &nestedModelIt : this->dataPtr->allNestedModels)
  {
    NestedModelData *nestedModel = nestedModelIt.second;
    if (nestedModel->Pose() != nestedModel->modelVisual->GetPose().Ign())
    {
      nestedModel->SetPose((nestedModel->modelVisual->GetWorldPose() -
          this->dataPtr->modelPose).Ign());
      this->ModelChanged();
    }
  }
}

/////////////////////////////////////////////////
void ModelCreator::OnEntityScaleChanged(const std::string &_name,
  const gazebo::math::Vector3 &_scale)
{
  std::lock_guard<std::recursive_mutex> lock(this->dataPtr->updateMutex);
  for (auto linksIt : this->dataPtr->allLinks)
  {
    std::string linkName;
    size_t pos = _name.rfind("::");
    if (pos != std::string::npos)
      linkName = _name.substr(0, pos);
    if (_name == linksIt.first || linkName == linksIt.first)
    {
      this->dataPtr->linkScaleUpdate[linksIt.first] = _scale.Ign();
      break;
    }
  }
}

/////////////////////////////////////////////////
void ModelCreator::SetModelVisible(const std::string &_name,
    const bool _visible)
{
  rendering::ScenePtr scene = gui::get_active_camera()->GetScene();
  rendering::VisualPtr visual = scene->GetVisual(_name);
  if (!visual)
    return;

  this->SetModelVisible(visual, _visible);

  if (_visible)
    visual->SetHighlighted(false);
}

/////////////////////////////////////////////////
void ModelCreator::SetModelVisible(const rendering::VisualPtr &_visual,
    const bool _visible)
{
  if (!_visual)
    return;

  for (unsigned int i = 0; i < _visual->GetChildCount(); ++i)
    this->SetModelVisible(_visual->GetChild(i), _visible);

  if (!_visible)
  {
    // store original visibility
    this->dataPtr->serverModelVisible[_visual->GetId()] = _visual->GetVisible();
    _visual->SetVisible(_visible);
  }
  else
  {
    // restore original visibility
    auto it = this->dataPtr->serverModelVisible.find(_visual->GetId());
    if (it != this->dataPtr->serverModelVisible.end())
    {
      _visual->SetVisible(it->second, false);
    }
  }
}

/////////////////////////////////////////////////
ModelCreator::SaveState ModelCreator::CurrentSaveState() const
{
  return this->dataPtr->currentSaveState;
}

/////////////////////////////////////////////////
void ModelCreator::OnAddModelPlugin(const std::string &_name,
    const std::string &_filename, const std::string &_innerxml)
{
  if (_name.empty() || _filename.empty())
  {
    gzerr << "Cannot add model plugin. Empty name or filename" << std::endl;
    return;
  }

  // Use the SDF parser to read all the inner xml.
  sdf::ElementPtr modelPluginSDF(new sdf::Element);
  sdf::initFile("plugin.sdf", modelPluginSDF);
  std::stringstream tmp;
  tmp << "<sdf version='" << SDF_VERSION << "'>";
  tmp << "<plugin name='" << _name << "' filename='" << _filename << "'>";
  tmp << _innerxml;
  tmp << "</plugin></sdf>";

  if (sdf::readString(tmp.str(), modelPluginSDF))
  {
    this->AddModelPlugin(modelPluginSDF);
    this->ModelChanged();
  }
  else
  {
    gzerr << "Error reading Plugin SDF. Unable to parse Innerxml:\n"
        << _innerxml << std::endl;
  }
}

/////////////////////////////////////////////////
void ModelCreator::AddModelPlugin(const sdf::ElementPtr &_pluginElem)
{
  if (_pluginElem->HasAttribute("name"))
  {
    std::string name = _pluginElem->Get<std::string>("name");

    // Create data
    ModelPluginData *modelPlugin = new ModelPluginData();
    modelPlugin->Load(_pluginElem);

    // Add to map
    {
      std::lock_guard<std::recursive_mutex> lock(this->dataPtr->updateMutex);
      this->dataPtr->allModelPlugins[name] = modelPlugin;
    }

    // Notify addition
    gui::model::Events::modelPluginInserted(name);
  }
}

/////////////////////////////////////////////////
ModelPluginData *ModelCreator::ModelPlugin(const std::string &_name)
{
  auto it = this->dataPtr->allModelPlugins.find(_name);
  if (it != this->dataPtr->allModelPlugins.end())
    return it->second;
  return NULL;
}

/////////////////////////////////////////////////
void ModelCreator::OnOpenModelPluginInspector(const QString &_name)
{
  this->OpenModelPluginInspector(_name.toStdString());
}

/////////////////////////////////////////////////
void ModelCreator::OpenModelPluginInspector(const std::string &_name)
{
  std::lock_guard<std::recursive_mutex> lock(this->dataPtr->updateMutex);

  auto it = this->dataPtr->allModelPlugins.find(_name);
  if (it == this->dataPtr->allModelPlugins.end())
  {
    gzerr << "Model plugin [" << _name << "] not found." << std::endl;
    return;
  }

  ModelPluginData *modelPlugin = it->second;
  modelPlugin->inspector->move(QCursor::pos());
  modelPlugin->inspector->show();
}<|MERGE_RESOLUTION|>--- conflicted
+++ resolved
@@ -233,14 +233,11 @@
 
   this->dataPtr->jointMaker = new gui::JointMaker();
   this->dataPtr->userCmdManager.reset(new MEUserCmdManager());
-<<<<<<< HEAD
-=======
 
   // Give the joint maker a pointer to the user cmd manager, but we're still
   // responsible for its lifetime.
   this->dataPtr->jointMaker->SetUserCmdManager(
       this->dataPtr->userCmdManager.get());
->>>>>>> 35a90ede
 
   connect(g_editModelAct, SIGNAL(toggled(bool)), this, SLOT(OnEdit(bool)));
 
@@ -427,8 +424,6 @@
 
   this->dataPtr->userCmdManager->Reset();
   this->dataPtr->userCmdManager->SetActive(this->dataPtr->active);
-<<<<<<< HEAD
-=======
 }
 
 /////////////////////////////////////////////////
@@ -462,7 +457,6 @@
   MouseEventHandler::Instance()->RemoveMoveFilter("model_creator");
   MouseEventHandler::Instance()->RemoveDoubleClickFilter("model_creator");
   this->dataPtr->jointMaker->DisableEventHandlers();
->>>>>>> 35a90ede
 }
 
 /////////////////////////////////////////////////
@@ -1199,8 +1193,6 @@
 }
 
 /////////////////////////////////////////////////
-<<<<<<< HEAD
-=======
 void ModelCreator::InsertNestedModelFromSDF(sdf::ElementPtr _sdf)
 {
   if (!_sdf)
@@ -1210,7 +1202,6 @@
 }
 
 /////////////////////////////////////////////////
->>>>>>> 35a90ede
 LinkData *ModelCreator::CloneLink(const std::string &_linkName)
 {
   std::lock_guard<std::recursive_mutex> lock(this->dataPtr->updateMutex);
@@ -1806,8 +1797,6 @@
 /////////////////////////////////////////////////
 void ModelCreator::OnDelete(const std::string &_entity)
 {
-<<<<<<< HEAD
-=======
   // if it's a nestedModel
   auto nestedModel = this->dataPtr->allNestedModels.find(_entity);
   if (nestedModel != this->dataPtr->allNestedModels.end())
@@ -1829,21 +1818,10 @@
     return;
   }
 
->>>>>>> 35a90ede
   // If it's a link
   auto link = this->dataPtr->allLinks.find(_entity);
   if (link != this->dataPtr->allLinks.end())
   {
-<<<<<<< HEAD
-    // Register command
-    auto cmd = this->dataPtr->userCmdManager->NewCmd(
-        "Delete [" + link->second->GetName() + "]", MEUserCmd::DELETING_LINK);
-    cmd->SetSDF(this->GenerateLinkSDF(link->second));
-    cmd->SetScopedName(link->second->linkVisual->GetName());
-  }
-
-  this->RemoveEntity(_entity);
-=======
     // First delete joints
     if (this->dataPtr->jointMaker)
       this->dataPtr->jointMaker->RemoveJointsByLink(_entity);
@@ -1858,7 +1836,6 @@
     this->RemoveLinkImpl(_entity);
     return;
   }
->>>>>>> 35a90ede
 }
 
 /////////////////////////////////////////////////
@@ -2031,11 +2008,7 @@
       gui::model::Events::linkInserted(this->dataPtr->mouseVisual->GetName());
 
       auto cmd = this->dataPtr->userCmdManager->NewCmd(
-<<<<<<< HEAD
-          "Insert [" + link->GetName() + "]",
-=======
           "Insert [" + link->Name() + "]",
->>>>>>> 35a90ede
           MEUserCmd::INSERTING_LINK);
       cmd->SetSDF(this->GenerateLinkSDF(link));
       cmd->SetScopedName(link->linkVisual->GetName());
