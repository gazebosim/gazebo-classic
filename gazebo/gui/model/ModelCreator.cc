/*
 * Copyright (C) 2014-2015 Open Source Robotics Foundation
 *
 * Licensed under the Apache License, Version 2.0 (the "License");
 * you may not use this file except in compliance with the License.
 * You may obtain a copy of the License at
 *
 *     http://www.apache.org/licenses/LICENSE-2.0
 *
 * Unless required by applicable law or agreed to in writing, software
 * distributed under the License is distributed on an "AS IS" BASIS,
 * WITHOUT WARRANTIES OR CONDITIONS OF ANY KIND, either express or implied.
 * See the License for the specific language governing permissions and
 * limitations under the License.
 *
 */

#ifdef _WIN32
  // Ensure that Winsock2.h is included before Windows.h, which can get
  // pulled in by anybody (e.g., Boost).
  #include <Winsock2.h>
#endif

#include <boost/bind.hpp>
#include <boost/thread/recursive_mutex.hpp>
#include <boost/filesystem.hpp>
#include <sstream>
#include <string>

#include "gazebo/common/Exception.hh"
#include "gazebo/common/SVGLoader.hh"

#include "gazebo/rendering/UserCamera.hh"
#include "gazebo/rendering/Material.hh"
#include "gazebo/rendering/Scene.hh"

#include "gazebo/math/Quaternion.hh"

#include "gazebo/transport/Publisher.hh"
#include "gazebo/transport/Node.hh"
#include "gazebo/transport/TransportIface.hh"

#include "gazebo/gui/Actions.hh"
#include "gazebo/gui/KeyEventHandler.hh"
#include "gazebo/gui/MouseEventHandler.hh"
#include "gazebo/gui/GuiEvents.hh"
#include "gazebo/gui/GuiIface.hh"
#include "gazebo/gui/ModelManipulator.hh"
#include "gazebo/gui/ModelSnap.hh"
#include "gazebo/gui/ModelAlign.hh"
#include "gazebo/gui/SaveDialog.hh"
#include "gazebo/gui/MainWindow.hh"

#include "gazebo/gui/model/ModelData.hh"
#include "gazebo/gui/model/LinkInspector.hh"
#include "gazebo/gui/model/ModelPluginInspector.hh"
#include "gazebo/gui/model/JointMaker.hh"
#include "gazebo/gui/model/ModelEditorEvents.hh"
#include "gazebo/gui/model/ModelCreator.hh"

using namespace gazebo;
using namespace gui;

const std::string ModelCreator::modelDefaultName = "Untitled";
const std::string ModelCreator::previewName = "ModelPreview";

/////////////////////////////////////////////////
ModelCreator::ModelCreator()
{
  this->active = false;

  this->modelTemplateSDF.reset(new sdf::SDF);
  this->modelTemplateSDF->SetFromString(ModelData::GetTemplateSDFString());

  this->updateMutex = new boost::recursive_mutex();

  this->manipMode = "";
  this->linkCounter = 0;
  this->modelCounter = 0;

  this->node = transport::NodePtr(new transport::Node());
  this->node->Init();
  this->makerPub = this->node->Advertise<msgs::Factory>("~/factory");
  this->requestPub = this->node->Advertise<msgs::Request>("~/request");

  this->jointMaker = new JointMaker();

  this->sdfToAppend.reset(new sdf::Element);
  this->sdfToAppend->SetName("sdf_to_append");

  connect(g_editModelAct, SIGNAL(toggled(bool)), this, SLOT(OnEdit(bool)));

  this->inspectAct = new QAction(tr("Open Link Inspector"), this);
  connect(this->inspectAct, SIGNAL(triggered()), this,
      SLOT(OnOpenInspector()));

  if (g_deleteAct)
  {
    connect(g_deleteAct, SIGNAL(DeleteSignal(const std::string &)), this,
        SLOT(OnDelete(const std::string &)));
  }

  this->connections.push_back(
      gui::Events::ConnectEditModel(
      boost::bind(&ModelCreator::OnEditModel, this, _1)));

  this->connections.push_back(
      gui::model::Events::ConnectSaveModelEditor(
      boost::bind(&ModelCreator::OnSave, this)));

  this->connections.push_back(
      gui::model::Events::ConnectSaveAsModelEditor(
      boost::bind(&ModelCreator::OnSaveAs, this)));

  this->connections.push_back(
      gui::model::Events::ConnectNewModelEditor(
      boost::bind(&ModelCreator::OnNew, this)));

  this->connections.push_back(
      gui::model::Events::ConnectExitModelEditor(
      boost::bind(&ModelCreator::OnExit, this)));

  this->connections.push_back(
    gui::model::Events::ConnectModelNameChanged(
      boost::bind(&ModelCreator::OnNameChanged, this, _1)));

  this->connections.push_back(
      gui::model::Events::ConnectModelChanged(
      boost::bind(&ModelCreator::ModelChanged, this)));

  this->connections.push_back(
      gui::model::Events::ConnectOpenLinkInspector(
      boost::bind(&ModelCreator::OpenInspector, this, _1)));

  this->connections.push_back(
      gui::model::Events::ConnectOpenModelPluginInspector(
      boost::bind(&ModelCreator::OpenModelPluginInspector, this, _1)));

  this->connections.push_back(
      gui::Events::ConnectAlignMode(
        boost::bind(&ModelCreator::OnAlignMode, this, _1, _2, _3, _4)));

  this->connections.push_back(
      gui::Events::ConnectManipMode(
        boost::bind(&ModelCreator::OnManipMode, this, _1)));

  this->connections.push_back(
     event::Events::ConnectSetSelectedEntity(
       boost::bind(&ModelCreator::OnSetSelectedEntity, this, _1, _2)));

  this->connections.push_back(
     gui::model::Events::ConnectSetSelectedLink(
       boost::bind(&ModelCreator::OnSetSelectedLink, this, _1, _2)));

  this->connections.push_back(
     gui::model::Events::ConnectSetSelectedModelPlugin(
       boost::bind(&ModelCreator::OnSetSelectedModelPlugin, this, _1, _2)));

  this->connections.push_back(
      gui::Events::ConnectScaleEntity(
      boost::bind(&ModelCreator::OnEntityScaleChanged, this, _1, _2)));

  this->connections.push_back(
      gui::model::Events::ConnectShowLinkContextMenu(
      boost::bind(&ModelCreator::ShowContextMenu, this, _1)));

  this->connections.push_back(
      gui::model::Events::ConnectShowModelPluginContextMenu(
      boost::bind(&ModelCreator::ShowModelPluginContextMenu, this, _1)));

  this->connections.push_back(
      gui::model::Events::ConnectRequestLinkRemoval(
        boost::bind(&ModelCreator::RemoveLink, this, _1)));

  this->connections.push_back(
      gui::model::Events::ConnectRequestModelPluginRemoval(
        boost::bind(&ModelCreator::RemoveModelPlugin, this, _1)));

  this->connections.push_back(
      event::Events::ConnectPreRender(
        boost::bind(&ModelCreator::Update, this)));

  if (g_copyAct)
  {
    g_copyAct->setEnabled(false);
    connect(g_copyAct, SIGNAL(triggered()), this, SLOT(OnCopy()));
  }
  if (g_pasteAct)
  {
    g_pasteAct->setEnabled(false);
    connect(g_pasteAct, SIGNAL(triggered()), this, SLOT(OnPaste()));
  }

  this->saveDialog = new SaveDialog(SaveDialog::MODEL);

  this->Reset();
}

/////////////////////////////////////////////////
ModelCreator::~ModelCreator()
{
  while (!this->allLinks.empty())
    this->RemoveLinkImpl(this->allLinks.begin()->first);

<<<<<<< HEAD
  while (!this->nestedLinks.empty())
    this->RemoveLinkImpl(this->nestedLinks.begin()->first);

  while (!this->allNestedModels.empty())
    this->RemoveNestedModelImpl(this->allNestedModels.begin()->first);

=======
  this->allNestedModels.clear();
>>>>>>> 879f0c75
  this->allLinks.clear();
  this->nestedLinks.clear();
  this->allModelPlugins.clear();
  this->allNestedModels.clear();
  this->node->Fini();
  this->node.reset();
  this->modelTemplateSDF.reset();
  this->requestPub.reset();
  this->makerPub.reset();
  this->connections.clear();

  delete this->saveDialog;
  delete this->updateMutex;

  delete jointMaker;
}

/////////////////////////////////////////////////
void ModelCreator::OnEdit(bool _checked)
{
  if (_checked)
  {
    this->active = true;
    this->modelCounter++;
    KeyEventHandler::Instance()->AddPressFilter("model_creator",
        boost::bind(&ModelCreator::OnKeyPress, this, _1));

    MouseEventHandler::Instance()->AddPressFilter("model_creator",
        boost::bind(&ModelCreator::OnMousePress, this, _1));

    MouseEventHandler::Instance()->AddReleaseFilter("model_creator",
        boost::bind(&ModelCreator::OnMouseRelease, this, _1));

    MouseEventHandler::Instance()->AddMoveFilter("model_creator",
        boost::bind(&ModelCreator::OnMouseMove, this, _1));

    MouseEventHandler::Instance()->AddDoubleClickFilter("model_creator",
        boost::bind(&ModelCreator::OnMouseDoubleClick, this, _1));

    this->jointMaker->EnableEventHandlers();
  }
  else
  {
    this->active = false;
    KeyEventHandler::Instance()->RemovePressFilter("model_creator");
    MouseEventHandler::Instance()->RemovePressFilter("model_creator");
    MouseEventHandler::Instance()->RemoveReleaseFilter("model_creator");
    MouseEventHandler::Instance()->RemoveMoveFilter("model_creator");
    MouseEventHandler::Instance()->RemoveDoubleClickFilter("model_creator");
    this->jointMaker->DisableEventHandlers();
    this->jointMaker->Stop();

    this->DeselectAll();
  }
}

/////////////////////////////////////////////////
void ModelCreator::OnEditModel(const std::string &_modelName)
{
  if (!gui::get_active_camera() ||
      !gui::get_active_camera()->GetScene())
  {
    gzerr << "Unable to edit model. GUI camera or scene is NULL"
        << std::endl;
    return;
  }

  if (!this->active)
  {
    gzwarn << "Model Editor must be active before loading a model. " <<
              "Not loading model " << _modelName << std::endl;
    return;
  }

  // Get SDF model element from model name
  // TODO replace with entity_info and parse gazebo.msgs.Model msgs
  // or handle model_sdf requests in world.
  boost::shared_ptr<msgs::Response> response =
    transport::request(gui::get_world(), "world_sdf");

  msgs::GzString msg;
  // Make sure the response is correct
  if (response->type() == msg.GetTypeName())
  {
    // Parse the response message
    msg.ParseFromString(response->serialized_data());

    // Parse the string into sdf
    sdf::SDF sdfParsed;
    sdfParsed.SetFromString(msg.data());

    // Check that sdf contains world
    if (sdfParsed.Root()->HasElement("world") &&
        sdfParsed.Root()->GetElement("world")->HasElement("model"))
    {
      sdf::ElementPtr world = sdfParsed.Root()->GetElement("world");
      sdf::ElementPtr model = world->GetElement("model");
      while (model)
      {
        if (model->GetAttribute("name")->GetAsString() == _modelName)
        {
<<<<<<< HEAD
          NestedModelData *modelData = this->CreateModelFromSDF(model);
          rendering::VisualPtr modelVis = modelData->modelVisual;
=======
          // Create the root model
          this->CreateModelFromSDF(model);
>>>>>>> 879f0c75

          // Hide the model from the scene to substitute with the preview visual
          this->SetModelVisible(_modelName, false);

          rendering::ScenePtr scene = gui::get_active_camera()->GetScene();
          rendering::VisualPtr visual = scene->GetVisual(_modelName);

          ignition::math::Pose3d pose;
          if (visual)
          {
            pose = visual->GetWorldPose().Ign();
            this->previewVisual->SetWorldPose(pose);
          }

          this->serverModelName = _modelName;
          this->serverModelSDF = model;
          this->modelPose = pose;

          std::stringstream ss;
          ss << "<sdf version='" << SDF_VERSION << "'>"
             << model->ToString("")
             << "</sdf>";

          gui::model::Events::editModel(_modelName, modelVis->GetName(),
              ss.str());
          return;
        }
        model = model->GetNextElement("model");
      }
      gzwarn << "Couldn't find SDF for " << _modelName << ". Not loading it."
          << std::endl;
    }
  }
  else
  {
    GZ_ASSERT(response->type() == msg.GetTypeName(),
        "Received incorrect response from 'world_sdf' request.");
  }
}

/////////////////////////////////////////////////
<<<<<<< HEAD
NestedModelData *ModelCreator::CreateModelFromSDF(sdf::ElementPtr
    _modelElem, rendering::VisualPtr _parentVis, bool _attachedToMouse)
=======
NestedModelData *ModelCreator::CreateModelFromSDF(
    const sdf::ElementPtr &_modelElem, const rendering::VisualPtr &_parentVis)
>>>>>>> 879f0c75
{
  rendering::VisualPtr modelVisual;
  std::stringstream modelNameStream;
  std::string nestedModelName;
  NestedModelData *modelData = new NestedModelData();

  // If no parent vis, this is the root model
  if (!_parentVis)
  {
    // Reset preview visual in case there was something already loaded
    this->Reset();
<<<<<<< HEAD

    // Keep previewModel with previewName to avoid conflicts
    modelVisual = this->previewVisual;
    modelNameStream << this->previewName << "_" << this->modelCounter;

    // Model general info
    if (_modelElem->HasAttribute("name"))
      this->SetModelName(_modelElem->Get<std::string>("name"));

    if (_modelElem->HasElement("pose"))
      this->modelPose = _modelElem->Get<math::Pose>("pose");
    else
      this->modelPose = math::Pose::Zero;
    this->previewVisual->SetPose(this->modelPose);

    if (_modelElem->HasElement("static"))
      this->isStatic = _modelElem->Get<bool>("static");
    if (_modelElem->HasElement("allow_auto_disable"))
      this->autoDisable = _modelElem->Get<bool>("allow_auto_disable");
    gui::model::Events::modelPropertiesChanged(this->isStatic,
        this->autoDisable, this->modelPose, this->GetModelName());

    modelData->modelVisual = modelVisual;
  }
  // Nested models are attached to a parent visual
  else
  {
    // Internal name
    std::stringstream parentNameStream;
    parentNameStream << _parentVis->GetName();
    if (_parentVis->GetName() == this->previewName)
      parentNameStream << "_" << this->modelCounter;

    modelNameStream << parentNameStream.str() << "::" <<
        _modelElem->Get<std::string>("name");
    nestedModelName = modelNameStream.str();

    // Generate unique name
    auto itName = this->allNestedModels.find(nestedModelName);
    int nameCounter = 0;
    std::string uniqueName;
    while (itName != this->allNestedModels.end())
    {
      std::stringstream uniqueNameStr;
      uniqueNameStr << nestedModelName << "_" << nameCounter++;
      uniqueName = uniqueNameStr.str();
      itName = this->allNestedModels.find(uniqueName);
    }
    if (!uniqueName.empty())
      nestedModelName = uniqueName;

    // Model Visual
    modelVisual.reset(new rendering::Visual(nestedModelName, _parentVis));
    modelVisual->Load();
    modelVisual->SetTransparency(ModelData::GetEditTransparency());

    if (_modelElem->HasElement("pose"))
      modelVisual->SetPose(_modelElem->Get<math::Pose>("pose"));

    // Only keep SDF and preview visual
    std::string leafName = nestedModelName;
    leafName = leafName.substr(leafName.rfind("::")+2);

//    modelData->modelSDF = _modelElem->Clone();
    modelData->modelSDF = _modelElem;
    modelData->modelVisual = modelVisual;
    modelData->SetName(leafName);
    modelData->SetPose(_modelElem->Get<math::Pose>("pose"));
  }

  // Nested models
  sdf::ElementPtr nestedModelElem;
  if (_modelElem->HasElement("model"))
     nestedModelElem = _modelElem->GetElement("model");
  while (nestedModelElem)
  {
    if (this->canonicalModel.empty())
      this->canonicalModel = nestedModelName;

    NestedModelData *nestedModelData =
        this->CreateModelFromSDF(nestedModelElem, modelVisual);
    rendering::VisualPtr nestedModelVis = nestedModelData->modelVisual;
    modelData->models[nestedModelVis->GetName()] = nestedModelVis;
    nestedModelElem = nestedModelElem->GetNextElement("model");
  }

  // Links
  sdf::ElementPtr linkElem;
  if (_modelElem->HasElement("link"))
    linkElem = _modelElem->GetElement("link");
  while (linkElem)
  {
    LinkData *linkData = this->CreateLinkFromSDF(linkElem, modelVisual);
    rendering::VisualPtr linkVis = linkData->linkVisual;

    modelData->links[linkVis->GetName()] = linkVis;
    linkElem = linkElem->GetNextElement("link");
  }

  // Don't load joints for nested models
  if (!_parentVis)
  {
    sdf::ElementPtr jointElem;
    if (_modelElem->HasElement("joint"))
       jointElem = _modelElem->GetElement("joint");

    while (jointElem)
    {
      this->jointMaker->CreateJointFromSDF(jointElem, modelNameStream.str());
      jointElem = jointElem->GetNextElement("joint");
    }
=======

    // Keep previewModel with previewName to avoid conflicts
    modelVisual = this->previewVisual;
    modelNameStream << this->previewName << "_" << this->modelCounter;

    // Model general info
    if (_modelElem->HasAttribute("name"))
      this->SetModelName(_modelElem->Get<std::string>("name"));

    if (_modelElem->HasElement("pose"))
      this->modelPose = _modelElem->Get<ignition::math::Pose3d>("pose");
    else
      this->modelPose = ignition::math::Pose3d::Zero;
    this->previewVisual->SetPose(this->modelPose);

    if (_modelElem->HasElement("static"))
      this->isStatic = _modelElem->Get<bool>("static");
    if (_modelElem->HasElement("allow_auto_disable"))
      this->autoDisable = _modelElem->Get<bool>("allow_auto_disable");
    gui::model::Events::modelPropertiesChanged(this->isStatic,
        this->autoDisable, this->modelPose, this->GetModelName());

    modelData->modelVisual = modelVisual;
  }
  // Nested models are attached to a parent visual
  else
  {
    // Internal name
    std::stringstream parentNameStream;
    parentNameStream << _parentVis->GetName();
    if (_parentVis->GetName() == this->previewName)
      parentNameStream << "_" << this->modelCounter;

    modelNameStream << parentNameStream.str() << "::" <<
        _modelElem->Get<std::string>("name");
    nestedModelName = modelNameStream.str();

    // Generate unique name
    auto itName = this->allNestedModels.find(nestedModelName);
    int nameCounter = 0;
    std::string uniqueName;
    while (itName != this->allNestedModels.end())
    {
      std::stringstream uniqueNameStr;
      uniqueNameStr << nestedModelName << "_" << nameCounter++;
      uniqueName = uniqueNameStr.str();
      itName = this->allNestedModels.find(uniqueName);
    }
    if (!uniqueName.empty())
      nestedModelName = uniqueName;

    // Model Visual
    modelVisual.reset(new rendering::Visual(nestedModelName, _parentVis));
    modelVisual->Load();
    modelVisual->SetTransparency(ModelData::GetEditTransparency());

    if (_modelElem->HasElement("pose"))
      modelVisual->SetPose(_modelElem->Get<ignition::math::Pose3d>("pose"));

    // Only keep SDF and preview visual
    std::string leafName = nestedModelName;
    leafName = leafName.substr(leafName.rfind("::")+2);

    modelData->modelSDF = _modelElem;
    modelData->modelVisual = modelVisual;
    modelData->SetName(leafName);
    modelData->SetPose(_modelElem->Get<ignition::math::Pose3d>("pose"));
  }

  // Notify nested model insertion
  if (_parentVis)
  {
    boost::recursive_mutex::scoped_lock lock(*this->updateMutex);
    this->allNestedModels[nestedModelName] = modelData;

    gui::model::Events::nestedModelInserted(nestedModelName);
  }

  // Recursively load models nested in this model
  // This must be done after other widgets were notified about the current
  // model but before making joints
  sdf::ElementPtr nestedModelElem;
  if (_modelElem->HasElement("model"))
     nestedModelElem = _modelElem->GetElement("model");
  while (nestedModelElem)
  {
    if (this->canonicalModel.empty())
      this->canonicalModel = nestedModelName;

    this->CreateModelFromSDF(nestedModelElem, modelVisual);
    nestedModelElem = nestedModelElem->GetNextElement("model");
  }

  // Links
  sdf::ElementPtr linkElem;
  if (_modelElem->HasElement("link"))
    linkElem = _modelElem->GetElement("link");
  while (linkElem)
  {
    this->CreateLinkFromSDF(linkElem, modelVisual);
    linkElem = linkElem->GetNextElement("link");
  }
>>>>>>> 879f0c75

  // Don't load joints or plugins for nested models
  if (!_parentVis)
  {
    // Joints
    sdf::ElementPtr jointElem;
    if (_modelElem->HasElement("joint"))
       jointElem = _modelElem->GetElement("joint");

    while (jointElem)
    {
      this->jointMaker->CreateJointFromSDF(jointElem, modelNameStream.str());
      jointElem = jointElem->GetNextElement("joint");
    }

    // Plugins
    sdf::ElementPtr pluginElem;
    if (_modelElem->HasElement("plugin"))
      pluginElem = _modelElem->GetElement("plugin");
    while (pluginElem)
    {
      this->AddModelPlugin(pluginElem);
      pluginElem = pluginElem->GetNextElement("plugin");
    }
  }
<<<<<<< HEAD
  }

  // Nested models only
  if (_parentVis)
  {
    boost::recursive_mutex::scoped_lock lock(*this->updateMutex);
    this->allNestedModels[nestedModelName] = modelData;

    if (!_attachedToMouse)
      gui::model::Events::nestedModelInserted(nestedModelName);
  }
=======
>>>>>>> 879f0c75

  return modelData;
}

/////////////////////////////////////////////////
void ModelCreator::OnNew()
{
  this->Stop();

  if (this->allLinks.empty() && this->allNestedModels.empty())
  {
    this->Reset();
    gui::model::Events::newModel();
    return;
  }
  QString msg;
  QMessageBox msgBox(QMessageBox::Warning, QString("New"), msg);
  QPushButton *cancelButton = msgBox.addButton("Cancel",
      QMessageBox::RejectRole);
  msgBox.setEscapeButton(cancelButton);
  QPushButton *saveButton = new QPushButton("Save");

  switch (this->currentSaveState)
  {
    case ALL_SAVED:
    {
      msg.append("Are you sure you want to close this model and open a new "
                 "canvas?\n\n");
      QPushButton *newButton =
          msgBox.addButton("New Canvas", QMessageBox::AcceptRole);
      msgBox.setDefaultButton(newButton);
      break;
    }
    case UNSAVED_CHANGES:
    case NEVER_SAVED:
    {
      msg.append("You have unsaved changes. Do you want to save this model "
                 "and open a new canvas?\n\n");
      msgBox.addButton("Don't Save", QMessageBox::DestructiveRole);
      msgBox.addButton(saveButton, QMessageBox::AcceptRole);
      msgBox.setDefaultButton(saveButton);
      break;
    }
    default:
      return;
  }

  msgBox.setText(msg);

  msgBox.exec();

  if (msgBox.clickedButton() != cancelButton)
  {
    if (msgBox.clickedButton() == saveButton)
    {
      if (!this->OnSave())
      {
        return;
      }
    }

    this->Reset();
    gui::model::Events::newModel();
  }
}

/////////////////////////////////////////////////
bool ModelCreator::OnSave()
{
  this->Stop();

  switch (this->currentSaveState)
  {
    case UNSAVED_CHANGES:
    {
      this->SaveModelFiles();
      gui::model::Events::saveModel(this->modelName);
      return true;
    }
    case NEVER_SAVED:
    {
      return this->OnSaveAs();
    }
    default:
      return false;
  }
}

/////////////////////////////////////////////////
bool ModelCreator::OnSaveAs()
{
  this->Stop();

  if (this->saveDialog->OnSaveAs())
  {
    // Prevent changing save location
    this->currentSaveState = ALL_SAVED;
    // Get name set by user
    this->SetModelName(this->saveDialog->GetModelName());
    // Update name on palette
    gui::model::Events::saveModel(this->modelName);
    // Generate and save files
    this->SaveModelFiles();
    return true;
  }
  return false;
}

/////////////////////////////////////////////////
void ModelCreator::OnNameChanged(const std::string &_name)
{
  if (_name.compare(this->modelName) == 0)
    return;

  this->SetModelName(_name);
  this->ModelChanged();
}

/////////////////////////////////////////////////
void ModelCreator::OnExit()
{
  this->Stop();

  if (this->allLinks.empty() && this->allNestedModels.empty())
  {
    if (!this->serverModelName.empty())
      this->SetModelVisible(this->serverModelName, true);
    this->Reset();
    gui::model::Events::newModel();
    gui::model::Events::finishModel();
    return;
  }

  switch (this->currentSaveState)
  {
    case ALL_SAVED:
    {
      QString msg("Are you ready to exit?\n\n");
      QMessageBox msgBox(QMessageBox::NoIcon, QString("Exit"), msg);

      QPushButton *cancelButton = msgBox.addButton("Cancel",
          QMessageBox::RejectRole);
      QPushButton *exitButton =
          msgBox.addButton("Exit", QMessageBox::AcceptRole);
      msgBox.setDefaultButton(exitButton);
      msgBox.setEscapeButton(cancelButton);

      msgBox.exec();
      if (msgBox.clickedButton() == cancelButton)
      {
        return;
      }
      this->FinishModel();
      break;
    }
    case UNSAVED_CHANGES:
    case NEVER_SAVED:
    {
      QString msg("Save Changes before exiting?\n\n");

      QMessageBox msgBox(QMessageBox::NoIcon, QString("Exit"), msg);
      QPushButton *cancelButton = msgBox.addButton("Cancel",
          QMessageBox::RejectRole);
      msgBox.addButton("Don't Save, Exit", QMessageBox::DestructiveRole);
      QPushButton *saveButton = msgBox.addButton("Save and Exit",
          QMessageBox::AcceptRole);
      msgBox.setDefaultButton(cancelButton);
      msgBox.setDefaultButton(saveButton);

      msgBox.exec();
      if (msgBox.clickedButton() == cancelButton)
        return;

      if (msgBox.clickedButton() == saveButton)
      {
        if (!this->OnSave())
        {
          return;
        }
      }
      break;
    }
    default:
      return;
  }

  // Create entity on main window up to the saved point
  if (this->currentSaveState != NEVER_SAVED)
    this->FinishModel();
  else
    this->SetModelVisible(this->serverModelName, true);

  this->Reset();

  gui::model::Events::newModel();
  gui::model::Events::finishModel();
}

/////////////////////////////////////////////////
void ModelCreator::SaveModelFiles()
{
  this->saveDialog->GenerateConfig();
  this->saveDialog->SaveToConfig();
  this->GenerateSDF();
  this->saveDialog->SaveToSDF(this->modelSDF);
  this->currentSaveState = ALL_SAVED;
}

/////////////////////////////////////////////////
std::string ModelCreator::CreateModel()
{
  this->Reset();
  return this->folderName;
}

/////////////////////////////////////////////////
void ModelCreator::AddJoint(const std::string &_type)
{
  this->Stop();
  if (this->jointMaker)
    this->jointMaker->AddJoint(_type);
}

/////////////////////////////////////////////////
std::string ModelCreator::AddShape(LinkType _type,
    const math::Vector3 &_size, const math::Pose &_pose,
    const std::string &_uri, unsigned int _samples)
{
  if (!this->previewVisual)
  {
    this->Reset();
  }

  std::stringstream linkNameStream;
  linkNameStream << this->previewName << "_" << this->modelCounter
      << "::link_" << this->linkCounter++;
  std::string linkName = linkNameStream.str();

  rendering::VisualPtr linkVisual(new rendering::Visual(linkName,
      this->previewVisual));
  linkVisual->Load();
  linkVisual->SetTransparency(ModelData::GetEditTransparency());

  std::ostringstream visualName;
  visualName << linkName << "::visual";
  rendering::VisualPtr visVisual(new rendering::Visual(visualName.str(),
      linkVisual));
  sdf::ElementPtr visualElem =  this->modelTemplateSDF->Root()
      ->GetElement("model")->GetElement("link")->GetElement("visual");

  sdf::ElementPtr geomElem =  visualElem->GetElement("geometry");
  geomElem->ClearElements();

  if (_type == LINK_CYLINDER)
  {
    sdf::ElementPtr cylinderElem = geomElem->AddElement("cylinder");
    (cylinderElem->GetElement("radius"))->Set(_size.x*0.5);
    (cylinderElem->GetElement("length"))->Set(_size.z);
  }
  else if (_type == LINK_SPHERE)
  {
    ((geomElem->AddElement("sphere"))->GetElement("radius"))->Set(_size.x*0.5);
  }
  else if (_type == LINK_MESH)
  {
    sdf::ElementPtr meshElem = geomElem->AddElement("mesh");
    meshElem->GetElement("scale")->Set(_size);
    meshElem->GetElement("uri")->Set(_uri);
  }
  else if (_type == LINK_POLYLINE)
  {
    QFileInfo info(QString::fromStdString(_uri));
    if (!info.isFile() || info.completeSuffix().toLower() != "svg")
    {
      gzerr << "File [" << _uri << "] not found or invalid!" << std::endl;
      return std::string();
    }

    common::SVGLoader svgLoader(_samples);
    std::vector<common::SVGPath> paths;
    svgLoader.Parse(_uri, paths);

    if (paths.empty())
    {
      gzerr << "No paths found on file [" << _uri << "]" << std::endl;
      return std::string();
    }

    // SVG paths do not map to sdf polylines, because we now allow a contour
    // to be made of multiple svg disjoint paths.
    // For this reason, we compute the closed polylines that can be extruded
    // in this step
    std::vector< std::vector<ignition::math::Vector2d> > closedPolys;
    std::vector< std::vector<ignition::math::Vector2d> > openPolys;
    svgLoader.PathsToClosedPolylines(paths, 0.05, closedPolys, openPolys);
    if (closedPolys.empty())
    {
      gzerr << "No closed polylines found on file [" << _uri << "]"
        << std::endl;
      return std::string();
    }
    if (!openPolys.empty())
    {
      gzmsg << "There are " << openPolys.size() << "open polylines. "
        << "They will be ignored." << std::endl;
    }
    // Find extreme values to center the polylines
    ignition::math::Vector2d min(paths[0].polylines[0][0]);
    ignition::math::Vector2d max(min);

    for (auto const &poly : closedPolys)
    {
      for (auto const &pt : poly)
      {
        if (pt.X() < min.X())
          min.X() = pt.X();
        if (pt.Y() < min.Y())
          min.Y() = pt.Y();
        if (pt.X() > max.X())
          max.X() = pt.X();
        if (pt.Y() > max.Y())
          max.Y() = pt.Y();
      }
    }
    for (auto const &poly : closedPolys)
    {
      sdf::ElementPtr polylineElem = geomElem->AddElement("polyline");
      polylineElem->GetElement("height")->Set(_size.z);

      for (auto const &p : poly)
      {
        // Translate to center
        ignition::math::Vector2d pt = p - min - (max-min)*0.5;
        // Swap X and Y so Z will point up
        // (in 2D it points into the screen)
        sdf::ElementPtr pointElem = polylineElem->AddElement("point");
        pointElem->Set(
            ignition::math::Vector2d(pt.Y()*_size.y, pt.X()*_size.x));
      }
    }
  }
  else
  {
    if (_type != LINK_BOX)
    {
      gzwarn << "Unknown link type '" << _type << "'. " <<
          "Adding a box" << std::endl;
    }

    ((geomElem->AddElement("box"))->GetElement("size"))->Set(_size);
  }

  visVisual->Load(visualElem);
  this->CreateLink(visVisual);

  linkVisual->SetPose(_pose);

  // insert over ground plane for now
  math::Vector3 linkPos = linkVisual->GetWorldPose().pos;
  if (_type == LINK_BOX || _type == LINK_CYLINDER || _type == LINK_SPHERE)
  {
    linkPos.z = _size.z * 0.5;
  }
  // override orientation as it's more natural to insert objects upright rather
  // than inserting it in the model frame.
  linkVisual->SetWorldPose(math::Pose(linkPos, math::Quaternion()));

  this->mouseVisual = linkVisual;

  return linkName;
}

/////////////////////////////////////////////////
void ModelCreator::CreateLink(const rendering::VisualPtr &_visual)
{
  LinkData *link = new LinkData();

  msgs::Model model;
  double mass = 1.0;

  // set reasonable inertial values based on geometry
  std::string geomType = _visual->GetGeometryType();
  if (geomType == "cylinder")
    msgs::AddCylinderLink(model, mass, 0.5, 1.0);
  else if (geomType == "sphere")
    msgs::AddSphereLink(model, mass, 0.5);
  else
    msgs::AddBoxLink(model, mass, ignition::math::Vector3d::One);
  link->Load(msgs::LinkToSDF(model.link(0)));

  MainWindow *mainWindow = gui::get_main_window();
  if (mainWindow)
  {
    connect(gui::get_main_window(), SIGNAL(Close()), link->inspector,
        SLOT(close()));
  }

  link->linkVisual = _visual->GetParent();
  link->AddVisual(_visual);

  link->inspector->SetLinkId(link->linkVisual->GetName());

  // override transparency
  _visual->SetTransparency(_visual->GetTransparency() *
      (1-ModelData::GetEditTransparency()-0.1)
      + ModelData::GetEditTransparency());

  // create collision with identical geometry
  rendering::VisualPtr collisionVis =
      _visual->Clone(link->linkVisual->GetName() + "::collision",
      link->linkVisual);

  // orange
  collisionVis->SetMaterial("Gazebo/Orange");
  collisionVis->SetTransparency(
      math::clamp(ModelData::GetEditTransparency() * 2.0, 0.0, 0.8));
  // fix for transparency alpha compositing
  Ogre::MovableObject *colObj = collisionVis->GetSceneNode()->
      getAttachedObject(0);
  colObj->setRenderQueueGroup(colObj->getRenderQueueGroup()+1);
  link->AddCollision(collisionVis);

  std::string linkName = link->linkVisual->GetName();

  std::string leafName = linkName;
  size_t idx = linkName.rfind("::");
  if (idx != std::string::npos)
    leafName = linkName.substr(idx+2);

  link->SetName(leafName);

  {
    boost::recursive_mutex::scoped_lock lock(*this->updateMutex);
    this->allLinks[linkName] = link;
    if (this->canonicalLink.empty())
      this->canonicalLink = linkName;
  }

  rendering::ScenePtr scene = link->linkVisual->GetScene();

  this->ModelChanged();
}

/////////////////////////////////////////////////
LinkData *ModelCreator::CloneLink(const std::string &_linkName)
{
  boost::recursive_mutex::scoped_lock lock(*this->updateMutex);

  auto it = this->allLinks.find(_linkName);
  if (it == allLinks.end())
  {
    gzerr << "No link with name: " << _linkName << " found."  << std::endl;
    return NULL;
  }

  // generate unique name.
  std::string newName = _linkName + "_clone";
  auto itName = this->allLinks.find(newName);
  int nameCounter = 0;
  while (itName != this->allLinks.end())
  {
    std::stringstream newLinkName;
    newLinkName << _linkName << "_clone_" << nameCounter++;
    newName = newLinkName.str();
    itName = this->allLinks.find(newName);
  }

  std::string leafName = newName;
  size_t idx = newName.rfind("::");
  if (idx != std::string::npos)
    leafName = newName.substr(idx+2);
  LinkData *link = it->second->Clone(leafName);

  this->allLinks[newName] = link;

  this->ModelChanged();

  return link;
}

/////////////////////////////////////////////////
<<<<<<< HEAD
NestedModelData *ModelCreator::CloneNestedModel(
    const std::string &_nestedModelName)
{
  boost::recursive_mutex::scoped_lock lock(*this->updateMutex);

  auto it = this->allNestedModels.find(_nestedModelName);
  if (it == allNestedModels.end())
  {
    gzerr << "No nested model with name: " << _nestedModelName <<
        " found."  << std::endl;
    return NULL;
  }

  // generate unique name.
  std::string newName = _nestedModelName + "_clone";
  auto itName = this->allNestedModels.find(newName);
  int nameCounter = 0;
  while (itName != this->allNestedModels.end())
  {
    std::stringstream newNestedModelName;
    newNestedModelName << _nestedModelName << "_clone_" << nameCounter++;
    newName = newNestedModelName.str();
    itName = this->allNestedModels.find(newName);
  }

  std::string leafName = newName;
  size_t idx = newName.find_last_of("::");
  if (idx != std::string::npos)
    leafName = newName.substr(idx+1);
  NestedModelData *modelData = it->second->Clone(leafName);

  this->allNestedModels[newName] = modelData;

  this->ModelChanged();

  return modelData;
}

/////////////////////////////////////////////////
LinkData *ModelCreator::CreateLinkFromSDF(sdf::ElementPtr _linkElem,
    rendering::VisualPtr _parentVis)
=======
void ModelCreator::CreateLinkFromSDF(const sdf::ElementPtr &_linkElem,
    const rendering::VisualPtr &_parentVis)
>>>>>>> 879f0c75
{
  LinkData *link = new LinkData();
  MainWindow *mainWindow = gui::get_main_window();
  if (mainWindow)
  {
    connect(gui::get_main_window(), SIGNAL(Close()), link->inspector,
        SLOT(close()));
  }

  link->Load(_linkElem);

  // Link
  std::stringstream linkNameStream;
  std::string leafName = link->GetName();

  if (_parentVis->GetName() == this->previewName)
    linkNameStream << this->previewName << "_" << this->modelCounter << "::";
  else
    linkNameStream << _parentVis->GetName() << "::";
<<<<<<< HEAD

=======
>>>>>>> 879f0c75
  linkNameStream << leafName;
  std::string linkName = linkNameStream.str();

  if (this->canonicalLink.empty())
    this->canonicalLink = linkName;

  link->SetName(leafName);

  // if link name is scoped, it could mean that it's from an included model.
  // The joint maker needs to know about this in order to specify the correct
  // parent and child links in sdf generation step.
  if (leafName.find("::") != std::string::npos)
    this->jointMaker->AddScopedLinkName(leafName);

  rendering::VisualPtr linkVisual(new rendering::Visual(linkName, _parentVis));
  linkVisual->Load();
  linkVisual->SetPose(link->Pose());
  link->linkVisual = linkVisual;
  link->inspector->SetLinkId(link->linkVisual->GetName());

  // Visuals
  int visualIndex = 0;
  sdf::ElementPtr visualElem;

  if (_linkElem->HasElement("visual"))
    visualElem = _linkElem->GetElement("visual");

  linkVisual->SetTransparency(ModelData::GetEditTransparency());

  while (visualElem)
  {
    // Visual name
    std::string visualName;
    if (visualElem->HasAttribute("name"))
    {
      visualName = linkName + "::" + visualElem->Get<std::string>("name");
      visualIndex++;
    }
    else
    {
      std::stringstream visualNameStream;
      visualNameStream << linkName << "::visual_" << visualIndex++;
      visualName = visualNameStream.str();
      gzwarn << "SDF missing visual name attribute. Created name " << visualName
          << std::endl;
    }
    rendering::VisualPtr visVisual(new rendering::Visual(visualName,
        linkVisual));
    visVisual->Load(visualElem);

    // Visual pose
    math::Pose visualPose;
    if (visualElem->HasElement("pose"))
      visualPose = visualElem->Get<math::Pose>("pose");
    else
      visualPose.Set(0, 0, 0, 0, 0, 0);
    visVisual->SetPose(visualPose);

    // Add to link
    link->AddVisual(visVisual);

    // override transparency
    visVisual->SetTransparency(visVisual->GetTransparency() *
        (1-ModelData::GetEditTransparency()-0.1)
        + ModelData::GetEditTransparency());

    visualElem = visualElem->GetNextElement("visual");
  }

  // Collisions
  int collisionIndex = 0;
  sdf::ElementPtr collisionElem;

  if (_linkElem->HasElement("collision"))
    collisionElem = _linkElem->GetElement("collision");

  while (collisionElem)
  {
    // Collision name
    std::string collisionName;
    if (collisionElem->HasAttribute("name"))
    {
      collisionName = linkName + "::" + collisionElem->Get<std::string>("name");
      collisionIndex++;
    }
    else
    {
      std::ostringstream collisionNameStream;
      collisionNameStream << linkName << "::collision_" << collisionIndex++;
      collisionName = collisionNameStream.str();
      gzwarn << "SDF missing collision name attribute. Created name " <<
          collisionName << std::endl;
    }
    rendering::VisualPtr colVisual(new rendering::Visual(collisionName,
        linkVisual));

    // Collision pose
    math::Pose collisionPose;
    if (collisionElem->HasElement("pose"))
      collisionPose = collisionElem->Get<math::Pose>("pose");
    else
      collisionPose.Set(0, 0, 0, 0, 0, 0);

    // Make a visual element from the collision element
    sdf::ElementPtr colVisualElem =  this->modelTemplateSDF->Root()
        ->GetElement("model")->GetElement("link")->GetElement("visual");

    sdf::ElementPtr geomElem = colVisualElem->GetElement("geometry");
    geomElem->ClearElements();
    geomElem->Copy(collisionElem->GetElement("geometry"));

    colVisual->Load(colVisualElem);
    colVisual->SetPose(collisionPose);
    colVisual->SetMaterial("Gazebo/Orange");
    colVisual->SetTransparency(
        math::clamp(ModelData::GetEditTransparency() * 2.0, 0.0, 0.8));
    // fix for transparency alpha compositing
    Ogre::MovableObject *colObj = colVisual->GetSceneNode()->
        getAttachedObject(0);
    colObj->setRenderQueueGroup(colObj->getRenderQueueGroup()+1);

    // Add to link
    msgs::Collision colMsg = msgs::CollisionFromSDF(collisionElem);
    link->AddCollision(colVisual, &colMsg);

    collisionElem = collisionElem->GetNextElement("collision");
  }

  // Top-level links only
  if (_parentVis == this->previewVisual)
  {
    boost::recursive_mutex::scoped_lock lock(*this->updateMutex);
    this->allLinks[linkName] = link;
    gui::model::Events::linkInserted(linkName);
  }
  else
  {
    boost::recursive_mutex::scoped_lock lock(*this->updateMutex);
    this->nestedLinks[linkName] = link;
  }

  this->ModelChanged();

  return link;
}

/////////////////////////////////////////////////
LinkData *ModelCreator::CreateLinkFromSDF(sdf::ElementPtr _linkElem)
{
  return this->CreateLinkFromSDF(_linkElem, this->previewVisual);
}

/////////////////////////////////////////////////
void ModelCreator::RemoveNestedModelImpl(const std::string &_nestedModelName)
{
  if (!this->previewVisual)
  {
    this->Reset();
    return;
  }

  NestedModelData *modelData = NULL;
  {
    boost::recursive_mutex::scoped_lock lock(*this->updateMutex);
    if (this->allNestedModels.find(_nestedModelName) ==
        this->allNestedModels.end())
    {
      return;
    }
    modelData = this->allNestedModels[_nestedModelName];
  }

  if (!modelData)
    return;

  // Copy before reference is deleted.
  std::string nestedModelName(_nestedModelName);

<<<<<<< HEAD

  // remove all its models
  for (auto &modelIt : modelData->models)
    this->RemoveNestedModelImpl(modelIt.first);

  // remove all its links and joints
  for (auto &linkIt : modelData->links)
  {
    // if it's a link
    if (this->nestedLinks.find(linkIt.first) != this->nestedLinks.end())
    {
      if (this->jointMaker)
      {
        this->jointMaker->RemoveJointsByLink(linkIt.first);
      }
      this->RemoveLinkImpl(linkIt.first);
    }
  }

  rendering::ScenePtr scene = modelData->modelVisual->GetScene();
  if (scene)
  {
    scene->RemoveVisual(modelData->modelVisual);
  }

  modelData->modelVisual.reset();
  {
    boost::recursive_mutex::scoped_lock lock(*this->updateMutex);
    this->allNestedModels.erase(_nestedModelName);
    delete modelData;
  }
  gui::model::Events::nestedModelRemoved(nestedModelName);

=======
>>>>>>> 879f0c75
  this->ModelChanged();
}

/////////////////////////////////////////////////
void ModelCreator::RemoveLinkImpl(const std::string &_linkName)
{
  if (!this->previewVisual)
  {
    this->Reset();
    return;
  }

  LinkData *link = NULL;
  {
    boost::recursive_mutex::scoped_lock lock(*this->updateMutex);
    if (this->allLinks.find(_linkName) == this->allLinks.end())
      return;
    link = this->allLinks[_linkName];

    if (!link)
    {
      if (this->nestedLinks.find(_linkName) == this->nestedLinks.end())
        return;
      link = this->nestedLinks[_linkName];
    }
  }

  if (!link)
    return;

  // Copy before reference is deleted.
  std::string linkName(_linkName);

  rendering::ScenePtr scene = link->linkVisual->GetScene();
  if (scene)
  {
    for (auto &it : link->visuals)
    {
      rendering::VisualPtr vis = it.first;
      scene->RemoveVisual(vis);
    }
    scene->RemoveVisual(link->linkVisual);
    for (auto &colIt : link->collisions)
    {
      rendering::VisualPtr vis = colIt.first;
      scene->RemoveVisual(vis);
    }

    scene->RemoveVisual(link->linkVisual);
  }

  link->linkVisual.reset();
  {
    boost::recursive_mutex::scoped_lock lock(*this->updateMutex);
    this->allLinks.erase(linkName);
<<<<<<< HEAD
    this->nestedLinks.erase(linkName);
=======
>>>>>>> 879f0c75
    delete link;
  }
  gui::model::Events::linkRemoved(linkName);

  this->ModelChanged();
}

/////////////////////////////////////////////////
void ModelCreator::Reset()
{
  delete this->saveDialog;
  this->saveDialog = new SaveDialog(SaveDialog::MODEL);

  this->jointMaker->Reset();
  this->selectedNestedModels.clear();
  this->selectedLinks.clear();

  if (g_copyAct)
    g_copyAct->setEnabled(false);

  if (g_pasteAct)
    g_pasteAct->setEnabled(false);

  this->currentSaveState = NEVER_SAVED;
  this->SetModelName(this->modelDefaultName);
  this->serverModelName = "";
  this->serverModelSDF.reset();
  this->serverModelVisible.clear();
  this->canonicalLink = "";
  this->canonicalModel = "";

  this->modelTemplateSDF.reset(new sdf::SDF);
  this->modelTemplateSDF->SetFromString(ModelData::GetTemplateSDFString());

  this->modelSDF.reset(new sdf::SDF);

  this->isStatic = false;
  this->autoDisable = true;
  gui::model::Events::modelPropertiesChanged(this->isStatic, this->autoDisable,
      this->modelPose, this->GetModelName());

  while (!this->allLinks.empty())
    this->RemoveLinkImpl(this->allLinks.begin()->first);
  this->allLinks.clear();

<<<<<<< HEAD
  while (!this->allNestedModels.empty())
    this->RemoveNestedModelImpl(this->allNestedModels.begin()->first);
=======
>>>>>>> 879f0c75
  this->allNestedModels.clear();

  this->allModelPlugins.clear();

  if (!gui::get_active_camera() ||
    !gui::get_active_camera()->GetScene())
  return;

  rendering::ScenePtr scene = gui::get_active_camera()->GetScene();
  if (this->previewVisual)
    scene->RemoveVisual(this->previewVisual);

  std::stringstream visName;
  visName << this->previewName << "_" << this->modelCounter;
  this->previewVisual.reset(new rendering::Visual(visName.str(),
      scene->GetWorldVisual()));

  this->previewVisual->Load();
  this->modelPose = ignition::math::Pose3d::Zero;
  this->previewVisual->SetPose(this->modelPose);
}

/////////////////////////////////////////////////
void ModelCreator::SetModelName(const std::string &_modelName)
{
  this->modelName = _modelName;
  this->saveDialog->SetModelName(_modelName);

  this->folderName = this->saveDialog->
      GetFolderNameFromModelName(this->modelName);

  if (this->currentSaveState == NEVER_SAVED)
  {
    // Set new saveLocation
    boost::filesystem::path oldPath(this->saveDialog->GetSaveLocation());

    boost::filesystem::path newPath = oldPath.parent_path() / this->folderName;
    this->saveDialog->SetSaveLocation(newPath.string());
  }
}

/////////////////////////////////////////////////
std::string ModelCreator::GetModelName() const
{
  return this->modelName;
}

/////////////////////////////////////////////////
void ModelCreator::SetStatic(bool _static)
{
  this->isStatic = _static;
  this->ModelChanged();
}

/////////////////////////////////////////////////
void ModelCreator::SetAutoDisable(bool _auto)
{
  this->autoDisable = _auto;
  this->ModelChanged();
}

/////////////////////////////////////////////////
void ModelCreator::FinishModel()
{
  if (!this->serverModelName.empty())
  {
    // delete model on server first before spawning the updated one.
    transport::request(gui::get_world(), "entity_delete",
        this->serverModelName);
    int timeoutCounter = 0;
    int timeout = 100;
    while (timeoutCounter < timeout)
    {
      boost::shared_ptr<msgs::Response> response =
          transport::request(gui::get_world(), "entity_info",
          this->serverModelName);
      // Make sure the response is correct
      if (response->response() == "nonexistent")
        break;

      common::Time::MSleep(100);
      timeoutCounter++;
    }
  }
  event::Events::setSelectedEntity("", "normal");
  this->CreateTheEntity();
  this->Reset();
}

/////////////////////////////////////////////////
void ModelCreator::CreateTheEntity()
{
  if (!this->modelSDF->Root()->HasElement("model"))
  {
    gzerr << "Generated invalid SDF! Cannot create entity." << std::endl;
    return;
  }

  msgs::Factory msg;
  // Create a new name if the model exists
  sdf::ElementPtr modelElem = this->modelSDF->Root()->GetElement("model");
  std::string modelElemName = modelElem->Get<std::string>("name");
  if (has_entity_name(modelElemName))
  {
    int i = 0;
    while (has_entity_name(modelElemName))
    {
      modelElemName = modelElem->Get<std::string>("name") + "_" +
        boost::lexical_cast<std::string>(i++);
    }
    modelElem->GetAttribute("name")->Set(modelElemName);
  }

  msg.set_sdf(this->modelSDF->ToString());
  msgs::Set(msg.mutable_pose(), this->modelPose);
  this->makerPub->Publish(msg);
}

/////////////////////////////////////////////////
void ModelCreator::AddEntity(sdf::ElementPtr _sdf)
{
  if (!this->previewVisual)
  {
    this->Reset();
  }

  this->Stop();

  if (_sdf->GetName() == "model")
  {
    // Create a top-level nested model
    NestedModelData *modelData =
        this->CreateModelFromSDF(_sdf, this->previewVisual, true);

    rendering::VisualPtr entityVisual = modelData->modelVisual;

    this->addLinkType = NESTED_MODEL;
    this->mouseVisual = entityVisual;
  }
}

/////////////////////////////////////////////////
sdf::ElementPtr ModelCreator::GetEntitySDF(const std::string &_name)
{
  auto it = this->allNestedModels.find(_name);
  if (it != this->allNestedModels.end())
  {
    if (it->second)
      return it->second->modelSDF;
  }
  return NULL;
}

/////////////////////////////////////////////////
void ModelCreator::AddLink(LinkType _type)
{
  if (!this->previewVisual)
  {
    this->Reset();
  }

  this->Stop();

  this->addLinkType = _type;
  if (_type != LINK_NONE)
    this->AddShape(_type);
}

/////////////////////////////////////////////////
void ModelCreator::Stop()
{
  if (this->addLinkType != LINK_NONE && this->mouseVisual)
  {
    this->RemoveEntity(this->mouseVisual->GetName());
    this->mouseVisual.reset();
    emit LinkAdded();
  }
  if (this->jointMaker)
    this->jointMaker->Stop();
}

/////////////////////////////////////////////////
void ModelCreator::OnDelete()
{
  if (this->inspectName.empty())
    return;

  this->OnDelete(this->inspectName);
  this->inspectName = "";
}

/////////////////////////////////////////////////
void ModelCreator::OnDelete(const std::string &_entity)
{
  this->RemoveEntity(_entity);
}

/////////////////////////////////////////////////
void ModelCreator::RemoveEntity(const std::string &_entity)
{
  boost::recursive_mutex::scoped_lock lock(*this->updateMutex);

  // if it's a nestedModel
  if (this->allNestedModels.find(_entity) != this->allNestedModels.end())
  {
    this->RemoveNestedModelImpl(_entity);
    return;
  }

  // if it's a link
  if (this->allLinks.find(_entity) != this->allLinks.end())
  {
    if (this->jointMaker)
      this->jointMaker->RemoveJointsByLink(_entity);
    this->RemoveLinkImpl(_entity);
    return;
  }

  // if it's a visual
  rendering::VisualPtr vis =
      gui::get_active_camera()->GetScene()->GetVisual(_entity);
  if (vis)
  {
    rendering::VisualPtr parentLink = vis->GetParent();
    std::string parentLinkName = parentLink->GetName();

    if (this->allLinks.find(parentLinkName) != this->allLinks.end())
    {
      // remove the parent link if it's the only child
      if (parentLink->GetChildCount() == 1)
      {
        if (this->jointMaker)
          this->jointMaker->RemoveJointsByLink(parentLink->GetName());
        this->RemoveLinkImpl(parentLink->GetName());
        return;
      }
    }
  }
}

/////////////////////////////////////////////////
void ModelCreator::OnRemoveModelPlugin(const QString &_name)
{
  this->RemoveModelPlugin(_name.toStdString());
}

/////////////////////////////////////////////////
void ModelCreator::RemoveModelPlugin(const std::string &_name)
{
  boost::recursive_mutex::scoped_lock lock(*this->updateMutex);

  auto it = this->allModelPlugins.find(_name);
  if (it == this->allModelPlugins.end())
  {
    return;
  }

  ModelPluginData *data = it->second;

  // Remove from map
  this->allModelPlugins.erase(_name);
  delete data;

  // Notify removal
  gui::model::Events::modelPluginRemoved(_name);
}

/////////////////////////////////////////////////
bool ModelCreator::OnKeyPress(const common::KeyEvent &_event)
{
  if (_event.key == Qt::Key_Escape)
  {
    this->Stop();
  }
  else if (_event.key == Qt::Key_Delete)
  {
    for (auto nestedModelVis : this->selectedNestedModels)
    {
<<<<<<< HEAD
      this->OnDelete(nestedModelVis->GetName());
    }
    for (auto linkVis : this->selectedLinks)
    {
      this->OnDelete(linkVis->GetName());
    }
    this->DeselectAll();
=======
      for (const auto &linkVis : this->selectedLinks)
      {
        this->OnDelete(linkVis->GetName());
      }
      this->DeselectAll();
    }
    else if (!this->selectedModelPlugins.empty())
    {
      for (const auto &plugin : this->selectedModelPlugins)
      {
        this->RemoveModelPlugin(plugin);
      }
      this->DeselectAll();
    }
>>>>>>> 879f0c75
  }
  else if (_event.control)
  {
    if (_event.key == Qt::Key_C && _event.control)
    {
      g_copyAct->trigger();
      return true;
    }
    if (_event.key == Qt::Key_V && _event.control)
    {
      g_pasteAct->trigger();
      return true;
    }
  }
  return false;
}

/////////////////////////////////////////////////
bool ModelCreator::OnMousePress(const common::MouseEvent &_event)
{
  rendering::UserCameraPtr userCamera = gui::get_active_camera();
  if (!userCamera)
    return false;

  if (this->jointMaker->GetState() != JointMaker::JOINT_NONE)
  {
    userCamera->HandleMouseEvent(_event);
    return true;
  }

  rendering::VisualPtr vis = userCamera->GetVisual(_event.Pos());
  if (vis)
  {
    if (!vis->IsPlane() && gui::get_entity_id(vis->GetRootVisual()->GetName()))
    {
      // Handle snap from GLWidget
      if (g_snapAct->isChecked())
        return false;

      // Prevent interaction with other models, send event only to
      // user camera
      userCamera->HandleMouseEvent(_event);
      return true;
    }
  }
  return false;
}

/////////////////////////////////////////////////
bool ModelCreator::OnMouseRelease(const common::MouseEvent &_event)
{
  rendering::UserCameraPtr userCamera = gui::get_active_camera();
  if (!userCamera)
    return false;

  boost::recursive_mutex::scoped_lock lock(*this->updateMutex);

  if (this->mouseVisual)
  {
    if (_event.Button() == common::MouseEvent::RIGHT)
      return true;

    // set the link data pose
    if (this->allLinks.find(this->mouseVisual->GetName()) !=
        this->allLinks.end())
    {
      LinkData *link = this->allLinks[this->mouseVisual->GetName()];
      link->SetPose((this->mouseVisual->GetWorldPose()-this->modelPose).Ign());
      gui::model::Events::linkInserted(this->mouseVisual->GetName());
    }
    else if (this->allNestedModels.find(this->mouseVisual->GetName()) !=
        this->allNestedModels.end())
    {
      NestedModelData *modelData = this->allNestedModels[
          this->mouseVisual->GetName()];
      modelData->SetPose(this->mouseVisual->GetWorldPose()-this->modelPose);
      gui::model::Events::nestedModelInserted(this->mouseVisual->GetName());
    }

    // reset and return
    emit LinkAdded();
    this->mouseVisual.reset();
    this->AddLink(LINK_NONE);
    return true;
  }

  rendering::VisualPtr vis = userCamera->GetVisual(_event.Pos());
  if (vis)
  {
    rendering::VisualPtr topLevelVis = vis->GetNthAncestor(2);
    if (!topLevelVis)
      return false;

<<<<<<< HEAD
    // Is link / nested model
    if (this->allLinks.find(topLevelVis->GetName()) !=
        this->allLinks.end() ||
        this->allNestedModels.find(topLevelVis->GetName()) !=
        this->allNestedModels.end())
=======
    // Is link
    if (this->allLinks.find(topLevelVis->GetName()) !=
        this->allLinks.end())
>>>>>>> 879f0c75
    {
      // Handle snap from GLWidget
      if (g_snapAct->isChecked())
        return false;

      // trigger link inspector on right click
      if (_event.Button() == common::MouseEvent::RIGHT)
      {
        this->inspectName = topLevelVis->GetName();

        this->ShowContextMenu(this->inspectName);
        return true;
      }

      // Not in multi-selection mode.
      if (!(QApplication::keyboardModifiers() & Qt::ControlModifier))
      {
        this->DeselectAll();
        this->SetSelected(topLevelVis, true);
      }
      // Multi-selection mode
      else
      {
<<<<<<< HEAD
        auto itLink = std::find(this->selectedLinks.begin(),
            this->selectedLinks.end(), topLevelVis);
        auto itNestedModel = std::find(this->selectedNestedModels.begin(),
            this->selectedNestedModels.end(), topLevelVis);
=======
        this->DeselectAllModelPlugins();

        auto it = std::find(this->selectedLinks.begin(),
            this->selectedLinks.end(), topLevelVis);
>>>>>>> 879f0c75
        // Highlight and select clicked link if not already selected
        if (itLink == this->selectedLinks.end() &&
            itNestedModel == this->selectedNestedModels.end())
        {
          this->SetSelected(topLevelVis, true);
        }
        // Deselect if already selected
        else
        {
          this->SetSelected(topLevelVis, false);
        }
      }

      if (this->manipMode == "translate" || this->manipMode == "rotate" ||
          this->manipMode == "scale")
      {
        this->OnManipMode(this->manipMode);
      }

      return true;
    }
    // Not link
    else
    {
      this->DeselectAll();

      g_alignAct->setEnabled(false);
      g_copyAct->setEnabled(!this->selectedLinks.empty());

      if (!vis->IsPlane())
        return true;
    }
  }
  return false;
}

/////////////////////////////////////////////////
void ModelCreator::ShowContextMenu(const std::string &_link)
{
  auto it = this->allLinks.find(_link);
  if (it == this->allLinks.end())
    return;

  this->inspectName = _link;
  QMenu menu;
  if (this->inspectAct)
  {
    menu.addAction(this->inspectAct);

    menu.addSeparator();

    menu.addAction(g_copyAct);
    menu.addAction(g_pasteAct);

    menu.addSeparator();

    if (this->jointMaker)
    {
      std::vector<JointData *> joints = this->jointMaker->GetJointDataByLink(
          _link);

      if (!joints.empty())
      {
        QMenu *jointsMenu = menu.addMenu(tr("Open Joint Inspector"));

        for (auto joint : joints)
        {
          QAction *jointAct = new QAction(tr(joint->name.c_str()), this);
          connect(jointAct, SIGNAL(triggered()), joint,
              SLOT(OnOpenInspector()));
          jointsMenu->addAction(jointAct);
        }
      }
    }
  }
  QAction *deleteAct = new QAction(tr("Delete"), this);
  connect(deleteAct, SIGNAL(triggered()), this, SLOT(OnDelete()));
  menu.addAction(deleteAct);

  menu.exec(QCursor::pos());
}

/////////////////////////////////////////////////
void ModelCreator::ShowModelPluginContextMenu(const std::string &_name)
{
  auto it = this->allModelPlugins.find(_name);
  if (it == this->allModelPlugins.end())
    return;

  // Open inspector
  QAction *inspectorAct = new QAction(tr("Open Model Plugin Inspector"), this);

  // Map signals to pass argument
  QSignalMapper *inspectorMapper = new QSignalMapper(this);

  connect(inspectorAct, SIGNAL(triggered()), inspectorMapper, SLOT(map()));
  inspectorMapper->setMapping(inspectorAct, QString::fromStdString(_name));

  connect(inspectorMapper, SIGNAL(mapped(QString)), this,
      SLOT(OnOpenModelPluginInspector(QString)));

  // Delete
  QAction *deleteAct = new QAction(tr("Delete"), this);

  // Map signals to pass argument
  QSignalMapper *deleteMapper = new QSignalMapper(this);

  connect(deleteAct, SIGNAL(triggered()), deleteMapper, SLOT(map()));
  deleteMapper->setMapping(deleteAct, QString::fromStdString(_name));

  connect(deleteMapper, SIGNAL(mapped(QString)), this,
      SLOT(OnRemoveModelPlugin(QString)));

  // Menu
  QMenu menu;
  menu.addAction(inspectorAct);
  menu.addAction(deleteAct);

  menu.exec(QCursor::pos());
}

/////////////////////////////////////////////////
bool ModelCreator::OnMouseMove(const common::MouseEvent &_event)
{
  this->lastMouseEvent = _event;
  rendering::UserCameraPtr userCamera = gui::get_active_camera();
  if (!userCamera)
    return false;

  if (!this->mouseVisual)
  {
    rendering::VisualPtr vis = userCamera->GetVisual(_event.Pos());
    if (vis && !vis->IsPlane())
    {
      rendering::VisualPtr topLevelVis = vis->GetNthAncestor(2);
<<<<<<< HEAD

=======
>>>>>>> 879f0c75
      if (!topLevelVis)
        return false;

      // Main window models always handled here
<<<<<<< HEAD
      if (this->allLinks.find(topLevelVis->GetName()) ==
          this->allLinks.end() &&
          this->allNestedModels.find(topLevelVis->GetName()) ==
          this->allNestedModels.end())
=======
      // Not possible to interact with nested models yet
      if (this->allLinks.find(topLevelVis->GetName()) ==
          this->allLinks.end())
>>>>>>> 879f0c75
      {
        // Prevent highlighting for snapping
        if (this->manipMode == "snap" || this->manipMode == "select" ||
            this->manipMode == "")
        {
          // Don't change cursor on hover
          QApplication::setOverrideCursor(QCursor(Qt::ArrowCursor));
          userCamera->HandleMouseEvent(_event);
        }
        // Allow ModelManipulator to work while dragging handle over this
        else if (_event.Dragging())
        {
          ModelManipulator::Instance()->OnMouseMoveEvent(_event);
        }
        return true;
      }
    }
    return false;
  }

  math::Pose pose = this->mouseVisual->GetWorldPose();
  pose.pos = ModelManipulator::GetMousePositionOnPlane(
      userCamera, _event);

  if (!_event.Shift())
  {
    pose.pos = ModelManipulator::SnapPoint(pose.pos);
  }
  pose.pos.z = this->mouseVisual->GetWorldPose().pos.z;

  this->mouseVisual->SetWorldPose(pose);

  return true;
}

/////////////////////////////////////////////////
bool ModelCreator::OnMouseDoubleClick(const common::MouseEvent &_event)
{
  // open the link inspector on double click
  rendering::VisualPtr vis = gui::get_active_camera()->GetVisual(_event.Pos());
  if (!vis)
    return false;

  boost::recursive_mutex::scoped_lock lock(*this->updateMutex);

  if (this->allLinks.find(vis->GetParent()->GetName()) !=
      this->allLinks.end())
  {
    this->OpenInspector(vis->GetParent()->GetName());
    return true;
  }

  return false;
}

/////////////////////////////////////////////////
void ModelCreator::OnOpenInspector()
{
  if (this->inspectName.empty())
    return;

  this->OpenInspector(this->inspectName);
  this->inspectName = "";
}

/////////////////////////////////////////////////
void ModelCreator::OpenInspector(const std::string &_name)
{
  boost::recursive_mutex::scoped_lock lock(*this->updateMutex);
<<<<<<< HEAD
  if (this->allLinks.find(_name) == this->allLinks.end())
=======
  auto it = this->allLinks.find(_name);
  if (it == this->allLinks.end())
>>>>>>> 879f0c75
  {
    gzerr << "Link [" << _name << "] not found." << std::endl;
    return;
  }
<<<<<<< HEAD
  LinkData *link = this->allLinks[_name];
=======
  LinkData *link = it->second;
>>>>>>> 879f0c75
  link->SetPose((link->linkVisual->GetWorldPose()-this->modelPose).Ign());
  link->UpdateConfig();
  link->inspector->move(QCursor::pos());
  link->inspector->show();
}

/////////////////////////////////////////////////
void ModelCreator::OnCopy()
{
  if (!g_editModelAct->isChecked())
    return;

  if (this->selectedLinks.empty() && this->selectedNestedModels.empty())
    return;

  this->copiedNames.clear();

  for (auto vis : this->selectedLinks)
  {
    this->copiedNames.push_back(vis->GetName());
  }
  for (auto vis : this->selectedNestedModels)
  {
    this->copiedNames.push_back(vis->GetName());
  }
  g_pasteAct->setEnabled(true);
}

/////////////////////////////////////////////////
void ModelCreator::OnPaste()
{
  if (this->copiedNames.empty() || !g_editModelAct->isChecked())
  {
    return;
  }

  boost::recursive_mutex::scoped_lock lock(*this->updateMutex);

  math::Pose clonePose;
  rendering::UserCameraPtr userCamera = gui::get_active_camera();
  if (userCamera)
  {
    math::Vector3 mousePosition = ModelManipulator::GetMousePositionOnPlane(
        userCamera, this->lastMouseEvent);
    clonePose.pos.x = mousePosition.x;
    clonePose.pos.y = mousePosition.y;
  }

  // For now, only copy the last selected (nested models come after)
  auto it = this->allLinks.find(this->copiedNames.back());
  // Copy a link
  if (it != this->allLinks.end())
  {
    LinkData *copiedLink = it->second;
    if (!copiedLink)
      return;

    this->Stop();
    this->DeselectAll();

    if (!this->previewVisual)
    {
      this->Reset();
    }

    // Propagate copied entity's Z position and rotation
    math::Pose copiedPose = copiedLink->Pose();
    clonePose.pos.z = copiedPose.pos.z;
    clonePose.rot = copiedPose.rot;

    LinkData *clonedLink = this->CloneLink(it->first);
    clonedLink->linkVisual->SetWorldPose(clonePose);

    this->addLinkType = LINK_MESH;
    this->mouseVisual = clonedLink->linkVisual;
  }
  else
  {
    auto it2 = this->allNestedModels.find(this->copiedNames.back());
    if (it2 != this->allNestedModels.end())
    {
      NestedModelData *copiedNestedModel = it2->second;
      if (!copiedNestedModel)
        return;

      this->Stop();
      this->DeselectAll();

      if (!this->previewVisual)
      {
        this->Reset();
      }

      // Propagate copied entity's Z position and rotation
      math::Pose copiedPose = copiedNestedModel->GetPose();
      clonePose.pos.z = copiedPose.pos.z;
      clonePose.rot = copiedPose.rot;

      NestedModelData *clonedNestedModel = this->CloneNestedModel(it2->first);
      clonedNestedModel->modelVisual->SetWorldPose(clonePose);
      this->addLinkType = NESTED_MODEL;
      this->mouseVisual = clonedNestedModel->modelVisual;
    }
  }
}

/////////////////////////////////////////////////
JointMaker *ModelCreator::GetJointMaker() const
{
  return this->jointMaker;
}

/////////////////////////////////////////////////
void ModelCreator::UpdateNestedModelSDF(sdf::ElementPtr /*_modelElem*/)
{
  return;

  // do we still need the code below?
  /* if (this->modelName == this->serverModelName)
    return;

  if (_modelElem->HasElement("joint"))
  {
    sdf::ElementPtr jointElem = _modelElem->GetElement("joint");
    while (jointElem)
    {
      sdf::ElementPtr parentElem = jointElem->GetElement("parent");
      std::string parentName = parentElem->Get<std::string>();
      sdf::ElementPtr childElem = jointElem->GetElement("child");
      std::string childName = childElem->Get<std::string>();

      if (this->serverModelName.empty())
      {
        parentName = this->modelName + "::" + parentName;
        childName = this->modelName + "::" + childName;
        parentElem->Set(parentName);
        childElem->Set(childName);
      }
      else
      {
        size_t pos = parentName.find("::");
        if (pos != std::string::npos &&
            parentName.substr(0, pos) == this->serverModelName)
        {
          parentName = this->modelName + parentName.substr(pos);
          parentElem->Set(parentName);
        }


        pos = childName.find("::");
        if (pos != std::string::npos &&
            parentName.substr(0, pos) == this->serverModelName)
        {
          childName = this->modelName + childName.substr(pos);
          childElem->Set(childName);
        }
      }

      jointElem = jointElem->GetNextElement("joint");
    }
  }

  if (_modelElem->HasElement("model"))
  {
    sdf::ElementPtr modelElem = _modelElem->GetElement("model");
    while (modelElem)
    {
      this->UpdateNestedModelSDF(modelElem);
      modelElem = modelElem->GetNextElement("model");
    }
  }*/
}

/////////////////////////////////////////////////
void ModelCreator::GenerateSDF()
{
  sdf::ElementPtr modelElem;

  this->modelSDF.reset(new sdf::SDF);
  this->modelSDF->SetFromString(ModelData::GetTemplateSDFString());

  modelElem = this->modelSDF->Root()->GetElement("model");

  modelElem->ClearElements();
  modelElem->GetAttribute("name")->Set(this->folderName);

  boost::recursive_mutex::scoped_lock lock(*this->updateMutex);

  if (this->serverModelName.empty())
  {
    // set center of all links and nested models to be origin
<<<<<<< HEAD
    // TODO set a better origin other than the centroid
    math::Vector3 mid;
=======
    /// \todo issue #1485 set a better origin other than the centroid
    ignition::math::Vector3d mid;
>>>>>>> 879f0c75
    int entityCount = 0;
    for (auto &linksIt : this->allLinks)
    {
      LinkData *link = linksIt.second;
      mid += link->Pose().Pos();
      entityCount++;
    }
    for (auto &nestedModelsIt : this->allNestedModels)
    {
      NestedModelData *modelData = nestedModelsIt.second;

      // get only top level nested models
<<<<<<< HEAD
      if (nestedModelsIt.second->modelVisual &&
        nestedModelsIt.second->modelVisual->GetParent()
        != this->previewVisual)
      continue;

      mid += modelData->GetPose().pos;
      entityCount++;
    }
=======
      if (modelData->Depth() != 2)
        continue;

      mid += modelData->Pose().Pos();
      entityCount++;
    }

>>>>>>> 879f0c75
    if (!(this->allLinks.empty() && this->allNestedModels.empty()))
    {
      mid /= entityCount;
    }

<<<<<<< HEAD
    // Put the origin in the ground so when the model is inserted it is fully
    // above ground.
    // TODO set a better origin other than the centroid
    mid.z = 0;

    this->modelPose.pos = mid;
  }

  // Update preview model and link poses in case they changed
=======
    this->modelPose.Pos() = mid;
  }

  // Update poses in case they changed
>>>>>>> 879f0c75
  this->previewVisual->SetWorldPose(this->modelPose);
  for (auto &linksIt : this->allLinks)
  {
    LinkData *link = linksIt.second;
    link->SetPose((link->linkVisual->GetWorldPose() - this->modelPose).Ign());
    link->linkVisual->SetPose(link->Pose());
  }
  for (auto &nestedModelsIt : this->allNestedModels)
  {
    NestedModelData *modelData = nestedModelsIt.second;

<<<<<<< HEAD
    // get only top level nested models
    if (nestedModelsIt.second->modelVisual &&
      nestedModelsIt.second->modelVisual->GetParent()
      != this->previewVisual)
    continue;

    modelData->SetPose(modelData->modelVisual->GetWorldPose()-this->modelPose);
    modelData->modelVisual->SetPose(modelData->GetPose());
=======
    if (!modelData->modelVisual)
      continue;

    // get only top level nested models
    if (modelData->Depth() != 2)
      continue;

    modelData->SetPose(modelData->modelVisual->GetWorldPose().Ign() -
        this->modelPose);
    modelData->modelVisual->SetPose(modelData->Pose());
>>>>>>> 879f0c75
  }

  // generate canonical link sdf first.
  // TODO: Model with no links and only nested models
  if (!this->canonicalLink.empty())
  {
    auto canonical = this->allLinks.find(this->canonicalLink);
    if (canonical != this->allLinks.end())
    {
      LinkData *link = canonical->second;
      link->UpdateConfig();

      sdf::ElementPtr newLinkElem = this->GenerateLinkSDF(link);
      modelElem->InsertElement(newLinkElem);
    }
  }

  // loop through rest of all links and generate sdf
  for (auto &linksIt : this->allLinks)
  {
    if (linksIt.first == this->canonicalLink)
      continue;

    LinkData *link = linksIt.second;
    link->UpdateConfig();

    sdf::ElementPtr newLinkElem = this->GenerateLinkSDF(link);
    modelElem->InsertElement(newLinkElem);
  }

  // generate canonical model sdf first.
  if (!this->canonicalModel.empty())
  {
    auto canonical = this->allNestedModels.find(this->canonicalModel);
    if (canonical != this->allNestedModels.end())
    {
      NestedModelData *nestedModelData = canonical->second;
<<<<<<< HEAD
      this->UpdateNestedModelSDF(nestedModelData->modelSDF);
=======
>>>>>>> 879f0c75
      modelElem->InsertElement(nestedModelData->modelSDF);
    }
  }

  // loop through rest of all nested models and add sdf
  for (auto &nestedModelsIt : this->allNestedModels)
  {
<<<<<<< HEAD
    if (nestedModelsIt.first == this->canonicalModel ||
        (nestedModelsIt.second->modelVisual &&
        nestedModelsIt.second->modelVisual->GetParent()
        != this->previewVisual))
      continue;

    NestedModelData *nestedModelData = nestedModelsIt.second;
    this->UpdateNestedModelSDF(nestedModelData->modelSDF);
=======
    NestedModelData *nestedModelData = nestedModelsIt.second;

    if (nestedModelsIt.first == this->canonicalModel ||
        nestedModelData->Depth() != 2)
      continue;

>>>>>>> 879f0c75
    modelElem->InsertElement(nestedModelData->modelSDF);
  }

  // Add joint sdf elements
  this->jointMaker->SetModelName(this->modelName);
  this->jointMaker->GenerateSDF();
  sdf::ElementPtr jointsElem = this->jointMaker->GetSDF();

  sdf::ElementPtr jointElem;
  if (jointsElem->HasElement("joint"))
    jointElem = jointsElem->GetElement("joint");
  while (jointElem)
  {
    modelElem->InsertElement(jointElem->Clone());
    jointElem = jointElem->GetNextElement("joint");
  }

  // Model settings
  modelElem->GetElement("static")->Set(this->isStatic);
  modelElem->GetElement("allow_auto_disable")->Set(this->autoDisable);

  // If we're editing an existing model, copy the original plugin sdf elements
  // since we are not generating them.
  if (this->serverModelSDF)
  {
    if (this->serverModelSDF->HasElement("plugin"))
    {
      sdf::ElementPtr pluginElem = this->serverModelSDF->GetElement("plugin");
      while (pluginElem)
      {
        modelElem->InsertElement(pluginElem->Clone());
        pluginElem = pluginElem->GetNextElement("plugin");
      }
    }
  }

  // Append custom SDF - only plugins for now
  sdf::ElementPtr pluginElem;
  if (this->sdfToAppend->HasElement("plugin"))
     pluginElem = this->sdfToAppend->GetElement("plugin");
  while (pluginElem)
  {
    modelElem->InsertElement(pluginElem->Clone());
    pluginElem = pluginElem->GetNextElement("plugin");
  }
}

/////////////////////////////////////////////////
const sdf::ElementPtr ModelCreator::GetSDFToAppend()
{
  return this->sdfToAppend;
}

/////////////////////////////////////////////////
sdf::ElementPtr ModelCreator::GenerateLinkSDF(LinkData *_link)
{
  std::stringstream visualNameStream;
  std::stringstream collisionNameStream;
  visualNameStream.str("");
  collisionNameStream.str("");

  sdf::ElementPtr newLinkElem = _link->linkSDF->Clone();
  newLinkElem->GetElement("pose")->Set(_link->linkVisual->GetWorldPose()
      - this->modelPose);

  // visuals
  for (auto const &it : _link->visuals)
  {
    rendering::VisualPtr visual = it.first;
    msgs::Visual visualMsg = it.second;
    sdf::ElementPtr visualElem = visual->GetSDF()->Clone();

    visualElem->GetElement("transparency")->Set<double>(
        visualMsg.transparency());
    newLinkElem->InsertElement(visualElem);
  }

  // collisions
  for (auto const &colIt : _link->collisions)
  {
    sdf::ElementPtr collisionElem = msgs::CollisionToSDF(colIt.second);
    newLinkElem->InsertElement(collisionElem);
  }
  return newLinkElem;
}

/////////////////////////////////////////////////
void ModelCreator::OnAlignMode(const std::string &_axis,
    const std::string &_config, const std::string &_target, bool _preview)
{
  // this messes up the first/last logic inside align
  std::vector<rendering::VisualPtr> selectedAll;

  if (!this->selectedLinks.empty())
  {
    selectedAll.insert(selectedAll.end(),
        this->selectedLinks.begin(), this->selectedLinks.end());
  }

  if (!this->selectedNestedModels.empty())
  {
    selectedAll.insert(selectedAll.end(),
        this->selectedNestedModels.begin(), this->selectedNestedModels.end());
  }

  ModelAlign::Instance()->AlignVisuals(selectedAll, _axis, _config,
      _target, !_preview);
}

/////////////////////////////////////////////////
void ModelCreator::DeselectAll()
{
  this->DeselectAllLinks();
  this->DeselectAllModelPlugins();
}

/////////////////////////////////////////////////
void ModelCreator::DeselectAllLinks()
{
  while (!this->selectedLinks.empty())
  {
    rendering::VisualPtr vis = this->selectedLinks[0];

    vis->SetHighlighted(false);
    this->selectedLinks.erase(this->selectedLinks.begin());
    model::Events::setSelectedLink(vis->GetName(), false);
  }
  this->selectedLinks.clear();

  while (!this->selectedNestedModels.empty())
  {
    rendering::VisualPtr vis = this->selectedNestedModels[0];
    vis->SetHighlighted(false);
    this->selectedNestedModels.erase(this->selectedNestedModels.begin());
    model::Events::setSelectedLink(vis->GetName(), false);
  }
  this->selectedNestedModels.clear();
}

/////////////////////////////////////////////////
<<<<<<< HEAD
void ModelCreator::SetSelectedLink(const std::string &_name,
    const bool _selected)
=======
void ModelCreator::DeselectAllModelPlugins()
{
  while (!this->selectedModelPlugins.empty())
  {
    auto it = this->selectedModelPlugins.begin();
    std::string name = this->selectedModelPlugins[0];
    this->selectedModelPlugins.erase(it);
    model::Events::setSelectedModelPlugin(name, false);
  }
}

/////////////////////////////////////////////////
void ModelCreator::SetSelected(const std::string &_name, const bool _selected)
>>>>>>> 879f0c75
{
  auto itLink = this->allLinks.find(_name);
  if (itLink != this->allLinks.end())
    this->SetSelected((*itLink).second->linkVisual, _selected);

  auto itNestedModel = this->allNestedModels.find(_name);
  if (itNestedModel != this->allNestedModels.end())
    this->SetSelected((*itNestedModel).second->modelVisual, _selected);
}

/////////////////////////////////////////////////
void ModelCreator::SetSelected(rendering::VisualPtr _topLevelVis,
    bool _selected)
{
  if (!_topLevelVis)
    return;

  _topLevelVis->SetHighlighted(_selected);

  auto itLink = this->allLinks.find(_topLevelVis->GetName());
  auto itNestedModel = this->allNestedModels.find(_topLevelVis->GetName());

  auto itLinkSelected = std::find(this->selectedLinks.begin(),
      this->selectedLinks.end(), _topLevelVis);
  auto itNestedModelSelected = std::find(this->selectedNestedModels.begin(),
      this->selectedNestedModels.end(), _topLevelVis);

  if (_selected)
  {
    if (itLink != this->allLinks.end() &&
        itLinkSelected == this->selectedLinks.end())
    {
      this->selectedLinks.push_back(_topLevelVis);
      model::Events::setSelectedLink(_topLevelVis->GetName(), _selected);
    }
    else if (itNestedModel != this->allNestedModels.end() &&
             itNestedModelSelected == this->selectedNestedModels.end())
    {
      this->selectedNestedModels.push_back(_topLevelVis);
      model::Events::setSelectedLink(_topLevelVis->GetName(), _selected);
    }
  }
  else
  {
    if (itLink != this->allLinks.end() &&
        itLinkSelected != this->selectedLinks.end())
    {
      this->selectedLinks.erase(itLinkSelected);
      model::Events::setSelectedLink(_topLevelVis->GetName(), _selected);
    }
    else if (itNestedModel != this->allNestedModels.end() &&
             itNestedModelSelected != this->selectedNestedModels.end())
    {
      this->selectedNestedModels.erase(itNestedModelSelected);
      model::Events::setSelectedLink(_topLevelVis->GetName(), _selected);
    }
  }
  g_copyAct->setEnabled(this->selectedLinks.size() +
      this->selectedNestedModels.size() > 0);
  g_alignAct->setEnabled(this->selectedLinks.size() +
      this->selectedNestedModels.size() > 1);
}

/////////////////////////////////////////////////
void ModelCreator::OnManipMode(const std::string &_mode)
{
  if (!this->active)
    return;

  this->manipMode = _mode;

  if (!this->selectedLinks.empty())
  {
    ModelManipulator::Instance()->SetAttachedVisual(
        this->selectedLinks.back());
  }

  ModelManipulator::Instance()->SetManipulationMode(_mode);
  ModelSnap::Instance()->Reset();

  // deselect 0 to n-1 models.
  if (this->selectedLinks.size() > 1)
  {
    rendering::VisualPtr link =
        this->selectedLinks[this->selectedLinks.size()-1];
    this->DeselectAll();
    this->SetSelected(link, true);
  }
}

/////////////////////////////////////////////////
void ModelCreator::OnSetSelectedEntity(const std::string &/*_name*/,
    const std::string &/*_mode*/)
{
  this->DeselectAll();
}

/////////////////////////////////////////////////
void ModelCreator::OnSetSelectedLink(const std::string &_name,
    const bool _selected)
{
  this->SetSelectedLink(_name, _selected);
}

<<<<<<< HEAD
=======
/////////////////////////////////////////////////
void ModelCreator::OnSetSelectedModelPlugin(const std::string &_name,
    const bool _selected)
{
  auto plugin = this->allModelPlugins.find(_name);
  if (plugin == this->allModelPlugins.end())
    return;

  auto it = std::find(this->selectedModelPlugins.begin(),
      this->selectedModelPlugins.end(), _name);
  if (_selected && it == this->selectedModelPlugins.end())
  {
    this->selectedModelPlugins.push_back(_name);
  }
  else if (!_selected && it != this->selectedModelPlugins.end())
  {
    this->selectedModelPlugins.erase(it);
  }
}

>>>>>>> 879f0c75
/////////////////////////////////////////////////
void ModelCreator::ModelChanged()
{
  if (this->currentSaveState != NEVER_SAVED)
    this->currentSaveState = UNSAVED_CHANGES;
}

/////////////////////////////////////////////////
void ModelCreator::Update()
{
  boost::recursive_mutex::scoped_lock lock(*this->updateMutex);

  // Check if any links have been moved or resized and trigger ModelChanged
  for (auto &linksIt : this->allLinks)
  {
    LinkData *link = linksIt.second;
    if (link->Pose() != link->linkVisual->GetPose().Ign())
    {
      link->SetPose((link->linkVisual->GetWorldPose() - this->modelPose).Ign());
      this->ModelChanged();
    }
    for (auto &scaleIt : this->linkScaleUpdate)
    {
      if (link->linkVisual->GetName() == scaleIt.first)
        link->SetScale(scaleIt.second.Ign());
    }
  }
  if (!this->linkScaleUpdate.empty())
    this->ModelChanged();
  this->linkScaleUpdate.clear();
}

/////////////////////////////////////////////////
void ModelCreator::OnEntityScaleChanged(const std::string &_name,
  const math::Vector3 &_scale)
{
  boost::recursive_mutex::scoped_lock lock(*this->updateMutex);
  for (auto linksIt : this->allLinks)
  {
    std::string linkName;
    size_t pos = _name.rfind("::");
    if (pos != std::string::npos)
      linkName = _name.substr(0, pos);
    if (_name == linksIt.first || linkName == linksIt.first)
    {
      this->linkScaleUpdate[linksIt.first] = _scale;
      break;
    }
  }
}

/////////////////////////////////////////////////
void ModelCreator::SetModelVisible(const std::string &_name, bool _visible)
{
  rendering::ScenePtr scene = gui::get_active_camera()->GetScene();
  rendering::VisualPtr visual = scene->GetVisual(_name);
  if (!visual)
    return;

  this->SetModelVisible(visual, _visible);

  if (_visible)
    visual->SetHighlighted(false);
}

/////////////////////////////////////////////////
void ModelCreator::SetModelVisible(rendering::VisualPtr _visual, bool _visible)
{
  if (!_visual)
    return;

  for (unsigned int i = 0; i < _visual->GetChildCount(); ++i)
    this->SetModelVisible(_visual->GetChild(i), _visible);

  if (!_visible)
  {
    // store original visibility
    this->serverModelVisible[_visual->GetId()] = _visual->GetVisible();
    _visual->SetVisible(_visible);
  }
  else
  {
    // restore original visibility
    auto it = this->serverModelVisible.find(_visual->GetId());
    if (it != this->serverModelVisible.end())
    {
      _visual->SetVisible(it->second, false);
    }
  }
}

/////////////////////////////////////////////////
ModelCreator::SaveState ModelCreator::GetCurrentSaveState() const
{
  return this->currentSaveState;
}

/////////////////////////////////////////////////
void ModelCreator::AppendPluginElement(const std::string &_name,
    const std::string &_filename, sdf::ElementPtr _sdfElement)
{
  // Insert into existing plugin element
  sdf::ElementPtr pluginElem;
  if (this->sdfToAppend->HasElement("plugin"))
     pluginElem = this->sdfToAppend->GetElement("plugin");
  while (pluginElem)
  {
    if (pluginElem->Get<std::string>("name") == _name)
    {
      pluginElem->InsertElement(_sdfElement);
      _sdfElement->SetParent(pluginElem);
      return;
    }
    pluginElem = pluginElem->GetNextElement("plugin");
  }

  // Create new plugin element
  pluginElem.reset(new sdf::Element);
  pluginElem->SetName("plugin");
  pluginElem->AddAttribute("name", "string", _name, "0", "name");
  pluginElem->AddAttribute("filename", "string", _filename, "0", "filename");

  pluginElem->InsertElement(_sdfElement);
  _sdfElement->SetParent(pluginElem);

  this->sdfToAppend->InsertElement(pluginElem);
}

static bool MatchingElement(sdf::ElementPtr e1, sdf::ElementPtr e2)
{
  // No comparison operator in Element class?
  return e1->ToString("") == e2->ToString("");
}

/////////////////////////////////////////////////
void ModelCreator::RemovePluginElement(const std::string &_name,
    const std::string &_filename, sdf::ElementPtr _sdfElement)
{
  sdf::ElementPtr pluginElem = NULL;

  if (this->sdfToAppend->HasElement("plugin"))
     pluginElem = this->sdfToAppend->GetElement("plugin");

  while (pluginElem)
  {
    if (pluginElem->Get<std::string>("name") == _name &&
        pluginElem->Get<std::string>("filename") == _filename)
    {
      std::string childName = _sdfElement->GetName();
      if (pluginElem->HasElement(childName))
      {
        sdf::ElementPtr childElem = pluginElem->GetElement(childName);
        while (childElem)
        {
          if (MatchingElement(_sdfElement, childElem))
            pluginElem->RemoveChild(childElem);
          childElem = childElem->GetNextElement(childName);
        }
      }
    }
    //  Remove plugin element if last element was deleted
    if (pluginElem->GetFirstElement() == NULL)
    {
      this->sdfToAppend->RemoveChild(pluginElem);
      break;
    }
    pluginElem = pluginElem->GetNextElement("plugin");
  }
}

/////////////////////////////////////////////////
void ModelCreator::AddModelPlugin(const sdf::ElementPtr _pluginElem)
{
  if (_pluginElem->HasAttribute("name"))
  {
    std::string name = _pluginElem->Get<std::string>("name");

    // Create data
    ModelPluginData *modelPlugin = new ModelPluginData();
    modelPlugin->Load(_pluginElem);

    // Add to map
    {
      boost::recursive_mutex::scoped_lock lock(*this->updateMutex);
      this->allModelPlugins[name] = modelPlugin;
    }

    // Notify addition
    gui::model::Events::modelPluginInserted(name);
  }
}

/////////////////////////////////////////////////
void ModelCreator::OnOpenModelPluginInspector(const QString &_name)
{
  this->OpenModelPluginInspector(_name.toStdString());
}

/////////////////////////////////////////////////
void ModelCreator::OpenModelPluginInspector(const std::string &_name)
{
  boost::recursive_mutex::scoped_lock lock(*this->updateMutex);

  auto it = this->allModelPlugins.find(_name);
  if (it == this->allModelPlugins.end())
  {
    gzerr << "Model plugin [" << _name << "] not found." << std::endl;
    return;
  }

  ModelPluginData *modelPlugin = it->second;
  modelPlugin->inspector->move(QCursor::pos());
  modelPlugin->inspector->show();
}<|MERGE_RESOLUTION|>--- conflicted
+++ resolved
@@ -170,7 +170,7 @@
 
   this->connections.push_back(
       gui::model::Events::ConnectRequestLinkRemoval(
-        boost::bind(&ModelCreator::RemoveLink, this, _1)));
+        boost::bind(&ModelCreator::RemoveEntity, this, _1)));
 
   this->connections.push_back(
       gui::model::Events::ConnectRequestModelPluginRemoval(
@@ -202,16 +202,9 @@
   while (!this->allLinks.empty())
     this->RemoveLinkImpl(this->allLinks.begin()->first);
 
-<<<<<<< HEAD
-  while (!this->nestedLinks.empty())
-    this->RemoveLinkImpl(this->nestedLinks.begin()->first);
-
   while (!this->allNestedModels.empty())
     this->RemoveNestedModelImpl(this->allNestedModels.begin()->first);
 
-=======
-  this->allNestedModels.clear();
->>>>>>> 879f0c75
   this->allLinks.clear();
   this->nestedLinks.clear();
   this->allModelPlugins.clear();
@@ -313,13 +306,8 @@
       {
         if (model->GetAttribute("name")->GetAsString() == _modelName)
         {
-<<<<<<< HEAD
           NestedModelData *modelData = this->CreateModelFromSDF(model);
           rendering::VisualPtr modelVis = modelData->modelVisual;
-=======
-          // Create the root model
-          this->CreateModelFromSDF(model);
->>>>>>> 879f0c75
 
           // Hide the model from the scene to substitute with the preview visual
           this->SetModelVisible(_modelName, false);
@@ -361,13 +349,8 @@
 }
 
 /////////////////////////////////////////////////
-<<<<<<< HEAD
-NestedModelData *ModelCreator::CreateModelFromSDF(sdf::ElementPtr
-    _modelElem, rendering::VisualPtr _parentVis, bool _attachedToMouse)
-=======
 NestedModelData *ModelCreator::CreateModelFromSDF(
     const sdf::ElementPtr &_modelElem, const rendering::VisualPtr &_parentVis)
->>>>>>> 879f0c75
 {
   rendering::VisualPtr modelVisual;
   std::stringstream modelNameStream;
@@ -379,119 +362,6 @@
   {
     // Reset preview visual in case there was something already loaded
     this->Reset();
-<<<<<<< HEAD
-
-    // Keep previewModel with previewName to avoid conflicts
-    modelVisual = this->previewVisual;
-    modelNameStream << this->previewName << "_" << this->modelCounter;
-
-    // Model general info
-    if (_modelElem->HasAttribute("name"))
-      this->SetModelName(_modelElem->Get<std::string>("name"));
-
-    if (_modelElem->HasElement("pose"))
-      this->modelPose = _modelElem->Get<math::Pose>("pose");
-    else
-      this->modelPose = math::Pose::Zero;
-    this->previewVisual->SetPose(this->modelPose);
-
-    if (_modelElem->HasElement("static"))
-      this->isStatic = _modelElem->Get<bool>("static");
-    if (_modelElem->HasElement("allow_auto_disable"))
-      this->autoDisable = _modelElem->Get<bool>("allow_auto_disable");
-    gui::model::Events::modelPropertiesChanged(this->isStatic,
-        this->autoDisable, this->modelPose, this->GetModelName());
-
-    modelData->modelVisual = modelVisual;
-  }
-  // Nested models are attached to a parent visual
-  else
-  {
-    // Internal name
-    std::stringstream parentNameStream;
-    parentNameStream << _parentVis->GetName();
-    if (_parentVis->GetName() == this->previewName)
-      parentNameStream << "_" << this->modelCounter;
-
-    modelNameStream << parentNameStream.str() << "::" <<
-        _modelElem->Get<std::string>("name");
-    nestedModelName = modelNameStream.str();
-
-    // Generate unique name
-    auto itName = this->allNestedModels.find(nestedModelName);
-    int nameCounter = 0;
-    std::string uniqueName;
-    while (itName != this->allNestedModels.end())
-    {
-      std::stringstream uniqueNameStr;
-      uniqueNameStr << nestedModelName << "_" << nameCounter++;
-      uniqueName = uniqueNameStr.str();
-      itName = this->allNestedModels.find(uniqueName);
-    }
-    if (!uniqueName.empty())
-      nestedModelName = uniqueName;
-
-    // Model Visual
-    modelVisual.reset(new rendering::Visual(nestedModelName, _parentVis));
-    modelVisual->Load();
-    modelVisual->SetTransparency(ModelData::GetEditTransparency());
-
-    if (_modelElem->HasElement("pose"))
-      modelVisual->SetPose(_modelElem->Get<math::Pose>("pose"));
-
-    // Only keep SDF and preview visual
-    std::string leafName = nestedModelName;
-    leafName = leafName.substr(leafName.rfind("::")+2);
-
-//    modelData->modelSDF = _modelElem->Clone();
-    modelData->modelSDF = _modelElem;
-    modelData->modelVisual = modelVisual;
-    modelData->SetName(leafName);
-    modelData->SetPose(_modelElem->Get<math::Pose>("pose"));
-  }
-
-  // Nested models
-  sdf::ElementPtr nestedModelElem;
-  if (_modelElem->HasElement("model"))
-     nestedModelElem = _modelElem->GetElement("model");
-  while (nestedModelElem)
-  {
-    if (this->canonicalModel.empty())
-      this->canonicalModel = nestedModelName;
-
-    NestedModelData *nestedModelData =
-        this->CreateModelFromSDF(nestedModelElem, modelVisual);
-    rendering::VisualPtr nestedModelVis = nestedModelData->modelVisual;
-    modelData->models[nestedModelVis->GetName()] = nestedModelVis;
-    nestedModelElem = nestedModelElem->GetNextElement("model");
-  }
-
-  // Links
-  sdf::ElementPtr linkElem;
-  if (_modelElem->HasElement("link"))
-    linkElem = _modelElem->GetElement("link");
-  while (linkElem)
-  {
-    LinkData *linkData = this->CreateLinkFromSDF(linkElem, modelVisual);
-    rendering::VisualPtr linkVis = linkData->linkVisual;
-
-    modelData->links[linkVis->GetName()] = linkVis;
-    linkElem = linkElem->GetNextElement("link");
-  }
-
-  // Don't load joints for nested models
-  if (!_parentVis)
-  {
-    sdf::ElementPtr jointElem;
-    if (_modelElem->HasElement("joint"))
-       jointElem = _modelElem->GetElement("joint");
-
-    while (jointElem)
-    {
-      this->jointMaker->CreateJointFromSDF(jointElem, modelNameStream.str());
-      jointElem = jointElem->GetNextElement("joint");
-    }
-=======
 
     // Keep previewModel with previewName to avoid conflicts
     modelVisual = this->previewVisual;
@@ -581,7 +451,11 @@
     if (this->canonicalModel.empty())
       this->canonicalModel = nestedModelName;
 
-    this->CreateModelFromSDF(nestedModelElem, modelVisual);
+    NestedModelData *nestedModelData =
+        this->CreateModelFromSDF(nestedModelElem, modelVisual);
+    rendering::VisualPtr nestedModelVis = nestedModelData->modelVisual;
+    modelData->models[nestedModelVis->GetName()] = nestedModelVis;
+
     nestedModelElem = nestedModelElem->GetNextElement("model");
   }
 
@@ -591,10 +465,12 @@
     linkElem = _modelElem->GetElement("link");
   while (linkElem)
   {
-    this->CreateLinkFromSDF(linkElem, modelVisual);
+    LinkData *linkData = this->CreateLinkFromSDF(linkElem, modelVisual);
+    rendering::VisualPtr linkVis = linkData->linkVisual;
+
+    modelData->links[linkVis->GetName()] = linkVis;
     linkElem = linkElem->GetNextElement("link");
   }
->>>>>>> 879f0c75
 
   // Don't load joints or plugins for nested models
   if (!_parentVis)
@@ -620,20 +496,6 @@
       pluginElem = pluginElem->GetNextElement("plugin");
     }
   }
-<<<<<<< HEAD
-  }
-
-  // Nested models only
-  if (_parentVis)
-  {
-    boost::recursive_mutex::scoped_lock lock(*this->updateMutex);
-    this->allNestedModels[nestedModelName] = modelData;
-
-    if (!_attachedToMouse)
-      gui::model::Events::nestedModelInserted(nestedModelName);
-  }
-=======
->>>>>>> 879f0c75
 
   return modelData;
 }
@@ -1115,7 +977,6 @@
 }
 
 /////////////////////////////////////////////////
-<<<<<<< HEAD
 NestedModelData *ModelCreator::CloneNestedModel(
     const std::string &_nestedModelName)
 {
@@ -1156,11 +1017,7 @@
 
 /////////////////////////////////////////////////
 LinkData *ModelCreator::CreateLinkFromSDF(sdf::ElementPtr _linkElem,
-    rendering::VisualPtr _parentVis)
-=======
-void ModelCreator::CreateLinkFromSDF(const sdf::ElementPtr &_linkElem,
     const rendering::VisualPtr &_parentVis)
->>>>>>> 879f0c75
 {
   LinkData *link = new LinkData();
   MainWindow *mainWindow = gui::get_main_window();
@@ -1180,10 +1037,7 @@
     linkNameStream << this->previewName << "_" << this->modelCounter << "::";
   else
     linkNameStream << _parentVis->GetName() << "::";
-<<<<<<< HEAD
-
-=======
->>>>>>> 879f0c75
+
   linkNameStream << leafName;
   std::string linkName = linkNameStream.str();
 
@@ -1331,12 +1185,6 @@
 }
 
 /////////////////////////////////////////////////
-LinkData *ModelCreator::CreateLinkFromSDF(sdf::ElementPtr _linkElem)
-{
-  return this->CreateLinkFromSDF(_linkElem, this->previewVisual);
-}
-
-/////////////////////////////////////////////////
 void ModelCreator::RemoveNestedModelImpl(const std::string &_nestedModelName)
 {
   if (!this->previewVisual)
@@ -1362,7 +1210,6 @@
   // Copy before reference is deleted.
   std::string nestedModelName(_nestedModelName);
 
-<<<<<<< HEAD
 
   // remove all its models
   for (auto &modelIt : modelData->models)
@@ -1395,9 +1242,6 @@
     delete modelData;
   }
   gui::model::Events::nestedModelRemoved(nestedModelName);
-
-=======
->>>>>>> 879f0c75
   this->ModelChanged();
 }
 
@@ -1453,10 +1297,7 @@
   {
     boost::recursive_mutex::scoped_lock lock(*this->updateMutex);
     this->allLinks.erase(linkName);
-<<<<<<< HEAD
     this->nestedLinks.erase(linkName);
-=======
->>>>>>> 879f0c75
     delete link;
   }
   gui::model::Events::linkRemoved(linkName);
@@ -1502,11 +1343,8 @@
     this->RemoveLinkImpl(this->allLinks.begin()->first);
   this->allLinks.clear();
 
-<<<<<<< HEAD
   while (!this->allNestedModels.empty())
     this->RemoveNestedModelImpl(this->allNestedModels.begin()->first);
-=======
->>>>>>> 879f0c75
   this->allNestedModels.clear();
 
   this->allModelPlugins.clear();
@@ -1639,7 +1477,7 @@
   {
     // Create a top-level nested model
     NestedModelData *modelData =
-        this->CreateModelFromSDF(_sdf, this->previewVisual, true);
+        this->CreateModelFromSDF(_sdf, this->previewVisual);
 
     rendering::VisualPtr entityVisual = modelData->modelVisual;
 
@@ -1785,15 +1623,10 @@
   {
     for (auto nestedModelVis : this->selectedNestedModels)
     {
-<<<<<<< HEAD
       this->OnDelete(nestedModelVis->GetName());
     }
-    for (auto linkVis : this->selectedLinks)
-    {
-      this->OnDelete(linkVis->GetName());
-    }
-    this->DeselectAll();
-=======
+    if (!this->selectedLinks.empty())
+    {
       for (const auto &linkVis : this->selectedLinks)
       {
         this->OnDelete(linkVis->GetName());
@@ -1808,7 +1641,6 @@
       }
       this->DeselectAll();
     }
->>>>>>> 879f0c75
   }
   else if (_event.control)
   {
@@ -1884,7 +1716,8 @@
     {
       NestedModelData *modelData = this->allNestedModels[
           this->mouseVisual->GetName()];
-      modelData->SetPose(this->mouseVisual->GetWorldPose()-this->modelPose);
+      modelData->SetPose(
+          (this->mouseVisual->GetWorldPose()-this->modelPose).Ign());
       gui::model::Events::nestedModelInserted(this->mouseVisual->GetName());
     }
 
@@ -1902,17 +1735,11 @@
     if (!topLevelVis)
       return false;
 
-<<<<<<< HEAD
     // Is link / nested model
     if (this->allLinks.find(topLevelVis->GetName()) !=
         this->allLinks.end() ||
         this->allNestedModels.find(topLevelVis->GetName()) !=
         this->allNestedModels.end())
-=======
-    // Is link
-    if (this->allLinks.find(topLevelVis->GetName()) !=
-        this->allLinks.end())
->>>>>>> 879f0c75
     {
       // Handle snap from GLWidget
       if (g_snapAct->isChecked())
@@ -1936,17 +1763,12 @@
       // Multi-selection mode
       else
       {
-<<<<<<< HEAD
+        this->DeselectAllModelPlugins();
+
         auto itLink = std::find(this->selectedLinks.begin(),
             this->selectedLinks.end(), topLevelVis);
         auto itNestedModel = std::find(this->selectedNestedModels.begin(),
             this->selectedNestedModels.end(), topLevelVis);
-=======
-        this->DeselectAllModelPlugins();
-
-        auto it = std::find(this->selectedLinks.begin(),
-            this->selectedLinks.end(), topLevelVis);
->>>>>>> 879f0c75
         // Highlight and select clicked link if not already selected
         if (itLink == this->selectedLinks.end() &&
             itNestedModel == this->selectedNestedModels.end())
@@ -2082,24 +1904,14 @@
     if (vis && !vis->IsPlane())
     {
       rendering::VisualPtr topLevelVis = vis->GetNthAncestor(2);
-<<<<<<< HEAD
-
-=======
->>>>>>> 879f0c75
       if (!topLevelVis)
         return false;
 
       // Main window models always handled here
-<<<<<<< HEAD
       if (this->allLinks.find(topLevelVis->GetName()) ==
           this->allLinks.end() &&
           this->allNestedModels.find(topLevelVis->GetName()) ==
           this->allNestedModels.end())
-=======
-      // Not possible to interact with nested models yet
-      if (this->allLinks.find(topLevelVis->GetName()) ==
-          this->allLinks.end())
->>>>>>> 879f0c75
       {
         // Prevent highlighting for snapping
         if (this->manipMode == "snap" || this->manipMode == "select" ||
@@ -2169,21 +1981,13 @@
 void ModelCreator::OpenInspector(const std::string &_name)
 {
   boost::recursive_mutex::scoped_lock lock(*this->updateMutex);
-<<<<<<< HEAD
-  if (this->allLinks.find(_name) == this->allLinks.end())
-=======
   auto it = this->allLinks.find(_name);
   if (it == this->allLinks.end())
->>>>>>> 879f0c75
   {
     gzerr << "Link [" << _name << "] not found." << std::endl;
     return;
   }
-<<<<<<< HEAD
-  LinkData *link = this->allLinks[_name];
-=======
   LinkData *link = it->second;
->>>>>>> 879f0c75
   link->SetPose((link->linkVisual->GetWorldPose()-this->modelPose).Ign());
   link->UpdateConfig();
   link->inspector->move(QCursor::pos());
@@ -2278,7 +2082,7 @@
       }
 
       // Propagate copied entity's Z position and rotation
-      math::Pose copiedPose = copiedNestedModel->GetPose();
+      math::Pose copiedPose = copiedNestedModel->Pose();
       clonePose.pos.z = copiedPose.pos.z;
       clonePose.rot = copiedPose.rot;
 
@@ -2375,13 +2179,8 @@
   if (this->serverModelName.empty())
   {
     // set center of all links and nested models to be origin
-<<<<<<< HEAD
-    // TODO set a better origin other than the centroid
-    math::Vector3 mid;
-=======
     /// \todo issue #1485 set a better origin other than the centroid
     ignition::math::Vector3d mid;
->>>>>>> 879f0c75
     int entityCount = 0;
     for (auto &linksIt : this->allLinks)
     {
@@ -2394,45 +2193,32 @@
       NestedModelData *modelData = nestedModelsIt.second;
 
       // get only top level nested models
-<<<<<<< HEAD
-      if (nestedModelsIt.second->modelVisual &&
-        nestedModelsIt.second->modelVisual->GetParent()
-        != this->previewVisual)
-      continue;
-
-      mid += modelData->GetPose().pos;
-      entityCount++;
-    }
-=======
       if (modelData->Depth() != 2)
         continue;
 
       mid += modelData->Pose().Pos();
       entityCount++;
     }
-
->>>>>>> 879f0c75
     if (!(this->allLinks.empty() && this->allNestedModels.empty()))
     {
       mid /= entityCount;
     }
 
-<<<<<<< HEAD
     // Put the origin in the ground so when the model is inserted it is fully
     // above ground.
     // TODO set a better origin other than the centroid
-    mid.z = 0;
-
-    this->modelPose.pos = mid;
-  }
-
-  // Update preview model and link poses in case they changed
-=======
+    mid.Z(0);
+
+
+    if (!(this->allLinks.empty() && this->allNestedModels.empty()))
+    {
+      mid /= entityCount;
+    }
+
     this->modelPose.Pos() = mid;
   }
 
   // Update poses in case they changed
->>>>>>> 879f0c75
   this->previewVisual->SetWorldPose(this->modelPose);
   for (auto &linksIt : this->allLinks)
   {
@@ -2444,16 +2230,6 @@
   {
     NestedModelData *modelData = nestedModelsIt.second;
 
-<<<<<<< HEAD
-    // get only top level nested models
-    if (nestedModelsIt.second->modelVisual &&
-      nestedModelsIt.second->modelVisual->GetParent()
-      != this->previewVisual)
-    continue;
-
-    modelData->SetPose(modelData->modelVisual->GetWorldPose()-this->modelPose);
-    modelData->modelVisual->SetPose(modelData->GetPose());
-=======
     if (!modelData->modelVisual)
       continue;
 
@@ -2464,7 +2240,6 @@
     modelData->SetPose(modelData->modelVisual->GetWorldPose().Ign() -
         this->modelPose);
     modelData->modelVisual->SetPose(modelData->Pose());
->>>>>>> 879f0c75
   }
 
   // generate canonical link sdf first.
@@ -2502,10 +2277,8 @@
     if (canonical != this->allNestedModels.end())
     {
       NestedModelData *nestedModelData = canonical->second;
-<<<<<<< HEAD
+      // TODO do we need this update call below?
       this->UpdateNestedModelSDF(nestedModelData->modelSDF);
-=======
->>>>>>> 879f0c75
       modelElem->InsertElement(nestedModelData->modelSDF);
     }
   }
@@ -2513,7 +2286,6 @@
   // loop through rest of all nested models and add sdf
   for (auto &nestedModelsIt : this->allNestedModels)
   {
-<<<<<<< HEAD
     if (nestedModelsIt.first == this->canonicalModel ||
         (nestedModelsIt.second->modelVisual &&
         nestedModelsIt.second->modelVisual->GetParent()
@@ -2522,14 +2294,6 @@
 
     NestedModelData *nestedModelData = nestedModelsIt.second;
     this->UpdateNestedModelSDF(nestedModelData->modelSDF);
-=======
-    NestedModelData *nestedModelData = nestedModelsIt.second;
-
-    if (nestedModelsIt.first == this->canonicalModel ||
-        nestedModelData->Depth() != 2)
-      continue;
-
->>>>>>> 879f0c75
     modelElem->InsertElement(nestedModelData->modelSDF);
   }
 
@@ -2670,10 +2434,6 @@
 }
 
 /////////////////////////////////////////////////
-<<<<<<< HEAD
-void ModelCreator::SetSelectedLink(const std::string &_name,
-    const bool _selected)
-=======
 void ModelCreator::DeselectAllModelPlugins()
 {
   while (!this->selectedModelPlugins.empty())
@@ -2687,7 +2447,6 @@
 
 /////////////////////////////////////////////////
 void ModelCreator::SetSelected(const std::string &_name, const bool _selected)
->>>>>>> 879f0c75
 {
   auto itLink = this->allLinks.find(_name);
   if (itLink != this->allLinks.end())
@@ -2789,11 +2548,9 @@
 void ModelCreator::OnSetSelectedLink(const std::string &_name,
     const bool _selected)
 {
-  this->SetSelectedLink(_name, _selected);
-}
-
-<<<<<<< HEAD
-=======
+  this->SetSelected(_name, _selected);
+}
+
 /////////////////////////////////////////////////
 void ModelCreator::OnSetSelectedModelPlugin(const std::string &_name,
     const bool _selected)
@@ -2813,8 +2570,6 @@
     this->selectedModelPlugins.erase(it);
   }
 }
-
->>>>>>> 879f0c75
 /////////////////////////////////////////////////
 void ModelCreator::ModelChanged()
 {
