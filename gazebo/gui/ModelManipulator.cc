--- conflicted
+++ resolved
@@ -63,10 +63,6 @@
 void ModelManipulator::Clear()
 {
   this->dataPtr->modelPub.reset();
-<<<<<<< HEAD
-  this->dataPtr->lightPub.reset();
-=======
->>>>>>> 828be8d9
   this->dataPtr->userCmdPub.reset();
   this->dataPtr->selectionObj.reset();
   this->dataPtr->userCamera.reset();
@@ -99,11 +95,6 @@
   this->dataPtr->node->Init();
   this->dataPtr->modelPub =
       this->dataPtr->node->Advertise<msgs::Model>("~/model/modify");
-<<<<<<< HEAD
-  this->dataPtr->lightPub =
-      this->dataPtr->node->Advertise<msgs::Light>("~/light/modify");
-=======
->>>>>>> 828be8d9
   this->dataPtr->userCmdPub =
       this->dataPtr->node->Advertise<msgs::UserCmd>("~/user_cmd");
 
@@ -546,47 +537,6 @@
     return;
   }
 
-<<<<<<< HEAD
-      msgs::Set(msg.mutable_pose(), _vis->GetWorldPose().Ign());
-      this->dataPtr->modelPub->Publish(msg);
-    }
-    // Otherwise, check to see if the visual is a light
-    else if (this->dataPtr->scene->GetLight(_vis->GetName()))
-    {
-      msgs::Light msg;
-      msg.set_name(_vis->GetName());
-      msgs::Set(msg.mutable_pose(), _vis->GetWorldPose().Ign());
-      this->dataPtr->lightPub->Publish(msg);
-    }
-    else
-    {
-      gzerr << "Visual [" << _vis->GetName() << "] isn't a model or a light"
-          << std::endl;
-      return;
-    }
-
-    // Register user command on server
-    std::string description;
-    if (this->dataPtr->manipMode == "translate")
-    {
-      description = "Translate [";
-    }
-    else if (this->dataPtr->manipMode == "rotate")
-    {
-      description = "Rotate [";
-    }
-    else
-    {
-      gzerr << "Unknown mode [" << this->dataPtr->manipMode << "]. " <<
-          "Not sending user command." << std::endl;
-      return;
-    }
-
-    msgs::UserCmd userCmdMsg;
-    userCmdMsg.set_description(description + _vis->GetName() + "]");
-    userCmdMsg.set_type(msgs::UserCmd::MOVING);
-    this->dataPtr->userCmdPub->Publish(userCmdMsg);
-=======
   msgs::UserCmd userCmdMsg;
   userCmdMsg.set_description(description + _vis->GetName() + "]");
   userCmdMsg.set_type(msgs::UserCmd::MOVING);
@@ -621,7 +571,6 @@
     gzerr << "Visual [" << _vis->GetName() << "] isn't a model or a light"
         << std::endl;
     return;
->>>>>>> 828be8d9
   }
   this->dataPtr->userCmdPub->Publish(userCmdMsg);
 }
