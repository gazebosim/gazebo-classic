/*
 * Copyright (C) 2012 Open Source Robotics Foundation
 *
 * Licensed under the Apache License, Version 2.0 (the "License");
 * you may not use this file except in compliance with the License.
 * You may obtain a copy of the License at
 *
 *     http://www.apache.org/licenses/LICENSE-2.0
 *
 * Unless required by applicable law or agreed to in writing, software
 * distributed under the License is distributed on an "AS IS" BASIS,
 * WITHOUT WARRANTIES OR CONDITIONS OF ANY KIND, either express or implied.
 * See the License for the specific language governing permissions and
 * limitations under the License.
 *
*/

#ifdef _WIN32
  // Ensure that Winsock2.h is included before Windows.h, which can get
  // pulled in by anybody (e.g., Boost).
  #include <Winsock2.h>
#endif

#include "gazebo/transport/transport.hh"

#include "gazebo/rendering/RenderEvents.hh"
#include "gazebo/rendering/RenderingIface.hh"
#include "gazebo/rendering/Visual.hh"
#include "gazebo/rendering/RenderEngine.hh"
#include "gazebo/rendering/Scene.hh"
#include "gazebo/rendering/UserCamera.hh"
#include "gazebo/rendering/SelectionObj.hh"

#include "gazebo/gui/qt.h"
#include "gazebo/gui/GuiEvents.hh"
#include "gazebo/gui/MouseEventHandler.hh"
#include "gazebo/gui/GuiIface.hh"

#include "gazebo/gui/ModelManipulatorPrivate.hh"
#include "gazebo/gui/ModelManipulator.hh"

using namespace gazebo;
using namespace gui;

/////////////////////////////////////////////////
ModelManipulator::ModelManipulator()
  : dataPtr(new ModelManipulatorPrivate)
{
}

/////////////////////////////////////////////////
ModelManipulator::~ModelManipulator()
{
  this->Clear();
}

/////////////////////////////////////////////////
void ModelManipulator::Clear()
{
  this->dataPtr->userCmdPub.reset();
  if (this->dataPtr->node)
    this->dataPtr->node->Fini();
  this->dataPtr->node.reset();

  if (this->dataPtr->selectionObj)
    this->dataPtr->selectionObj->Fini();
  this->dataPtr->selectionObj.reset();
  this->dataPtr->mouseMoveVis.reset();

  this->dataPtr->scene.reset();
  this->dataPtr->userCamera.reset();

  this->dataPtr->mouseChildVisualScale.clear();
  this->dataPtr->manipMode = "";
  this->dataPtr->globalManip = false;
  this->dataPtr->initialized = false;
}

/////////////////////////////////////////////////
void ModelManipulator::Init()
{
  if (this->dataPtr->initialized)
    return;

  rendering::UserCameraPtr cam = gui::get_active_camera();
  if (!cam)
    return;

  if (!cam->GetScene())
    return;

  this->dataPtr->userCamera = cam;
  this->dataPtr->scene =  cam->GetScene();

  this->dataPtr->node = transport::NodePtr(new transport::Node());
  this->dataPtr->node->TryInit(common::Time::Maximum());
  this->dataPtr->userCmdPub =
      this->dataPtr->node->Advertise<msgs::UserCmd>("~/user_cmd");

  this->dataPtr->selectionObj.reset(new rendering::SelectionObj("__GL_MANIP__",
      this->dataPtr->scene->WorldVisual()));
  this->dataPtr->selectionObj->Load();

  this->dataPtr->transparent = false;

  this->dataPtr->initialized = true;
}

/////////////////////////////////////////////////
void ModelManipulator::Detach()
{
  this->dataPtr->selectionObj->SetMode(
      rendering::SelectionObj::SELECTION_NONE);
  this->dataPtr->selectionObj->Detach();
}

/////////////////////////////////////////////////
void ModelManipulator::RotateEntity(rendering::VisualPtr &_vis,
    const math::Vector3 &_axis, bool _local)
{
#ifndef _WIN32
  #pragma GCC diagnostic push
  #pragma GCC diagnostic ignored "-Wdeprecated-declarations"
#endif
  this->RotateEntity(_vis, _axis.Ign(), _local);
#ifndef _WIN32
  #pragma GCC diagnostic pop
#endif
}

/////////////////////////////////////////////////
void ModelManipulator::RotateEntity(rendering::VisualPtr &_vis,
    const ignition::math::Vector3d &_axis, const bool _local)
{
  ignition::math::Vector3d normal;

  if (_local)
  {
    if (_axis.X() > 0)
      normal = this->dataPtr->mouseMoveVisStartPose.Rot().XAxis();
    else if (_axis.Y() > 0)
      normal = this->dataPtr->mouseMoveVisStartPose.Rot().YAxis();
    else if (_axis.Z() > 0)
      normal = this->dataPtr->mouseMoveVisStartPose.Rot().ZAxis();
  }
  else
    normal = _axis;

  double offset = this->dataPtr->mouseMoveVisStartPose.Pos().Dot(normal);

  ignition::math::Vector3d pressPoint;
  this->dataPtr->userCamera->WorldPointOnPlane(
      this->dataPtr->mouseEvent.PressPos().X(),
      this->dataPtr->mouseEvent.PressPos().Y(),
      ignition::math::Planed(normal, offset), pressPoint);

  ignition::math::Vector3d newPoint;
  this->dataPtr->userCamera->WorldPointOnPlane(
      this->dataPtr->mouseEvent.Pos().X(),
      this->dataPtr->mouseEvent.Pos().Y(),
      ignition::math::Planed(normal, offset), newPoint);

  ignition::math::Vector3d v1 = pressPoint -
    this->dataPtr->mouseMoveVisStartPose.Pos();
  ignition::math::Vector3d v2 = newPoint -
    this->dataPtr->mouseMoveVisStartPose.Pos();
  v1 = v1.Normalize();
  v2 = v2.Normalize();
  double signTest = v1.Cross(v2).Dot(normal);
  double angle = atan2((v1.Cross(v2)).Length(), v1.Dot(v2));

  if (signTest < 0 )
    angle *= -1;

  // Using Qt control modifier instead of Gazebo's for now.
  // See GLWidget::keyPressEvent
  if (QApplication::keyboardModifiers() & Qt::ControlModifier)
    angle = rint(angle / (M_PI * 0.25)) * (M_PI * 0.25);

  ignition::math::Quaterniond rot(_axis, angle);

  if (_local)
    rot = this->dataPtr->mouseMoveVisStartPose.Rot() * rot;
  else
    rot = rot * this->dataPtr->mouseMoveVisStartPose.Rot();

  _vis->SetWorldRotation(rot);
  Events::moveEntity(_vis->Name(), _vis->WorldPose(), false);
}

/////////////////////////////////////////////////
math::Vector3 ModelManipulator::GetMousePositionOnPlane(
    rendering::CameraPtr _camera,
    const common::MouseEvent &_event)
{
#ifndef _WIN32
  #pragma GCC diagnostic push
  #pragma GCC diagnostic ignored "-Wdeprecated-declarations"
#endif
  return MousePositionOnPlane(_camera, _event);
#ifndef _WIN32
  #pragma GCC diagnostic pop
#endif
}

/////////////////////////////////////////////////
ignition::math::Vector3d ModelManipulator::MousePositionOnPlane(
    rendering::CameraPtr _camera, const common::MouseEvent &_event)
{
  ignition::math::Vector3d origin1, dir1, p1;

  // Cast ray from the camera into the world
  _camera->CameraToViewportRay(_event.Pos().X(), _event.Pos().Y(),
      origin1, dir1);

  // Compute the distance from the camera to plane of translation
  ignition::math::Planed plane(ignition::math::Vector3d(0, 0, 1), 0);
  double dist1 = plane.Distance(origin1, dir1);

  p1 = origin1 + dir1 * dist1;

  return p1;
}

/////////////////////////////////////////////////
math::Vector3 ModelManipulator::SnapPoint(const math::Vector3 &_point,
    double _interval, double _sensitivity)
{
#ifndef _WIN32
  #pragma GCC diagnostic push
  #pragma GCC diagnostic ignored "-Wdeprecated-declarations"
#endif
  return SnapPoint(_point.Ign(), _interval, _sensitivity);
#ifndef _WIN32
  #pragma GCC diagnostic pop
#endif
}

/////////////////////////////////////////////////
ignition::math::Vector3d ModelManipulator::SnapPoint(
    const ignition::math::Vector3d &_point,
    const double _interval, const double _sensitivity)
{
  if (_interval < 0)
  {
    gzerr << "Interval distance must be greater than or equal to 0"
        << std::endl;
    return ignition::math::Vector3d::Zero;
  }

  if (_sensitivity < 0 || _sensitivity > 1.0)
  {
    gzerr << "Sensitivity must be between 0 and 1" << std::endl;
    return ignition::math::Vector3d::Zero;
  }

  ignition::math::Vector3d point = _point;
  double snap = _interval * _sensitivity;

  double remainder = fmod(point.X(), _interval);
  int sign = remainder >= 0 ? 1 : -1;
  if (fabs(remainder) < snap)
      point.X() -= remainder;
  else if (fabs(remainder) > (_interval - snap))
      point.X() = point.X() - remainder + _interval * sign;

  remainder = fmod(point.Y(), _interval);
  sign = remainder >= 0 ? 1 : -1;
  if (fabs(remainder) < snap)
      point.Y() -= remainder;
  else if (fabs(remainder) > (_interval - snap))
      point.Y() = point.Y() - remainder + _interval * sign;

  remainder = fmod(point.Z(), _interval);
  sign = remainder >= 0 ? 1 : -1;
  if (fabs(remainder) < snap)
      point.Z() -= remainder;
  else if (fabs(remainder) > (_interval - snap))
      point.Z() = point.Z() - remainder + _interval * sign;

  return point;
}

/////////////////////////////////////////////////
math::Vector3 ModelManipulator::GetMouseMoveDistance(
    rendering::CameraPtr _camera,
    const math::Vector2i &_start, const math::Vector2i &_end,
    const math::Pose &_pose, const math::Vector3 &_axis, bool _local)
{
#ifndef _WIN32
  #pragma GCC diagnostic push
  #pragma GCC diagnostic ignored "-Wdeprecated-declarations"
#endif
  return MouseMoveDistance(_camera, _start.Ign(), _end.Ign(), _pose.Ign(),
      _axis.Ign(), _local);
#ifndef _WIN32
  #pragma GCC diagnostic pop
#endif
}

/////////////////////////////////////////////////
ignition::math::Vector3d ModelManipulator::MouseMoveDistance(
    rendering::CameraPtr _camera,
    const ignition::math::Vector2i &_start,
    const ignition::math::Vector2i &_end,
    const ignition::math::Pose3d &_pose,
    const ignition::math::Vector3d &_axis, const bool _local)
{
  ignition::math::Pose3d pose = _pose;

  ignition::math::Vector3d origin1, dir1, p1;
  ignition::math::Vector3d origin2, dir2, p2;

  // Cast two rays from the camera into the world
  _camera->CameraToViewportRay(_end.X(), _end.Y(), origin1, dir1);
  _camera->CameraToViewportRay(_start.X(), _start.Y(), origin2, dir2);

  ignition::math::Vector3d planeNorm(0, 0, 0);
  ignition::math::Vector3d projNorm(0, 0, 0);

  ignition::math::Vector3d planeNormOther(0, 0, 0);

  if (_axis.X() > 0 && _axis.Y() > 0)
  {
    planeNorm.Z(1);
    projNorm.Z(1);
  }
  else if (_axis.Z() > 0)
  {
    planeNorm.Y(1);
    projNorm.X(1);
    planeNormOther.X(1);
  }
  else if (_axis.X() > 0)
  {
    planeNorm.Z(1);
    projNorm.Y(1);
    planeNormOther.Y(1);
  }
  else if (_axis.Y() > 0)
  {
    planeNorm.Z(1);
    projNorm.X(1);
    planeNormOther.X(1);
  }

  if (_local)
  {
    planeNorm = pose.Rot().RotateVector(planeNorm);
    projNorm = pose.Rot().RotateVector(projNorm);
  }

  // Fine tune ray casting: cast a second ray and compare the two rays' angle
  // to plane. Use the one that is less parallel to plane for better results.
  double angle = dir1.Dot(planeNorm);
  if (_local)
    planeNormOther = pose.Rot().RotateVector(planeNormOther);
  double angleOther = dir1.Dot(planeNormOther);
  if (fabs(angleOther) > fabs(angle))
  {
    projNorm = planeNorm;
    planeNorm = planeNormOther;
  }

  // Compute the distance from the camera to plane
  double d = pose.Pos().Dot(planeNorm);
  ignition::math::Planed plane(planeNorm, d);
  double dist1 = plane.Distance(origin1, dir1);
  double dist2 = plane.Distance(origin2, dir2);

  // Compute two points on the plane. The first point is the current
  // mouse position, the second is the previous mouse position
  p1 = origin1 + dir1 * dist1;
  p2 = origin2 + dir2 * dist2;

  if (_local)
    p1 = p1 - (p1-p2).Dot(projNorm) * projNorm;

  ignition::math::Vector3d distance = p1 - p2;

  if (!_local)
    distance *= _axis;

  return distance;
}

/////////////////////////////////////////////////
ignition::math::Vector3d ModelManipulator::MouseMoveDistance(
    const ignition::math::Pose3d &_pose,
    const ignition::math::Vector3d &_axis, const bool _local) const
{
  return MouseMoveDistance(this->dataPtr->userCamera,
      this->dataPtr->mouseStart,
      ignition::math::Vector2i(this->dataPtr->mouseEvent.Pos().X(),
      this->dataPtr->mouseEvent.Pos().Y()), _pose, _axis, _local);
}

/////////////////////////////////////////////////
void ModelManipulator::ScaleEntity(rendering::VisualPtr &_vis,
    const math::Vector3 &_axis, bool _local)
{
#ifndef _WIN32
  #pragma GCC diagnostic push
  #pragma GCC diagnostic ignored "-Wdeprecated-declarations"
#endif
  this->ScaleEntity(_vis, _axis.Ign(), _local);
#ifndef _WIN32
  #pragma GCC diagnostic pop
#endif
}

/////////////////////////////////////////////////
void ModelManipulator::ScaleEntity(rendering::VisualPtr &_vis,
    const ignition::math::Vector3d &_axis, const bool _local)
{
  auto bbox = this->dataPtr->mouseVisualBbox;
  auto pose = _vis->WorldPose();
  auto distance =  this->MouseMoveDistance(pose, _axis, _local);

  auto bboxSize = bbox.Size();
  auto scale = (bboxSize + pose.Rot().RotateVectorReverse(distance)) / bboxSize;

  // extended scaling to work in model editor mode by checking geometry
  // type of first visual child.
  std::string geomType;
  if (_vis == _vis->GetRootVisual())
  {
    // link-level visuals
    for (unsigned int i = 0; i < _vis->GetChildCount(); ++i)
    {
      rendering::VisualPtr childVis = _vis->GetChild(i);

      if (childVis->Pose().Pos() != ignition::math::Vector3d::Zero)
      {
        gzwarn << "Scaling is currently limited to simple shapes with their "
            << "origin in the centroid." << std::endl;
        return;
      }
      // visual/collision level visuals
      for (unsigned int j = 0; j < childVis->GetChildCount(); ++j)
      {
        rendering::VisualPtr grandChildVis = childVis->GetChild(j);
        std::string thisGeomType = grandChildVis->GetGeometryType();

        if (grandChildVis->Pose().Pos() != ignition::math::Vector3d::Zero)
        {
          gzwarn << "Scaling is currently limited to simple shapes with their "
              << "origin in the centroid." << std::endl;
          return;
        }

        if (thisGeomType == "")
          continue;

        if (geomType == "")
        {
          geomType = thisGeomType;
        }
        else if (thisGeomType != geomType)
        {
          gzwarn << "Scaling is currently limited to models consisting of a " <<
              "single simple geometry type." << std::endl;
          return;
        }
      }
    }

    if (QApplication::keyboardModifiers() & Qt::ShiftModifier ||
        geomType == "sphere")
    {
      scale = this->UpdateScale(_axis, scale, "sphere");
    }
    else if (geomType == "cylinder")
    {
      scale = this->UpdateScale(_axis, scale, "cylinder");
    }
    else if (geomType == "box")
    {
      // keep new scale as it is
    }
    else
    {
      // TODO scaling for complex models are not yet functional.
      // Limit scaling to simple shapes for now.
      gzwarn << " Scaling is currently limited to simple shapes." << std::endl;
      return;
    }

    auto newScale = this->dataPtr->mouseVisualScale * scale.Abs();

    if (QApplication::keyboardModifiers() & Qt::ControlModifier)
    {
      newScale = this->SnapPoint(newScale);
      // prevent setting zero scale
      newScale.X(std::max(1e-4, newScale.X()));
      newScale.Y(std::max(1e-4, newScale.Y()));
      newScale.Z(std::max(1e-4, newScale.Z()));
    }
    _vis->SetScale(newScale);
    Events::scaleEntity(_vis->Name(), newScale);
  }
  else
  {
    // model editor mode -> apply scaling to individual visuals
    if (this->dataPtr->mouseChildVisualScale.size() != _vis->GetChildCount())
    {
      gzerr << "Incorrect number of child visuals to be scaled. " <<
          "This should not happen" << std::endl;
      return;
    }

    for (unsigned int i = 0; i < _vis->GetChildCount(); ++i)
    {
      rendering::VisualPtr childVis = _vis->GetChild(i);
      geomType = childVis->GetGeometryType();
      if (childVis != this->dataPtr->selectionObj &&
          geomType != "" && geomType != "mesh")
      {
        ignition::math::Vector3d geomScale;
        if (QApplication::keyboardModifiers() & Qt::ShiftModifier)
        {
          geomScale = this->UpdateScale(_axis, scale, "sphere");
        }
        else
        {
          geomScale = this->UpdateScale(_axis, scale, geomType);
        }

        auto newScale = this->dataPtr->mouseChildVisualScale[i]
            * geomScale.Abs();

        if (QApplication::keyboardModifiers() & Qt::ControlModifier)
        {
          newScale = this->SnapPoint(newScale);
          // prevent setting zero scale
          newScale.X(std::max(1e-4, newScale.X()));
          newScale.Y(std::max(1e-4, newScale.Y()));
          newScale.Z(std::max(1e-4, newScale.Z()));
        }

        childVis->SetScale(newScale);
        Events::scaleEntity(childVis->Name(), newScale);
      }
    }
  }
}

/////////////////////////////////////////////////
ignition::math::Vector3d ModelManipulator::UpdateScale(
    const ignition::math::Vector3d &_axis,
    const ignition::math::Vector3d &_scale, const std::string &_geom)
{
  ignition::math::Vector3d scale = _scale;
  if (_geom == "sphere")
  {
    if (_axis.X() > 0)
    {
      scale.Y(scale.X());
      scale.Z(scale.X());
    }
    else if (_axis.Y() > 0)
    {
      scale.X(scale.Y());
      scale.Z(scale.Y());
    }
    else if (_axis.Z() > 0)
    {
      scale.X(scale.Z());
      scale.Y(scale.Z());
    }
  }
  else if (_geom == "cylinder")
  {
    if (_axis.X() > 0)
    {
      scale.Y(scale.X());
    }
    else if (_axis.Y() > 0)
    {
      scale.X(scale.Y());
    }
  }

  return scale;
}

/////////////////////////////////////////////////
void ModelManipulator::TranslateEntity(rendering::VisualPtr &_vis,
    const math::Vector3 &_axis, bool _local)
{
#ifndef _WIN32
  #pragma GCC diagnostic push
  #pragma GCC diagnostic ignored "-Wdeprecated-declarations"
#endif
  this->TranslateEntity(_vis, _axis.Ign(), _local);
#ifndef _WIN32
  #pragma GCC diagnostic pop
#endif
}

/////////////////////////////////////////////////
void ModelManipulator::TranslateEntity(rendering::VisualPtr &_vis,
    const ignition::math::Vector3d &_axis, const bool _local)
{
  auto pose = _vis->WorldPose();
  auto distance =  this->MouseMoveDistance(pose, _axis, _local);

  pose.Pos() = this->dataPtr->mouseMoveVisStartPose.Pos() + distance;

  if (QApplication::keyboardModifiers() & Qt::ControlModifier)
  {
    pose.Pos() = SnapPoint(pose.Pos());
  }

  if (!(_axis.Z() > 0) && !_local)
    pose.Pos().Z() = _vis->WorldPose().Pos().Z();

  _vis->SetWorldPose(pose);
  Events::moveEntity(_vis->Name(), pose, false);
}

/////////////////////////////////////////////////
void ModelManipulator::PublishVisualPose(rendering::VisualPtr _vis)
{
  if (!_vis)
    return;

  // Register user command on server
  std::string description;
  if (this->dataPtr->manipMode == "translate")
  {
    description = "Translate [";
  }
  else if (this->dataPtr->manipMode == "rotate")
  {
    description = "Rotate [";
  }
  else
  {
    gzerr << "Unknown mode [" << this->dataPtr->manipMode << "]. " <<
        "Not sending user command." << std::endl;
    return;
  }

  msgs::UserCmd userCmdMsg;
  userCmdMsg.set_description(description + _vis->Name() + "]");
  userCmdMsg.set_type(msgs::UserCmd::MOVING);

  // Only publish for models
  if (_vis->GetType() == gazebo::rendering::Visual::VT_MODEL)
  {
    msgs::Model msg;

    auto id = gui::get_entity_id(_vis->Name());
    if (id)
      msg.set_id(id);

    msg.set_name(_vis->Name());
    msgs::Set(msg.mutable_pose(), _vis->WorldPose());

    auto modelMsg = userCmdMsg.add_model();
    modelMsg->CopyFrom(msg);
  }
  // Otherwise, check to see if the visual is a light
  else if (this->dataPtr->scene->GetLight(_vis->Name()))
  {
    msgs::Light msg;
    msg.set_name(_vis->Name());
    msgs::Set(msg.mutable_pose(), _vis->WorldPose());

    auto lightMsg = userCmdMsg.add_light();
    lightMsg->CopyFrom(msg);
  }
  else
  {
<<<<<<< HEAD
    gzerr << "Visual [" << _vis->Name() << "] isn't a model or a light"
        << std::endl;
=======
    // We get here in the model editor for example
>>>>>>> 78ab5c1b
    return;
  }
  this->dataPtr->userCmdPub->Publish(userCmdMsg);
}

/////////////////////////////////////////////////
void ModelManipulator::PublishVisualScale(rendering::VisualPtr _vis)
{
  if (!_vis || this->dataPtr->manipMode != "scale" ||
      _vis->GetType() != gazebo::rendering::Visual::VT_MODEL)
  {
    return;
  }

  // Register user command on server
  msgs::UserCmd userCmdMsg;
  userCmdMsg.set_description("Scale [" + _vis->Name() + "]");
  userCmdMsg.set_type(msgs::UserCmd::SCALING);

  msgs::Model msg;

  auto id = gui::get_entity_id(_vis->Name());
  if (id)
    msg.set_id(id);

  msg.set_name(_vis->Name());
  msgs::Set(msg.mutable_scale(), _vis->Scale());

  auto modelMsg = userCmdMsg.add_model();
  modelMsg->CopyFrom(msg);

  this->dataPtr->userCmdPub->Publish(userCmdMsg);
  _vis->SetScale(this->dataPtr->mouseVisualScale);
}

/////////////////////////////////////////////////
void ModelManipulator::OnMousePressEvent(const common::MouseEvent &_event)
{
  this->dataPtr->mouseEvent = _event;
  this->dataPtr->mouseStart = _event.PressPos();
  this->SetMouseMoveVisual(rendering::VisualPtr());

  rendering::VisualPtr vis;
  std::string manipState;
  rendering::VisualPtr mouseVis
      = this->dataPtr->userCamera->Visual(this->dataPtr->mouseStart,
      manipState);

  this->dataPtr->selectionObj->SetState(manipState);

  // See issue #1510
  bool keyIsPressed = (QApplication::keyboardModifiers() != Qt::NoModifier);

  // set the new mouse vis only if there are no modifier keys pressed and the
  // entity was different from the previously selected one.
  if (!keyIsPressed && (this->dataPtr->selectionObj->GetMode() ==
       rendering::SelectionObj::SELECTION_NONE
      || (mouseVis && mouseVis != this->dataPtr->selectionObj->GetParent())))
  {
    vis = mouseVis;
  }
  else
  {
    vis = this->dataPtr->selectionObj->GetParent();
  }

  if (vis && !vis->IsPlane() &&
      this->dataPtr->mouseEvent.Button() == common::MouseEvent::LEFT)
  {
    // Root visual
    rendering::VisualPtr rootVis = vis->GetRootVisual();

    // If the root visual's ID can be found, it is a model in simulation mode,
    // so we select it instead of a child link/visual/collision.

    // If the visual's depth is less than 2, it is a root visual already. This
    // is the case of lights in simulation mode for example.

<<<<<<< HEAD
    // If the root visual's ID can be found, it is a model in the main window
    // TODO gui::get_entity_id always return 0 in QTestFixture due to nullptr
    // g_main_win
    if (gui::get_entity_id(rootVis->Name()))
=======
    // TODO gui::get_entity_id always return 0 in QTestFixture due to nullptr
    // g_main_win
    if (gui::get_entity_id(rootVis->GetName()) || vis->GetDepth() < 2)
>>>>>>> 78ab5c1b
    {
      // select model
      vis = rootVis;
    }
    // Otherwise, we assume we're in the model editor and get the first child
    // visual after the root, which may be a link or a nested model.
    else
    {
      vis = vis->GetNthAncestor(2);
    }

    this->dataPtr->mouseMoveVisStartPose = vis->WorldPose();

    this->SetMouseMoveVisual(vis);

    event::Events::setSelectedEntity(
        this->dataPtr->mouseMoveVis->Name(), "move");
    QApplication::setOverrideCursor(Qt::ClosedHandCursor);

    if (this->dataPtr->mouseMoveVis && !this->dataPtr->mouseMoveVis->IsPlane())
    {
      this->dataPtr->selectionObj->Attach(this->dataPtr->mouseMoveVis);
      this->dataPtr->selectionObj->SetMode(this->dataPtr->manipMode);
    }
    else
    {
      this->dataPtr->selectionObj->SetMode(
          rendering::SelectionObj::SELECTION_NONE);
      this->dataPtr->selectionObj->Detach();
    }
  }
  else
    this->dataPtr->userCamera->HandleMouseEvent(this->dataPtr->mouseEvent);
}

/////////////////////////////////////////////////
void ModelManipulator::OnMouseMoveEvent(const common::MouseEvent &_event)
{
  this->dataPtr->mouseEvent = _event;
  if (this->dataPtr->mouseEvent.Dragging())
  {
    if (this->dataPtr->mouseMoveVis &&
        this->dataPtr->mouseEvent.Button() == common::MouseEvent::LEFT)
    {
      if (this->dataPtr->transparent)
      {
        this->dataPtr->mouseMoveVis->SetTransparency(
          (1.0 - this->dataPtr->mouseMoveVis->GetTransparency()) * 0.5);
        this->dataPtr->transparent = false;
      }
      ignition::math::Vector3d axis = ignition::math::Vector3d::Zero;
      if (this->dataPtr->keyEvent.key == Qt::Key_X)
        axis.X() = 1;
      else if (this->dataPtr->keyEvent.key == Qt::Key_Y)
        axis.Y() = 1;
      else if (this->dataPtr->keyEvent.key == Qt::Key_Z)
        axis.Z() = 1;

      if (this->dataPtr->selectionObj->GetMode() ==
          rendering::SelectionObj::TRANS)
      {
        if (axis != ignition::math::Vector3d::Zero)
        {
          this->TranslateEntity(this->dataPtr->mouseMoveVis, axis, false);
        }
        else if (this->dataPtr->selectionObj->GetState()
            == rendering::SelectionObj::TRANS_X)
        {
          this->TranslateEntity(this->dataPtr->mouseMoveVis,
              ignition::math::Vector3d::UnitX, !this->dataPtr->globalManip);
        }
        else if (this->dataPtr->selectionObj->GetState()
            == rendering::SelectionObj::TRANS_Y)
        {
          this->TranslateEntity(this->dataPtr->mouseMoveVis,
              ignition::math::Vector3d::UnitY, !this->dataPtr->globalManip);
        }
        else if (this->dataPtr->selectionObj->GetState()
            == rendering::SelectionObj::TRANS_Z)
        {
          this->TranslateEntity(this->dataPtr->mouseMoveVis,
            ignition::math::Vector3d::UnitZ, !this->dataPtr->globalManip);
        }
        else
        {
          this->TranslateEntity(
              this->dataPtr->mouseMoveVis, ignition::math::Vector3d(1, 1, 0));
        }
      }
      else if (this->dataPtr->selectionObj->GetMode()
          == rendering::SelectionObj::ROT)
      {
        if (axis != ignition::math::Vector3d::Zero)
        {
          this->RotateEntity(this->dataPtr->mouseMoveVis, axis, false);
        }
        else if (this->dataPtr->selectionObj->GetState()
            == rendering::SelectionObj::ROT_X
            || this->dataPtr->keyEvent.key == Qt::Key_X)
        {
          this->RotateEntity(this->dataPtr->mouseMoveVis,
              ignition::math::Vector3d::UnitX,
              !this->dataPtr->globalManip);
        }
        else if (this->dataPtr->selectionObj->GetState()
            == rendering::SelectionObj::ROT_Y
            || this->dataPtr->keyEvent.key == Qt::Key_Y)
        {
          this->RotateEntity(this->dataPtr->mouseMoveVis,
              ignition::math::Vector3d::UnitY,
              !this->dataPtr->globalManip);
        }
        else if (this->dataPtr->selectionObj->GetState()
            == rendering::SelectionObj::ROT_Z
            || this->dataPtr->keyEvent.key == Qt::Key_Z)
        {
          this->RotateEntity(this->dataPtr->mouseMoveVis,
              ignition::math::Vector3d::UnitZ,
              !this->dataPtr->globalManip);
        }
      }
      else if (this->dataPtr->selectionObj->GetMode()
          == rendering::SelectionObj::SCALE)
      {
        if (axis != ignition::math::Vector3d::Zero)
        {
          this->ScaleEntity(this->dataPtr->mouseMoveVis, axis, false);
        }
        else if (this->dataPtr->selectionObj->GetState()
            == rendering::SelectionObj::SCALE_X
            || this->dataPtr->keyEvent.key == Qt::Key_X)
        {
          this->ScaleEntity(this->dataPtr->mouseMoveVis,
              ignition::math::Vector3d::UnitX, true);
        }
        else if (this->dataPtr->selectionObj->GetState()
            == rendering::SelectionObj::SCALE_Y
            || this->dataPtr->keyEvent.key == Qt::Key_Y)
        {
          this->ScaleEntity(this->dataPtr->mouseMoveVis,
              ignition::math::Vector3d::UnitY, true);
        }
        else if (this->dataPtr->selectionObj->GetState()
            == rendering::SelectionObj::SCALE_Z
            || this->dataPtr->keyEvent.key == Qt::Key_Z)
        {
          this->ScaleEntity(this->dataPtr->mouseMoveVis,
              ignition::math::Vector3d::UnitZ, true);
        }
      }
    }
    else
      this->dataPtr->userCamera->HandleMouseEvent(this->dataPtr->mouseEvent);
  }
  else
  {
    std::string manipState;
    this->dataPtr->userCamera->Visual(this->dataPtr->mouseEvent.Pos(),
        manipState);
    this->dataPtr->selectionObj->SetState(manipState);

    if (!manipState.empty())
      QApplication::setOverrideCursor(Qt::OpenHandCursor);
    else
    {
      rendering::VisualPtr vis = this->dataPtr->userCamera->Visual(
          this->dataPtr->mouseEvent.Pos());

      if (vis && !vis->IsPlane())
        QApplication::setOverrideCursor(Qt::OpenHandCursor);
      else
        QApplication::setOverrideCursor(Qt::ArrowCursor);
      this->dataPtr->userCamera->HandleMouseEvent(this->dataPtr->mouseEvent);
    }
  }
}

//////////////////////////////////////////////////
void ModelManipulator::OnMouseReleaseEvent(const common::MouseEvent &_event)
{
  this->dataPtr->mouseEvent = _event;
  if (this->dataPtr->mouseEvent.Dragging())
  {
    // If we were dragging a visual around, then publish its new pose to the
    // server
    if (this->dataPtr->mouseMoveVis)
    {
      this->dataPtr->mouseMoveVis->SetTransparency(
        std::abs(this->dataPtr->mouseMoveVis->GetTransparency()*2.0-1.0));
      if (this->dataPtr->manipMode == "scale")
      {
        this->dataPtr->selectionObj->UpdateSize();
        this->PublishVisualScale(this->dataPtr->mouseMoveVis);
      }
      else
        this->PublishVisualPose(this->dataPtr->mouseMoveVis);
      this->SetMouseMoveVisual(rendering::VisualPtr());
      QApplication::setOverrideCursor(Qt::OpenHandCursor);
    }
    event::Events::setSelectedEntity("", "normal");
  }
  else
  {
    if (this->dataPtr->mouseEvent.Button() == common::MouseEvent::LEFT)
    {
      rendering::VisualPtr vis =
        this->dataPtr->userCamera->Visual(this->dataPtr->mouseEvent.Pos());
      if (vis && vis->IsPlane())
      {
        this->dataPtr->selectionObj->SetMode(
            rendering::SelectionObj::SELECTION_NONE);
        this->dataPtr->selectionObj->Detach();
      }
    }
  }
  this->dataPtr->userCamera->HandleMouseEvent(this->dataPtr->mouseEvent);
}

//////////////////////////////////////////////////
void ModelManipulator::SetManipulationMode(const std::string &_mode)
{
  this->dataPtr->manipMode = _mode;
  if (this->dataPtr->selectionObj->GetMode() !=
      rendering::SelectionObj::SELECTION_NONE ||  this->dataPtr->mouseMoveVis)
  {
    this->dataPtr->selectionObj->SetMode(this->dataPtr->manipMode);
    if (this->dataPtr->manipMode != "translate"
        && this->dataPtr->manipMode != "rotate"
        && this->dataPtr->manipMode != "scale")
      this->SetMouseMoveVisual(rendering::VisualPtr());
  }
}

/////////////////////////////////////////////////
void ModelManipulator::SetAttachedVisual(rendering::VisualPtr _vis)
{
  rendering::VisualPtr vis = _vis;

  if (gui::get_entity_id(vis->GetRootVisual()->Name()))
    vis = vis->GetRootVisual();

  this->dataPtr->mouseMoveVisStartPose = vis->WorldPose();

  this->SetMouseMoveVisual(vis);

  if (this->dataPtr->mouseMoveVis && !this->dataPtr->mouseMoveVis->IsPlane())
    this->dataPtr->selectionObj->Attach(this->dataPtr->mouseMoveVis);
}

/////////////////////////////////////////////////
void ModelManipulator::SetMouseMoveVisual(rendering::VisualPtr _vis)
{
  this->dataPtr->mouseMoveVis = _vis;
  if (_vis)
  {
    this->dataPtr->transparent = true;
    this->dataPtr->mouseVisualScale = _vis->Scale();
    this->dataPtr->mouseChildVisualScale.clear();
    // keep track of all child visual scale for scaling to work in
    // model editor mode.
    for (unsigned int i = 0; i < _vis->GetChildCount(); ++i)
    {
      rendering::VisualPtr childVis = _vis->GetChild(i);
      this->dataPtr->mouseChildVisualScale.push_back(childVis->Scale());
    }
    this->dataPtr->mouseVisualBbox = _vis->BoundingBox();
  }
  else
    this->dataPtr->mouseVisualScale = ignition::math::Vector3d::One;
}

//////////////////////////////////////////////////
void ModelManipulator::OnKeyPressEvent(const common::KeyEvent &_event)
{
  this->dataPtr->keyEvent = _event;
  // reset mouseMoveVisStartPose if in manipulation mode.
  if (this->dataPtr->manipMode == "translate"
      || this->dataPtr->manipMode == "rotate"
      || this->dataPtr->manipMode == "scale")
  {
    if (_event.key == Qt::Key_X || _event.key == Qt::Key_Y
        || _event.key == Qt::Key_Z)
    {
      this->dataPtr->mouseStart = this->dataPtr->mouseEvent.Pos();
      if (this->dataPtr->mouseMoveVis)
      {
        this->dataPtr->mouseMoveVisStartPose =
            this->dataPtr->mouseMoveVis->WorldPose();
      }
    }
    else if (this->dataPtr->keyEvent.shift)
    {
      this->dataPtr->globalManip = true;
      this->dataPtr->selectionObj->SetGlobal(this->dataPtr->globalManip);
    }
  }
}

//////////////////////////////////////////////////
void ModelManipulator::OnKeyReleaseEvent(const common::KeyEvent &_event)
{
  this->dataPtr->keyEvent = _event;
  // reset mouseMoveVisStartPose if in manipulation mode.
  if (this->dataPtr->manipMode == "translate"
      || this->dataPtr->manipMode == "rotate"
      || this->dataPtr->manipMode == "scale")
  {
    if (_event.key == Qt::Key_X || _event.key == Qt::Key_Y
        || _event.key == Qt::Key_Z)
    {
      this->dataPtr->mouseStart = this->dataPtr->mouseEvent.Pos();
      if (this->dataPtr->mouseMoveVis)
      {
        this->dataPtr->mouseMoveVisStartPose =
            this->dataPtr->mouseMoveVis->WorldPose();
      }
    }
    else if (!this->dataPtr->keyEvent.shift)
    {
      this->dataPtr->globalManip = false;
      this->dataPtr->selectionObj->SetGlobal(this->dataPtr->globalManip);
    }
  }
  this->dataPtr->keyEvent.key = 0;
}

// Function migrated here from GLWidget.cc and commented out since it doesn't
// seem like it's currently used. Kept here for future references
/////////////////////////////////////////////////
/*void GLWidget::SmartMoveVisual(rendering::VisualPtr _vis)
{
  if (!this->dataPtr->mouseEvent.dragging)
    return;

  // Get the point on the plane which correspoinds to the mouse
  ignition::math::Vector3d pp;

  // Rotate the visual using the middle mouse button
  if (this->dataPtr->mouseEvent.buttons == common::MouseEvent::MIDDLE)
  {
    auto rpy = this->dataPtr->mouseMoveVisStartPose.Rot().Euler();
    auto delta = this->dataPtr->mouseEvent.Pos() -
        this->dataPtr->mouseEvent.pressPos;
    double yaw = (delta.X() * 0.01) + rpy.Z();
    if (!this->dataPtr->mouseEvent.shift)
    {
      double snap = rint(yaw / (M_PI * .25)) * (M_PI * 0.25);

      if (fabs(yaw - snap) < IGN_DTOR(10))
        yaw = snap;
    }

    _vis->SetWorldRotation(ignition::math::Quaterniond(rpy.X(), rpy.Y(), yaw));
  }
  else if (this->dataPtr->mouseEvent.buttons == common::MouseEvent::RIGHT)
  {
    auto rpy = this->dataPtr->mouseMoveVisStartPose.Rot().Euler();
    auto delta = this->dataPtr->mouseEvent.Pos() -
        this->dataPtr->mouseEvent.pressPos;
    double pitch = (delta.Y() * 0.01) + rpy.Y();
    if (!this->dataPtr->mouseEvent.shift)
    {
      double snap = rint(pitch / (M_PI * .25)) * (M_PI * 0.25);

      if (fabs(pitch - snap) < IGN_DTOR(10))
        pitch = snap;
    }

    _vis->SetWorldRotation(
        ignition::math::Quaterniond(rpy.X(), pitch, rpy.Z()));
  }
  else if (this->dataPtr->mouseEvent.buttons & common::MouseEvent::LEFT &&
           this->dataPtr->mouseEvent.buttons & common::MouseEvent::RIGHT)
  {
    auto rpy = this->dataPtr->mouseMoveVisStartPose.Rot().Euler();
    auto delta = this->dataPtr->mouseEvent.Pos() -
        this->dataPtr->mouseEvent.pressPos;
    double roll = (delta.X() * 0.01) + rpy.X();
    if (!this->dataPtr->mouseEvent.shift)
    {
      double snap = rint(roll / (M_PI * .25)) * (M_PI * 0.25);

      if (fabs(roll - snap) < IGN_DTOR(10))
        roll = snap;
    }

    _vis->SetWorldRotation(ignition::math::Quaterniond(roll, rpy.Y(), rpy.Z()));
  }
  else
  {
    this->TranslateEntity(_vis);
  }
}*/<|MERGE_RESOLUTION|>--- conflicted
+++ resolved
@@ -673,12 +673,7 @@
   }
   else
   {
-<<<<<<< HEAD
-    gzerr << "Visual [" << _vis->Name() << "] isn't a model or a light"
-        << std::endl;
-=======
     // We get here in the model editor for example
->>>>>>> 78ab5c1b
     return;
   }
   this->dataPtr->userCmdPub->Publish(userCmdMsg);
@@ -757,16 +752,9 @@
     // If the visual's depth is less than 2, it is a root visual already. This
     // is the case of lights in simulation mode for example.
 
-<<<<<<< HEAD
-    // If the root visual's ID can be found, it is a model in the main window
     // TODO gui::get_entity_id always return 0 in QTestFixture due to nullptr
     // g_main_win
-    if (gui::get_entity_id(rootVis->Name()))
-=======
-    // TODO gui::get_entity_id always return 0 in QTestFixture due to nullptr
-    // g_main_win
-    if (gui::get_entity_id(rootVis->GetName()) || vis->GetDepth() < 2)
->>>>>>> 78ab5c1b
+    if (gui::get_entity_id(rootVis->Name()) || vis->GetDepth() < 2)
     {
       // select model
       vis = rootVis;
