/*
 * Copyright (C) 2012-2015 Open Source Robotics Foundation
 *
 * Licensed under the Apache License, Version 2.0 (the "License");
 * you may not use this file except in compliance with the License.
 * You may obtain a copy of the License at
 *
 *     http://www.apache.org/licenses/LICENSE-2.0
 *
 * Unless required by applicable law or agreed to in writing, software
 * distributed under the License is distributed on an "AS IS" BASIS,
 * WITHOUT WARRANTIES OR CONDITIONS OF ANY KIND, either express or implied.
 * See the License for the specific language governing permissions and
 * limitations under the License.
 *
*/

#ifdef _WIN32
  // Ensure that Winsock2.h is included before Windows.h, which can get
  // pulled in by anybody (e.g., Boost).
  #include <Winsock2.h>
#endif

#include "gazebo/transport/transport.hh"

#include "gazebo/rendering/RenderEvents.hh"
#include "gazebo/rendering/RenderingIface.hh"
#include "gazebo/rendering/Visual.hh"
#include "gazebo/rendering/RenderEngine.hh"
#include "gazebo/rendering/Scene.hh"
#include "gazebo/rendering/UserCamera.hh"
#include "gazebo/rendering/SelectionObj.hh"

#include "gazebo/gui/qt.h"
#include "gazebo/gui/GuiEvents.hh"
#include "gazebo/gui/MouseEventHandler.hh"
#include "gazebo/gui/GuiIface.hh"

#include "gazebo/gui/ModelManipulatorPrivate.hh"
#include "gazebo/gui/ModelManipulator.hh"

using namespace gazebo;
using namespace gui;

/////////////////////////////////////////////////
ModelManipulator::ModelManipulator()
  : dataPtr(new ModelManipulatorPrivate)
{
  this->dataPtr->manipMode = "";
  this->dataPtr->globalManip = false;
  this->dataPtr->initialized = false;
}

/////////////////////////////////////////////////
ModelManipulator::~ModelManipulator()
{
  this->Clear();
  delete this->dataPtr;
  this->dataPtr = NULL;
}

/////////////////////////////////////////////////
void ModelManipulator::Clear()
{
  this->dataPtr->modelPub.reset();
  this->dataPtr->lightPub.reset();
  this->dataPtr->userCmdPub.reset();
  this->dataPtr->selectionObj.reset();
  this->dataPtr->userCamera.reset();
  this->dataPtr->scene.reset();
  this->dataPtr->node.reset();
  this->dataPtr->mouseMoveVis.reset();
  this->dataPtr->mouseChildVisualScale.clear();
  this->dataPtr->manipMode = "";
  this->dataPtr->globalManip = false;
  this->dataPtr->initialized = false;
}

/////////////////////////////////////////////////
void ModelManipulator::Init()
{
  if (this->dataPtr->initialized)
    return;

  rendering::UserCameraPtr cam = gui::get_active_camera();
  if (!cam)
    return;

  if (!cam->GetScene())
    return;

  this->dataPtr->userCamera = cam;
  this->dataPtr->scene =  cam->GetScene();

  this->dataPtr->node = transport::NodePtr(new transport::Node());
  this->dataPtr->node->Init();
  this->dataPtr->modelPub =
      this->dataPtr->node->Advertise<msgs::Model>("~/model/modify");
  this->dataPtr->lightPub =
      this->dataPtr->node->Advertise<msgs::Light>("~/light/modify");
  this->dataPtr->userCmdPub =
      this->dataPtr->node->Advertise<msgs::UserCmd>("~/user_cmd");

  this->dataPtr->selectionObj.reset(new rendering::SelectionObj("__GL_MANIP__",
      this->dataPtr->scene->GetWorldVisual()));
  this->dataPtr->selectionObj->Load();

  this->dataPtr->initialized = true;
}

/////////////////////////////////////////////////
void ModelManipulator::Detach()
{
  this->dataPtr->selectionObj->SetMode(
      rendering::SelectionObj::SELECTION_NONE);
  this->dataPtr->selectionObj->Detach();
}

/////////////////////////////////////////////////
void ModelManipulator::RotateEntity(rendering::VisualPtr &_vis,
    const math::Vector3 &_axis, bool _local)
{
  math::Vector3 normal;

  if (_local)
  {
    if (_axis.x > 0)
      normal = this->dataPtr->mouseMoveVisStartPose.rot.GetXAxis();
    else if (_axis.y > 0)
      normal = this->dataPtr->mouseMoveVisStartPose.rot.GetYAxis();
    else if (_axis.z > 0)
      normal = this->dataPtr->mouseMoveVisStartPose.rot.GetZAxis();
  }
  else
    normal = _axis;

  double offset = this->dataPtr->mouseMoveVisStartPose.pos.Dot(normal);

  math::Vector3 pressPoint;
  this->dataPtr->userCamera->GetWorldPointOnPlane(
      this->dataPtr->mouseEvent.PressPos().X(),
      this->dataPtr->mouseEvent.PressPos().Y(),
      math::Plane(normal, offset), pressPoint);

  math::Vector3 newPoint;
  this->dataPtr->userCamera->GetWorldPointOnPlane(
      this->dataPtr->mouseEvent.Pos().X(),
      this->dataPtr->mouseEvent.Pos().Y(),
      math::Plane(normal, offset), newPoint);

  math::Vector3 v1 = pressPoint - this->dataPtr->mouseMoveVisStartPose.pos;
  math::Vector3 v2 = newPoint - this->dataPtr->mouseMoveVisStartPose.pos;
  v1 = v1.Normalize();
  v2 = v2.Normalize();
  double signTest = v1.Cross(v2).Dot(normal);
  double angle = atan2((v1.Cross(v2)).GetLength(), v1.Dot(v2));

  if (signTest < 0 )
    angle *= -1;

  // Using Qt control modifier instead of Gazebo's for now.
  // See GLWidget::keyPressEvent
  if (QApplication::keyboardModifiers() & Qt::ControlModifier)
    angle = rint(angle / (M_PI * 0.25)) * (M_PI * 0.25);

  math::Quaternion rot(_axis, angle);

  if (_local)
    rot = this->dataPtr->mouseMoveVisStartPose.rot * rot;
  else
    rot = rot * this->dataPtr->mouseMoveVisStartPose.rot;

  _vis->SetWorldRotation(rot);
}

/////////////////////////////////////////////////
math::Vector3 ModelManipulator::GetMousePositionOnPlane(
    rendering::CameraPtr _camera,
    const common::MouseEvent &_event)
{
  math::Vector3 origin1, dir1, p1;

  // Cast ray from the camera into the world
  _camera->GetCameraToViewportRay(_event.Pos().X(), _event.Pos().Y(),
      origin1, dir1);

  // Compute the distance from the camera to plane of translation
  math::Plane plane(math::Vector3(0, 0, 1), 0);
  double dist1 = plane.Distance(origin1, dir1);

  p1 = origin1 + dir1 * dist1;

  return p1;
}
/////////////////////////////////////////////////
math::Vector3 ModelManipulator::SnapPoint(const math::Vector3 &_point,
    double _interval, double _sensitivity)
{
  if (_interval < 0)
  {
    gzerr << "Interval distance must be greater than or equal to 0"
        << std::endl;
    return math::Vector3::Zero;
  }

  if (_sensitivity < 0 || _sensitivity > 1.0)
  {
    gzerr << "Sensitivity must be between 0 and 1" << std::endl;
    return math::Vector3::Zero;
  }

  math::Vector3 point = _point;
  double snap = _interval * _sensitivity;

  double remainder = fmod(point.x, _interval);
  int sign = remainder >= 0 ? 1 : -1;
  if (fabs(remainder) < snap)
      point.x -= remainder;
  else if (fabs(remainder) > (_interval - snap))
      point.x = point.x - remainder + _interval * sign;

  remainder = fmod(point.y, _interval);
  sign = remainder >= 0 ? 1 : -1;
  if (fabs(remainder) < snap)
      point.y -= remainder;
  else if (fabs(remainder) > (_interval - snap))
      point.y = point.y - remainder + _interval * sign;

  remainder = fmod(point.z, _interval);
  sign = remainder >= 0 ? 1 : -1;
  if (fabs(remainder) < snap)
      point.z -= remainder;
  else if (fabs(remainder) > (_interval - snap))
      point.z = point.z - remainder + _interval * sign;

  return point;
}

/////////////////////////////////////////////////
math::Vector3 ModelManipulator::GetMouseMoveDistance(
    rendering::CameraPtr _camera,
    const math::Vector2i &_start, const math::Vector2i &_end,
    const math::Pose &_pose, const math::Vector3 &_axis, bool _local)
{
  math::Pose pose = _pose;

  math::Vector3 origin1, dir1, p1;
  math::Vector3 origin2, dir2, p2;

  // Cast two rays from the camera into the world
  _camera->GetCameraToViewportRay(_end.x,
      _end.y, origin1, dir1);
  _camera->GetCameraToViewportRay(_start.x,
      _start.y, origin2, dir2);

  math::Vector3 planeNorm(0, 0, 0);
  math::Vector3 projNorm(0, 0, 0);

  math::Vector3 planeNormOther(0, 0, 0);

  if (_axis.x > 0 && _axis.y > 0)
  {
    planeNorm.z = 1;
    projNorm.z = 1;
  }
  else if (_axis.z > 0)
  {
    planeNorm.y = 1;
    projNorm.x = 1;
    planeNormOther.x = 1;
  }
  else if (_axis.x > 0)
  {
    planeNorm.z = 1;
    projNorm.y = 1;
    planeNormOther.y = 1;
  }
  else if (_axis.y > 0)
  {
    planeNorm.z = 1;
    projNorm.x = 1;
    planeNormOther.x = 1;
  }

  if (_local)
  {
    planeNorm = pose.rot.RotateVector(planeNorm);
    projNorm = pose.rot.RotateVector(projNorm);
  }

  // Fine tune ray casting: cast a second ray and compare the two rays' angle
  // to plane. Use the one that is less parallel to plane for better results.
  double angle = dir1.Dot(planeNorm);
  if (_local)
    planeNormOther = pose.rot.RotateVector(planeNormOther);
  double angleOther = dir1.Dot(planeNormOther);
  if (fabs(angleOther) > fabs(angle))
  {
    projNorm = planeNorm;
    planeNorm = planeNormOther;
  }

  // Compute the distance from the camera to plane
  double d = pose.pos.Dot(planeNorm);
  math::Plane plane(planeNorm, d);
  double dist1 = plane.Distance(origin1, dir1);
  double dist2 = plane.Distance(origin2, dir2);

  // Compute two points on the plane. The first point is the current
  // mouse position, the second is the previous mouse position
  p1 = origin1 + dir1 * dist1;
  p2 = origin2 + dir2 * dist2;

  if (_local)
    p1 = p1 - (p1-p2).Dot(projNorm) * projNorm;

  math::Vector3 distance = p1 - p2;

  if (!_local)
    distance *= _axis;

  return distance;
}

/////////////////////////////////////////////////
math::Vector3 ModelManipulator::GetMouseMoveDistance(const math::Pose &_pose,
    const math::Vector3 &_axis, bool _local) const
{
  return GetMouseMoveDistance(this->dataPtr->userCamera,
      this->dataPtr->mouseStart,
      math::Vector2i(this->dataPtr->mouseEvent.Pos().X(),
      this->dataPtr->mouseEvent.Pos().Y()), _pose, _axis, _local);
}

/////////////////////////////////////////////////
void ModelManipulator::ScaleEntity(rendering::VisualPtr &_vis,
    const math::Vector3 &_axis, bool _local)
{
  math::Box bbox = this->dataPtr->mouseVisualBbox;
  math::Pose pose = _vis->GetWorldPose();
  math::Vector3 distance =  this->GetMouseMoveDistance(pose, _axis, _local);

  math::Vector3 bboxSize = bbox.GetSize();
  math::Vector3 scale = (bboxSize + pose.rot.RotateVectorReverse(distance))
      / bboxSize;

  // extended scaling to work in model editor mode by checking geometry
  // type of first visual child.
  std::string geomType;
  if (_vis == _vis->GetRootVisual())
  {
    // link-level visuals
    for (unsigned int i = 0; i < _vis->GetChildCount(); ++i)
    {
      rendering::VisualPtr childVis = _vis->GetChild(i);

      if (childVis->GetPose().pos != math::Vector3::Zero)
      {
        gzwarn << "Scaling is currently limited to simple shapes with their "
            << "origin in the centroid." << std::endl;
        return;
      }
      // visual/collision level visuals
      for (unsigned int j = 0; j < childVis->GetChildCount(); ++j)
      {
        rendering::VisualPtr grandChildVis = childVis->GetChild(j);
        std::string thisGeomType = grandChildVis->GetGeometryType();

        if (grandChildVis->GetPose().pos != math::Vector3::Zero)
        {
          gzwarn << "Scaling is currently limited to simple shapes with their "
              << "origin in the centroid." << std::endl;
          return;
        }

        if (thisGeomType == "")
          continue;

        if (geomType == "")
        {
          geomType = thisGeomType;
        }
        else if (thisGeomType != geomType)
        {
          gzwarn << "Scaling is currently limited to models consisting of a " <<
              "single simple geometry type." << std::endl;
          return;
        }
      }
    }

    if (this->dataPtr->keyEvent.key == Qt::Key_Shift || geomType == "sphere")
    {
      scale = this->UpdateScale(_axis, scale, "sphere");
    }
    else if (geomType == "cylinder")
    {
      scale = this->UpdateScale(_axis, scale, "cylinder");
    }
    else if (geomType == "box")
    {
      // keep new scale as it is
    }
    else
    {
      // TODO scaling for complex models are not yet functional.
      // Limit scaling to simple shapes for now.
      gzwarn << " Scaling is currently limited to simple shapes." << std::endl;
      return;
    }

    math::Vector3 newScale = this->dataPtr->mouseVisualScale * scale.GetAbs();

    if (QApplication::keyboardModifiers() & Qt::ControlModifier)
    {
      newScale = SnapPoint(newScale);
      // prevent setting zero scale
      newScale.x = std::max(1e-4, newScale.x);
      newScale.y = std::max(1e-4, newScale.y);
      newScale.z = std::max(1e-4, newScale.z);
    }
    _vis->SetScale(newScale);
    Events::scaleEntity(_vis->GetName(), newScale);
  }
  else
  {
    // model editor mode -> apply scaling to individual visuals
    if (this->dataPtr->mouseChildVisualScale.size() != _vis->GetChildCount())
    {
      gzerr << "Incorrect number of child visuals to be scaled. " <<
          "This should not happen" << std::endl;
      return;
    }

    for (unsigned int i = 0; i < _vis->GetChildCount(); ++i)
    {
      rendering::VisualPtr childVis = _vis->GetChild(i);
      geomType = childVis->GetGeometryType();
      if (childVis != this->dataPtr->selectionObj &&
          geomType != "" && geomType != "mesh")
      {
        math::Vector3 geomScale = this->UpdateScale(_axis, scale,
            childVis->GetGeometryType());
        math::Vector3 newScale = this->dataPtr->mouseChildVisualScale[i]
            * geomScale.GetAbs();

        if (QApplication::keyboardModifiers() & Qt::ControlModifier)
        {
          newScale = SnapPoint(newScale);
          // prevent setting zero scale
          newScale.x = std::max(1e-4, newScale.x);
          newScale.y = std::max(1e-4, newScale.y);
          newScale.z = std::max(1e-4, newScale.z);
        }
        childVis->SetScale(newScale);
        Events::scaleEntity(childVis->GetName(), newScale);
      }
    }
  }
}

/////////////////////////////////////////////////
math::Vector3 ModelManipulator::UpdateScale(const math::Vector3 &_axis,
    const math::Vector3 &_scale, const std::string &_geom)
{
  math::Vector3 scale = _scale;
  if (_geom == "sphere")
  {
    if (_axis.x > 0)
    {
      scale.y = scale.x;
      scale.z = scale.x;
    }
    else if (_axis.y > 0)
    {
      scale.x = scale.y;
      scale.z = scale.y;
    }
    else if (_axis.z > 0)
    {
      scale.x = scale.z;
      scale.y = scale.z;
    }
  }
  else if (_geom == "cylinder")
  {
    if (_axis.x > 0)
    {
      scale.y = scale.x;
    }
    else if (_axis.y > 0)
    {
      scale.x = scale.y;
    }
  }

  return scale;
}

/////////////////////////////////////////////////
void ModelManipulator::TranslateEntity(rendering::VisualPtr &_vis,
    const math::Vector3 &_axis, bool _local)
{
  math::Pose pose = _vis->GetWorldPose();
  math::Vector3 distance =  this->GetMouseMoveDistance(pose, _axis, _local);

  pose.pos = this->dataPtr->mouseMoveVisStartPose.pos + distance;

  if (QApplication::keyboardModifiers() & Qt::ControlModifier)
  {
    pose.pos = SnapPoint(pose.pos);
  }

  if (!(_axis.z > 0) && !_local)
    pose.pos.z = _vis->GetWorldPose().pos.z;

  _vis->SetWorldPose(pose);
}

/////////////////////////////////////////////////
void ModelManipulator::PublishVisualPose(rendering::VisualPtr _vis)
{
  if (_vis)
  {
    // Check to see if the visual is a model.
    if (gui::get_entity_id(_vis->GetName()))
    {
      msgs::Model msg;
      msg.set_id(gui::get_entity_id(_vis->GetName()));
      msg.set_name(_vis->GetName());

      msgs::Set(msg.mutable_pose(), _vis->GetWorldPose().Ign());
      this->dataPtr->modelPub->Publish(msg);
    }
    // Otherwise, check to see if the visual is a light
    else if (this->dataPtr->scene->GetLight(_vis->GetName()))
    {
      msgs::Light msg;
      msg.set_name(_vis->GetName());
      msgs::Set(msg.mutable_pose(), _vis->GetWorldPose().Ign());
      this->dataPtr->lightPub->Publish(msg);
    }
    else
    {
      gzerr << "Visual [" << _vis->GetName() << "] isn't a model or a light"
          << std::endl;
      return;
    }

    // Register user command on server
    std::string description;
    if (this->dataPtr->manipMode == "translate")
    {
      description = "Translate [";
    }
    else if (this->dataPtr->manipMode == "rotate")
    {
      description = "Rotate [";
    }
    else
    {
      gzerr << "Unknown mode [" << this->dataPtr->manipMode << "]. " <<
          "Not sending user command." << std::endl;
      return;
    }

    msgs::UserCmd userCmdMsg;
<<<<<<< HEAD
    userCmdMsg.set_id(description + _vis->GetName() + "]" +
        gazebo::common::Time::GetWallTimeAsISOString());
    userCmdMsg.set_description(description + _vis->GetName() + "]");
    userCmdMsg.set_type(msgs::UserCmd::MOVING);
    userCmdMsg.set_entity_name(_vis->GetName());
=======
    userCmdMsg.set_description(description + _vis->GetName() + "]");
    userCmdMsg.set_type(msgs::UserCmd::MOVING);
>>>>>>> 213a9ba5
    this->dataPtr->userCmdPub->Publish(userCmdMsg);
  }
}

/////////////////////////////////////////////////
void ModelManipulator::PublishVisualScale(rendering::VisualPtr _vis)
{
  if (_vis)
  {
    // Check to see if the visual is a model.
    if (gui::get_entity_id(_vis->GetName()))
    {
      msgs::Model msg;
      msg.set_id(gui::get_entity_id(_vis->GetName()));
      msg.set_name(_vis->GetName());

      msgs::Set(msg.mutable_scale(), _vis->GetScale().Ign());
      this->dataPtr->modelPub->Publish(msg);
      _vis->SetScale(this->dataPtr->mouseVisualScale);

      // Register user command on server
      msgs::UserCmd userCmdMsg;
      userCmdMsg.set_id("Scale [" + _vis->GetName() + "]");
      userCmdMsg.set_description("Scale [" + _vis->GetName() + "]");
      userCmdMsg.set_type(msgs::UserCmd::SCALING);
      userCmdMsg.set_entity_name(_vis->GetName());
      this->dataPtr->userCmdPub->Publish(userCmdMsg);
    }
  }
}

/////////////////////////////////////////////////
void ModelManipulator::OnMousePressEvent(const common::MouseEvent &_event)
{
  this->dataPtr->mouseEvent = _event;
  this->dataPtr->mouseStart = _event.PressPos();
  this->SetMouseMoveVisual(rendering::VisualPtr());

  rendering::VisualPtr vis;
  rendering::VisualPtr mouseVis
      = this->dataPtr->userCamera->GetVisual(this->dataPtr->mouseEvent.Pos());
  // set the new mouse vis only if there are no modifier keys pressed and the
  // entity was different from the previously selected one.
  if (!this->dataPtr->keyEvent.key && (this->dataPtr->selectionObj->GetMode() ==
       rendering::SelectionObj::SELECTION_NONE
      || (mouseVis && mouseVis != this->dataPtr->selectionObj->GetParent())))
  {
    vis = mouseVis;
  }
  else
  {
    vis = this->dataPtr->selectionObj->GetParent();
  }

  if (vis && !vis->IsPlane() &&
      this->dataPtr->mouseEvent.Button() == common::MouseEvent::LEFT)
  {
    // Root visual
    rendering::VisualPtr rootVis = vis->GetRootVisual();

    // Root visual's immediate child
    rendering::VisualPtr topLevelVis = vis->GetNthAncestor(2);

    // If the root visual's ID can be found, it is a model in the main window
    if (gui::get_entity_id(rootVis->GetName()))
    {
      // select model
      vis = rootVis;
    }
    // If it is not a model and its parent is either a direct child or
    // grandchild of the world, this is a light, so just keep vis = vis
    else if (vis->GetParent() == rootVis ||
        vis->GetParent() == this->dataPtr->scene->GetWorldVisual())
    {
      // select light
    }
    // Otherwise, this is a visual in the model editor, so we want to get its
    // top level visual below the root.
    else
    {
      // select link / nested model
      vis = topLevelVis;
    }

    this->dataPtr->mouseMoveVisStartPose = vis->GetWorldPose();

    this->SetMouseMoveVisual(vis);

    event::Events::setSelectedEntity(
        this->dataPtr->mouseMoveVis->GetName(), "move");
    QApplication::setOverrideCursor(Qt::ClosedHandCursor);

    if (this->dataPtr->mouseMoveVis && !this->dataPtr->mouseMoveVis->IsPlane())
    {
      this->dataPtr->selectionObj->Attach(this->dataPtr->mouseMoveVis);
      this->dataPtr->selectionObj->SetMode(this->dataPtr->manipMode);
    }
    else
    {
      this->dataPtr->selectionObj->SetMode(
          rendering::SelectionObj::SELECTION_NONE);
      this->dataPtr->selectionObj->Detach();
    }
  }
  else
    this->dataPtr->userCamera->HandleMouseEvent(this->dataPtr->mouseEvent);
}

/////////////////////////////////////////////////
void ModelManipulator::OnMouseMoveEvent(const common::MouseEvent &_event)
{
  this->dataPtr->mouseEvent = _event;
  if (this->dataPtr->mouseEvent.Dragging())
  {
    if (this->dataPtr->mouseMoveVis &&
        this->dataPtr->mouseEvent.Button() == common::MouseEvent::LEFT)
    {
      math::Vector3 axis = math::Vector3::Zero;
      if (this->dataPtr->keyEvent.key == Qt::Key_X)
        axis.x = 1;
      else if (this->dataPtr->keyEvent.key == Qt::Key_Y)
        axis.y = 1;
      else if (this->dataPtr->keyEvent.key == Qt::Key_Z)
        axis.z = 1;

      if (this->dataPtr->selectionObj->GetMode() ==
          rendering::SelectionObj::TRANS)
      {
        if (axis != math::Vector3::Zero)
        {
          this->TranslateEntity(this->dataPtr->mouseMoveVis, axis, false);
        }
        else if (this->dataPtr->selectionObj->GetState()
            == rendering::SelectionObj::TRANS_X)
        {
          this->TranslateEntity(this->dataPtr->mouseMoveVis,
              math::Vector3::UnitX, !this->dataPtr->globalManip);
        }
        else if (this->dataPtr->selectionObj->GetState()
            == rendering::SelectionObj::TRANS_Y)
        {
          this->TranslateEntity(this->dataPtr->mouseMoveVis,
              math::Vector3::UnitY, !this->dataPtr->globalManip);
        }
        else if (this->dataPtr->selectionObj->GetState()
            == rendering::SelectionObj::TRANS_Z)
        {
          this->TranslateEntity(this->dataPtr->mouseMoveVis,
            math::Vector3::UnitZ, !this->dataPtr->globalManip);
        }
        else
        {
          this->TranslateEntity(
              this->dataPtr->mouseMoveVis, math::Vector3(1, 1, 0));
        }
      }
      else if (this->dataPtr->selectionObj->GetMode()
          == rendering::SelectionObj::ROT)
      {
        if (axis != math::Vector3::Zero)
        {
          this->RotateEntity(this->dataPtr->mouseMoveVis, axis, false);
        }
        else if (this->dataPtr->selectionObj->GetState()
            == rendering::SelectionObj::ROT_X
            || this->dataPtr->keyEvent.key == Qt::Key_X)
        {
          this->RotateEntity(this->dataPtr->mouseMoveVis, math::Vector3::UnitX,
              !this->dataPtr->globalManip);
        }
        else if (this->dataPtr->selectionObj->GetState()
            == rendering::SelectionObj::ROT_Y
            || this->dataPtr->keyEvent.key == Qt::Key_Y)
        {
          this->RotateEntity(this->dataPtr->mouseMoveVis, math::Vector3::UnitY,
              !this->dataPtr->globalManip);
        }
        else if (this->dataPtr->selectionObj->GetState()
            == rendering::SelectionObj::ROT_Z
            || this->dataPtr->keyEvent.key == Qt::Key_Z)
        {
          this->RotateEntity(this->dataPtr->mouseMoveVis, math::Vector3::UnitZ,
              !this->dataPtr->globalManip);
        }
      }
      else if (this->dataPtr->selectionObj->GetMode()
          == rendering::SelectionObj::SCALE)
      {
        if (axis != math::Vector3::Zero)
        {
          this->ScaleEntity(this->dataPtr->mouseMoveVis, axis, false);
        }
        else if (this->dataPtr->selectionObj->GetState()
            == rendering::SelectionObj::SCALE_X
            || this->dataPtr->keyEvent.key == Qt::Key_X)
        {
          this->ScaleEntity(this->dataPtr->mouseMoveVis,
              math::Vector3::UnitX, true);
        }
        else if (this->dataPtr->selectionObj->GetState()
            == rendering::SelectionObj::SCALE_Y
            || this->dataPtr->keyEvent.key == Qt::Key_Y)
        {
          this->ScaleEntity(this->dataPtr->mouseMoveVis,
              math::Vector3::UnitY, true);
        }
        else if (this->dataPtr->selectionObj->GetState()
            == rendering::SelectionObj::SCALE_Z
            || this->dataPtr->keyEvent.key == Qt::Key_Z)
        {
          this->ScaleEntity(this->dataPtr->mouseMoveVis,
              math::Vector3::UnitZ, true);
        }
      }
    }
    else
      this->dataPtr->userCamera->HandleMouseEvent(this->dataPtr->mouseEvent);
  }
  else
  {
    std::string manipState;
    this->dataPtr->userCamera->GetVisual(this->dataPtr->mouseEvent.Pos(),
        manipState);
    this->dataPtr->selectionObj->SetState(manipState);

    if (!manipState.empty())
      QApplication::setOverrideCursor(Qt::OpenHandCursor);
    else
    {
      rendering::VisualPtr vis = this->dataPtr->userCamera->GetVisual(
          this->dataPtr->mouseEvent.Pos());

      if (vis && !vis->IsPlane())
        QApplication::setOverrideCursor(Qt::OpenHandCursor);
      else
        QApplication::setOverrideCursor(Qt::ArrowCursor);
      this->dataPtr->userCamera->HandleMouseEvent(this->dataPtr->mouseEvent);
    }
  }
}

//////////////////////////////////////////////////
void ModelManipulator::OnMouseReleaseEvent(const common::MouseEvent &_event)
{
  this->dataPtr->mouseEvent = _event;
  if (this->dataPtr->mouseEvent.Dragging())
  {
    // If we were dragging a visual around, then publish its new pose to the
    // server
    if (this->dataPtr->mouseMoveVis)
    {
      if (this->dataPtr->manipMode == "scale")
      {
        this->dataPtr->selectionObj->UpdateSize();
        this->PublishVisualScale(this->dataPtr->mouseMoveVis);
      }
      else
        this->PublishVisualPose(this->dataPtr->mouseMoveVis);
      this->SetMouseMoveVisual(rendering::VisualPtr());
      QApplication::setOverrideCursor(Qt::OpenHandCursor);
    }
    event::Events::setSelectedEntity("", "normal");
  }
  else
  {
    if (this->dataPtr->mouseEvent.Button() == common::MouseEvent::LEFT)
    {
      rendering::VisualPtr vis =
        this->dataPtr->userCamera->GetVisual(this->dataPtr->mouseEvent.Pos());
      if (vis && vis->IsPlane())
      {
        this->dataPtr->selectionObj->SetMode(
            rendering::SelectionObj::SELECTION_NONE);
        this->dataPtr->selectionObj->Detach();
      }
    }
  }
  this->dataPtr->userCamera->HandleMouseEvent(this->dataPtr->mouseEvent);
}

//////////////////////////////////////////////////
void ModelManipulator::SetManipulationMode(const std::string &_mode)
{
  this->dataPtr->manipMode = _mode;
  if (this->dataPtr->selectionObj->GetMode() !=
      rendering::SelectionObj::SELECTION_NONE ||  this->dataPtr->mouseMoveVis)
  {
    this->dataPtr->selectionObj->SetMode(this->dataPtr->manipMode);
    if (this->dataPtr->manipMode != "translate"
        && this->dataPtr->manipMode != "rotate"
        && this->dataPtr->manipMode != "scale")
      this->SetMouseMoveVisual(rendering::VisualPtr());
  }
}

/////////////////////////////////////////////////
void ModelManipulator::SetAttachedVisual(rendering::VisualPtr _vis)
{
  rendering::VisualPtr vis = _vis;

  if (gui::get_entity_id(vis->GetRootVisual()->GetName()))
    vis = vis->GetRootVisual();

  this->dataPtr->mouseMoveVisStartPose = vis->GetWorldPose();

  this->SetMouseMoveVisual(vis);

  if (this->dataPtr->mouseMoveVis && !this->dataPtr->mouseMoveVis->IsPlane())
    this->dataPtr->selectionObj->Attach(this->dataPtr->mouseMoveVis);
}

/////////////////////////////////////////////////
void ModelManipulator::SetMouseMoveVisual(rendering::VisualPtr _vis)
{
  this->dataPtr->mouseMoveVis = _vis;
  if (_vis)
  {
    this->dataPtr->mouseVisualScale = _vis->GetScale();
    this->dataPtr->mouseChildVisualScale.clear();
    // keep track of all child visual scale for scaling to work in
    // model editor mode.
    for (unsigned int i = 0; i < _vis->GetChildCount(); ++i)
    {
      rendering::VisualPtr childVis = _vis->GetChild(i);
      this->dataPtr->mouseChildVisualScale.push_back(childVis->GetScale());
    }
    this->dataPtr->mouseVisualBbox = _vis->GetBoundingBox();
  }
  else
    this->dataPtr->mouseVisualScale = math::Vector3::One;
}

//////////////////////////////////////////////////
void ModelManipulator::OnKeyPressEvent(const common::KeyEvent &_event)
{
  this->dataPtr->keyEvent = _event;
  // reset mouseMoveVisStartPose if in manipulation mode.
  if (this->dataPtr->manipMode == "translate"
      || this->dataPtr->manipMode == "rotate"
      || this->dataPtr->manipMode == "scale")
  {
    if (_event.key == Qt::Key_X || _event.key == Qt::Key_Y
        || _event.key == Qt::Key_Z)
    {
      this->dataPtr->mouseStart = this->dataPtr->mouseEvent.Pos();
      if (this->dataPtr->mouseMoveVis)
      {
        this->dataPtr->mouseMoveVisStartPose =
            this->dataPtr->mouseMoveVis->GetWorldPose();
      }
    }
    else  if (this->dataPtr->keyEvent.key == Qt::Key_Shift)
    {
      this->dataPtr->globalManip = true;
      this->dataPtr->selectionObj->SetGlobal(this->dataPtr->globalManip);
    }
  }
}

//////////////////////////////////////////////////
void ModelManipulator::OnKeyReleaseEvent(const common::KeyEvent &_event)
{
  this->dataPtr->keyEvent = _event;
  // reset mouseMoveVisStartPose if in manipulation mode.
  if (this->dataPtr->manipMode == "translate"
      || this->dataPtr->manipMode == "rotate"
      || this->dataPtr->manipMode == "scale")
  {
    if (_event.key == Qt::Key_X || _event.key == Qt::Key_Y
        || _event.key == Qt::Key_Z)
    {
      this->dataPtr->mouseStart = this->dataPtr->mouseEvent.Pos();
      if (this->dataPtr->mouseMoveVis)
      {
        this->dataPtr->mouseMoveVisStartPose =
            this->dataPtr->mouseMoveVis->GetWorldPose();
      }
    }
    else  if (this->dataPtr->keyEvent.key == Qt::Key_Shift)
    {
      this->dataPtr->globalManip = false;
      this->dataPtr->selectionObj->SetGlobal(this->dataPtr->globalManip);
    }
  }
  this->dataPtr->keyEvent.key = 0;
}

// Function migrated here from GLWidget.cc and commented out since it doesn't
// seem like it's currently used. Kept here for future references
/////////////////////////////////////////////////
/*void GLWidget::SmartMoveVisual(rendering::VisualPtr _vis)
{
  if (!this->dataPtr->mouseEvent.dragging)
    return;

  // Get the point on the plane which correspoinds to the mouse
  math::Vector3 pp;

  // Rotate the visual using the middle mouse button
  if (this->dataPtr->mouseEvent.buttons == common::MouseEvent::MIDDLE)
  {
    math::Vector3 rpy = this->dataPtr->mouseMoveVisStartPose.rot.GetAsEuler();
    math::Vector2i delta = this->dataPtr->mouseEvent.pos -
        this->dataPtr->mouseEvent.pressPos;
    double yaw = (delta.x * 0.01) + rpy.z;
    if (!this->dataPtr->mouseEvent.shift)
    {
      double snap = rint(yaw / (M_PI * .25)) * (M_PI * 0.25);

      if (fabs(yaw - snap) < GZ_DTOR(10))
        yaw = snap;
    }

    _vis->SetWorldRotation(math::Quaternion(rpy.x, rpy.y, yaw));
  }
  else if (this->dataPtr->mouseEvent.buttons == common::MouseEvent::RIGHT)
  {
    math::Vector3 rpy = this->dataPtr->mouseMoveVisStartPose.rot.GetAsEuler();
    math::Vector2i delta = this->dataPtr->mouseEvent.pos -
        this->dataPtr->mouseEvent.pressPos;
    double pitch = (delta.y * 0.01) + rpy.y;
    if (!this->dataPtr->mouseEvent.shift)
    {
      double snap = rint(pitch / (M_PI * .25)) * (M_PI * 0.25);

      if (fabs(pitch - snap) < GZ_DTOR(10))
        pitch = snap;
    }

    _vis->SetWorldRotation(math::Quaternion(rpy.x, pitch, rpy.z));
  }
  else if (this->dataPtr->mouseEvent.buttons & common::MouseEvent::LEFT &&
           this->dataPtr->mouseEvent.buttons & common::MouseEvent::RIGHT)
  {
    math::Vector3 rpy = this->dataPtr->mouseMoveVisStartPose.rot.GetAsEuler();
    math::Vector2i delta = this->dataPtr->mouseEvent.pos -
        this->dataPtr->mouseEvent.pressPos;
    double roll = (delta.x * 0.01) + rpy.x;
    if (!this->dataPtr->mouseEvent.shift)
    {
      double snap = rint(roll / (M_PI * .25)) * (M_PI * 0.25);

      if (fabs(roll - snap) < GZ_DTOR(10))
        roll = snap;
    }

    _vis->SetWorldRotation(math::Quaternion(roll, rpy.y, rpy.z));
  }
  else
  {
    this->TranslateEntity(_vis);
  }
}*/<|MERGE_RESOLUTION|>--- conflicted
+++ resolved
@@ -565,16 +565,9 @@
     }
 
     msgs::UserCmd userCmdMsg;
-<<<<<<< HEAD
-    userCmdMsg.set_id(description + _vis->GetName() + "]" +
-        gazebo::common::Time::GetWallTimeAsISOString());
     userCmdMsg.set_description(description + _vis->GetName() + "]");
     userCmdMsg.set_type(msgs::UserCmd::MOVING);
     userCmdMsg.set_entity_name(_vis->GetName());
-=======
-    userCmdMsg.set_description(description + _vis->GetName() + "]");
-    userCmdMsg.set_type(msgs::UserCmd::MOVING);
->>>>>>> 213a9ba5
     this->dataPtr->userCmdPub->Publish(userCmdMsg);
   }
 }
@@ -597,7 +590,6 @@
 
       // Register user command on server
       msgs::UserCmd userCmdMsg;
-      userCmdMsg.set_id("Scale [" + _vis->GetName() + "]");
       userCmdMsg.set_description("Scale [" + _vis->GetName() + "]");
       userCmdMsg.set_type(msgs::UserCmd::SCALING);
       userCmdMsg.set_entity_name(_vis->GetName());
