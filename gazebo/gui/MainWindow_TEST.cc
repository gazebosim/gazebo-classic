/*
 * Copyright (C) 2012-2016 Open Source Robotics Foundation
 *
 * Licensed under the Apache License, Version 2.0 (the "License");
 * you may not use this file except in compliance with the License.
 * You may obtain a copy of the License at
 *
 *     http://www.apache.org/licenses/LICENSE-2.0
 *
 * Unless required by applicable law or agreed to in writing, software
 * distributed under the License is distributed on an "AS IS" BASIS,
 * WITHOUT WARRANTIES OR CONDITIONS OF ANY KIND, either express or implied.
 * See the License for the specific language governing permissions and
 * limitations under the License.
 *
*/
#include <boost/filesystem.hpp>

#include "gazebo/math/Helpers.hh"
#include "gazebo/msgs/msgs.hh"
#include "gazebo/transport/transport.hh"
#include "gazebo/gui/Actions.hh"
#include "gazebo/gui/GuiEvents.hh"
#include "gazebo/gui/GuiIface.hh"
#include "gazebo/gui/MainWindow.hh"
#include "gazebo/gui/GLWidget.hh"
#include "gazebo/gui/MainWindow_TEST.hh"

#include "test_config.h"

bool g_gotSetWireframe = false;
void OnRequest(ConstRequestPtr &_msg)
{
  if (_msg->request() == "set_wireframe")
    g_gotSetWireframe = true;
}

/////////////////////////////////////////////////
void MainWindow_TEST::StepState()
{
  this->resMaxPercentChange = 5.0;
  this->shareMaxPercentChange = 2.0;

  this->Load("worlds/shapes.world", false, false, false);

  gazebo::gui::MainWindow *mainWindow = new gazebo::gui::MainWindow();
  QVERIFY(mainWindow != NULL);
  // Create the main window.
  mainWindow->Load();
  mainWindow->Init();
  mainWindow->show();

  this->ProcessEventsAndDraw(mainWindow);

  QVERIFY(gazebo::gui::g_stepAct != NULL);
  QVERIFY(!gazebo::gui::g_stepAct->isEnabled());
  QVERIFY(!mainWindow->IsPaused());


  // toggle pause and play step and check if the step action is properly
  // enabled / disabled.
  mainWindow->Pause();

  this->ProcessEventsAndDraw(mainWindow);

  QVERIFY(mainWindow->IsPaused());
  QVERIFY(gazebo::gui::g_stepAct->isEnabled());

  mainWindow->Play();

  this->ProcessEventsAndDraw(mainWindow);

  QVERIFY(!mainWindow->IsPaused());
  QVERIFY(!gazebo::gui::g_stepAct->isEnabled());

  mainWindow->Pause();

  this->ProcessEventsAndDraw(mainWindow);

  QVERIFY(mainWindow->IsPaused());
  QVERIFY(gazebo::gui::g_stepAct->isEnabled());

  mainWindow->close();
  delete mainWindow;
}

/////////////////////////////////////////////////
void MainWindow_TEST::Selection()
{
  this->resMaxPercentChange = 5.0;
  this->shareMaxPercentChange = 2.0;

  this->Load("worlds/shapes.world", false, false, false);

  gazebo::gui::MainWindow *mainWindow = new gazebo::gui::MainWindow();
  QVERIFY(mainWindow != NULL);
  // Create the main window.
  mainWindow->Load();
  mainWindow->Init();
  mainWindow->show();

  this->ProcessEventsAndDraw(mainWindow);

  // Get the user camera and scene
  gazebo::rendering::UserCameraPtr cam = gazebo::gui::get_active_camera();
  QVERIFY(cam != NULL);

  gazebo::gui::GLWidget *glWidget =
    mainWindow->findChild<gazebo::gui::GLWidget *>("GLWidget");
  QVERIFY(glWidget != NULL);

  gazebo::math::Vector2i glWidgetCenter(
      glWidget->width()*0.5, glWidget->height()*0.5);

  // get model at center of window - should get the box
  gazebo::rendering::VisualPtr vis =
      cam->GetVisual(glWidgetCenter);
  QVERIFY(vis != NULL);
  QVERIFY(vis->GetRootVisual()->GetName() == "box");

  // move camera to look at the box
  ignition::math::Pose3d cameraPose(ignition::math::Vector3d(-1, 0, 0.5),
      ignition::math::Quaterniond(0, 0, 0));
  cam->SetWorldPose(cameraPose);
  QVERIFY(cam->WorldPose() == cameraPose);

  // verify we get a box
  gazebo::rendering::VisualPtr vis2 =
      cam->GetVisual(gazebo::math::Vector2i(0, 0));
  QVERIFY(vis2 != NULL);
  QVERIFY(vis2->GetRootVisual()->GetName() == "box");

  // look upwards
  ignition::math::Quaterniond pitch90(ignition::math::Vector3d(0, -1.57, 0));
  cam->SetWorldRotation(pitch90);
  QVERIFY(cam->WorldRotation() == pitch90);

  // verify there is nothing in the middle of the window
  gazebo::rendering::VisualPtr vis3 = cam->GetVisual(glWidgetCenter);
  QVERIFY(vis3 == NULL);

  // reset orientation
  ignition::math::Quaterniond identityRot(ignition::math::Vector3d(0, 0, 0));
  cam->SetWorldRotation(identityRot);
  QVERIFY(cam->WorldRotation() == identityRot);

  // verify we can still get the box
  gazebo::rendering::VisualPtr vis4 =
      cam->GetVisual(gazebo::math::Vector2i(0, 0));
  QVERIFY(vis4 != NULL);
  QVERIFY(vis4->GetRootVisual()->GetName() == "box");

  // hide the box
  vis4->SetVisible(false);
  gazebo::rendering::VisualPtr vis5 = cam->GetVisual(glWidgetCenter);

  // verify we don't get anything now
  QVERIFY(vis5 == NULL);

  cam->Fini();
  mainWindow->close();
  delete mainWindow;
}

/////////////////////////////////////////////////
void MainWindow_TEST::SceneDestruction()
{
  this->resMaxPercentChange = 5.0;
  this->shareMaxPercentChange = 2.0;

  this->Load("worlds/shapes.world", false, false, false);

  gazebo::gui::MainWindow *mainWindow = new gazebo::gui::MainWindow();
  QVERIFY(mainWindow != NULL);

  // Create the main window.
  mainWindow->Load();

  mainWindow->Init();
  mainWindow->show();

  // Get the user camera and scene
  gazebo::rendering::UserCameraPtr cam = gazebo::gui::get_active_camera();
  QVERIFY(cam != NULL);
  gazebo::rendering::ScenePtr scene = cam->GetScene();
  QVERIFY(scene != NULL);

  cam->Fini();
  mainWindow->close();
  delete mainWindow;

  // verify that this test case has the only scene shared pointer remaining.
  QVERIFY(scene.use_count() == 1u);
}

/////////////////////////////////////////////////
void MainWindow_TEST::UserCameraFPS()
{
  this->resMaxPercentChange = 5.0;
  this->shareMaxPercentChange = 2.0;

  this->Load("worlds/shapes.world", false, false, false);

  gazebo::gui::MainWindow *mainWindow = new gazebo::gui::MainWindow();
  QVERIFY(mainWindow != NULL);
  // Create the main window.
  mainWindow->Load();
  mainWindow->Init();
  mainWindow->show();

  this->ProcessEventsAndDraw(mainWindow);

  // Get the user camera and scene
  gazebo::rendering::UserCameraPtr cam = gazebo::gui::get_active_camera();
  QVERIFY(cam != NULL);

<<<<<<< HEAD
  // Wait a little bit for the average FPS to even out.
  this->ProcessEventsAndDraw(NULL, 5000, 1);
=======
  // some machines are unable to hit the target FPS
  // sample update time and determine whether to skip FPS lower bound check
  bool skipFPSTest = false;
  gazebo::common::Time t = gazebo::common::Time::GetWallTime();
  QCoreApplication::processEvents();
  double dt = (gazebo::common::Time::GetWallTime()-t).Double();
  if (dt >= 0.01)
  {
    std::cerr << "Skipping lower bound FPS check" << std::endl;
    skipFPSTest = true;
  }
  unsigned int iterations = skipFPSTest ? 50 : 5000;
  double lowerFPSBound = skipFPSTest ? 0 : 45;

  // Wait a little bit for the average FPS to even out.
  this->ProcessEventsAndDraw(NULL, iterations, 1);
>>>>>>> 81c70230

  std::cerr << "\nFPS[" << cam->AvgFPS() << "]\n" << std::endl;

  QVERIFY(cam->AvgFPS() > lowerFPSBound);
  QVERIFY(cam->AvgFPS() < 75.0);

  cam->Fini();
  mainWindow->close();
  delete mainWindow;
}

/////////////////////////////////////////////////
void MainWindow_TEST::CopyPaste()
{
  this->resMaxPercentChange = 5.0;
  this->shareMaxPercentChange = 2.0;

  this->Load("worlds/shapes.world", false, false, false);

  gazebo::gui::MainWindow *mainWindow = new gazebo::gui::MainWindow();
  QVERIFY(mainWindow != NULL);

  // Create the main window.
  mainWindow->Load();
  mainWindow->Init();
  mainWindow->show();

  // Get the user camera and scene
  gazebo::rendering::UserCameraPtr cam = gazebo::gui::get_active_camera();
  QVERIFY(cam != NULL);
  gazebo::rendering::ScenePtr scene = cam->GetScene();
  QVERIFY(scene != NULL);

  // Get GLWidget
  gazebo::gui::GLWidget *glWidget =
    mainWindow->findChild<gazebo::gui::GLWidget *>("GLWidget");
  QVERIFY(glWidget != NULL);

  // Test model copy
  {
    std::string modelName = "cylinder";

    // trigger selection to initialize wirebox's vertex buffer creation first.
    // Otherwise test segfaults later when selecting a model due to making
    // this call outside the rendering thread.
    gazebo::event::Events::setSelectedEntity(modelName, "normal");

    this->ProcessEventsAndDraw(mainWindow);

    gazebo::rendering::VisualPtr modelVis = scene->GetVisual(modelName);
    QVERIFY(modelVis != NULL);

    // Select the model
    gazebo::event::Events::setSelectedEntity(modelName, "normal");

    // Wait until the model is selected
    int sleep = 0;
    int maxSleep = 100;
    while (!modelVis->GetHighlighted() && sleep < maxSleep)
    {
      gazebo::common::Time::MSleep(30);
      sleep++;
    }
    QVERIFY(modelVis->GetHighlighted());

    this->ProcessEventsAndDraw(mainWindow);

    QVERIFY(gazebo::gui::g_copyAct != NULL);
    QVERIFY(gazebo::gui::g_pasteAct != NULL);

    // Copy the model
    QTest::keyClick(glWidget, Qt::Key_C, Qt::ControlModifier, 100);

    // Move to center of the screen
    QPoint moveTo(glWidget->width()/2, glWidget->height()/2);
    QTest::mouseMove(glWidget, moveTo, 100);

    // Paste the model
    QTest::keyClick(glWidget, Qt::Key_V, Qt::ControlModifier, 100);

    // Release and spawn the model
    QTest::mouseClick(glWidget, Qt::LeftButton, Qt::NoModifier, moveTo, 100);
    QCoreApplication::processEvents();

    // Verify there is a clone of the model
    gazebo::rendering::VisualPtr modelVisClone;
    sleep = 0;
    maxSleep = 100;
    while (!modelVisClone && sleep < maxSleep)
    {
      modelVisClone = scene->GetVisual(modelName + "_clone");
      QTest::qWait(100);
      sleep++;
    }
    QVERIFY(modelVisClone != NULL);
  }

  // Test light copy
  {
    std::string lightName = "sun";
    // Select the light
    gazebo::event::Events::setSelectedEntity(lightName, "normal");

    gazebo::rendering::VisualPtr lightVis = scene->GetVisual(lightName);
    QVERIFY(lightVis != NULL);

    // Wait until the light is selected
    int sleep = 0;
    int maxSleep = 100;
    while (!lightVis->GetHighlighted() && sleep < maxSleep)
    {
      gazebo::common::Time::MSleep(30);
      sleep++;
    }
    QVERIFY(lightVis->GetHighlighted());

    // Copy the light
    QTest::keyClick(glWidget, Qt::Key_C, Qt::ControlModifier, 500);
    QCoreApplication::processEvents();

    // Move to center of the screen
    QPoint moveTo(glWidget->width()/2, glWidget->height()/2);
    QTest::mouseMove(glWidget, moveTo, 500);
    QCoreApplication::processEvents();

    // Paste the light
    QTest::keyClick(glWidget, Qt::Key_V, Qt::ControlModifier, 500);
    QCoreApplication::processEvents();

    // Release and spawn the model
    QTest::mouseClick(glWidget, Qt::LeftButton, Qt::NoModifier, moveTo, 500);
    QCoreApplication::processEvents();

    // Verify there is a clone of the light
    gazebo::rendering::LightPtr lightClone;
    sleep = 0;
    maxSleep = 100;
    while (!lightClone && sleep < maxSleep)
    {
      lightClone = scene->GetLight(lightName + "_clone");
      QTest::qWait(30);
      sleep++;
    }
    QVERIFY(lightClone != NULL);

    lightClone.reset();
  }

  cam->Fini();
  mainWindow->close();
  delete mainWindow;
}

/////////////////////////////////////////////////
void MainWindow_TEST::Wireframe()
{
  this->resMaxPercentChange = 5.0;
  this->shareMaxPercentChange = 2.0;

  boost::filesystem::path path = TEST_PATH;
  path = path / "worlds" / "empty_dark_plane.world";
  this->Load(path.string(), false, false, true);
  gazebo::transport::NodePtr node;
  gazebo::transport::SubscriberPtr sub;

  node = gazebo::transport::NodePtr(new gazebo::transport::Node());
  node->Init();
  sub = node->Subscribe("~/request", &OnRequest, true);

  // Create the main window.
  gazebo::gui::MainWindow *mainWindow = new gazebo::gui::MainWindow();
  QVERIFY(mainWindow != NULL);
  mainWindow->Load();
  mainWindow->Init();
  mainWindow->show();

  this->ProcessEventsAndDraw(mainWindow);

  // Get the user camera, and tell it to save frames
  gazebo::rendering::UserCameraPtr cam = gazebo::gui::get_active_camera();
  if (!cam)
    return;

  cam->SetCaptureData(true);

  this->ProcessEventsAndDraw(mainWindow);

  // Get the image data
  const unsigned char *image = cam->ImageData();
  unsigned int height = cam->ImageHeight();
  unsigned int width = cam->ImageWidth();
  unsigned int depth = 3;

  // Calculate the average color.
  unsigned int sum = 0;
  for (unsigned int y = 0; y < height; ++y)
  {
    for (unsigned int x = 0; x < width*depth; ++x)
    {
      unsigned int a = image[(y*width*depth)+x];
      sum += a;
    }
  }
  double avgPreWireframe = static_cast<double>(sum) / (height*width*depth);

  // Trigger the wireframe request.
  gazebo::gui::g_viewWireframeAct->trigger();

  double avgPostWireframe = avgPreWireframe;

  // Redraw the screen
  for (unsigned int i = 0; i < 100 &&
      gazebo::math::equal(avgPostWireframe, avgPreWireframe, 1e-3); ++i)
  {
    gazebo::common::Time::MSleep(30);
    QCoreApplication::processEvents();
    mainWindow->repaint();

    // Get the new image data, and calculate the new average color
    image = cam->ImageData();
    sum = 0;
    for (unsigned int y = 0; y < height; ++y)
    {
      for (unsigned int x = 0; x < width*depth; ++x)
      {
        unsigned int a = image[(y*width*depth)+x];
        sum += a;
      }
    }
    avgPostWireframe = static_cast<double>(sum) / (height*width*depth);
  }

  // Make sure the request was set.
  QVERIFY(g_gotSetWireframe);

  gzdbg << "AvgPrewireframe [" << avgPreWireframe
        << "] AvgPostWireframe[" << avgPostWireframe << "]\n";

  // Removing the grey ground plane should change the image.
  QVERIFY(!gazebo::math::equal(avgPreWireframe, avgPostWireframe));

  cam->Fini();
  mainWindow->close();
  delete mainWindow;
}

/////////////////////////////////////////////////
void MainWindow_TEST::NonDefaultWorld()
{
  this->resMaxPercentChange = 5.0;
  this->shareMaxPercentChange = 2.0;

  boost::filesystem::path path = TEST_PATH;
  path = path / "worlds" / "empty_different_name.world";
  this->Load(path.string(), false, false, true);

  // Create the main window.
  gazebo::gui::MainWindow *mainWindow = new gazebo::gui::MainWindow();
  QVERIFY(mainWindow != NULL);
  mainWindow->Load();
  mainWindow->Init();
  mainWindow->show();

  this->ProcessEventsAndDraw(mainWindow);

  // Get the user camera, and tell it to save frames
  gazebo::rendering::UserCameraPtr cam = gazebo::gui::get_active_camera();

  if (!cam)
    return;

  cam->SetCaptureData(true);

  this->ProcessEventsAndDraw(mainWindow);

  // Get the image data
  const unsigned char *image = cam->ImageData();
  unsigned int height = cam->ImageHeight();
  unsigned int width = cam->ImageWidth();
  unsigned int depth = 3;

  unsigned int sum = 0;
  for (unsigned int y = 0; y < height; ++y)
  {
    for (unsigned int x = 0; x < width*depth; ++x)
    {
      unsigned int a = image[(y*width*depth)+x];
      sum += a;
    }
  }

  QVERIFY(sum > 0);

  cam->Fini();
  mainWindow->close();
  delete mainWindow;
}

/////////////////////////////////////////////////
void MainWindow_TEST::UserCameraJoystick()
{
  this->resMaxPercentChange = 5.0;
  this->shareMaxPercentChange = 2.0;

  this->Load("worlds/shapes.world", false, false, false);

  gazebo::gui::MainWindow *mainWindow = new gazebo::gui::MainWindow();
  QVERIFY(mainWindow != NULL);
  // Create the main window.
  mainWindow->Load();

  gazebo::rendering::create_scene(
      gazebo::physics::get_world()->GetName(), false);

  mainWindow->Init();
  mainWindow->show();

  this->ProcessEventsAndDraw(mainWindow);

  // Get the user camera and scene
  gazebo::rendering::UserCameraPtr cam = gazebo::gui::get_active_camera();
  QVERIFY(cam != NULL);

  ignition::math::Pose3d startPose = cam->WorldPose();
  QVERIFY(startPose == ignition::math::Pose3d(5, -5, 2, 0, 0.275643, 2.35619));

  gazebo::transport::NodePtr node = gazebo::transport::NodePtr(
      new gazebo::transport::Node());
  node->Init();

  gazebo::transport::PublisherPtr joyPub =
    node->Advertise<gazebo::msgs::Joystick>("~/user_camera/joy_twist");

  // Test with just translation
  {
    gazebo::msgs::Joystick joystickMsg;

    joystickMsg.mutable_translation()->set_x(0.1);
    joystickMsg.mutable_translation()->set_y(0.2);
    joystickMsg.mutable_translation()->set_z(0.3);

    joyPub->Publish(joystickMsg);

    this->ProcessEventsAndDraw(mainWindow);

    ignition::math::Pose3d endPose = cam->WorldPose();
    QVERIFY(endPose == ignition::math::Pose3d(4.98664, -5.00091, 2.01306,
                                              0, 0.275643, 2.35619));
  }

  // Test with just rotation
  {
    gazebo::msgs::Joystick joystickMsg;

    joystickMsg.mutable_rotation()->set_x(0.0);
    joystickMsg.mutable_rotation()->set_y(0.1);
    joystickMsg.mutable_rotation()->set_z(0.2);

    joyPub->Publish(joystickMsg);

    this->ProcessEventsAndDraw(mainWindow);

    ignition::math::Pose3d endPose = cam->WorldPose();
    QVERIFY(endPose == ignition::math::Pose3d(4.98664, -5.00091, 2.01306,
                                              0, 0.276643, 2.36619));
  }

  // Test with both translation and  rotation
  {
    gazebo::msgs::Joystick joystickMsg;

    joystickMsg.mutable_translation()->set_x(1.0);
    joystickMsg.mutable_translation()->set_y(2.1);
    joystickMsg.mutable_translation()->set_z(3.2);

    joystickMsg.mutable_rotation()->set_x(1.0);
    joystickMsg.mutable_rotation()->set_y(2.1);
    joystickMsg.mutable_rotation()->set_z(3.2);

    joyPub->Publish(joystickMsg);

    this->ProcessEventsAndDraw(mainWindow);

    ignition::math::Pose3d endPose = cam->WorldPose();
    QVERIFY(endPose == ignition::math::Pose3d(4.84758, -5.01151, 2.15333,
                                              0, 0.297643, 2.52619));
  }

  cam->Fini();
  mainWindow->close();
  delete mainWindow;
}

/////////////////////////////////////////////////
void MainWindow_TEST::ActionCreationDestruction()
{
  this->resMaxPercentChange = 5.0;
  this->shareMaxPercentChange = 2.0;

  this->Load("worlds/empty.world", false, false, true);

  gazebo::gui::MainWindow *mainWindow = new gazebo::gui::MainWindow();
  QVERIFY(mainWindow != NULL);
  // Create the main window.
  mainWindow->Load();
  mainWindow->Init();

  QVERIFY(gazebo::gui::g_topicVisAct);

  QVERIFY(gazebo::gui::g_openAct);

  QVERIFY(gazebo::gui::g_saveAct);

  QVERIFY(gazebo::gui::g_saveAsAct);

  QVERIFY(gazebo::gui::g_saveCfgAct);

  QVERIFY(gazebo::gui::g_cloneAct);

  QVERIFY(gazebo::gui::g_aboutAct);

  QVERIFY(gazebo::gui::g_hotkeyChartAct);

  QVERIFY(gazebo::gui::g_quitAct);

  QVERIFY(gazebo::gui::g_resetModelsAct);

  QVERIFY(gazebo::gui::g_resetWorldAct);

  QVERIFY(gazebo::gui::g_editBuildingAct);

  QVERIFY(gazebo::gui::g_editTerrainAct);

  QVERIFY(gazebo::gui::g_editModelAct);

  QVERIFY(gazebo::gui::g_stepAct);

  QVERIFY(gazebo::gui::g_playAct);

  QVERIFY(gazebo::gui::g_pauseAct);

  QVERIFY(gazebo::gui::g_arrowAct);

  QVERIFY(gazebo::gui::g_translateAct);

  QVERIFY(gazebo::gui::g_rotateAct);

  QVERIFY(gazebo::gui::g_scaleAct);

  QVERIFY(gazebo::gui::g_boxCreateAct);

  QVERIFY(gazebo::gui::g_sphereCreateAct);

  QVERIFY(gazebo::gui::g_cylinderCreateAct);

  QVERIFY(gazebo::gui::g_pointLghtCreateAct);

  QVERIFY(gazebo::gui::g_spotLghtCreateAct);

  QVERIFY(gazebo::gui::g_dirLghtCreateAct);

  QVERIFY(gazebo::gui::g_resetAct);

  QVERIFY(gazebo::gui::g_showCollisionsAct);

  QVERIFY(gazebo::gui::g_showGridAct);

  QVERIFY(gazebo::gui::g_showOriginAct);

  QVERIFY(gazebo::gui::g_showLinkFrameAct);

  QVERIFY(gazebo::gui::g_transparentAct);

  QVERIFY(gazebo::gui::g_viewWireframeAct);

  QVERIFY(gazebo::gui::g_showCOMAct);

  QVERIFY(gazebo::gui::g_showInertiaAct);

  QVERIFY(gazebo::gui::g_showContactsAct);

  QVERIFY(gazebo::gui::g_showJointsAct);

  QVERIFY(gazebo::gui::g_showToolbarsAct);

  QVERIFY(gazebo::gui::g_fullScreenAct);

  QVERIFY(gazebo::gui::g_fpsAct);

  QVERIFY(gazebo::gui::g_orbitAct);

  QVERIFY(gazebo::gui::g_overlayAct);

  QVERIFY(gazebo::gui::g_viewOculusAct);

  QVERIFY(gazebo::gui::g_dataLoggerAct);

  QVERIFY(gazebo::gui::g_screenshotAct);

  QVERIFY(gazebo::gui::g_copyAct);

  QVERIFY(gazebo::gui::g_pasteAct);

  QVERIFY(gazebo::gui::g_snapAct);

  QVERIFY(gazebo::gui::g_alignAct);

  QVERIFY(gazebo::gui::g_viewAngleAct);

  QVERIFY(gazebo::gui::g_cameraOrthoAct);

  QVERIFY(gazebo::gui::g_cameraPerspectiveAct);

  QVERIFY(gazebo::gui::g_undoAct);

  QVERIFY(gazebo::gui::g_undoHistoryAct);

  QVERIFY(gazebo::gui::g_redoAct);

  QVERIFY(gazebo::gui::g_redoHistoryAct);

  QVERIFY(gazebo::gui::g_plotAct);

  mainWindow->close();
  delete mainWindow;

  QVERIFY(!gazebo::gui::g_topicVisAct);

  QVERIFY(!gazebo::gui::g_openAct);

  QVERIFY(!gazebo::gui::g_saveAct);

  QVERIFY(!gazebo::gui::g_saveAsAct);

  QVERIFY(!gazebo::gui::g_saveCfgAct);

  QVERIFY(!gazebo::gui::g_cloneAct);

  QVERIFY(!gazebo::gui::g_aboutAct);

  QVERIFY(!gazebo::gui::g_hotkeyChartAct);

  QVERIFY(!gazebo::gui::g_quitAct);

  QVERIFY(!gazebo::gui::g_resetModelsAct);

  QVERIFY(!gazebo::gui::g_resetWorldAct);

  QVERIFY(!gazebo::gui::g_editBuildingAct);

  QVERIFY(!gazebo::gui::g_editTerrainAct);

  QVERIFY(!gazebo::gui::g_editModelAct);

  QVERIFY(!gazebo::gui::g_stepAct);

  QVERIFY(!gazebo::gui::g_playAct);

  QVERIFY(!gazebo::gui::g_pauseAct);

  QVERIFY(!gazebo::gui::g_arrowAct);

  QVERIFY(!gazebo::gui::g_translateAct);

  QVERIFY(!gazebo::gui::g_rotateAct);

  QVERIFY(!gazebo::gui::g_scaleAct);

  QVERIFY(!gazebo::gui::g_boxCreateAct);

  QVERIFY(!gazebo::gui::g_sphereCreateAct);

  QVERIFY(!gazebo::gui::g_cylinderCreateAct);

  QVERIFY(!gazebo::gui::g_pointLghtCreateAct);

  QVERIFY(!gazebo::gui::g_spotLghtCreateAct);

  QVERIFY(!gazebo::gui::g_dirLghtCreateAct);

  QVERIFY(!gazebo::gui::g_resetAct);

  QVERIFY(!gazebo::gui::g_showCollisionsAct);

  QVERIFY(!gazebo::gui::g_showGridAct);

  QVERIFY(!gazebo::gui::g_showOriginAct);

  QVERIFY(!gazebo::gui::g_showLinkFrameAct);

  QVERIFY(!gazebo::gui::g_transparentAct);

  QVERIFY(!gazebo::gui::g_viewWireframeAct);

  QVERIFY(!gazebo::gui::g_showCOMAct);

  QVERIFY(!gazebo::gui::g_showInertiaAct);

  QVERIFY(!gazebo::gui::g_showContactsAct);

  QVERIFY(!gazebo::gui::g_showJointsAct);

  QVERIFY(!gazebo::gui::g_showToolbarsAct);

  QVERIFY(!gazebo::gui::g_fullScreenAct);

  QVERIFY(!gazebo::gui::g_fpsAct);

  QVERIFY(!gazebo::gui::g_orbitAct);

  QVERIFY(!gazebo::gui::g_overlayAct);

  QVERIFY(!gazebo::gui::g_viewOculusAct);

  QVERIFY(!gazebo::gui::g_dataLoggerAct);

  QVERIFY(!gazebo::gui::g_screenshotAct);

  QVERIFY(!gazebo::gui::g_copyAct);

  QVERIFY(!gazebo::gui::g_pasteAct);

  QVERIFY(!gazebo::gui::g_snapAct);

  QVERIFY(!gazebo::gui::g_alignAct);

  QVERIFY(!gazebo::gui::g_viewAngleAct);

  QVERIFY(!gazebo::gui::g_cameraOrthoAct);

  QVERIFY(!gazebo::gui::g_cameraPerspectiveAct);

  QVERIFY(!gazebo::gui::g_undoAct);

  QVERIFY(!gazebo::gui::g_undoHistoryAct);

  QVERIFY(!gazebo::gui::g_redoAct);

  QVERIFY(!gazebo::gui::g_redoHistoryAct);

  QVERIFY(!gazebo::gui::g_plotAct);
}

/////////////////////////////////////////////////
void MainWindow_TEST::SetUserCameraPoseSDF()
{
  this->resMaxPercentChange = 5.0;
  this->shareMaxPercentChange = 2.0;

  this->Load("worlds/usercamera_test.world", false, false, false);

  gazebo::gui::MainWindow *mainWindow = new gazebo::gui::MainWindow();
  QVERIFY(mainWindow != NULL);

  // Create the main window.
  mainWindow->Load();
  mainWindow->Init();
  mainWindow->show();

  // Get the user camera and scene
  gazebo::rendering::UserCameraPtr cam = gazebo::gui::get_active_camera();
  QVERIFY(cam != NULL);

  cam->SetCaptureData(true);

  this->ProcessEventsAndDraw(mainWindow);

  const unsigned char *data = cam->ImageData();
  unsigned int width = cam->ImageWidth();
  unsigned int height = cam->ImageHeight();
  unsigned int depth = cam->ImageDepth();

  // Part 1 : The user camera should be positioned so that it sees only
  // a white box
  {
    int blackCount = 0;

    // Get the number of black pixels
    for (unsigned int y = 0; y < height; ++y)
    {
      for (unsigned int x = 0; x < width*depth; ++x)
      {
        if (data[y*(width*depth) + x] <= 10)
          blackCount++;
      }
    }

    // Make sure the black count is zero. This means the camera is
    // positioned correctly
    QVERIFY(blackCount == 0);
  }

  cam->Fini();
  mainWindow->close();
  delete mainWindow;
}

/////////////////////////////////////////////////
void MainWindow_TEST::MenuBar()
{
  this->resMaxPercentChange = 5.0;
  this->shareMaxPercentChange = 2.0;

  this->Load("worlds/empty.world", false, false, false);

  gazebo::gui::MainWindow *mainWindow = new gazebo::gui::MainWindow();
  QVERIFY(mainWindow != NULL);

  // Create the main window.
  mainWindow->Load();
  mainWindow->Init();
  mainWindow->show();

  // Get the user camera
  gazebo::rendering::UserCameraPtr cam = gazebo::gui::get_active_camera();
  QVERIFY(cam != NULL);

  QList<QMenuBar *> menuBars  = mainWindow->findChildren<QMenuBar *>();
  QVERIFY(!menuBars.empty());

  std::set<std::string> mainMenus;
  mainMenus.insert("&File");
  mainMenus.insert("&Edit");
  mainMenus.insert("&Camera");
  mainMenus.insert("&View");
  mainMenus.insert("&Window");
  mainMenus.insert("&Help");

  // verify all menus are created in the menu bar.
  std::set<std::string> mainMenusCopy = mainMenus;
  QMenuBar *menuBar = menuBars[0];
  QList<QMenu *> menus  = menuBar->findChildren<QMenu *>();
  for (auto &m : menus)
  {
    auto it = mainMenusCopy.find(m->title().toStdString());
    QVERIFY(it != mainMenus.end());
    mainMenusCopy.erase(it);
  }

  // test adding a new menu to the menu bar
  QMenu newMenu(tr("&TEST"));
  mainWindow->AddMenu(&newMenu);

  QList<QMenu *> newMenus  = menuBar->findChildren<QMenu *>();
  mainMenusCopy = mainMenus;
  mainMenusCopy.insert("&TEST");
  for (auto &m : menus)
  {
    std::string title = m->title().toStdString();
    auto it = mainMenusCopy.find(title);
    QVERIFY(it != mainMenus.end());
    mainMenusCopy.erase(it);
  }

  // test calling ShowMenuBar and verify all menus remain the same
  mainWindow->ShowMenuBar();

  menus  = menuBar->findChildren<QMenu *>();
  mainMenusCopy = mainMenus;
  mainMenusCopy.insert("TEST");
  for (auto &m : menus)
  {
    std::string title = m->title().toStdString();
    auto it = mainMenusCopy.find(title);
    QVERIFY(it != mainMenus.end());
    mainMenusCopy.erase(title);
  }

  cam->Fini();
  mainWindow->close();
  delete mainWindow;
}

/////////////////////////////////////////////////
void MainWindow_TEST::WindowModes()
{
  this->resMaxPercentChange = 5.0;
  this->shareMaxPercentChange = 2.0;

  this->Load("worlds/empty.world");

  // Create the main window.
  gazebo::gui::MainWindow *mainWindow = new gazebo::gui::MainWindow();
  QVERIFY(mainWindow != NULL);
  mainWindow->Load();
  mainWindow->Init();
  mainWindow->show();

  this->ProcessEventsAndDraw(mainWindow);

  // Check edit actions are visible
  QVERIFY(gazebo::gui::g_resetModelsAct->isVisible());
  QVERIFY(gazebo::gui::g_resetWorldAct->isVisible());
  QVERIFY(gazebo::gui::g_editBuildingAct->isVisible());
  QVERIFY(gazebo::gui::g_editModelAct->isVisible());

  // Change to Model Editor mode
  gazebo::gui::Events::windowMode("ModelEditor");

  // Check edit actions are not visible
  QVERIFY(!gazebo::gui::g_resetModelsAct->isVisible());
  QVERIFY(!gazebo::gui::g_resetWorldAct->isVisible());
  QVERIFY(!gazebo::gui::g_editBuildingAct->isVisible());
  QVERIFY(!gazebo::gui::g_editModelAct->isVisible());

  // Terminate
  mainWindow->close();
  delete mainWindow;
}

/////////////////////////////////////////////////
void MainWindow_TEST::MinimumSize()
{
  this->resMaxPercentChange = 5.0;
  this->shareMaxPercentChange = 2.0;

  this->Load("worlds/empty.world", false, false, false);

  gazebo::gui::MainWindow *mainWindow = new gazebo::gui::MainWindow();
  QVERIFY(mainWindow != NULL);

  // Create the main window.
  mainWindow->Load();
  mainWindow->Init();

  // Check that minimum size is smaller then a predefined size
  // This desired values are arbitrary, but increasing the minimum
  // size could create problems on small screens (such as laptop's).
  // See https://bitbucket.org/osrf/gazebo/issues/1706 for more info.
  int desiredMinimumWidth  = 700;
  int desiredMinimumHeight = 710;
  QVERIFY(mainWindow->minimumSize().width() <= desiredMinimumWidth);
  QVERIFY(mainWindow->minimumSize().height() <= desiredMinimumHeight);

  // Check that resizing to a small window (10x10) actually result
  // in a size that is smaller then desiredMinimum*
  mainWindow->resize(10, 10);

  QVERIFY(mainWindow->width() <= desiredMinimumWidth);
  QVERIFY(mainWindow->height() <= desiredMinimumHeight);

  mainWindow->close();
  delete mainWindow;
}

// Generate a main function for the test
QTEST_MAIN(MainWindow_TEST)<|MERGE_RESOLUTION|>--- conflicted
+++ resolved
@@ -214,10 +214,6 @@
   gazebo::rendering::UserCameraPtr cam = gazebo::gui::get_active_camera();
   QVERIFY(cam != NULL);
 
-<<<<<<< HEAD
-  // Wait a little bit for the average FPS to even out.
-  this->ProcessEventsAndDraw(NULL, 5000, 1);
-=======
   // some machines are unable to hit the target FPS
   // sample update time and determine whether to skip FPS lower bound check
   bool skipFPSTest = false;
@@ -234,7 +230,6 @@
 
   // Wait a little bit for the average FPS to even out.
   this->ProcessEventsAndDraw(NULL, iterations, 1);
->>>>>>> 81c70230
 
   std::cerr << "\nFPS[" << cam->AvgFPS() << "]\n" << std::endl;
 
