/*
 * Copyright (C) 2012-2015 Open Source Robotics Foundation
 *
 * Licensed under the Apache License, Version 2.0 (the "License");
 * you may not use this file except in compliance with the License.
 * You may obtain a copy of the License at
 *
 *     http://www.apache.org/licenses/LICENSE-2.0
 *
 * Unless required by applicable law or agreed to in writing, software
 * distributed under the License is distributed on an "AS IS" BASIS,
 * WITHOUT WARRANTIES OR CONDITIONS OF ANY KIND, either express or implied.
 * See the License for the specific language governing permissions and
 * limitations under the License.
 *
*/
#include <boost/filesystem.hpp>
#include "gazebo/math/Helpers.hh"
#include "gazebo/msgs/msgs.hh"
#include "gazebo/transport/transport.hh"
#include "gazebo/gui/Actions.hh"
#include "gazebo/gui/GuiEvents.hh"
#include "gazebo/gui/GuiIface.hh"
#include "gazebo/gui/MainWindow.hh"
#include "gazebo/gui/GLWidget.hh"
#include "gazebo/gui/MainWindow_TEST.hh"

#include "test_config.h"

bool g_gotSetWireframe = false;
void OnRequest(ConstRequestPtr &_msg)
{
  if (_msg->request() == "set_wireframe")
    g_gotSetWireframe = true;
}

/////////////////////////////////////////////////
void MainWindow_TEST::StepState()
{
  this->resMaxPercentChange = 5.0;
  this->shareMaxPercentChange = 2.0;

  this->Load("worlds/shapes.world", false, false, false);

  gazebo::gui::MainWindow *mainWindow = new gazebo::gui::MainWindow();
  QVERIFY(mainWindow != NULL);
  // Create the main window.
  mainWindow->Load();
  mainWindow->Init();
  mainWindow->show();

  // Process some events, and draw the screen
  for (unsigned int i = 0; i < 10; ++i)
  {
    gazebo::common::Time::MSleep(30);
    QCoreApplication::processEvents();
    mainWindow->repaint();
  }

  QVERIFY(gazebo::gui::g_stepAct != NULL);
  QVERIFY(!gazebo::gui::g_stepAct->isEnabled());
  QVERIFY(!mainWindow->IsPaused());


  // toggle pause and play step and check if the step action is properly
  // enabled / disabled.
  mainWindow->Pause();

  // Process some events, and draw the screen
  for (unsigned int i = 0; i < 10; ++i)
  {
    gazebo::common::Time::MSleep(30);
    QCoreApplication::processEvents();
    mainWindow->repaint();
  }

  QVERIFY(mainWindow->IsPaused());
  QVERIFY(gazebo::gui::g_stepAct->isEnabled());

  mainWindow->Play();

  // Process some events, and draw the screen
  for (unsigned int i = 0; i < 10; ++i)
  {
    gazebo::common::Time::MSleep(30);
    QCoreApplication::processEvents();
    mainWindow->repaint();
  }

  QVERIFY(!mainWindow->IsPaused());
  QVERIFY(!gazebo::gui::g_stepAct->isEnabled());

  mainWindow->Pause();

  // Process some events, and draw the screen
  for (unsigned int i = 0; i < 10; ++i)
  {
    gazebo::common::Time::MSleep(30);
    QCoreApplication::processEvents();
    mainWindow->repaint();
  }

  QVERIFY(mainWindow->IsPaused());
  QVERIFY(gazebo::gui::g_stepAct->isEnabled());

  mainWindow->close();
  delete mainWindow;
}

/////////////////////////////////////////////////
void MainWindow_TEST::Selection()
{
  this->resMaxPercentChange = 5.0;
  this->shareMaxPercentChange = 2.0;

  this->Load("worlds/shapes.world", false, false, false);

  gazebo::gui::MainWindow *mainWindow = new gazebo::gui::MainWindow();
  QVERIFY(mainWindow != NULL);
  // Create the main window.
  mainWindow->Load();
  mainWindow->Init();
  mainWindow->show();

  // Process some events, and draw the screen
  for (unsigned int i = 0; i < 10; ++i)
  {
    gazebo::common::Time::MSleep(30);
    QCoreApplication::processEvents();
    mainWindow->repaint();
  }

  // Get the user camera and scene
  gazebo::rendering::UserCameraPtr cam = gazebo::gui::get_active_camera();
  QVERIFY(cam != NULL);

  gazebo::gui::GLWidget *glWidget =
    mainWindow->findChild<gazebo::gui::GLWidget *>("GLWidget");
  QVERIFY(glWidget != NULL);

  gazebo::math::Vector2i glWidgetCenter(
      glWidget->width()*0.5, glWidget->height()*0.5);

  // get model at center of window - should get the box
  gazebo::rendering::VisualPtr vis =
      cam->GetVisual(glWidgetCenter);
  QVERIFY(vis != NULL);
  QVERIFY(vis->GetRootVisual()->GetName() == "box");

  // move camera to look at the box
  gazebo::math::Pose cameraPose(gazebo::math::Vector3(-1, 0, 0.5),
      gazebo::math::Vector3(0, 0, 0));
  cam->SetWorldPose(cameraPose);
  QVERIFY(cam->GetWorldPose() == cameraPose);

  // verify we get a box
  gazebo::rendering::VisualPtr vis2 =
      cam->GetVisual(gazebo::math::Vector2i(0, 0));
  QVERIFY(vis2 != NULL);
  QVERIFY(vis2->GetRootVisual()->GetName() == "box");

  // look upwards
  gazebo::math::Quaternion pitch90(gazebo::math::Vector3(0, -1.57, 0));
  cam->SetWorldRotation(pitch90);
  QVERIFY(cam->GetWorldRotation() == pitch90);

  // verify there is nothing in the middle of the window
  gazebo::rendering::VisualPtr vis3 = cam->GetVisual(glWidgetCenter);
  QVERIFY(vis3 == NULL);

  // reset orientation
  gazebo::math::Quaternion identityRot(gazebo::math::Vector3(0, 0, 0));
  cam->SetWorldRotation(identityRot);
  QVERIFY(cam->GetWorldRotation() == identityRot);

  // verify we can still get the box
  gazebo::rendering::VisualPtr vis4 =
      cam->GetVisual(gazebo::math::Vector2i(0, 0));
  QVERIFY(vis4 != NULL);
  QVERIFY(vis4->GetRootVisual()->GetName() == "box");

  // hide the box
  vis4->SetVisible(false);
  gazebo::rendering::VisualPtr vis5 = cam->GetVisual(glWidgetCenter);

  // verify we don't get anything now
  QVERIFY(vis5 == NULL);

  cam->Fini();
  mainWindow->close();
  delete mainWindow;
}

/////////////////////////////////////////////////
void MainWindow_TEST::SceneDestruction()
{
  this->resMaxPercentChange = 5.0;
  this->shareMaxPercentChange = 2.0;

  this->Load("worlds/shapes.world", false, false, false);

  gazebo::gui::MainWindow *mainWindow = new gazebo::gui::MainWindow();
  QVERIFY(mainWindow != NULL);

  // Create the main window.
  mainWindow->Load();

  mainWindow->Init();
  mainWindow->show();

  // Get the user camera and scene
  gazebo::rendering::UserCameraPtr cam = gazebo::gui::get_active_camera();
  QVERIFY(cam != NULL);
  gazebo::rendering::ScenePtr scene = cam->GetScene();
  QVERIFY(scene != NULL);

  cam->Fini();
  mainWindow->close();
  delete mainWindow;

  // verify that this test case has the only scene shared pointer remaining.
  QVERIFY(scene.use_count() == 1u);
}

/////////////////////////////////////////////////
void MainWindow_TEST::UserCameraFPS()
{
  this->resMaxPercentChange = 5.0;
  this->shareMaxPercentChange = 2.0;

  this->Load("worlds/shapes.world", false, false, true);

  gazebo::gui::MainWindow *mainWindow = new gazebo::gui::MainWindow();
  QVERIFY(mainWindow != NULL);
  // Create the main window.
  mainWindow->Load();
  mainWindow->Init();
  mainWindow->show();

  // Process some events, and draw the screen
  for (unsigned int i = 0; i < 10; ++i)
  {
    gazebo::common::Time::MSleep(30);
    QCoreApplication::processEvents();
    mainWindow->repaint();
  }

  // Get the user camera and scene
  gazebo::rendering::UserCameraPtr cam = gazebo::gui::get_active_camera();
  QVERIFY(cam != NULL);

  // Wait a little bit for the average FPS to even out.
  for (unsigned int i = 0; i < 10000; ++i)
  {
    gazebo::common::Time::NSleep(500000);
    QCoreApplication::processEvents();
  }

  std::cerr << "\nFPS[" << cam->GetAvgFPS() << "]\n" << std::endl;

  QVERIFY(cam->GetAvgFPS() > 55.0);
  QVERIFY(cam->GetAvgFPS() < 75.0);

  cam->Fini();
  mainWindow->close();
  delete mainWindow;
}

/////////////////////////////////////////////////
void MainWindow_TEST::CopyPaste()
{
  this->resMaxPercentChange = 5.0;
  this->shareMaxPercentChange = 2.0;

  this->Load("worlds/shapes.world", false, false, false);

  gazebo::gui::MainWindow *mainWindow = new gazebo::gui::MainWindow();
  QVERIFY(mainWindow != NULL);

  // Create the main window.
  mainWindow->Load();
  mainWindow->Init();
  mainWindow->show();

  // Get the user camera and scene
  gazebo::rendering::UserCameraPtr cam = gazebo::gui::get_active_camera();
  QVERIFY(cam != NULL);
  gazebo::rendering::ScenePtr scene = cam->GetScene();
  QVERIFY(scene != NULL);

  // Get GLWidget
  gazebo::gui::GLWidget *glWidget =
    mainWindow->findChild<gazebo::gui::GLWidget *>("GLWidget");
  QVERIFY(glWidget != NULL);

  // Test model copy
  {
    std::string modelName = "cylinder";

    // trigger selection to initialize wirebox's vertex buffer creation first.
    // Otherwise test segfaults later when selecting a model due to making
    // this call outside the rendering thread.
    gazebo::event::Events::setSelectedEntity(modelName, "normal");

    // Process some events, and draw the screen
    for (unsigned int i = 0; i < 10; ++i)
    {
      gazebo::common::Time::MSleep(30);
      QCoreApplication::processEvents();
      mainWindow->repaint();
    }

    gazebo::rendering::VisualPtr modelVis = scene->GetVisual(modelName);
    QVERIFY(modelVis != NULL);

    // Select the model
    gazebo::event::Events::setSelectedEntity(modelName, "normal");

    // Wait until the model is selected
    int sleep = 0;
    int maxSleep = 100;
    while (!modelVis->GetHighlighted() && sleep < maxSleep)
    {
      gazebo::common::Time::MSleep(30);
      sleep++;
    }
    QVERIFY(modelVis->GetHighlighted());

    // Process some events, and draw the screen
    for (unsigned int i = 0; i < 10; ++i)
    {
      gazebo::common::Time::MSleep(30);
      QCoreApplication::processEvents();
      mainWindow->repaint();
    }
    QVERIFY(gazebo::gui::g_copyAct != NULL);
    QVERIFY(gazebo::gui::g_pasteAct != NULL);

    // Copy the model
    QTest::keyClick(glWidget, Qt::Key_C, Qt::ControlModifier, 100);

    // Move to center of the screen
    QPoint moveTo(glWidget->width()/2, glWidget->height()/2);
    QTest::mouseMove(glWidget, moveTo, 100);

    // Paste the model
    QTest::keyClick(glWidget, Qt::Key_V, Qt::ControlModifier, 100);

    // Release and spawn the model
    QTest::mouseClick(glWidget, Qt::LeftButton, Qt::NoModifier, moveTo, 100);
    QCoreApplication::processEvents();

    // Verify there is a clone of the model
    gazebo::rendering::VisualPtr modelVisClone;
    sleep = 0;
    maxSleep = 100;
    while (!modelVisClone && sleep < maxSleep)
    {
      modelVisClone = scene->GetVisual(modelName + "_clone");
      QTest::qWait(100);
      sleep++;
    }
    QVERIFY(modelVisClone != NULL);
  }

  // Test light copy
  {
    std::string lightName = "sun";
    // Select the light
    gazebo::event::Events::setSelectedEntity(lightName, "normal");

    gazebo::rendering::VisualPtr lightVis = scene->GetVisual(lightName);
    QVERIFY(lightVis != NULL);

    // Wait until the light is selected
    int sleep = 0;
    int maxSleep = 100;
    while (!lightVis->GetHighlighted() && sleep < maxSleep)
    {
      gazebo::common::Time::MSleep(30);
      sleep++;
    }
    QVERIFY(lightVis->GetHighlighted());

    // Copy the light
    QTest::keyClick(glWidget, Qt::Key_C, Qt::ControlModifier, 500);
    QCoreApplication::processEvents();

    // Move to center of the screen
    QPoint moveTo(glWidget->width()/2, glWidget->height()/2);
    QTest::mouseMove(glWidget, moveTo, 500);
    QCoreApplication::processEvents();

    // Paste the light
    QTest::keyClick(glWidget, Qt::Key_V, Qt::ControlModifier, 500);
    QCoreApplication::processEvents();

    // Release and spawn the model
    QTest::mouseClick(glWidget, Qt::LeftButton, Qt::NoModifier, moveTo, 500);
    QCoreApplication::processEvents();

    // Verify there is a clone of the light
    gazebo::rendering::LightPtr lightClone;
    sleep = 0;
    maxSleep = 100;
    while (!lightClone && sleep < maxSleep)
    {
      lightClone = scene->GetLight(lightName + "_clone");
      QTest::qWait(30);
      sleep++;
    }
    QVERIFY(lightClone != NULL);

    lightClone.reset();
  }

  cam->Fini();
  mainWindow->close();
  delete mainWindow;
}

/////////////////////////////////////////////////
void MainWindow_TEST::Wireframe()
{
  this->resMaxPercentChange = 5.0;
  this->shareMaxPercentChange = 2.0;

  boost::filesystem::path path = TEST_PATH;
  path = path / "worlds" / "empty_dark_plane.world";
  this->Load(path.string(), false, false, true);
  gazebo::transport::NodePtr node;
  gazebo::transport::SubscriberPtr sub;

  node = gazebo::transport::NodePtr(new gazebo::transport::Node());
  node->Init();
  sub = node->Subscribe("~/request", &OnRequest, true);

  // Create the main window.
  gazebo::gui::MainWindow *mainWindow = new gazebo::gui::MainWindow();
  QVERIFY(mainWindow != NULL);
  mainWindow->Load();
  mainWindow->Init();
  mainWindow->show();

  // Process some events, and draw the screen
  for (unsigned int i = 0; i < 10; ++i)
  {
    gazebo::common::Time::MSleep(30);
    QCoreApplication::processEvents();
    mainWindow->repaint();
  }

  // Get the user camera, and tell it to save frames
  gazebo::rendering::UserCameraPtr cam = gazebo::gui::get_active_camera();
  if (!cam)
    return;

  cam->SetCaptureData(true);

  // Process some events, and draw the screen
  for (unsigned int i = 0; i < 10; ++i)
  {
    gazebo::common::Time::MSleep(30);
    QCoreApplication::processEvents();
    mainWindow->repaint();
  }

  // Get the image data
  const unsigned char *image = cam->GetImageData();
  unsigned int height = cam->GetImageHeight();
  unsigned int width = cam->GetImageWidth();
  unsigned int depth = 3;

  // Calculate the average color.
  unsigned int sum = 0;
  for (unsigned int y = 0; y < height; ++y)
  {
    for (unsigned int x = 0; x < width*depth; ++x)
    {
      unsigned int a = image[(y*width*depth)+x];
      sum += a;
    }
  }
  double avgPreWireframe = static_cast<double>(sum) / (height*width*depth);

  // Trigger the wireframe request.
  gazebo::gui::g_viewWireframeAct->trigger();

  double avgPostWireframe = avgPreWireframe;

  // Redraw the screen
  for (unsigned int i = 0; i < 100 &&
      gazebo::math::equal(avgPostWireframe, avgPreWireframe, 1e-3); ++i)
  {
    gazebo::common::Time::MSleep(30);
    QCoreApplication::processEvents();
    mainWindow->repaint();

    // Get the new image data, and calculate the new average color
    image = cam->GetImageData();
    sum = 0;
    for (unsigned int y = 0; y < height; ++y)
    {
      for (unsigned int x = 0; x < width*depth; ++x)
      {
        unsigned int a = image[(y*width*depth)+x];
        sum += a;
      }
    }
    avgPostWireframe = static_cast<double>(sum) / (height*width*depth);
  }

  // Make sure the request was set.
  QVERIFY(g_gotSetWireframe);

  gzdbg << "AvgPrewireframe [" << avgPreWireframe
        << "] AvgPostWireframe[" << avgPostWireframe << "]\n";

  // Removing the grey ground plane should change the image.
  QVERIFY(!gazebo::math::equal(avgPreWireframe, avgPostWireframe));

  cam->Fini();
  mainWindow->close();
  delete mainWindow;
}

/////////////////////////////////////////////////
void MainWindow_TEST::NonDefaultWorld()
{
  this->resMaxPercentChange = 5.0;
  this->shareMaxPercentChange = 2.0;

  boost::filesystem::path path = TEST_PATH;
  path = path / "worlds" / "empty_different_name.world";
  this->Load(path.string(), false, false, true);

  // Create the main window.
  gazebo::gui::MainWindow *mainWindow = new gazebo::gui::MainWindow();
  QVERIFY(mainWindow != NULL);
  mainWindow->Load();
  mainWindow->Init();
  mainWindow->show();

  // Process some events, and draw the screen
  for (unsigned int i = 0; i < 10; ++i)
  {
    gazebo::common::Time::MSleep(30);
    QCoreApplication::processEvents();
    mainWindow->repaint();
  }

  // Get the user camera, and tell it to save frames
  gazebo::rendering::UserCameraPtr cam = gazebo::gui::get_active_camera();

  if (!cam)
    return;

  cam->SetCaptureData(true);

  // Process some events, and draw the screen
  for (unsigned int i = 0; i < 10; ++i)
  {
    gazebo::common::Time::MSleep(30);
    QCoreApplication::processEvents();
    mainWindow->repaint();
  }

  // Get the image data
  const unsigned char *image = cam->GetImageData();
  unsigned int height = cam->GetImageHeight();
  unsigned int width = cam->GetImageWidth();
  unsigned int depth = 3;

  unsigned int sum = 0;
  for (unsigned int y = 0; y < height; ++y)
  {
    for (unsigned int x = 0; x < width*depth; ++x)
    {
      unsigned int a = image[(y*width*depth)+x];
      sum += a;
    }
  }

  QVERIFY(sum > 0);

  cam->Fini();
  mainWindow->close();
  delete mainWindow;
}

/////////////////////////////////////////////////
void MainWindow_TEST::UserCameraJoystick()
{
  this->resMaxPercentChange = 5.0;
  this->shareMaxPercentChange = 2.0;

  this->Load("worlds/shapes.world", false, false, false);

  gazebo::gui::MainWindow *mainWindow = new gazebo::gui::MainWindow();
  QVERIFY(mainWindow != NULL);
  // Create the main window.
  mainWindow->Load();

  gazebo::rendering::create_scene(
      gazebo::physics::get_world()->GetName(), false);

  mainWindow->Init();
  mainWindow->show();

  // Process some events, and draw the screen
  for (unsigned int i = 0; i < 10; ++i)
  {
    gazebo::common::Time::MSleep(30);
    QCoreApplication::processEvents();
    mainWindow->repaint();
  }

  // Get the user camera and scene
  gazebo::rendering::UserCameraPtr cam = gazebo::gui::get_active_camera();
  QVERIFY(cam != NULL);

  gazebo::math::Pose startPose = cam->GetWorldPose();
  QVERIFY(startPose == gazebo::math::Pose(5, -5, 2, 0, 0.275643, 2.35619));

  gazebo::transport::NodePtr node = gazebo::transport::NodePtr(
      new gazebo::transport::Node());
  node->Init();

  gazebo::transport::PublisherPtr joyPub =
    node->Advertise<gazebo::msgs::Joystick>("~/user_camera/joy_twist");

  // Test with just translation
  {
    gazebo::msgs::Joystick joystickMsg;

    joystickMsg.mutable_translation()->set_x(0.1);
    joystickMsg.mutable_translation()->set_y(0.2);
    joystickMsg.mutable_translation()->set_z(0.3);

    joyPub->Publish(joystickMsg);

    // Process some events, and draw the screen
    for (unsigned int i = 0; i < 10; ++i)
    {
      gazebo::common::Time::MSleep(30);
      QCoreApplication::processEvents();
      mainWindow->repaint();
    }

    gazebo::math::Pose endPose = cam->GetWorldPose();
    QVERIFY(endPose == gazebo::math::Pose(4.98664, -5.00091, 2.01306,
                                          0, 0.275643, 2.35619));
  }

  // Test with just rotation
  {
    gazebo::msgs::Joystick joystickMsg;

    joystickMsg.mutable_rotation()->set_x(0.0);
    joystickMsg.mutable_rotation()->set_y(0.1);
    joystickMsg.mutable_rotation()->set_z(0.2);

    joyPub->Publish(joystickMsg);

    // Process some events, and draw the screen
    for (unsigned int i = 0; i < 10; ++i)
    {
      gazebo::common::Time::MSleep(30);
      QCoreApplication::processEvents();
      mainWindow->repaint();
    }

    gazebo::math::Pose endPose = cam->GetWorldPose();
    QVERIFY(endPose == gazebo::math::Pose(4.98664, -5.00091, 2.01306,
                                          0, 0.276643, 2.36619));
  }

  // Test with both translation and  rotation
  {
    gazebo::msgs::Joystick joystickMsg;

    joystickMsg.mutable_translation()->set_x(1.0);
    joystickMsg.mutable_translation()->set_y(2.1);
    joystickMsg.mutable_translation()->set_z(3.2);

    joystickMsg.mutable_rotation()->set_x(1.0);
    joystickMsg.mutable_rotation()->set_y(2.1);
    joystickMsg.mutable_rotation()->set_z(3.2);

    joyPub->Publish(joystickMsg);

    // Process some events, and draw the screen
    for (unsigned int i = 0; i < 10; ++i)
    {
      gazebo::common::Time::MSleep(30);
      QCoreApplication::processEvents();
      mainWindow->repaint();
    }

    gazebo::math::Pose endPose = cam->GetWorldPose();
    QVERIFY(endPose == gazebo::math::Pose(4.84758, -5.01151, 2.15333,
                                          0, 0.297643, 2.52619));
  }

  cam->Fini();
  mainWindow->close();
  delete mainWindow;
}

/////////////////////////////////////////////////
void MainWindow_TEST::ActionCreationDestruction()
{
  this->resMaxPercentChange = 5.0;
  this->shareMaxPercentChange = 2.0;

  this->Load("worlds/empty.world", false, false, true);

  gazebo::gui::MainWindow *mainWindow = new gazebo::gui::MainWindow();
  QVERIFY(mainWindow != NULL);
  // Create the main window.
  mainWindow->Load();
  mainWindow->Init();

  QVERIFY(gazebo::gui::g_topicVisAct);

  QVERIFY(gazebo::gui::g_openAct);

  QVERIFY(gazebo::gui::g_saveAct);

  QVERIFY(gazebo::gui::g_saveAsAct);

  QVERIFY(gazebo::gui::g_saveCfgAct);

  QVERIFY(gazebo::gui::g_cloneAct);

  QVERIFY(gazebo::gui::g_aboutAct);

  QVERIFY(gazebo::gui::g_hotkeyChartAct);

  QVERIFY(gazebo::gui::g_quitAct);

  QVERIFY(gazebo::gui::g_resetModelsAct);

  QVERIFY(gazebo::gui::g_resetWorldAct);

  QVERIFY(gazebo::gui::g_editBuildingAct);

  QVERIFY(gazebo::gui::g_editTerrainAct);

  QVERIFY(gazebo::gui::g_editModelAct);

  QVERIFY(gazebo::gui::g_stepAct);

  QVERIFY(gazebo::gui::g_playAct);

  QVERIFY(gazebo::gui::g_pauseAct);

  QVERIFY(gazebo::gui::g_arrowAct);

  QVERIFY(gazebo::gui::g_translateAct);

  QVERIFY(gazebo::gui::g_rotateAct);

  QVERIFY(gazebo::gui::g_scaleAct);

  QVERIFY(gazebo::gui::g_boxCreateAct);

  QVERIFY(gazebo::gui::g_sphereCreateAct);

  QVERIFY(gazebo::gui::g_cylinderCreateAct);

  QVERIFY(gazebo::gui::g_pointLghtCreateAct);

  QVERIFY(gazebo::gui::g_spotLghtCreateAct);

  QVERIFY(gazebo::gui::g_dirLghtCreateAct);

  QVERIFY(gazebo::gui::g_resetAct);

  QVERIFY(gazebo::gui::g_showCollisionsAct);

  QVERIFY(gazebo::gui::g_showGridAct);

  QVERIFY(gazebo::gui::g_showOriginAct);

  QVERIFY(gazebo::gui::g_showLinkFrameAct);

  QVERIFY(gazebo::gui::g_transparentAct);

  QVERIFY(gazebo::gui::g_viewWireframeAct);

  QVERIFY(gazebo::gui::g_showCOMAct);

  QVERIFY(gazebo::gui::g_showInertiaAct);

  QVERIFY(gazebo::gui::g_showContactsAct);

  QVERIFY(gazebo::gui::g_showJointsAct);

  QVERIFY(gazebo::gui::g_showToolbarsAct);

  QVERIFY(gazebo::gui::g_fullScreenAct);

  QVERIFY(gazebo::gui::g_fpsAct);

  QVERIFY(gazebo::gui::g_orbitAct);

  QVERIFY(gazebo::gui::g_overlayAct);

  QVERIFY(gazebo::gui::g_viewOculusAct);

  QVERIFY(gazebo::gui::g_dataLoggerAct);

  QVERIFY(gazebo::gui::g_screenshotAct);

  QVERIFY(gazebo::gui::g_copyAct);

  QVERIFY(gazebo::gui::g_pasteAct);

  QVERIFY(gazebo::gui::g_snapAct);

  QVERIFY(gazebo::gui::g_alignAct);

  QVERIFY(gazebo::gui::g_viewAngleAct);

  QVERIFY(gazebo::gui::g_cameraOrthoAct);

  QVERIFY(gazebo::gui::g_cameraPerspectiveAct);

  QVERIFY(gazebo::gui::g_undoAct);

  QVERIFY(gazebo::gui::g_undoHistoryAct);

  QVERIFY(gazebo::gui::g_redoAct);

  QVERIFY(gazebo::gui::g_redoHistoryAct);

  mainWindow->close();
  delete mainWindow;

  QVERIFY(!gazebo::gui::g_topicVisAct);

  QVERIFY(!gazebo::gui::g_openAct);

  QVERIFY(!gazebo::gui::g_saveAct);

  QVERIFY(!gazebo::gui::g_saveAsAct);

  QVERIFY(!gazebo::gui::g_saveCfgAct);

  QVERIFY(!gazebo::gui::g_cloneAct);

  QVERIFY(!gazebo::gui::g_aboutAct);

  QVERIFY(!gazebo::gui::g_hotkeyChartAct);

  QVERIFY(!gazebo::gui::g_quitAct);

  QVERIFY(!gazebo::gui::g_resetModelsAct);

  QVERIFY(!gazebo::gui::g_resetWorldAct);

  QVERIFY(!gazebo::gui::g_editBuildingAct);

  QVERIFY(!gazebo::gui::g_editTerrainAct);

  QVERIFY(!gazebo::gui::g_editModelAct);

  QVERIFY(!gazebo::gui::g_stepAct);

  QVERIFY(!gazebo::gui::g_playAct);

  QVERIFY(!gazebo::gui::g_pauseAct);

  QVERIFY(!gazebo::gui::g_arrowAct);

  QVERIFY(!gazebo::gui::g_translateAct);

  QVERIFY(!gazebo::gui::g_rotateAct);

  QVERIFY(!gazebo::gui::g_scaleAct);

  QVERIFY(!gazebo::gui::g_boxCreateAct);

  QVERIFY(!gazebo::gui::g_sphereCreateAct);

  QVERIFY(!gazebo::gui::g_cylinderCreateAct);

  QVERIFY(!gazebo::gui::g_pointLghtCreateAct);

  QVERIFY(!gazebo::gui::g_spotLghtCreateAct);

  QVERIFY(!gazebo::gui::g_dirLghtCreateAct);

  QVERIFY(!gazebo::gui::g_resetAct);

  QVERIFY(!gazebo::gui::g_showCollisionsAct);

  QVERIFY(!gazebo::gui::g_showGridAct);

  QVERIFY(!gazebo::gui::g_showOriginAct);

  QVERIFY(!gazebo::gui::g_showLinkFrameAct);

  QVERIFY(!gazebo::gui::g_transparentAct);

  QVERIFY(!gazebo::gui::g_viewWireframeAct);

  QVERIFY(!gazebo::gui::g_showCOMAct);

  QVERIFY(!gazebo::gui::g_showInertiaAct);

  QVERIFY(!gazebo::gui::g_showContactsAct);

  QVERIFY(!gazebo::gui::g_showJointsAct);

  QVERIFY(!gazebo::gui::g_showToolbarsAct);

  QVERIFY(!gazebo::gui::g_fullScreenAct);

  QVERIFY(!gazebo::gui::g_fpsAct);

  QVERIFY(!gazebo::gui::g_orbitAct);

  QVERIFY(!gazebo::gui::g_overlayAct);

  QVERIFY(!gazebo::gui::g_viewOculusAct);

  QVERIFY(!gazebo::gui::g_dataLoggerAct);

  QVERIFY(!gazebo::gui::g_screenshotAct);

  QVERIFY(!gazebo::gui::g_copyAct);

  QVERIFY(!gazebo::gui::g_pasteAct);

  QVERIFY(!gazebo::gui::g_snapAct);

  QVERIFY(!gazebo::gui::g_alignAct);

  QVERIFY(!gazebo::gui::g_viewAngleAct);

  QVERIFY(!gazebo::gui::g_cameraOrthoAct);

  QVERIFY(!gazebo::gui::g_cameraPerspectiveAct);

  QVERIFY(!gazebo::gui::g_undoAct);

  QVERIFY(!gazebo::gui::g_undoHistoryAct);

  QVERIFY(!gazebo::gui::g_redoAct);

  QVERIFY(!gazebo::gui::g_redoHistoryAct);
}

/////////////////////////////////////////////////
void MainWindow_TEST::SetUserCameraPoseSDF()
{
  this->resMaxPercentChange = 5.0;
  this->shareMaxPercentChange = 2.0;

  this->Load("worlds/usercamera_test.world", false, false, false);

  gazebo::gui::MainWindow *mainWindow = new gazebo::gui::MainWindow();
  QVERIFY(mainWindow != NULL);

  // Create the main window.
  mainWindow->Load();
  mainWindow->Init();
  mainWindow->show();

  // Get the user camera and scene
  gazebo::rendering::UserCameraPtr cam = gazebo::gui::get_active_camera();
  QVERIFY(cam != NULL);

  cam->SetCaptureData(true);

  // Process some events, and draw the screen
  for (unsigned int i = 0; i < 10; ++i)
  {
    gazebo::common::Time::MSleep(30);
    QCoreApplication::processEvents();
    mainWindow->repaint();
  }

  const unsigned char *data = cam->GetImageData();
  unsigned int width = cam->GetImageWidth();
  unsigned int height = cam->GetImageHeight();
  unsigned int depth = cam->GetImageDepth();

  // Part 1 : The user camera should be positioned so that it sees only
  // a white box
  {
    int blackCount = 0;

    // Get the number of black pixels
    for (unsigned int y = 0; y < height; ++y)
    {
      for (unsigned int x = 0; x < width*depth; ++x)
      {
        if (data[y*(width*depth) + x] <= 10)
          blackCount++;
      }
    }

    // Make sure the black count is zero. This means the camera is
    // positioned correctly
    QVERIFY(blackCount == 0);
  }

  cam->Fini();
  mainWindow->close();
  delete mainWindow;
}

/////////////////////////////////////////////////
void MainWindow_TEST::MenuBar()
{
  this->resMaxPercentChange = 5.0;
  this->shareMaxPercentChange = 2.0;

  this->Load("worlds/empty.world", false, false, false);

  gazebo::gui::MainWindow *mainWindow = new gazebo::gui::MainWindow();
  QVERIFY(mainWindow != NULL);

  // Create the main window.
  mainWindow->Load();
  mainWindow->Init();
  mainWindow->show();

  // Get the user camera
  gazebo::rendering::UserCameraPtr cam = gazebo::gui::get_active_camera();
  QVERIFY(cam != NULL);

  QList<QMenuBar *> menuBars  = mainWindow->findChildren<QMenuBar *>();
  QVERIFY(!menuBars.empty());

  std::set<std::string> mainMenus;
  mainMenus.insert("&File");
  mainMenus.insert("&Edit");
  mainMenus.insert("&Camera");
  mainMenus.insert("&View");
  mainMenus.insert("&Window");
  mainMenus.insert("&Help");

  // verify all menus are created in the menu bar.
  std::set<std::string> mainMenusCopy = mainMenus;
  QMenuBar *menuBar = menuBars[0];
  QList<QMenu *> menus  = menuBar->findChildren<QMenu *>();
  for (auto &m : menus)
  {
    auto it = mainMenusCopy.find(m->title().toStdString());
    QVERIFY(it != mainMenus.end());
    mainMenusCopy.erase(it);
  }

  // test adding a new menu to the menu bar
  QMenu newMenu(tr("&TEST"));
  mainWindow->AddMenu(&newMenu);

  QList<QMenu *> newMenus  = menuBar->findChildren<QMenu *>();
  mainMenusCopy = mainMenus;
  mainMenusCopy.insert("&TEST");
  for (auto &m : menus)
  {
    std::string title = m->title().toStdString();
    auto it = mainMenusCopy.find(title);
    QVERIFY(it != mainMenus.end());
    mainMenusCopy.erase(it);
  }

  // test calling ShowMenuBar and verify all menus remain the same
  mainWindow->ShowMenuBar();

  menus  = menuBar->findChildren<QMenu *>();
  mainMenusCopy = mainMenus;
  mainMenusCopy.insert("TEST");
  for (auto &m : menus)
  {
    std::string title = m->title().toStdString();
    auto it = mainMenusCopy.find(title);
    QVERIFY(it != mainMenus.end());
    mainMenusCopy.erase(title);
  }

  cam->Fini();
  mainWindow->close();
  delete mainWindow;
}

/////////////////////////////////////////////////
void MainWindow_TEST::WindowModes()
{
  this->resMaxPercentChange = 5.0;
  this->shareMaxPercentChange = 2.0;

  this->Load("worlds/empty.world");

  // Create the main window.
  gazebo::gui::MainWindow *mainWindow = new gazebo::gui::MainWindow();
  QVERIFY(mainWindow != NULL);
  mainWindow->Load();
  mainWindow->Init();
  mainWindow->show();

  // Process some events and draw the screen
  for (size_t i = 0; i < 10; ++i)
  {
    gazebo::common::Time::MSleep(30);
    QCoreApplication::processEvents();
    mainWindow->repaint();
  }

  // Check edit actions are visible
  QVERIFY(gazebo::gui::g_resetModelsAct->isVisible());
  QVERIFY(gazebo::gui::g_resetWorldAct->isVisible());
  QVERIFY(gazebo::gui::g_editBuildingAct->isVisible());
  QVERIFY(gazebo::gui::g_editModelAct->isVisible());

  // Change to Model Editor mode
  gazebo::gui::Events::windowMode("ModelEditor");

  // Check edit actions are not visible
  QVERIFY(!gazebo::gui::g_resetModelsAct->isVisible());
  QVERIFY(!gazebo::gui::g_resetWorldAct->isVisible());
  QVERIFY(!gazebo::gui::g_editBuildingAct->isVisible());
  QVERIFY(!gazebo::gui::g_editModelAct->isVisible());

  // Terminate
  mainWindow->close();
  delete mainWindow;
}

<<<<<<< HEAD
=======
/////////////////////////////////////////////////
void MainWindow_TEST::MinimumSize()
{
  this->resMaxPercentChange = 5.0;
  this->shareMaxPercentChange = 2.0;

  this->Load("worlds/empty.world", false, false, true);

  gazebo::gui::MainWindow *mainWindow = new gazebo::gui::MainWindow();
  QVERIFY(mainWindow != NULL);

  // Create the main window.
  mainWindow->Load();
  mainWindow->Init();

  // Check that minimum size is smaller then a predefined size
  // This desired values are arbitrary, but increasing the minimum
  // size could create problems on small screens (such as laptop's).
  // See https://bitbucket.org/osrf/gazebo/issues/1706 for more info.
  int desiredMinimumWidth  = 700;
  int desiredMinimumHeight = 710;
  QVERIFY(mainWindow->minimumSize().width() <= desiredMinimumWidth);
  QVERIFY(mainWindow->minimumSize().height() <= desiredMinimumHeight);

  // Check that resizing to a small window (10x10) actually result
  // in a size that is smaller then desiredMinimum*
  mainWindow->resize(10, 10);

  QVERIFY(mainWindow->width() <= desiredMinimumWidth);
  QVERIFY(mainWindow->height() <= desiredMinimumHeight);

  mainWindow->close();
  delete mainWindow;
}

>>>>>>> 828be8d9
// Generate a main function for the test
QTEST_MAIN(MainWindow_TEST)<|MERGE_RESOLUTION|>--- conflicted
+++ resolved
@@ -1132,8 +1132,6 @@
   delete mainWindow;
 }
 
-<<<<<<< HEAD
-=======
 /////////////////////////////////////////////////
 void MainWindow_TEST::MinimumSize()
 {
@@ -1169,6 +1167,5 @@
   delete mainWindow;
 }
 
->>>>>>> 828be8d9
 // Generate a main function for the test
 QTEST_MAIN(MainWindow_TEST)