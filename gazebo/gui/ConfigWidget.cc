--- conflicted
+++ resolved
@@ -150,10 +150,6 @@
     }
     iter->second->setEnabled(!_readOnly);
   }
-<<<<<<< HEAD
-
-=======
->>>>>>> aacefd52
 }
 
 /////////////////////////////////////////////////
@@ -254,116 +250,6 @@
     this->UpdateGeometryWidget(iter->second, _value, _dimensions);
 }
 
-
-/////////////////////////////////////////////////
-int ConfigWidget::GetIntWidgetValue(const std::string &_name) const
-{
-  int value = 0;
-  std::map <std::string, ConfigChildWidget *>::const_iterator iter =
-      this->configWidgets.find(_name);
-
-  if (iter != this->configWidgets.end())
-    value = this->GetIntWidgetValue(iter->second);
-  return value;
-}
-
-/////////////////////////////////////////////////
-unsigned int ConfigWidget::GetUIntWidgetValue(const std::string &_name) const
-{
-  unsigned int value = 0;
-  std::map <std::string, ConfigChildWidget *>::const_iterator iter =
-      this->configWidgets.find(_name);
-
-  if (iter != this->configWidgets.end())
-    value = this->GetUIntWidgetValue(iter->second);
-  return value;
-}
-
-/////////////////////////////////////////////////
-double ConfigWidget::GetDoubleWidgetValue(const std::string &_name) const
-{
-  double value = 0.0;
-  std::map <std::string, ConfigChildWidget *>::const_iterator iter =
-      this->configWidgets.find(_name);
-
-  if (iter != this->configWidgets.end())
-    value = this->GetDoubleWidgetValue(iter->second);
-  return value;
-}
-
-/////////////////////////////////////////////////
-bool ConfigWidget::GetBoolWidgetValue(const std::string &_name) const
-{
-  bool value = false;
-  std::map <std::string, ConfigChildWidget *>::const_iterator iter =
-      this->configWidgets.find(_name);
-
-  if (iter != this->configWidgets.end())
-    value = this->GetBoolWidgetValue(iter->second);
-  return value;
-}
-
-/////////////////////////////////////////////////
-std::string ConfigWidget::GetStringWidgetValue(const std::string &_name) const
-{
-  std::string value;
-  std::map <std::string, ConfigChildWidget *>::const_iterator iter =
-      this->configWidgets.find(_name);
-
-  if (iter != this->configWidgets.end())
-    value = this->GetStringWidgetValue(iter->second);
-  return value;
-}
-
-/////////////////////////////////////////////////
-math::Vector3 ConfigWidget::GetVector3WidgetValue(const std::string &_name)
-    const
-{
-  math::Vector3 value;
-  std::map <std::string, ConfigChildWidget *>::const_iterator iter =
-      this->configWidgets.find(_name);
-
-  if (iter != this->configWidgets.end())
-    value = this->GetVector3WidgetValue(iter->second);
-  return value;
-}
-
-/////////////////////////////////////////////////
-common::Color ConfigWidget::GetColorWidgetValue(const std::string &_name) const
-{
-  common::Color value;
-  std::map <std::string, ConfigChildWidget *>::const_iterator iter =
-      this->configWidgets.find(_name);
-
-  if (iter != this->configWidgets.end())
-    value = this->GetColorWidgetValue(iter->second);
-  return value;
-}
-
-/////////////////////////////////////////////////
-math::Pose ConfigWidget::GetPoseWidgetValue(const std::string &_name) const
-{
-  math::Pose value;
-  std::map <std::string, ConfigChildWidget *>::const_iterator iter =
-      this->configWidgets.find(_name);
-
-  if (iter != this->configWidgets.end())
-    value = this->GetPoseWidgetValue(iter->second);
-  return value;
-}
-
-/////////////////////////////////////////////////
-std::string ConfigWidget::GetGeometryWidgetValue(const std::string &_name,
-    math::Vector3 &_dimensions) const
-{
-  std::string type;
-  std::map <std::string, ConfigChildWidget *>::const_iterator iter =
-      this->configWidgets.find(_name);
-
-  if (iter != this->configWidgets.end())
-    type = this->GetGeometryWidgetValue(iter->second, _dimensions);
-  return type;
-}
 
 /////////////////////////////////////////////////
 int ConfigWidget::GetIntWidgetValue(const std::string &_name) const
@@ -1782,11 +1668,7 @@
   }
   else
   {
-<<<<<<< HEAD
-    gzerr << "Error getting Int Config widget" << std::endl;
-=======
     gzerr << "Error getting value from Int Config widget" << std::endl;
->>>>>>> aacefd52
   }
   return value;
 }
@@ -1801,11 +1683,7 @@
   }
   else
   {
-<<<<<<< HEAD
-    gzerr << "Error getting UInt Config widget" << std::endl;
-=======
     gzerr << "Error getting value from UInt Config widget" << std::endl;
->>>>>>> aacefd52
   }
   return value;
 }
@@ -1820,11 +1698,7 @@
   }
   else
   {
-<<<<<<< HEAD
-    gzerr << "Error getting Double Config widget" << std::endl;
-=======
     gzerr << "Error getting value from Double Config widget" << std::endl;
->>>>>>> aacefd52
   }
   return value;
 }
@@ -1840,11 +1714,7 @@
   }
   else
   {
-<<<<<<< HEAD
-    gzerr << "Error getting String Config Widget" << std::endl;
-=======
     gzerr << "Error getting value from String Config Widget" << std::endl;
->>>>>>> aacefd52
   }
   return value;
 }
@@ -1859,11 +1729,7 @@
   }
   else
   {
-<<<<<<< HEAD
-    gzerr << "Error getting Bool Config widget" << std::endl;
-=======
     gzerr << "Error getting value from Bool Config widget" << std::endl;
->>>>>>> aacefd52
   }
   return value;
 }
@@ -1881,11 +1747,7 @@
   }
   else
   {
-<<<<<<< HEAD
-    gzerr << "Error getting Vector3 Config widget" << std::endl;
-=======
     gzerr << "Error getting value from Vector3 Config widget" << std::endl;
->>>>>>> aacefd52
   }
   return value;
 }
@@ -1904,11 +1766,7 @@
   }
   else
   {
-<<<<<<< HEAD
-    gzerr << "Error getting Color Config widget" << std::endl;
-=======
     gzerr << "Error getting value from Color Config widget" << std::endl;
->>>>>>> aacefd52
   }
   return value;
 }
@@ -1931,11 +1789,7 @@
   }
   else
   {
-<<<<<<< HEAD
-    gzerr << "Error getting Pose Config widget" << std::endl;
-=======
     gzerr << "Error getting value from Pose Config widget" << std::endl;
->>>>>>> aacefd52
   }
   return value;
 }
@@ -1947,11 +1801,7 @@
   std::string value;
   if (_widget->widgets.size() != 6u)
   {
-<<<<<<< HEAD
-    gzerr << "Error getting Geometry Config widget " << std::endl;
-=======
     gzerr << "Error getting value from Geometry Config widget " << std::endl;
->>>>>>> aacefd52
     return value;
   }
 
@@ -1982,14 +1832,11 @@
     _dimensions.y = _dimensions.x;
     _dimensions.z = _dimensions.x;
   }
-<<<<<<< HEAD
-=======
   else
   {
     gzerr << "Error getting geometry dimensions for type: '" << value << "'"
         << std::endl;
   }
->>>>>>> aacefd52
   return value;
 }
 
