--- conflicted
+++ resolved
@@ -2763,11 +2763,7 @@
 
 /////////////////////////////////////////////////
 bool ConfigWidget::AddItemEnumWidget(const std::string &_name,
-<<<<<<< HEAD
-    const std::string &_itemText, const std::string &_itemData)
-=======
     const std::string &_itemText)
->>>>>>> 326d2683
 {
   // Find widget
   auto iter = this->configWidgets.find(_name);
@@ -2792,12 +2788,7 @@
 
   // Add item
   valueComboBox->blockSignals(true);
-<<<<<<< HEAD
-  valueComboBox->addItem(QString::fromStdString(_itemText),
-      QString::fromStdString(_itemData));
-=======
   valueComboBox->addItem(QString::fromStdString(_itemText));
->>>>>>> 326d2683
   valueComboBox->blockSignals(false);
 
   return true;
@@ -2805,11 +2796,7 @@
 
 /////////////////////////////////////////////////
 bool ConfigWidget::RemoveItemEnumWidget(const std::string &_name,
-<<<<<<< HEAD
-    const std::string &_itemData)
-=======
     const std::string &_itemText)
->>>>>>> 326d2683
 {
   // Find widget
   auto iter = this->configWidgets.find(_name);
@@ -2833,13 +2820,8 @@
   }
 
   // Remove item
-<<<<<<< HEAD
-  int index = valueComboBox->findData(QString::fromStdString(
-      _itemData));
-=======
   int index = valueComboBox->findText(QString::fromStdString(
       _itemText));
->>>>>>> 326d2683
   if (index < 0)
   {
     gzerr << "Error removing item from Enum Config widget" << std::endl;
