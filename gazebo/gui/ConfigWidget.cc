/*
 * Copyright (C) 2014-2015 Open Source Robotics Foundation
 *
 * Licensed under the Apache License, Version 2.0 (the "License");
 * you may not use this file except in compliance with the License.
 * You may obtain a copy of the License at
 *
 *     http://www.apache.org/licenses/LICENSE-2.0
 *
 * Unless required by applicable law or agreed to in writing, software
 * distributed under the License is distributed on an "AS IS" BASIS,
 * WITHOUT WARRANTIES OR CONDITIONS OF ANY KIND, either express or implied.
 * See the License for the specific language governing permissions and
 * limitations under the License.
 *
*/

#include <google/protobuf/descriptor.h>
#include <google/protobuf/message.h>

#include "gazebo/common/Console.hh"
#include "gazebo/gui/ConfigWidget.hh"

using namespace gazebo;
using namespace gui;

const std::vector<QString> ConfigWidget::bgColors(
      {"#999999", "#777777", "#555555", "#333333"});

const std::vector<QString> ConfigWidget::widgetColors(
      {"#eeeeee", "#cccccc", "#aaaaaa", "#888888"});

const QString ConfigWidget::redColor = "#d42b2b";
const QString ConfigWidget::greenColor = "#3bc43b";
const QString ConfigWidget::blueColor = "#0d0df2";

/////////////////////////////////////////////////
ConfigWidget::ConfigWidget()
{
  this->configMsg = NULL;
  this->setObjectName("configWidget");
}

/////////////////////////////////////////////////
ConfigWidget::~ConfigWidget()
{
  delete this->configMsg;
}

/////////////////////////////////////////////////
void ConfigWidget::Load(const google::protobuf::Message *_msg)
{
  this->configMsg = _msg->New();
  this->configMsg->CopyFrom(*_msg);

  QWidget *widget = this->Parse(this->configMsg, 0);
  QVBoxLayout *mainLayout = new QVBoxLayout;
  mainLayout->setAlignment(Qt::AlignTop);
  mainLayout->addWidget(widget);

  this->setLayout(mainLayout);

  // set up event filter for scrollable widgets to make sure they don't steal
  // focus when embedded in a QScrollArea.
  QList<QAbstractSpinBox *> spinBoxes =
      this->findChildren<QAbstractSpinBox *>();
  for (int i = 0; i < spinBoxes.size(); ++i)
  {
    spinBoxes[i]->installEventFilter(this);
    spinBoxes[i]->setFocusPolicy(Qt::StrongFocus);
  }
  QList<QComboBox *> comboBoxes =
      this->findChildren<QComboBox *>();
  for (int i = 0; i < comboBoxes.size(); ++i)
  {
    comboBoxes[i]->installEventFilter(this);
    comboBoxes[i]->setFocusPolicy(Qt::StrongFocus);
  }
}

/////////////////////////////////////////////////
void ConfigWidget::UpdateFromMsg(const google::protobuf::Message *_msg)
{
  this->configMsg->CopyFrom(*_msg);
  this->Parse(this->configMsg, true);
}

/////////////////////////////////////////////////
google::protobuf::Message *ConfigWidget::GetMsg()
{
  this->UpdateMsg(this->configMsg);
  return this->configMsg;
}

/////////////////////////////////////////////////
std::string ConfigWidget::GetHumanReadableKey(const std::string &_key)
{
  std::string humanKey = _key;
  humanKey[0] = std::toupper(humanKey[0]);
  std::replace(humanKey.begin(), humanKey.end(), '_', ' ');
  return humanKey;
}

/////////////////////////////////////////////////
std::string ConfigWidget::GetUnitFromKey(const std::string &_key,
    const std::string &_jointType)
{
  if (_key == "pos" || _key == "length" || _key == "min_depth")
  {
    return "m";
  }

  if (_key == "rot")
    return "rad";

  if (_key == "kp" || _key == "kd")
    return "N/m";

  if (_key == "max_vel")
    return "m/s";

  if (_key == "mass")
    return "kg";

  if (_key == "ixx" || _key == "ixy" || _key == "ixz" ||
      _key == "iyy" || _key == "iyz" || _key == "izz")
  {
    return "kg&middot;m<sup>2</sup>";
  }

  if (_key == "limit_lower" || _key == "limit_upper")
  {
    if (_jointType == "PRISMATIC")
      return "m";
    else if (_jointType != "")
      return "rad";
  }

  if (_key == "limit_effort")
  {
    if (_jointType == "PRISMATIC")
      return "N";
    else if (_jointType != "")
      return "Nm";
  }

  if (_key == "limit_velocity" || _key == "velocity")
  {
    if (_jointType == "PRISMATIC")
      return "m/s";
    else if (_jointType != "")
      return "rad/s";
  }

  if (_key == "damping")
  {
    if (_jointType == "PRISMATIC")
      return "Ns/m";
    else if (_jointType != "")
      return "Ns";
  }

  if (_key == "friction")
  {
    if (_jointType == "PRISMATIC")
      return "N";
    else if (_jointType != "")
      return "Nm";
  }

  return "";
}

/////////////////////////////////////////////////
void ConfigWidget::GetRangeFromKey(const std::string &_key, double &_min,
    double &_max)
{
  // Maximum range by default
  _min = -GZ_DBL_MAX;
  _max = GZ_DBL_MAX;

  if (_key == "mass" || _key == "ixx" || _key == "ixy" || _key == "ixz" ||
      _key == "iyy" || _key == "iyz" || _key == "izz" || _key == "length" ||
      _key == "min_depth")
  {
    _min = 0;
  }
  else if (_key == "bounce" || _key == "transparency" ||
      _key == "laser_retro" || _key == "ambient" || _key == "diffuse" ||
      _key == "specular" || _key == "emissive" ||
      _key == "restitution_coefficient")
  {
    _min = 0;
    _max = 1;
  }
  else if (_key == "fdir1" || _key == "xyz")
  {
    _min = -1;
    _max = +1;
  }
}

/////////////////////////////////////////////////
bool ConfigWidget::GetWidgetVisible(const std::string &_name) const
{
  auto iter = this->configWidgets.find(_name);
  if (iter != this->configWidgets.end())
  {
    if (iter->second->groupWidget)
    {
      GroupWidget *groupWidget =
          qobject_cast<GroupWidget *>(iter->second->groupWidget);
      if (groupWidget)
      {
        return groupWidget->isVisible();
      }
    }
    return iter->second->isVisible();
  }
  return false;
}

/////////////////////////////////////////////////
void ConfigWidget::SetWidgetVisible(const std::string &_name, bool _visible)
{
  auto iter = this->configWidgets.find(_name);
  if (iter != this->configWidgets.end())
  {
    if (iter->second->groupWidget)
    {
      GroupWidget *groupWidget =
          qobject_cast<GroupWidget *>(iter->second->groupWidget);
      if (groupWidget)
      {
        groupWidget->setVisible(_visible);
        return;
      }
    }
    iter->second->setVisible(_visible);
  }
}

/////////////////////////////////////////////////
bool ConfigWidget::GetWidgetReadOnly(const std::string &_name) const
{
  auto iter = this->configWidgets.find(_name);
  if (iter != this->configWidgets.end())
  {
    if (iter->second->groupWidget)
    {
      GroupWidget *groupWidget =
          qobject_cast<GroupWidget *>(iter->second->groupWidget);
      if (groupWidget)
      {
        return !groupWidget->isEnabled();
      }
    }
    return !iter->second->isEnabled();
  }
  return false;
}

/////////////////////////////////////////////////
void ConfigWidget::SetWidgetReadOnly(const std::string &_name, bool _readOnly)
{
  auto iter = this->configWidgets.find(_name);
  if (iter != this->configWidgets.end())
  {
    if (iter->second->groupWidget)
    {
      GroupWidget *groupWidget =
          qobject_cast<GroupWidget *>(iter->second->groupWidget);
      if (groupWidget)
      {
        groupWidget->setEnabled(!_readOnly);
        return;
      }
    }
    iter->second->setEnabled(!_readOnly);
  }
}

/////////////////////////////////////////////////
bool ConfigWidget::SetIntWidgetValue(const std::string &_name, int _value)
{
  auto iter = this->configWidgets.find(_name);

  if (iter != this->configWidgets.end())
    return this->UpdateIntWidget(iter->second, _value);

  return false;
}

/////////////////////////////////////////////////
bool ConfigWidget::SetUIntWidgetValue(const std::string &_name,
    unsigned int _value)
{
  auto iter = this->configWidgets.find(_name);

  if (iter != this->configWidgets.end())
    return this->UpdateUIntWidget(iter->second, _value);

  return false;
}

/////////////////////////////////////////////////
bool ConfigWidget::SetDoubleWidgetValue(const std::string &_name,
    double _value)
{
  auto iter = this->configWidgets.find(_name);

  if (iter != this->configWidgets.end())
    return this->UpdateDoubleWidget(iter->second, _value);

  return false;
}

/////////////////////////////////////////////////
bool ConfigWidget::SetBoolWidgetValue(const std::string &_name,
    bool _value)
{
  auto iter = this->configWidgets.find(_name);

  if (iter != this->configWidgets.end())
    return this->UpdateBoolWidget(iter->second, _value);

  return false;
}

/////////////////////////////////////////////////
bool ConfigWidget::SetStringWidgetValue(const std::string &_name,
    const std::string &_value)
{
  auto iter = this->configWidgets.find(_name);

  if (iter != this->configWidgets.end())
    return this->UpdateStringWidget(iter->second, _value);

  return false;
}

/////////////////////////////////////////////////
bool ConfigWidget::SetVector3WidgetValue(const std::string &_name,
    const math::Vector3 &_value)
{
  auto iter = this->configWidgets.find(_name);

  if (iter != this->configWidgets.end())
    return this->UpdateVector3Widget(iter->second, _value);

  return false;
}

/////////////////////////////////////////////////
bool ConfigWidget::SetColorWidgetValue(const std::string &_name,
    const common::Color &_value)
{
  auto iter = this->configWidgets.find(_name);

  if (iter != this->configWidgets.end())
    return this->UpdateColorWidget(iter->second, _value);

  return false;
}

/////////////////////////////////////////////////
bool ConfigWidget::SetPoseWidgetValue(const std::string &_name,
    const math::Pose &_value)
{
  auto iter = this->configWidgets.find(_name);

  if (iter != this->configWidgets.end())
    return this->UpdatePoseWidget(iter->second, _value);

  return false;
}

/////////////////////////////////////////////////
bool ConfigWidget::SetGeometryWidgetValue(const std::string &_name,
    const std::string &_value, const math::Vector3 &_dimensions,
    const std::string &_uri)
{
  auto iter = this->configWidgets.find(_name);

  if (iter != this->configWidgets.end())
    return this->UpdateGeometryWidget(iter->second, _value, _dimensions, _uri);

  return false;
}

/////////////////////////////////////////////////
bool ConfigWidget::SetEnumWidgetValue(const std::string &_name,
    const std::string &_value)
{
  auto iter = this->configWidgets.find(_name);

  if (iter != this->configWidgets.end())
    return this->UpdateEnumWidget(iter->second, _value);

  return false;
}

/////////////////////////////////////////////////
int ConfigWidget::GetIntWidgetValue(const std::string &_name) const
{
  int value = 0;
  std::map <std::string, ConfigChildWidget *>::const_iterator iter =
      this->configWidgets.find(_name);

  if (iter != this->configWidgets.end())
    value = this->GetIntWidgetValue(iter->second);
  return value;
}

/////////////////////////////////////////////////
unsigned int ConfigWidget::GetUIntWidgetValue(const std::string &_name) const
{
  unsigned int value = 0;
  std::map <std::string, ConfigChildWidget *>::const_iterator iter =
      this->configWidgets.find(_name);

  if (iter != this->configWidgets.end())
    value = this->GetUIntWidgetValue(iter->second);
  return value;
}

/////////////////////////////////////////////////
double ConfigWidget::GetDoubleWidgetValue(const std::string &_name) const
{
  double value = 0.0;
  std::map <std::string, ConfigChildWidget *>::const_iterator iter =
      this->configWidgets.find(_name);

  if (iter != this->configWidgets.end())
    value = this->GetDoubleWidgetValue(iter->second);
  return value;
}

/////////////////////////////////////////////////
bool ConfigWidget::GetBoolWidgetValue(const std::string &_name) const
{
  bool value = false;
  std::map <std::string, ConfigChildWidget *>::const_iterator iter =
      this->configWidgets.find(_name);

  if (iter != this->configWidgets.end())
    value = this->GetBoolWidgetValue(iter->second);
  return value;
}

/////////////////////////////////////////////////
std::string ConfigWidget::GetStringWidgetValue(const std::string &_name) const
{
  std::string value;
  std::map <std::string, ConfigChildWidget *>::const_iterator iter =
      this->configWidgets.find(_name);

  if (iter != this->configWidgets.end())
    value = this->GetStringWidgetValue(iter->second);
  return value;
}

/////////////////////////////////////////////////
math::Vector3 ConfigWidget::GetVector3WidgetValue(const std::string &_name)
    const
{
  math::Vector3 value;
  std::map <std::string, ConfigChildWidget *>::const_iterator iter =
      this->configWidgets.find(_name);

  if (iter != this->configWidgets.end())
    value = this->GetVector3WidgetValue(iter->second);
  return value;
}

/////////////////////////////////////////////////
common::Color ConfigWidget::GetColorWidgetValue(const std::string &_name) const
{
  common::Color value;
  std::map <std::string, ConfigChildWidget *>::const_iterator iter =
      this->configWidgets.find(_name);

  if (iter != this->configWidgets.end())
    value = this->GetColorWidgetValue(iter->second);
  return value;
}

/////////////////////////////////////////////////
math::Pose ConfigWidget::GetPoseWidgetValue(const std::string &_name) const
{
  math::Pose value;
  std::map <std::string, ConfigChildWidget *>::const_iterator iter =
      this->configWidgets.find(_name);

  if (iter != this->configWidgets.end())
    value = this->GetPoseWidgetValue(iter->second);
  return value;
}

/////////////////////////////////////////////////
std::string ConfigWidget::GetGeometryWidgetValue(const std::string &_name,
    math::Vector3 &_dimensions, std::string &_uri) const
{
  ignition::math::Vector3d dimensions;
  std::string type = this->GeometryWidgetValue(_name, dimensions, _uri);
  _dimensions = dimensions;

  return type;
}

/////////////////////////////////////////////////
std::string ConfigWidget::GeometryWidgetValue(const std::string &_name,
    ignition::math::Vector3d &_dimensions, std::string &_uri) const
{
  std::string type;
  std::map <std::string, ConfigChildWidget *>::const_iterator iter =
      this->configWidgets.find(_name);

  if (iter != this->configWidgets.end())
    type = this->GetGeometryWidgetValue(iter->second, _dimensions, _uri);
  return type;
}

/////////////////////////////////////////////////
std::string ConfigWidget::GetEnumWidgetValue(const std::string &_name) const
{
  std::string value;
  auto iter = this->configWidgets.find(_name);

  if (iter != this->configWidgets.end())
    value = this->GetEnumWidgetValue(iter->second);
  return value;
}

/////////////////////////////////////////////////
QWidget *ConfigWidget::Parse(google::protobuf::Message *_msg,
  bool _update, const std::string &_name, const int _level)
{
  std::vector<QWidget *> newWidgets;

  const google::protobuf::Descriptor *d = _msg->GetDescriptor();
  if (!d)
    return NULL;
  unsigned int count = d->field_count();

  for (unsigned int i = 0; i < count ; ++i)
  {
    const google::protobuf::FieldDescriptor *field = d->field(i);

    if (!field)
      return NULL;

    const google::protobuf::Reflection *ref = _msg->GetReflection();

    if (!ref)
      return NULL;

    std::string name = field->name();

    // Parse each field in the message
    // TODO parse repeated fields
    if (!field->is_repeated())
    {
      if (_update && !ref->HasField(*_msg, field))
        continue;

      QWidget *newFieldWidget = NULL;
      ConfigChildWidget *configChildWidget = NULL;

      bool newWidget = true;
      std::string scopedName = _name.empty() ? name : _name + "::" + name;
      if (this->configWidgets.find(scopedName) != this->configWidgets.end())
      {
        newWidget = false;
        configChildWidget = this->configWidgets[scopedName];
      }

      switch (field->type())
      {
        case google::protobuf::FieldDescriptor::TYPE_DOUBLE:
        {
          double value = ref->GetDouble(*_msg, field);
          if (!math::equal(value, value))
            value = 0;
          if (newWidget)
          {
            configChildWidget = this->CreateDoubleWidget(name, _level);
            newFieldWidget = configChildWidget;
          }
          this->UpdateDoubleWidget(configChildWidget, value);
          break;
        }
        case google::protobuf::FieldDescriptor::TYPE_FLOAT:
        {
          float value = ref->GetFloat(*_msg, field);
          if (!math::equal(value, value))
            value = 0;
          if (newWidget)
          {
            configChildWidget = this->CreateDoubleWidget(name, _level);
            newFieldWidget = configChildWidget;
          }
          this->UpdateDoubleWidget(configChildWidget, value);
          break;
        }
        case google::protobuf::FieldDescriptor::TYPE_INT64:
        {
          int64_t value = ref->GetInt64(*_msg, field);
          if (newWidget)
          {
            configChildWidget = this->CreateIntWidget(name, _level);
            newFieldWidget = configChildWidget;
          }
          this->UpdateIntWidget(configChildWidget, value);
          break;
        }
        case google::protobuf::FieldDescriptor::TYPE_UINT64:
        {
          uint64_t value = ref->GetUInt64(*_msg, field);
          if (newWidget)
          {
            configChildWidget = this->CreateUIntWidget(name, _level);
            newFieldWidget = configChildWidget;
          }
          this->UpdateUIntWidget(configChildWidget, value);
          break;
        }
        case google::protobuf::FieldDescriptor::TYPE_INT32:
        {
          int32_t value = ref->GetInt32(*_msg, field);
          if (newWidget)
          {
            configChildWidget = this->CreateIntWidget(name, _level);
            newFieldWidget = configChildWidget;
          }
          this->UpdateIntWidget(configChildWidget, value);
          break;
        }
        case google::protobuf::FieldDescriptor::TYPE_UINT32:
        {
          uint32_t value = ref->GetUInt32(*_msg, field);
          if (newWidget)
          {
            configChildWidget = this->CreateUIntWidget(name, _level);
            newFieldWidget = configChildWidget;
          }
          this->UpdateUIntWidget(configChildWidget, value);
          break;
        }
        case google::protobuf::FieldDescriptor::TYPE_BOOL:
        {
          bool value = ref->GetBool(*_msg, field);
          if (newWidget)
          {
            configChildWidget = this->CreateBoolWidget(name, _level);
            newFieldWidget = configChildWidget;
          }
          this->UpdateBoolWidget(configChildWidget, value);
          break;
        }
        case google::protobuf::FieldDescriptor::TYPE_STRING:
        {
          std::string value = ref->GetString(*_msg, field);
          if (newWidget)
          {
            // Choose either a one-line or a multi-line widget according to name
            std::string type = "line";
            if (name == "innerxml")
              type = "plain";

            configChildWidget = this->CreateStringWidget(name, _level, type);
            newFieldWidget = configChildWidget;
          }
          this->UpdateStringWidget(configChildWidget, value);
          break;
        }
        case google::protobuf::FieldDescriptor::TYPE_MESSAGE:
        {
          google::protobuf::Message *valueMsg =
              ref->MutableMessage(_msg, field);

          // parse and create custom geometry widgets
          if (field->message_type()->name() == "Geometry")
          {
            if (newWidget)
            {
              configChildWidget = this->CreateGeometryWidget(name, _level);
              newFieldWidget = configChildWidget;
            }

            // type
            const google::protobuf::Descriptor *valueDescriptor =
                valueMsg->GetDescriptor();
            const google::protobuf::FieldDescriptor *typeField =
                valueDescriptor->FindFieldByName("type");

            if (valueMsg->GetReflection()->HasField(*valueMsg, typeField))
            {
              const google::protobuf::EnumValueDescriptor *typeValueDescriptor =
                  valueMsg->GetReflection()->GetEnum(*valueMsg, typeField);

              std::string geometryTypeStr;
              if (typeValueDescriptor)
              {
                geometryTypeStr =
                    QString(typeValueDescriptor->name().c_str()).toLower().
                    toStdString();
              }

              math::Vector3 dimensions;
              // dimensions
              for (int k = 0; k < valueDescriptor->field_count() ; ++k)
              {
                const google::protobuf::FieldDescriptor *geomField =
                    valueDescriptor->field(k);

                if (geomField->is_repeated())
                    continue;

                if (geomField->type() !=
                    google::protobuf::FieldDescriptor::TYPE_MESSAGE ||
                    !valueMsg->GetReflection()->HasField(*valueMsg, geomField))
                  continue;

                google::protobuf::Message *geomValueMsg =
                    valueMsg->GetReflection()->MutableMessage(
                    valueMsg, geomField);
                const google::protobuf::Descriptor *geomValueDescriptor =
                    geomValueMsg->GetDescriptor();

                std::string geomMsgName = geomField->message_type()->name();
                if (geomMsgName == "BoxGeom" || geomMsgName == "MeshGeom")
                {
                  int fieldIdx = (geomMsgName == "BoxGeom") ? 0 : 1;
                  google::protobuf::Message *geomDimMsg =
                      geomValueMsg->GetReflection()->MutableMessage(
                      geomValueMsg, geomValueDescriptor->field(fieldIdx));
                  dimensions = this->ParseVector3(geomDimMsg);
                  break;
                }
                else if (geomMsgName == "CylinderGeom")
                {
                  const google::protobuf::FieldDescriptor *geomRadiusField =
                      geomValueDescriptor->FindFieldByName("radius");
                  double radius = geomValueMsg->GetReflection()->GetDouble(
                      *geomValueMsg, geomRadiusField);
                  const google::protobuf::FieldDescriptor *geomLengthField =
                      geomValueDescriptor->FindFieldByName("length");
                  double length = geomValueMsg->GetReflection()->GetDouble(
                      *geomValueMsg, geomLengthField);
                  dimensions.x = radius * 2.0;
                  dimensions.y = dimensions.x;
                  dimensions.z = length;
                  break;
                }
                else if (geomMsgName == "SphereGeom")
                {
                  const google::protobuf::FieldDescriptor *geomRadiusField =
                      geomValueDescriptor->FindFieldByName("radius");
                  double radius = geomValueMsg->GetReflection()->GetDouble(
                      *geomValueMsg, geomRadiusField);
                  dimensions.x = radius * 2.0;
                  dimensions.y = dimensions.x;
                  dimensions.z = dimensions.x;
                  break;
                }
                else if (geomMsgName == "PolylineGeom")
                {
                  continue;
                }
              }
              this->UpdateGeometryWidget(configChildWidget,
                  geometryTypeStr, dimensions);
            }
          }
          // parse and create custom pose widgets
          else if (field->message_type()->name() == "Pose")
          {
            if (newWidget)
            {
              configChildWidget = this->CreatePoseWidget(name, _level);
              newFieldWidget = configChildWidget;
            }

            math::Pose value;
            const google::protobuf::Descriptor *valueDescriptor =
                valueMsg->GetDescriptor();
            int valueMsgFieldCount = valueDescriptor->field_count();
            for (int j = 0; j < valueMsgFieldCount ; ++j)
            {
              const google::protobuf::FieldDescriptor *valueField =
                  valueDescriptor->field(j);

              if (valueField->type() !=
                  google::protobuf::FieldDescriptor::TYPE_MESSAGE)
                continue;

              if (valueField->message_type()->name() == "Vector3d")
              {
                // pos
                google::protobuf::Message *posValueMsg =
                    valueMsg->GetReflection()->MutableMessage(
                    valueMsg, valueField);
                math::Vector3 vec3 = this->ParseVector3(posValueMsg);
                value.pos = vec3;
              }
              else if (valueField->message_type()->name() == "Quaternion")
              {
                // rot
                google::protobuf::Message *quatValueMsg =
                    valueMsg->GetReflection()->MutableMessage(
                    valueMsg, valueField);
                const google::protobuf::Descriptor *quatValueDescriptor =
                    quatValueMsg->GetDescriptor();
                std::vector<double> quatValues;
                for (unsigned int k = 0; k < 4; ++k)
                {
                  const google::protobuf::FieldDescriptor *quatValueField =
                      quatValueDescriptor->field(k);
                  quatValues.push_back(quatValueMsg->GetReflection()->GetDouble(
                      *quatValueMsg, quatValueField));
                }
                math::Quaternion quat(quatValues[3], quatValues[0],
                    quatValues[1], quatValues[2]);
                value.rot = quat;
              }
            }
            this->UpdatePoseWidget(configChildWidget, value);
          }
          // parse and create custom vector3 widgets
          else if (field->message_type()->name() == "Vector3d")
          {
            if (newWidget)
            {
              configChildWidget = this->CreateVector3dWidget(name, _level);
              newFieldWidget = configChildWidget;
            }

            math::Vector3 vec3 = this->ParseVector3(valueMsg);
            this->UpdateVector3Widget(configChildWidget, vec3);
          }
          // parse and create custom color widgets
          else if (field->message_type()->name() == "Color")
          {
            if (newWidget)
            {
              configChildWidget = this->CreateColorWidget(name, _level);
              newFieldWidget = configChildWidget;
            }

            common::Color color;
            const google::protobuf::Descriptor *valueDescriptor =
                valueMsg->GetDescriptor();
            std::vector<double> values;
            for (unsigned int j = 0; j < configChildWidget->widgets.size(); ++j)
            {
              const google::protobuf::FieldDescriptor *valueField =
                  valueDescriptor->field(j);
              if (valueMsg->GetReflection()->HasField(*valueMsg, valueField))
              {
                values.push_back(valueMsg->GetReflection()->GetFloat(
                    *valueMsg, valueField));
              }
              else
                values.push_back(0);
            }
            color.r = values[0];
            color.g = values[1];
            color.b = values[2];
            color.a = values[3];
            this->UpdateColorWidget(configChildWidget, color);
          }
          else
          {
            // parse the message fields recursively
            QWidget *groupBoxWidget =
                this->Parse(valueMsg, _update, scopedName, _level+1);
            if (groupBoxWidget)
            {
              newFieldWidget = new ConfigChildWidget();
              QVBoxLayout *groupBoxLayout = new QVBoxLayout;
              groupBoxLayout->setContentsMargins(0, 0, 0, 0);
              groupBoxLayout->addWidget(groupBoxWidget);
              newFieldWidget->setLayout(groupBoxLayout);
              qobject_cast<ConfigChildWidget *>(newFieldWidget)->
                  widgets.push_back(groupBoxWidget);
            }
          }

          if (newWidget)
          {
            // Make it into a group widget
            ConfigChildWidget *childWidget =
                qobject_cast<ConfigChildWidget *>(newFieldWidget);
            if (childWidget)
            {
              newFieldWidget = this->CreateGroupWidget(name, childWidget,
                  _level);
            }
          }

          break;
        }
        case google::protobuf::FieldDescriptor::TYPE_ENUM:
        {
          const google::protobuf::EnumValueDescriptor *value =
              ref->GetEnum(*_msg, field);

          if (!value)
          {
            gzerr << "Error retrieving enum value for '" << name << "'"
                << std::endl;
            break;
          }

          if (newWidget)
          {
            std::vector<std::string> enumValues;
            const google::protobuf::EnumDescriptor *descriptor = value->type();
            if (!descriptor)
              break;

            for (int j = 0; j < descriptor->value_count(); ++j)
            {
              const google::protobuf::EnumValueDescriptor *valueDescriptor =
                  descriptor->value(j);
              if (valueDescriptor)
                enumValues.push_back(valueDescriptor->name());
            }
            configChildWidget =
                this->CreateEnumWidget(name, enumValues, _level);

            if (!configChildWidget)
            {
              gzerr << "Error creating an enum widget for '" << name << "'"
                  << std::endl;
              break;
            }

            newFieldWidget = configChildWidget;
          }
          this->UpdateEnumWidget(configChildWidget, value->name());
          break;
        }
        default:
          break;
      }

      // Style widgets without parent (level 0)
      if (newFieldWidget && _level == 0 &&
          !qobject_cast<GroupWidget *>(newFieldWidget))
      {
        newFieldWidget->setStyleSheet(
            "QWidget\
            {\
              background-color: " + this->bgColors[0] +
            "}\
            QDoubleSpinBox, QSpinBox, QLineEdit, QComboBox, QPlainTextEdit\
            {\
              background-color: " + this->widgetColors[0] +
            "}");
      }

      if (newWidget && newFieldWidget)
      {
        newWidgets.push_back(newFieldWidget);

        // store the newly created widget in a map with a unique scoped name.
        if (qobject_cast<GroupWidget *>(newFieldWidget))
        {
          GroupWidget *groupWidget =
              qobject_cast<GroupWidget *>(newFieldWidget);
          ConfigChildWidget *childWidget = qobject_cast<ConfigChildWidget *>(
              groupWidget->childWidget);
          this->AddConfigChildWidget(scopedName, childWidget);
        }
        else if (qobject_cast<ConfigChildWidget *>(newFieldWidget))
        {
          this->AddConfigChildWidget(scopedName,
              qobject_cast<ConfigChildWidget *>(newFieldWidget));
        }
      }
    }
  }

  if (!newWidgets.empty())
  {
    // create a group box to hold child widgets.
    QGroupBox *widget = new QGroupBox();
    QVBoxLayout *widgetLayout = new QVBoxLayout;

    for (unsigned int i = 0; i < newWidgets.size(); ++i)
    {
      widgetLayout->addWidget(newWidgets[i]);
    }

    widgetLayout->setContentsMargins(0, 0, 0, 0);
    widgetLayout->setSpacing(0);
    widgetLayout->setAlignment(Qt::AlignTop);
    widget->setLayout(widgetLayout);
    return widget;
  }

  return NULL;
}

/////////////////////////////////////////////////
GroupWidget *ConfigWidget::CreateGroupWidget(const std::string &_name,
    ConfigChildWidget *_childWidget, const int _level)
{
  // Button label
  QLabel *buttonLabel = new QLabel(
      tr(this->GetHumanReadableKey(_name).c_str()));
  buttonLabel->setToolTip(tr(_name.c_str()));

  // Button icon
  QCheckBox *buttonIcon = new QCheckBox();
  buttonIcon->setChecked(true);
  buttonIcon->setStyleSheet(
      "QCheckBox::indicator::unchecked {\
        image: url(:/images/right_arrow.png);\
      }\
      QCheckBox::indicator::checked {\
        image: url(:/images/down_arrow.png);\
      }");

  // Button layout
  QHBoxLayout *buttonLayout = new QHBoxLayout();
  buttonLayout->addItem(new QSpacerItem(20*_level, 1,
      QSizePolicy::Fixed, QSizePolicy::Fixed));
  buttonLayout->addWidget(buttonLabel);
  buttonLayout->addWidget(buttonIcon);
  buttonLayout->setAlignment(buttonIcon, Qt::AlignRight);

  // Button frame
  QFrame *buttonFrame = new QFrame();
  buttonFrame->setFrameStyle(QFrame::Box);
  buttonFrame->setLayout(buttonLayout);

  // Set color for top level button
  if (_level == 0)
  {
    buttonFrame->setStyleSheet(
        "QWidget\
        {\
          background-color: " + this->bgColors[0] +
        "}");
  }

  // Child widgets are contained in a group box which can be collapsed
  GroupWidget *groupWidget = new GroupWidget;
  groupWidget->setStyleSheet(
      "QGroupBox {\
        border : 0;\
        margin : 0;\
        padding : 0;\
      }");

  connect(buttonIcon, SIGNAL(toggled(bool)), groupWidget, SLOT(Toggle(bool)));

  // Set the child widget
  groupWidget->childWidget = _childWidget;
  _childWidget->groupWidget = groupWidget;
  _childWidget->setContentsMargins(0, 0, 0, 0);

  // Set color for children
  if (_level == 0)
  {
    _childWidget->setStyleSheet(
        "QWidget\
        {\
          background-color: " + this->bgColors[1] +
        "}\
        QDoubleSpinBox, QSpinBox, QLineEdit, QComboBox, QPlainTextEdit\
        {\
          background-color: " + this->widgetColors[1] +
        "}");
  }
  else if (_level == 1)
  {
    _childWidget->setStyleSheet(
        "QWidget\
        {\
          background-color: " + this->bgColors[2] +
        "}\
        QDoubleSpinBox, QSpinBox, QLineEdit, QComboBox, QPlainTextEdit\
        {\
          background-color: " + this->widgetColors[2] +
        "}");
  }
  else if (_level == 2)
  {
    _childWidget->setStyleSheet(
        "QWidget\
        {\
          background-color: " + this->bgColors[3] +
        "}\
        QDoubleSpinBox, QSpinBox, QLineEdit, QComboBox, QPlainTextEdit\
        {\
          background-color: " + this->widgetColors[3] +
        "}");
  }

  // Group Layout
  QGridLayout *configGroupLayout = new QGridLayout;
  configGroupLayout->setContentsMargins(0, 0, 0, 0);
  configGroupLayout->setSpacing(0);
  configGroupLayout->addWidget(buttonFrame, 0, 0);
  configGroupLayout->addWidget(_childWidget, 1, 0);
  groupWidget->setLayout(configGroupLayout);

  return groupWidget;
}

/////////////////////////////////////////////////
math::Vector3 ConfigWidget::ParseVector3(const google::protobuf::Message *_msg)
{
  math::Vector3 vec3;
  const google::protobuf::Descriptor *valueDescriptor = _msg->GetDescriptor();
  std::vector<double> values;
  for (unsigned int i = 0; i < 3; ++i)
  {
    const google::protobuf::FieldDescriptor *valueField =
        valueDescriptor->field(i);
    values.push_back(_msg->GetReflection()->GetDouble(*_msg, valueField));
  }
  vec3.x = values[0];
  vec3.y = values[1];
  vec3.z = values[2];
  return vec3;
}

/////////////////////////////////////////////////
ConfigChildWidget *ConfigWidget::CreateUIntWidget(const std::string &_key,
    const int _level)
{
  // ChildWidget
  ConfigChildWidget *widget = new ConfigChildWidget();

  // Label
  QLabel *keyLabel = new QLabel(tr(this->GetHumanReadableKey(_key).c_str()));
  keyLabel->setToolTip(tr(_key.c_str()));

  // SpinBox
  QSpinBox *valueSpinBox = new QSpinBox(widget);
  valueSpinBox->setRange(0, 1e8);
  valueSpinBox->setAlignment(Qt::AlignRight);
  connect(valueSpinBox, SIGNAL(editingFinished()), this,
      SLOT(OnUIntValueChanged()));

  // Layout
  QHBoxLayout *widgetLayout = new QHBoxLayout;
  if (_level != 0)
  {
    widgetLayout->addItem(new QSpacerItem(20*_level, 1,
        QSizePolicy::Fixed, QSizePolicy::Fixed));
  }
  widgetLayout->addWidget(keyLabel);
  widgetLayout->addWidget(valueSpinBox);

  // ChildWidget
  widget->setLayout(widgetLayout);
  widget->setFrameStyle(QFrame::Box);

  widget->widgets.push_back(valueSpinBox);

  return widget;
}

/////////////////////////////////////////////////
ConfigChildWidget *ConfigWidget::CreateIntWidget(const std::string &_key,
    const int _level)
{
  // ChildWidget
  ConfigChildWidget *widget = new ConfigChildWidget();

  // Label
  QLabel *keyLabel = new QLabel(tr(this->GetHumanReadableKey(_key).c_str()));
  keyLabel->setToolTip(tr(_key.c_str()));

  // SpinBox
  QSpinBox *valueSpinBox = new QSpinBox(widget);
  valueSpinBox->setRange(-1e8, 1e8);
  valueSpinBox->setAlignment(Qt::AlignRight);
  connect(valueSpinBox, SIGNAL(editingFinished()), this,
      SLOT(OnIntValueChanged()));

  // Layout
  QHBoxLayout *widgetLayout = new QHBoxLayout;
  if (_level != 0)
  {
    widgetLayout->addItem(new QSpacerItem(20*_level, 1,
        QSizePolicy::Fixed, QSizePolicy::Fixed));
  }
  widgetLayout->addWidget(keyLabel);
  widgetLayout->addWidget(valueSpinBox);

  // ChildWidget
  widget->setLayout(widgetLayout);
  widget->setFrameStyle(QFrame::Box);

  widget->widgets.push_back(valueSpinBox);

  return widget;
}

/////////////////////////////////////////////////
ConfigChildWidget *ConfigWidget::CreateDoubleWidget(const std::string &_key,
    const int _level)
{
  // ChildWidget
  ConfigChildWidget *widget = new ConfigChildWidget();

  // Label
  QLabel *keyLabel = new QLabel(tr(this->GetHumanReadableKey(_key).c_str()));
  keyLabel->setToolTip(tr(_key.c_str()));

  // SpinBox
  double min = 0;
  double max = 0;
  this->GetRangeFromKey(_key, min, max);

  QDoubleSpinBox *valueSpinBox = new QDoubleSpinBox(widget);
  valueSpinBox->setRange(min, max);
  valueSpinBox->setSingleStep(0.01);
  valueSpinBox->setDecimals(8);
  valueSpinBox->setAlignment(Qt::AlignRight);
  connect(valueSpinBox, SIGNAL(editingFinished()), this,
      SLOT(OnDoubleValueChanged()));

  // Unit
  std::string jointType = this->GetEnumWidgetValue("type");
  std::string unit = this->GetUnitFromKey(_key, jointType);

  QLabel *unitLabel = new QLabel();
  unitLabel->setMaximumWidth(40);
  unitLabel->setText(QString::fromStdString(unit));

  // Layout
  QHBoxLayout *widgetLayout = new QHBoxLayout;
  if (_level != 0)
  {
    widgetLayout->addItem(new QSpacerItem(20*_level, 1,
        QSizePolicy::Fixed, QSizePolicy::Fixed));
  }
  widgetLayout->addWidget(keyLabel);
  widgetLayout->addWidget(valueSpinBox);
  if (unitLabel->text() != "")
    widgetLayout->addWidget(unitLabel);

  // ChildWidget
  widget->key = _key;
  widget->setLayout(widgetLayout);
  widget->setFrameStyle(QFrame::Box);

  widget->widgets.push_back(valueSpinBox);
  widget->mapWidgetToUnit[valueSpinBox] = unitLabel;

  return widget;
}

/////////////////////////////////////////////////
ConfigChildWidget *ConfigWidget::CreateStringWidget(const std::string &_key,
    const int _level, const std::string &_type)
{
  // ChildWidget
  ConfigChildWidget *widget = new ConfigChildWidget();

  // Label
  QLabel *keyLabel = new QLabel(tr(this->GetHumanReadableKey(_key).c_str()));
  keyLabel->setToolTip(tr(_key.c_str()));

  // Line or Text Edit based on key
  QWidget *valueEdit;
  if (_type == "plain")
  {
    valueEdit = new QPlainTextEdit(widget);
    valueEdit->setMinimumHeight(50);
    // QPlainTextEdit's don't have editingFinished signals
  }
  else if (_type == "line")
  {
    valueEdit = new QLineEdit(widget);
    connect(valueEdit, SIGNAL(editingFinished()), this,
        SLOT(OnStringValueChanged()));
  }
  else
  {
    gzerr << "Unknown type [" << _type << "]. Not creating string widget" <<
        std::endl;
    return NULL;
  }

  // Layout
  QHBoxLayout *widgetLayout = new QHBoxLayout;
  if (_level != 0)
  {
    widgetLayout->addItem(new QSpacerItem(20*_level, 1,
        QSizePolicy::Fixed, QSizePolicy::Fixed));
  }
  widgetLayout->addWidget(keyLabel);
  widgetLayout->addWidget(valueEdit);

  // ChildWidget
  widget->setLayout(widgetLayout);
  widget->setFrameStyle(QFrame::Box);

  widget->widgets.push_back(valueEdit);

  return widget;
}

/////////////////////////////////////////////////
ConfigChildWidget *ConfigWidget::CreateBoolWidget(const std::string &_key,
    const int _level)
{
  // ChildWidget
  ConfigChildWidget *widget = new ConfigChildWidget();

  // Label
  QLabel *keyLabel = new QLabel(tr(this->GetHumanReadableKey(_key).c_str()));
  keyLabel->setToolTip(tr(_key.c_str()));

  // Buttons
  QRadioButton *valueTrueRadioButton = new QRadioButton(widget);
  valueTrueRadioButton->setText(tr("True"));
  connect(valueTrueRadioButton, SIGNAL(toggled(bool)), this,
      SLOT(OnBoolValueChanged()));

  QRadioButton *valueFalseRadioButton = new QRadioButton(widget);
  valueFalseRadioButton->setText(tr("False"));
  connect(valueFalseRadioButton, SIGNAL(toggled(bool)), this,
      SLOT(OnBoolValueChanged()));

  QButtonGroup *boolButtonGroup = new QButtonGroup;
  boolButtonGroup->addButton(valueTrueRadioButton);
  boolButtonGroup->addButton(valueFalseRadioButton);
  boolButtonGroup->setExclusive(true);

  QHBoxLayout *buttonLayout = new QHBoxLayout;
  buttonLayout->addWidget(valueTrueRadioButton);
  buttonLayout->addWidget(valueFalseRadioButton);

  // Layout
  QHBoxLayout *widgetLayout = new QHBoxLayout;
  if (_level != 0)
  {
    widgetLayout->addItem(new QSpacerItem(20*_level, 1,
        QSizePolicy::Fixed, QSizePolicy::Fixed));
  }
  widgetLayout->addWidget(keyLabel);
  widgetLayout->addLayout(buttonLayout);

  // ChildWidget
  widget->setLayout(widgetLayout);
  widget->setFrameStyle(QFrame::Box);

  widget->widgets.push_back(valueTrueRadioButton);
  widget->widgets.push_back(valueFalseRadioButton);

  return widget;
}

/////////////////////////////////////////////////
ConfigChildWidget *ConfigWidget::CreateVector3dWidget(
    const std::string &_key, const int _level)
{
  // ChildWidget
  ConfigChildWidget *widget = new ConfigChildWidget();

  // Presets
  auto presetsCombo = new QComboBox(widget);
  presetsCombo->addItem("Custom", 0);
  presetsCombo->addItem(" X", 1);
  presetsCombo->addItem("-X", 2);
  presetsCombo->addItem(" Y", 3);
  presetsCombo->addItem("-Y", 4);
  presetsCombo->addItem(" Z", 5);
  presetsCombo->addItem("-Z", 6);
  presetsCombo->setMinimumWidth(80);
  connect(presetsCombo, SIGNAL(currentIndexChanged(const int)), this,
      SLOT(OnVector3dPresetChanged(const int)));

  // Labels
  QLabel *vecXLabel = new QLabel(tr("X"));
  QLabel *vecYLabel = new QLabel(tr("Y"));
  QLabel *vecZLabel = new QLabel(tr("Z"));
  vecXLabel->setToolTip(tr("x"));
  vecYLabel->setToolTip(tr("y"));
  vecZLabel->setToolTip(tr("z"));

  // SpinBoxes
  double min = 0;
  double max = 0;
  this->GetRangeFromKey(_key, min, max);

  QDoubleSpinBox *vecXSpinBox = new QDoubleSpinBox(widget);
  vecXSpinBox->setRange(min, max);
  vecXSpinBox->setSingleStep(0.01);
  vecXSpinBox->setDecimals(6);
  vecXSpinBox->setAlignment(Qt::AlignRight);
  vecXSpinBox->setMaximumWidth(100);
  connect(vecXSpinBox, SIGNAL(editingFinished()), this,
      SLOT(OnVector3dValueChanged()));

  QDoubleSpinBox *vecYSpinBox = new QDoubleSpinBox(widget);
  vecYSpinBox->setRange(min, max);
  vecYSpinBox->setSingleStep(0.01);
  vecYSpinBox->setDecimals(6);
  vecYSpinBox->setAlignment(Qt::AlignRight);
  vecYSpinBox->setMaximumWidth(100);
  connect(vecYSpinBox, SIGNAL(editingFinished()), this,
      SLOT(OnVector3dValueChanged()));

  QDoubleSpinBox *vecZSpinBox = new QDoubleSpinBox(widget);
  vecZSpinBox->setRange(min, max);
  vecZSpinBox->setSingleStep(0.01);
  vecZSpinBox->setDecimals(6);
  vecZSpinBox->setAlignment(Qt::AlignRight);
  vecZSpinBox->setMaximumWidth(100);
  connect(vecZSpinBox, SIGNAL(editingFinished()), this,
      SLOT(OnVector3dValueChanged()));

  // This is inside a group
  int level = _level + 1;

  // Layout
  QHBoxLayout *widgetLayout = new QHBoxLayout;
  widgetLayout->addItem(new QSpacerItem(20*level, 1,
      QSizePolicy::Fixed, QSizePolicy::Fixed));
  widgetLayout->addWidget(presetsCombo);
  widgetLayout->addWidget(vecXLabel);
  widgetLayout->addWidget(vecXSpinBox);
  widgetLayout->addWidget(vecYLabel);
  widgetLayout->addWidget(vecYSpinBox);
  widgetLayout->addWidget(vecZLabel);
  widgetLayout->addWidget(vecZSpinBox);

  widgetLayout->setAlignment(vecXLabel, Qt::AlignRight);
  widgetLayout->setAlignment(vecYLabel, Qt::AlignRight);
  widgetLayout->setAlignment(vecZLabel, Qt::AlignRight);

  // ChildWidget
  widget->setLayout(widgetLayout);
  widget->setFrameStyle(QFrame::Box);

  widget->widgets.push_back(vecXSpinBox);
  widget->widgets.push_back(vecYSpinBox);
  widget->widgets.push_back(vecZSpinBox);
  widget->widgets.push_back(presetsCombo);

  return widget;
}

/////////////////////////////////////////////////
ConfigChildWidget *ConfigWidget::CreateColorWidget(const std::string &_key,
    const int _level)
{
  // ChildWidget
  ConfigChildWidget *widget = new ConfigChildWidget();

  // Labels
  QLabel *colorRLabel = new QLabel(tr("R"));
  QLabel *colorGLabel = new QLabel(tr("G"));
  QLabel *colorBLabel = new QLabel(tr("B"));
  QLabel *colorALabel = new QLabel(tr("A"));
  colorRLabel->setToolTip(tr("r"));
  colorGLabel->setToolTip(tr("g"));
  colorBLabel->setToolTip(tr("b"));
  colorALabel->setToolTip(tr("a"));

  // SpinBoxes
  double min = 0;
  double max = 0;
  this->GetRangeFromKey(_key, min, max);

  QDoubleSpinBox *colorRSpinBox = new QDoubleSpinBox(widget);
  colorRSpinBox->setRange(0, 1.0);
  colorRSpinBox->setSingleStep(0.1);
  colorRSpinBox->setDecimals(3);
  colorRSpinBox->setAlignment(Qt::AlignRight);
  colorRSpinBox->setMaximumWidth(10);
  connect(colorRSpinBox, SIGNAL(editingFinished()), this,
      SLOT(OnColorValueChanged()));

  QDoubleSpinBox *colorGSpinBox = new QDoubleSpinBox(widget);
  colorGSpinBox->setRange(0, 1.0);
  colorGSpinBox->setSingleStep(0.1);
  colorGSpinBox->setDecimals(3);
  colorGSpinBox->setAlignment(Qt::AlignRight);
  colorGSpinBox->setMaximumWidth(10);
  connect(colorGSpinBox, SIGNAL(editingFinished()), this,
      SLOT(OnColorValueChanged()));

  QDoubleSpinBox *colorBSpinBox = new QDoubleSpinBox(widget);
  colorBSpinBox->setRange(0, 1.0);
  colorBSpinBox->setSingleStep(0.1);
  colorBSpinBox->setDecimals(3);
  colorBSpinBox->setAlignment(Qt::AlignRight);
  colorBSpinBox->setMaximumWidth(10);
  connect(colorBSpinBox, SIGNAL(editingFinished()), this,
      SLOT(OnColorValueChanged()));

  QDoubleSpinBox *colorASpinBox = new QDoubleSpinBox(widget);
  colorASpinBox->setRange(0, 1.0);
  colorASpinBox->setSingleStep(0.1);
  colorASpinBox->setDecimals(3);
  colorASpinBox->setAlignment(Qt::AlignRight);
  colorASpinBox->setMaximumWidth(10);
  connect(colorASpinBox, SIGNAL(editingFinished()), this,
      SLOT(OnColorValueChanged()));

  // This is inside a group
  int level = _level + 1;

  // Layout
  QHBoxLayout *widgetLayout = new QHBoxLayout;
  widgetLayout->addItem(new QSpacerItem(20*level, 1,
      QSizePolicy::Fixed, QSizePolicy::Fixed));
  widgetLayout->addWidget(colorRLabel);
  widgetLayout->addWidget(colorRSpinBox);
  widgetLayout->addWidget(colorGLabel);
  widgetLayout->addWidget(colorGSpinBox);
  widgetLayout->addWidget(colorBLabel);
  widgetLayout->addWidget(colorBSpinBox);
  widgetLayout->addWidget(colorALabel);
  widgetLayout->addWidget(colorASpinBox);

  widgetLayout->setAlignment(colorRLabel, Qt::AlignRight);
  widgetLayout->setAlignment(colorGLabel, Qt::AlignRight);
  widgetLayout->setAlignment(colorBLabel, Qt::AlignRight);
  widgetLayout->setAlignment(colorALabel, Qt::AlignRight);

  // ChildWidget
  widget->setLayout(widgetLayout);
  widget->setFrameStyle(QFrame::Box);

  widget->widgets.push_back(colorRSpinBox);
  widget->widgets.push_back(colorGSpinBox);
  widget->widgets.push_back(colorBSpinBox);
  widget->widgets.push_back(colorASpinBox);

  return widget;
}

/////////////////////////////////////////////////
ConfigChildWidget *ConfigWidget::CreatePoseWidget(const std::string &/*_key*/,
    const int _level)
{
  // Labels
  std::vector<std::string> elements;
  elements.push_back("x");
  elements.push_back("y");
  elements.push_back("z");
  elements.push_back("roll");
  elements.push_back("pitch");
  elements.push_back("yaw");

  // This is inside a group
  int level = _level+1;

  // Layout
  QGridLayout *widgetLayout = new QGridLayout;
  widgetLayout->setColumnStretch(3, 1);
  widgetLayout->addItem(new QSpacerItem(20*level, 1, QSizePolicy::Fixed,
      QSizePolicy::Fixed), 0, 0);

  // ChildWidget
  double min = 0;
  double max = 0;
  this->GetRangeFromKey("", min, max);

  ConfigChildWidget *widget = new ConfigChildWidget();
  widget->setLayout(widgetLayout);
  widget->setFrameStyle(QFrame::Box);

  for (unsigned int i = 0; i < elements.size(); ++i)
  {
    QDoubleSpinBox *spin = new QDoubleSpinBox(widget);
    connect(spin, SIGNAL(editingFinished()), this, SLOT(OnPoseValueChanged()));
    widget->widgets.push_back(spin);

    spin->setRange(min, max);
    spin->setSingleStep(0.01);
    spin->setDecimals(6);
    spin->setAlignment(Qt::AlignRight);
    spin->setMaximumWidth(100);

    QLabel *label = new QLabel(this->GetHumanReadableKey(elements[i]).c_str());
    label->setToolTip(tr(elements[i].c_str()));
    if (i == 0)
      label->setStyleSheet("QLabel{color: " + this->redColor + ";}");
    else if (i == 1)
      label->setStyleSheet("QLabel{color: " + this->greenColor + ";}");
    else if (i == 2)
      label->setStyleSheet("QLabel{color:" + this->blueColor + ";}");

    QLabel *unitLabel = new QLabel();
    unitLabel->setMaximumWidth(40);
    unitLabel->setMinimumWidth(40);
    if (i < 3)
      unitLabel->setText(QString::fromStdString(this->GetUnitFromKey("pos")));
    else
      unitLabel->setText(QString::fromStdString(this->GetUnitFromKey("rot")));

    widgetLayout->addWidget(label, i%3, std::floor(i/3)*3+1);
    widgetLayout->addWidget(spin, i%3, std::floor(i/3)*3+2);
    widgetLayout->addWidget(unitLabel, i%3, std::floor(i/3)*3+3);

    widgetLayout->setAlignment(label, Qt::AlignLeft);
    widgetLayout->setAlignment(spin, Qt::AlignLeft);
    widgetLayout->setAlignment(unitLabel, Qt::AlignLeft);
  }

  return widget;
}

/////////////////////////////////////////////////
ConfigChildWidget *ConfigWidget::CreateGeometryWidget(
    const std::string &/*_key*/, const int _level)
{
  // ChildWidget
  GeometryConfigWidget *widget = new GeometryConfigWidget;

  // Geometry ComboBox
  QLabel *geometryLabel = new QLabel(tr("Geometry"));
  geometryLabel->setToolTip(tr("geometry"));
  QComboBox *geometryComboBox = new QComboBox(widget);
  geometryComboBox->addItem(tr("box"));
  geometryComboBox->addItem(tr("cylinder"));
  geometryComboBox->addItem(tr("sphere"));
  geometryComboBox->addItem(tr("mesh"));
  geometryComboBox->addItem(tr("polyline"));
  connect(geometryComboBox, SIGNAL(currentIndexChanged(const int)), this,
      SLOT(OnGeometryValueChanged(const int)));

  // Size XYZ
  double min = 0;
  double max = 0;
  this->GetRangeFromKey("length", min, max);

  QDoubleSpinBox *geomSizeXSpinBox = new QDoubleSpinBox(widget);
  geomSizeXSpinBox->setRange(min, max);
  geomSizeXSpinBox->setSingleStep(0.01);
  geomSizeXSpinBox->setDecimals(6);
  geomSizeXSpinBox->setValue(1.000);
  geomSizeXSpinBox->setAlignment(Qt::AlignRight);
  geomSizeXSpinBox->setMaximumWidth(100);
  connect(geomSizeXSpinBox, SIGNAL(editingFinished()), this,
      SLOT(OnGeometryValueChanged()));

  QDoubleSpinBox *geomSizeYSpinBox = new QDoubleSpinBox(widget);
  geomSizeYSpinBox->setRange(min, max);
  geomSizeYSpinBox->setSingleStep(0.01);
  geomSizeYSpinBox->setDecimals(6);
  geomSizeYSpinBox->setValue(1.000);
  geomSizeYSpinBox->setAlignment(Qt::AlignRight);
  geomSizeYSpinBox->setMaximumWidth(100);
  connect(geomSizeYSpinBox, SIGNAL(editingFinished()), this,
      SLOT(OnGeometryValueChanged()));

  QDoubleSpinBox *geomSizeZSpinBox = new QDoubleSpinBox(widget);
  geomSizeZSpinBox->setRange(min, max);
  geomSizeZSpinBox->setSingleStep(0.01);
  geomSizeZSpinBox->setDecimals(6);
  geomSizeZSpinBox->setValue(1.000);
  geomSizeZSpinBox->setAlignment(Qt::AlignRight);
  geomSizeZSpinBox->setMaximumWidth(100);
  connect(geomSizeZSpinBox, SIGNAL(editingFinished()), this,
      SLOT(OnGeometryValueChanged()));

  QLabel *geomSizeXLabel = new QLabel(tr("X"));
  QLabel *geomSizeYLabel = new QLabel(tr("Y"));
  QLabel *geomSizeZLabel = new QLabel(tr("Z"));
  geomSizeXLabel->setStyleSheet("QLabel{color: " + this->redColor + ";}");
  geomSizeYLabel->setStyleSheet("QLabel{color: " + this->greenColor + ";}");
  geomSizeZLabel->setStyleSheet("QLabel{color: " + this->blueColor + ";}");
  geomSizeXLabel->setToolTip(tr("x"));
  geomSizeYLabel->setToolTip(tr("y"));
  geomSizeZLabel->setToolTip(tr("z"));

  std::string unit = this->GetUnitFromKey("length");
  QLabel *geomSizeXUnitLabel = new QLabel(QString::fromStdString(unit));
  QLabel *geomSizeYUnitLabel = new QLabel(QString::fromStdString(unit));
  QLabel *geomSizeZUnitLabel = new QLabel(QString::fromStdString(unit));

  QHBoxLayout *geomSizeLayout = new QHBoxLayout;
  geomSizeLayout->addWidget(geomSizeXLabel);
  geomSizeLayout->addWidget(geomSizeXSpinBox);
  geomSizeLayout->addWidget(geomSizeXUnitLabel);
  geomSizeLayout->addWidget(geomSizeYLabel);
  geomSizeLayout->addWidget(geomSizeYSpinBox);
  geomSizeLayout->addWidget(geomSizeYUnitLabel);
  geomSizeLayout->addWidget(geomSizeZLabel);
  geomSizeLayout->addWidget(geomSizeZSpinBox);
  geomSizeLayout->addWidget(geomSizeZUnitLabel);

  geomSizeLayout->setAlignment(geomSizeXLabel, Qt::AlignRight);
  geomSizeLayout->setAlignment(geomSizeYLabel, Qt::AlignRight);
  geomSizeLayout->setAlignment(geomSizeZLabel, Qt::AlignRight);

  // Uri
  QLabel *geomFilenameLabel = new QLabel(tr("Uri"));
  geomFilenameLabel->setToolTip(tr("uri"));
  QLineEdit *geomFilenameLineEdit = new QLineEdit(widget);
  connect(geomFilenameLineEdit, SIGNAL(editingFinished()), this,
      SLOT(OnGeometryValueChanged()));
  QPushButton *geomFilenameButton = new QPushButton(tr("..."));
  geomFilenameButton->setMaximumWidth(30);

  QHBoxLayout *geomFilenameLayout = new QHBoxLayout;
  geomFilenameLayout->addWidget(geomFilenameLabel);
  geomFilenameLayout->addWidget(geomFilenameLineEdit);
  geomFilenameLayout->addWidget(geomFilenameButton);

  QVBoxLayout *geomSizeFilenameLayout = new QVBoxLayout;
  geomSizeFilenameLayout->addLayout(geomSizeLayout);
  geomSizeFilenameLayout->addLayout(geomFilenameLayout);

  QWidget *geomSizeWidget = new QWidget(widget);
  geomSizeWidget->setLayout(geomSizeFilenameLayout);

  // Radius / Length
  QLabel *geomRadiusLabel = new QLabel(tr("Radius"));
  QLabel *geomLengthLabel = new QLabel(tr("Length"));
  QLabel *geomRadiusUnitLabel = new QLabel(QString::fromStdString(unit));
  QLabel *geomLengthUnitLabel = new QLabel(QString::fromStdString(unit));
  geomRadiusLabel->setToolTip(tr("radius"));
  geomLengthLabel->setToolTip(tr("length"));

  QDoubleSpinBox *geomRadiusSpinBox = new QDoubleSpinBox(widget);
  geomRadiusSpinBox->setRange(min, max);
  geomRadiusSpinBox->setSingleStep(0.01);
  geomRadiusSpinBox->setDecimals(6);
  geomRadiusSpinBox->setValue(0.500);
  geomRadiusSpinBox->setAlignment(Qt::AlignRight);
  geomRadiusSpinBox->setMaximumWidth(100);
  connect(geomRadiusSpinBox, SIGNAL(editingFinished()), this,
      SLOT(OnGeometryValueChanged()));

  QDoubleSpinBox *geomLengthSpinBox = new QDoubleSpinBox(widget);
  geomLengthSpinBox->setRange(min, max);
  geomLengthSpinBox->setSingleStep(0.01);
  geomLengthSpinBox->setDecimals(6);
  geomLengthSpinBox->setValue(1.000);
  geomLengthSpinBox->setAlignment(Qt::AlignRight);
  geomLengthSpinBox->setMaximumWidth(100);
  connect(geomLengthSpinBox, SIGNAL(editingFinished()), this,
      SLOT(OnGeometryValueChanged()));

  QHBoxLayout *geomRLLayout = new QHBoxLayout;
  geomRLLayout->addWidget(geomRadiusLabel);
  geomRLLayout->addWidget(geomRadiusSpinBox);
  geomRLLayout->addWidget(geomRadiusUnitLabel);
  geomRLLayout->addWidget(geomLengthLabel);
  geomRLLayout->addWidget(geomLengthSpinBox);
  geomRLLayout->addWidget(geomLengthUnitLabel);

  geomRLLayout->setAlignment(geomRadiusLabel, Qt::AlignRight);
  geomRLLayout->setAlignment(geomLengthLabel, Qt::AlignRight);

  QWidget *geomRLWidget = new QWidget;
  geomRLWidget->setLayout(geomRLLayout);

  // Dimensions
  QStackedWidget *geomDimensionWidget = new QStackedWidget(widget);
  geomDimensionWidget->insertWidget(0, geomSizeWidget);

  geomDimensionWidget->insertWidget(1, geomRLWidget);
  geomDimensionWidget->setCurrentIndex(0);
  geomDimensionWidget->setSizePolicy(
      QSizePolicy::Minimum, QSizePolicy::Minimum);

  // This is inside a group
  int level = _level + 1;

  // Layout
  QGridLayout *widgetLayout = new QGridLayout;
  widgetLayout->addItem(new QSpacerItem(20*level, 1,
      QSizePolicy::Fixed, QSizePolicy::Fixed), 0, 0);
  widgetLayout->addWidget(geometryLabel, 0, 1);
  widgetLayout->addWidget(geometryComboBox, 0, 2, 1, 2);
  widgetLayout->addWidget(geomDimensionWidget, 2, 1, 1, 3);

  // ChildWidget
  widget->setFrameStyle(QFrame::Box);
  widget->geomDimensionWidget = geomDimensionWidget;
  widget->geomLengthSpinBox = geomLengthSpinBox;
  widget->geomLengthLabel = geomLengthLabel;
  widget->geomLengthUnitLabel = geomLengthUnitLabel;
  widget->geomFilenameLabel = geomFilenameLabel;
  widget->geomFilenameLineEdit = geomFilenameLineEdit;
  widget->geomFilenameButton = geomFilenameButton;

  geomFilenameLabel->setVisible(false);
  geomFilenameLineEdit->setVisible(false);
  geomFilenameButton->setVisible(false);

  connect(geometryComboBox, SIGNAL(currentIndexChanged(const QString)),
      widget, SLOT(GeometryChanged(const QString)));
  connect(geomFilenameButton, SIGNAL(clicked()), widget, SLOT(OnSelectFile()));

  widget->setLayout(widgetLayout);
  widget->widgets.push_back(geometryComboBox);
  widget->widgets.push_back(geomSizeXSpinBox);
  widget->widgets.push_back(geomSizeYSpinBox);
  widget->widgets.push_back(geomSizeZSpinBox);
  widget->widgets.push_back(geomRadiusSpinBox);
  widget->widgets.push_back(geomLengthSpinBox);
  widget->widgets.push_back(geomFilenameLineEdit);
  widget->widgets.push_back(geomFilenameButton);

  return widget;
}

/////////////////////////////////////////////////
ConfigChildWidget *ConfigWidget::CreateEnumWidget(
    const std::string &_key, const std::vector<std::string> &_values,
    const int _level)
{
  // Label
  QLabel *enumLabel = new QLabel(this->GetHumanReadableKey(_key).c_str());
  enumLabel->setToolTip(tr(_key.c_str()));

  // ComboBox
  QComboBox *enumComboBox = new QComboBox;

  for (unsigned int i = 0; i < _values.size(); ++i)
    enumComboBox->addItem(tr(_values[i].c_str()));

  // Layout
  QHBoxLayout *widgetLayout = new QHBoxLayout;
  if (_level != 0)
  {
    widgetLayout->addItem(new QSpacerItem(20*_level, 1,
        QSizePolicy::Fixed, QSizePolicy::Fixed));
  }
  widgetLayout->addWidget(enumLabel);
  widgetLayout->addWidget(enumComboBox);

  // ChildWidget
  EnumConfigWidget *widget = new EnumConfigWidget();
  widget->setLayout(widgetLayout);
  widget->setFrameStyle(QFrame::Box);
  connect(enumComboBox, SIGNAL(currentIndexChanged(const QString &)),
      widget, SLOT(EnumChanged(const QString &)));

  widget->widgets.push_back(enumComboBox);

  // connect enum config widget event so that we can fire another
  // event from ConfigWidget that has the name of this field
  connect(widget,
      SIGNAL(EnumValueChanged(const QString &)), this,
      SLOT(OnEnumValueChanged(const QString &)));

  return widget;
}

/////////////////////////////////////////////////
void ConfigWidget::UpdateMsg(google::protobuf::Message *_msg,
    const std::string &_name)
{
  const google::protobuf::Descriptor *d = _msg->GetDescriptor();
  if (!d)
    return;
  unsigned int count = d->field_count();

  for (unsigned int i = 0; i < count ; ++i)
  {
    const google::protobuf::FieldDescriptor *field = d->field(i);

    if (!field)
      return;

    const google::protobuf::Reflection *ref = _msg->GetReflection();

    if (!ref)
      return;

    std::string name = field->name();

    // Update each field in the message
    // TODO update repeated fields
    if (!field->is_repeated() /*&& ref->HasField(*_msg, field)*/)
    {
      std::string scopedName = _name.empty() ? name : _name + "::" + name;
      if (this->configWidgets.find(scopedName) == this->configWidgets.end())
        continue;

      // don't update msgs field that are associated with read-only widgets
      if (this->GetWidgetReadOnly(scopedName))
        continue;

      ConfigChildWidget *childWidget = this->configWidgets[scopedName];

      switch (field->type())
      {
        case google::protobuf::FieldDescriptor::TYPE_DOUBLE:
        {
          QDoubleSpinBox *valueSpinBox =
              qobject_cast<QDoubleSpinBox *>(childWidget->widgets[0]);
          ref->SetDouble(_msg, field, valueSpinBox->value());
          break;
        }
        case google::protobuf::FieldDescriptor::TYPE_FLOAT:
        {
          QDoubleSpinBox *valueSpinBox =
              qobject_cast<QDoubleSpinBox *>(childWidget->widgets[0]);
          ref->SetFloat(_msg, field, valueSpinBox->value());
          break;
        }
        case google::protobuf::FieldDescriptor::TYPE_INT64:
        {
          QSpinBox *valueSpinBox =
              qobject_cast<QSpinBox *>(childWidget->widgets[0]);
          ref->SetInt64(_msg, field, valueSpinBox->value());
          break;
        }
        case google::protobuf::FieldDescriptor::TYPE_UINT64:
        {
          QSpinBox *valueSpinBox =
              qobject_cast<QSpinBox *>(childWidget->widgets[0]);
          ref->SetUInt64(_msg, field, valueSpinBox->value());
          break;
        }
        case google::protobuf::FieldDescriptor::TYPE_INT32:
        {
          QSpinBox *valueSpinBox =
              qobject_cast<QSpinBox *>(childWidget->widgets[0]);
          ref->SetInt32(_msg, field, valueSpinBox->value());
          break;
        }
        case google::protobuf::FieldDescriptor::TYPE_UINT32:
        {
          QSpinBox *valueSpinBox =
              qobject_cast<QSpinBox *>(childWidget->widgets[0]);
          ref->SetUInt32(_msg, field, valueSpinBox->value());
          break;
        }
        case google::protobuf::FieldDescriptor::TYPE_BOOL:
        {
          QRadioButton *valueRadioButton =
              qobject_cast<QRadioButton *>(childWidget->widgets[0]);
          ref->SetBool(_msg, field, valueRadioButton->isChecked());
          break;
        }
        case google::protobuf::FieldDescriptor::TYPE_STRING:
        {
          if (qobject_cast<QLineEdit *>(childWidget->widgets[0]))
          {
            QLineEdit *valueLineEdit =
              qobject_cast<QLineEdit *>(childWidget->widgets[0]);
            ref->SetString(_msg, field, valueLineEdit->text().toStdString());
          }
          else if (qobject_cast<QPlainTextEdit *>(childWidget->widgets[0]))
          {
            QPlainTextEdit *valueTextEdit =
                qobject_cast<QPlainTextEdit *>(childWidget->widgets[0]);
            ref->SetString(_msg, field,
                valueTextEdit->toPlainText().toStdString());
          }
          break;
        }
        case google::protobuf::FieldDescriptor::TYPE_MESSAGE:
        {
          google::protobuf::Message *valueMsg =
              (ref->MutableMessage(_msg, field));

          // update geometry msg field
          if (field->message_type()->name() == "Geometry")
          {
            // manually retrieve values from widgets in order to update
            // the message fields.
            QComboBox *valueComboBox =
                qobject_cast<QComboBox *>(childWidget->widgets[0]);
            std::string geomType = valueComboBox->currentText().toStdString();

            const google::protobuf::Descriptor *valueDescriptor =
                valueMsg->GetDescriptor();
            const google::protobuf::Reflection *geomReflection =
                valueMsg->GetReflection();
            const google::protobuf::FieldDescriptor *typeField =
                valueDescriptor->FindFieldByName("type");
            const google::protobuf::EnumDescriptor *typeEnumDescriptor =
                typeField->enum_type();

            if (geomType == "box" || geomType == "mesh")
            {
              double sizeX = qobject_cast<QDoubleSpinBox *>(
                  childWidget->widgets[1])->value();
              double sizeY = qobject_cast<QDoubleSpinBox *>(
                  childWidget->widgets[2])->value();
              double sizeZ = qobject_cast<QDoubleSpinBox *>(
                  childWidget->widgets[3])->value();
              math::Vector3 geomSize(sizeX, sizeY, sizeZ);

              // set type
              std::string typeStr =
                  QString(tr(geomType.c_str())).toUpper().toStdString();
              const google::protobuf::EnumValueDescriptor *geometryType =
                  typeEnumDescriptor->FindValueByName(typeStr);
              geomReflection->SetEnum(valueMsg, typeField, geometryType);

              // set dimensions
              const google::protobuf::FieldDescriptor *geomFieldDescriptor =
                valueDescriptor->FindFieldByName(geomType);
              google::protobuf::Message *geomValueMsg =
                  geomReflection->MutableMessage(valueMsg, geomFieldDescriptor);

              int fieldIdx = (geomType == "box") ? 0 : 1;
              google::protobuf::Message *geomDimensionMsg =
                  geomValueMsg->GetReflection()->MutableMessage(geomValueMsg,
                  geomValueMsg->GetDescriptor()->field(fieldIdx));
              this->UpdateVector3Msg(geomDimensionMsg, geomSize);

              if (geomType == "mesh")
              {
                std::string uri = qobject_cast<QLineEdit *>(
                     childWidget->widgets[6])->text().toStdString();
                const google::protobuf::FieldDescriptor *uriFieldDescriptor =
                    geomValueMsg->GetDescriptor()->field(0);
                geomValueMsg->GetReflection()->SetString(geomValueMsg,
                    uriFieldDescriptor, uri);
              }
            }
            else if (geomType == "cylinder")
            {
              double radius = qobject_cast<QDoubleSpinBox *>(
                  childWidget->widgets[4])->value();
              double length = qobject_cast<QDoubleSpinBox *>(
                  childWidget->widgets[5])->value();

              // set type
              const google::protobuf::EnumValueDescriptor *geometryType =
                  typeEnumDescriptor->FindValueByName("CYLINDER");
              geomReflection->SetEnum(valueMsg, typeField, geometryType);

              // set radius and length
              const google::protobuf::FieldDescriptor *geomFieldDescriptor =
                valueDescriptor->FindFieldByName(geomType);
              google::protobuf::Message *geomValueMsg =
                  geomReflection->MutableMessage(valueMsg, geomFieldDescriptor);

              const google::protobuf::FieldDescriptor *geomRadiusField =
                  geomValueMsg->GetDescriptor()->field(0);
              geomValueMsg->GetReflection()->SetDouble(geomValueMsg,
                  geomRadiusField, radius);
              const google::protobuf::FieldDescriptor *geomLengthField =
                  geomValueMsg->GetDescriptor()->field(1);
              geomValueMsg->GetReflection()->SetDouble(geomValueMsg,
                  geomLengthField, length);
            }
            else if (geomType == "sphere")
            {
              double radius = qobject_cast<QDoubleSpinBox *>(
                  childWidget->widgets[4])->value();

              // set type
              const google::protobuf::EnumValueDescriptor *geometryType =
                  typeEnumDescriptor->FindValueByName("SPHERE");
              geomReflection->SetEnum(valueMsg, typeField, geometryType);

              // set radius
              const google::protobuf::FieldDescriptor *geomFieldDescriptor =
                valueDescriptor->FindFieldByName(geomType);
              google::protobuf::Message *geomValueMsg =
                  geomReflection->MutableMessage(valueMsg, geomFieldDescriptor);

              const google::protobuf::FieldDescriptor *geomRadiusField =
                  geomValueMsg->GetDescriptor()->field(0);
              geomValueMsg->GetReflection()->SetDouble(geomValueMsg,
                  geomRadiusField, radius);
            }
            else if (geomType == "polyline")
            {
              const google::protobuf::EnumValueDescriptor *geometryType =
                  typeEnumDescriptor->FindValueByName("POLYLINE");
              geomReflection->SetEnum(valueMsg, typeField, geometryType);
            }
          }
          // update pose msg field
          else if (field->message_type()->name() == "Pose")
          {
            const google::protobuf::Descriptor *valueDescriptor =
                valueMsg->GetDescriptor();
            int valueMsgFieldCount = valueDescriptor->field_count();

            // loop through the message fields to update:
            // a vector3d field (position)
            // and quaternion field (orientation)
            for (int j = 0; j < valueMsgFieldCount ; ++j)
            {
              const google::protobuf::FieldDescriptor *valueField =
                  valueDescriptor->field(j);

              if (valueField->type() !=
                  google::protobuf::FieldDescriptor::TYPE_MESSAGE)
                continue;

              if (valueField->message_type()->name() == "Vector3d")
              {
                // pos
                google::protobuf::Message *posValueMsg =
                    valueMsg->GetReflection()->MutableMessage(
                    valueMsg, valueField);
                std::vector<double> values;
                for (unsigned int k = 0; k < 3; ++k)
                {
                  QDoubleSpinBox *valueSpinBox =
                      qobject_cast<QDoubleSpinBox *>(childWidget->widgets[k]);
                  values.push_back(valueSpinBox->value());
                }
                math::Vector3 vec3(values[0], values[1], values[2]);
                this->UpdateVector3Msg(posValueMsg, vec3);
              }
              else if (valueField->message_type()->name() == "Quaternion")
              {
                // rot
                google::protobuf::Message *quatValueMsg =
                    valueMsg->GetReflection()->MutableMessage(
                    valueMsg, valueField);
                std::vector<double> rotValues;
                for (unsigned int k = 3; k < 6; ++k)
                {
                  QDoubleSpinBox *valueSpinBox =
                      qobject_cast<QDoubleSpinBox *>(childWidget->widgets[k]);
                  rotValues.push_back(valueSpinBox->value());
                }
                math::Quaternion quat(rotValues[0], rotValues[1], rotValues[2]);

                std::vector<double> quatValues;
                quatValues.push_back(quat.x);
                quatValues.push_back(quat.y);
                quatValues.push_back(quat.z);
                quatValues.push_back(quat.w);
                const google::protobuf::Descriptor *quatValueDescriptor =
                    quatValueMsg->GetDescriptor();
                for (unsigned int k = 0; k < quatValues.size(); ++k)
                {
                  const google::protobuf::FieldDescriptor *quatValueField =
                      quatValueDescriptor->field(k);
                  quatValueMsg->GetReflection()->SetDouble(quatValueMsg,
                      quatValueField, quatValues[k]);
                }
              }
            }
          }
          else if (field->message_type()->name() == "Vector3d")
          {
            std::vector<double> values;
            for (unsigned int j = 0; j < 3; ++j)
            {
              QDoubleSpinBox *valueSpinBox =
                  qobject_cast<QDoubleSpinBox *>(childWidget->widgets[j]);
              values.push_back(valueSpinBox->value());
            }
            math::Vector3 vec3(values[0], values[1], values[2]);
            this->UpdateVector3Msg(valueMsg, vec3);
          }
          else if (field->message_type()->name() == "Color")
          {
            const google::protobuf::Descriptor *valueDescriptor =
                valueMsg->GetDescriptor();
            for (unsigned int j = 0; j < childWidget->widgets.size(); ++j)
            {
              QDoubleSpinBox *valueSpinBox =
                  qobject_cast<QDoubleSpinBox *>(childWidget->widgets[j]);
              const google::protobuf::FieldDescriptor *valueField =
                  valueDescriptor->field(j);
              valueMsg->GetReflection()->SetFloat(valueMsg, valueField,
                  valueSpinBox->value());
            }
          }
          else
          {
            // update the message fields recursively
            this->UpdateMsg(valueMsg, scopedName);
          }

          break;
        }
        case google::protobuf::FieldDescriptor::TYPE_ENUM:
        {
          QComboBox *valueComboBox =
              qobject_cast<QComboBox *>(childWidget->widgets[0]);
          if (valueComboBox)
          {
            std::string valueStr = valueComboBox->currentText().toStdString();
            const google::protobuf::EnumDescriptor *enumDescriptor =
                field->enum_type();
            if (enumDescriptor)
            {
              const google::protobuf::EnumValueDescriptor *enumValue =
                  enumDescriptor->FindValueByName(valueStr);
              if (enumValue)
                ref->SetEnum(_msg, field, enumValue);
              else
                gzerr << "Unable to find enum value: '" << valueStr << "'"
                    << std::endl;
            }
          }
          break;
        }
        default:
          break;
      }
    }
  }
}

/////////////////////////////////////////////////
void ConfigWidget::UpdateVector3Msg(google::protobuf::Message *_msg,
    const math::Vector3 &_value)
{
  const google::protobuf::Descriptor *valueDescriptor = _msg->GetDescriptor();

  std::vector<double> values;
  values.push_back(_value.x);
  values.push_back(_value.y);
  values.push_back(_value.z);

  for (unsigned int i = 0; i < 3; ++i)
  {
    const google::protobuf::FieldDescriptor *valueField =
        valueDescriptor->field(i);
    _msg->GetReflection()->SetDouble(_msg, valueField, values[i]);
  }
}

/////////////////////////////////////////////////
bool ConfigWidget::UpdateIntWidget(ConfigChildWidget *_widget,  int _value)
{
  if (_widget->widgets.size() == 1u)
  {
    qobject_cast<QSpinBox *>(_widget->widgets[0])->setValue(_value);
    return true;
  }
  else
  {
    gzerr << "Error updating Int Config widget" << std::endl;
  }
  return false;
}

/////////////////////////////////////////////////
bool ConfigWidget::UpdateUIntWidget(ConfigChildWidget *_widget,
    unsigned int _value)
{
  if (_widget->widgets.size() == 1u)
  {
    qobject_cast<QSpinBox *>(_widget->widgets[0])->setValue(_value);
    return true;
  }
  else
  {
    gzerr << "Error updating UInt Config widget" << std::endl;
  }
  return false;
}

/////////////////////////////////////////////////
bool ConfigWidget::UpdateDoubleWidget(ConfigChildWidget *_widget, double _value)
{
  if (_widget->widgets.size() == 1u)
  {
    // Spin value
    QDoubleSpinBox *spin =
        qobject_cast<QDoubleSpinBox *>(_widget->widgets[0]);
    spin->setValue(_value);

    // Unit label
    std::string jointType = this->GetEnumWidgetValue("type");
    std::string unit = this->GetUnitFromKey(_widget->key, jointType);
    qobject_cast<QLabel *>(
        _widget->mapWidgetToUnit[spin])->setText(QString::fromStdString(unit));

    return true;
  }
  else
  {
    gzerr << "Error updating Double Config widget" << std::endl;
  }
  return false;
}

/////////////////////////////////////////////////
bool ConfigWidget::UpdateStringWidget(ConfigChildWidget *_widget,
    const std::string &_value)
{
  if (_widget->widgets.size() == 1u)
  {
    if (qobject_cast<QLineEdit *>(_widget->widgets[0]))
    {
      qobject_cast<QLineEdit *>(_widget->widgets[0])
          ->setText(tr(_value.c_str()));
      return true;
    }
    else if (qobject_cast<QPlainTextEdit *>(_widget->widgets[0]))
    {
      qobject_cast<QPlainTextEdit *>(_widget->widgets[0])
          ->setPlainText(tr(_value.c_str()));
      return true;
    }
  }
  else
  {
    gzerr << "Error updating String Config Widget" << std::endl;
  }
  return false;
}

/////////////////////////////////////////////////
bool ConfigWidget::UpdateBoolWidget(ConfigChildWidget *_widget, bool _value)
{
  if (_widget->widgets.size() == 2u)
  {
    qobject_cast<QRadioButton *>(_widget->widgets[0])->setChecked(_value);
    qobject_cast<QRadioButton *>(_widget->widgets[1])->setChecked(!_value);
    return true;
  }
  else
  {
    gzerr << "Error updating Bool Config widget" << std::endl;
  }
  return false;
}

/////////////////////////////////////////////////
bool ConfigWidget::UpdateVector3Widget(ConfigChildWidget *_widget,
    const math::Vector3 &_vec)
{
  if (_widget->widgets.size() == 4u)
  {
    qobject_cast<QDoubleSpinBox *>(_widget->widgets[0])->setValue(_vec.x);
    qobject_cast<QDoubleSpinBox *>(_widget->widgets[1])->setValue(_vec.y);
    qobject_cast<QDoubleSpinBox *>(_widget->widgets[2])->setValue(_vec.z);

    // Update preset
    int preset = 0;
    if (_vec == math::Vector3::UnitX)
      preset = 1;
    else if (_vec == -math::Vector3::UnitX)
      preset = 2;
    else if (_vec == math::Vector3::UnitY)
      preset = 3;
    else if (_vec == -math::Vector3::UnitY)
      preset = 4;
    else if (_vec == math::Vector3::UnitZ)
      preset = 5;
    else if (_vec == -math::Vector3::UnitZ)
      preset = 6;

    qobject_cast<QComboBox *>(_widget->widgets[3])->setCurrentIndex(preset);

    return true;
  }
  else
  {
    gzerr << "Error updating Vector3 Config widget" << std::endl;
  }
  return false;
}

/////////////////////////////////////////////////
bool ConfigWidget::UpdateColorWidget(ConfigChildWidget *_widget,
    const common::Color &_color)
{
  if (_widget->widgets.size() == 4u)
  {
    qobject_cast<QDoubleSpinBox *>(_widget->widgets[0])->setValue(_color.r);
    qobject_cast<QDoubleSpinBox *>(_widget->widgets[1])->setValue(_color.g);
    qobject_cast<QDoubleSpinBox *>(_widget->widgets[2])->setValue(_color.b);
    qobject_cast<QDoubleSpinBox *>(_widget->widgets[3])->setValue(_color.a);
    return true;
  }
  else
  {
    gzerr << "Error updating Color Config widget" << std::endl;
  }
  return false;
}

/////////////////////////////////////////////////
bool ConfigWidget::UpdatePoseWidget(ConfigChildWidget *_widget,
    const math::Pose &_pose)
{
  if (_widget->widgets.size() == 6u)
  {
    qobject_cast<QDoubleSpinBox *>(_widget->widgets[0])->setValue(_pose.pos.x);
    qobject_cast<QDoubleSpinBox *>(_widget->widgets[1])->setValue(_pose.pos.y);
    qobject_cast<QDoubleSpinBox *>(_widget->widgets[2])->setValue(_pose.pos.z);

    math::Vector3 rot = _pose.rot.GetAsEuler();
    qobject_cast<QDoubleSpinBox *>(_widget->widgets[3])->setValue(rot.x);
    qobject_cast<QDoubleSpinBox *>(_widget->widgets[4])->setValue(rot.y);
    qobject_cast<QDoubleSpinBox *>(_widget->widgets[5])->setValue(rot.z);
    return true;
  }
  else
  {
    gzerr << "Error updating Pose Config widget" << std::endl;
  }
  return false;
}

/////////////////////////////////////////////////
bool ConfigWidget::UpdateGeometryWidget(ConfigChildWidget *_widget,
    const std::string &_value, const math::Vector3 &_dimensions,
    const std::string &_uri)
{
  if (_widget->widgets.size() != 8u)
  {
    gzerr << "Error updating Geometry Config widget " << std::endl;
    return false;
  }

  QComboBox *valueComboBox = qobject_cast<QComboBox *>(_widget->widgets[0]);
  int index = valueComboBox->findText(tr(_value.c_str()));

  if (index < 0)
  {
    gzerr << "Error updating Geometry Config widget: '" << _value <<
      "' not found" << std::endl;
    return false;
  }

  qobject_cast<QComboBox *>(_widget->widgets[0])->setCurrentIndex(index);

  bool isMesh =  _value == "mesh";
  if (_value == "box" || isMesh)
  {
    qobject_cast<QDoubleSpinBox *>(_widget->widgets[1])->setValue(
        _dimensions.x);
    qobject_cast<QDoubleSpinBox *>(_widget->widgets[2])->setValue(
        _dimensions.y);
    qobject_cast<QDoubleSpinBox *>(_widget->widgets[3])->setValue(
        _dimensions.z);
  }
  else if (_value == "cylinder")
  {
    qobject_cast<QDoubleSpinBox *>(_widget->widgets[4])->setValue(
        _dimensions.x*0.5);
    qobject_cast<QDoubleSpinBox *>(_widget->widgets[5])->setValue(
        _dimensions.z);
  }
  else if (_value == "sphere")
  {
    qobject_cast<QDoubleSpinBox *>(_widget->widgets[4])->setValue(
        _dimensions.x*0.5);
  }
  else if (_value == "polyline")
  {
    // do nothing
  }

  if (isMesh)
    qobject_cast<QLineEdit *>(_widget->widgets[6])->setText(tr(_uri.c_str()));

  return true;
}

/////////////////////////////////////////////////
bool ConfigWidget::UpdateEnumWidget(ConfigChildWidget *_widget,
    const std::string &_value)
{
  if (_widget->widgets.size() != 1u)
  {
    gzerr << "Error updating Enum Config widget" << std::endl;
    return false;
  }

  QComboBox *valueComboBox = qobject_cast<QComboBox *>(_widget->widgets[0]);
  if (!valueComboBox)
  {
    gzerr << "Error updating Enum Config widget" << std::endl;
    return false;
  }

  int index = valueComboBox->findText(tr(_value.c_str()));

  if (index < 0)
  {
    gzerr << "Error updating Enum Config widget: '" << _value <<
      "' not found" << std::endl;
    return false;
  }

  qobject_cast<QComboBox *>(_widget->widgets[0])->setCurrentIndex(index);

  return true;
}

/////////////////////////////////////////////////
int ConfigWidget::GetIntWidgetValue(ConfigChildWidget *_widget) const
{
  int value = 0;
  if (_widget->widgets.size() == 1u)
  {
    value = qobject_cast<QSpinBox *>(_widget->widgets[0])->value();
  }
  else
  {
    gzerr << "Error getting value from Int Config widget" << std::endl;
  }
  return value;
}

/////////////////////////////////////////////////
unsigned int ConfigWidget::GetUIntWidgetValue(ConfigChildWidget *_widget) const
{
  unsigned int value = 0;
  if (_widget->widgets.size() == 1u)
  {
    value = qobject_cast<QSpinBox *>(_widget->widgets[0])->value();
  }
  else
  {
    gzerr << "Error getting value from UInt Config widget" << std::endl;
  }
  return value;
}

/////////////////////////////////////////////////
double ConfigWidget::GetDoubleWidgetValue(ConfigChildWidget *_widget) const
{
  double value = 0.0;
  if (_widget->widgets.size() == 1u)
  {
    value = qobject_cast<QDoubleSpinBox *>(_widget->widgets[0])->value();
  }
  else
  {
    gzerr << "Error getting value from Double Config widget" << std::endl;
  }
  return value;
}

/////////////////////////////////////////////////
std::string ConfigWidget::GetStringWidgetValue(ConfigChildWidget *_widget) const
{
  std::string value;
  if (_widget->widgets.size() == 1u)
  {
    if (qobject_cast<QLineEdit *>(_widget->widgets[0]))
    {
      value =
          qobject_cast<QLineEdit *>(_widget->widgets[0])->text().toStdString();
    }
    else if (qobject_cast<QPlainTextEdit *>(_widget->widgets[0]))
    {
      value = qobject_cast<QPlainTextEdit *>(_widget->widgets[0])
          ->toPlainText().toStdString();
    }
  }
  else
  {
    gzerr << "Error getting value from String Config Widget" << std::endl;
  }
  return value;
}

/////////////////////////////////////////////////
bool ConfigWidget::GetBoolWidgetValue(ConfigChildWidget *_widget) const
{
  bool value = false;
  if (_widget->widgets.size() == 2u)
  {
    value = qobject_cast<QRadioButton *>(_widget->widgets[0])->isChecked();
  }
  else
  {
    gzerr << "Error getting value from Bool Config widget" << std::endl;
  }
  return value;
}

/////////////////////////////////////////////////
math::Vector3 ConfigWidget::GetVector3WidgetValue(ConfigChildWidget *_widget)
    const
{
  math::Vector3 value;
  if (_widget->widgets.size() == 4u)
  {
    value.x = qobject_cast<QDoubleSpinBox *>(_widget->widgets[0])->value();
    value.y = qobject_cast<QDoubleSpinBox *>(_widget->widgets[1])->value();
    value.z = qobject_cast<QDoubleSpinBox *>(_widget->widgets[2])->value();
  }
  else
  {
    gzerr << "Error getting value from Vector3 Config widget" << std::endl;
  }
  return value;
}

/////////////////////////////////////////////////
common::Color ConfigWidget::GetColorWidgetValue(ConfigChildWidget *_widget)
    const
{
  common::Color value;
  if (_widget->widgets.size() == 4u)
  {
    value.r = qobject_cast<QDoubleSpinBox *>(_widget->widgets[0])->value();
    value.g = qobject_cast<QDoubleSpinBox *>(_widget->widgets[1])->value();
    value.b = qobject_cast<QDoubleSpinBox *>(_widget->widgets[2])->value();
    value.a = qobject_cast<QDoubleSpinBox *>(_widget->widgets[3])->value();
  }
  else
  {
    gzerr << "Error getting value from Color Config widget" << std::endl;
  }
  return value;
}

/////////////////////////////////////////////////
math::Pose ConfigWidget::GetPoseWidgetValue(ConfigChildWidget *_widget) const
{
  math::Pose value;
  if (_widget->widgets.size() == 6u)
  {
    value.pos.x = qobject_cast<QDoubleSpinBox *>(_widget->widgets[0])->value();
    value.pos.y = qobject_cast<QDoubleSpinBox *>(_widget->widgets[1])->value();
    value.pos.z = qobject_cast<QDoubleSpinBox *>(_widget->widgets[2])->value();

    math::Vector3 rot;
    rot.x = qobject_cast<QDoubleSpinBox *>(_widget->widgets[3])->value();
    rot.y = qobject_cast<QDoubleSpinBox *>(_widget->widgets[4])->value();
    rot.z = qobject_cast<QDoubleSpinBox *>(_widget->widgets[5])->value();
    value.rot.SetFromEuler(rot);
  }
  else
  {
    gzerr << "Error getting value from Pose Config widget" << std::endl;
  }
  return value;
}

/////////////////////////////////////////////////
std::string ConfigWidget::GetGeometryWidgetValue(ConfigChildWidget *_widget,
    ignition::math::Vector3d &_dimensions, std::string &_uri) const
{
  std::string value;
  if (_widget->widgets.size() != 8u)
  {
    gzerr << "Error getting value from Geometry Config widget " << std::endl;
    return value;
  }

  QComboBox *valueComboBox = qobject_cast<QComboBox *>(_widget->widgets[0]);
  value = valueComboBox->currentText().toStdString();

  bool isMesh = value == "mesh";
  if (value == "box" || isMesh)
  {
    _dimensions.X(qobject_cast<QDoubleSpinBox *>(_widget->widgets[1])->value());
    _dimensions.Y(qobject_cast<QDoubleSpinBox *>(_widget->widgets[2])->value());
    _dimensions.Z(qobject_cast<QDoubleSpinBox *>(_widget->widgets[3])->value());
  }
  else if (value == "cylinder")
  {
    _dimensions.X(
        qobject_cast<QDoubleSpinBox *>(_widget->widgets[4])->value()*2.0);
    _dimensions.Y(_dimensions.X());
    _dimensions.Z(qobject_cast<QDoubleSpinBox *>(_widget->widgets[5])->value());
  }
  else if (value == "sphere")
  {
    _dimensions.X(
        qobject_cast<QDoubleSpinBox *>(_widget->widgets[4])->value()*2.0);
    _dimensions.Y(_dimensions.X());
    _dimensions.Z(_dimensions.X());
  }
  else if (value == "polyline")
  {
    // do nothing
  }
  else
  {
    gzerr << "Error getting geometry dimensions for type: '" << value << "'"
        << std::endl;
  }

  if (isMesh)
    _uri = qobject_cast<QLineEdit *>(_widget->widgets[6])->text().toStdString();

  return value;
}

/////////////////////////////////////////////////
std::string ConfigWidget::GetEnumWidgetValue(ConfigChildWidget *_widget) const
{
  std::string value;
  if (_widget->widgets.size() != 1u)
  {
    gzerr << "Error getting value from Enum Config widget " << std::endl;
    return value;
  }

  QComboBox *valueComboBox = qobject_cast<QComboBox *>(_widget->widgets[0]);
  value = valueComboBox->currentText().toStdString();

  return value;
}

/////////////////////////////////////////////////
void ConfigWidget::OnItemSelection(QTreeWidgetItem *_item,
                                         int /*_column*/)
{
  if (_item && _item->childCount() > 0)
    _item->setExpanded(!_item->isExpanded());
}

/////////////////////////////////////////////////
void ConfigWidget::OnUIntValueChanged()
{
  QSpinBox *spin =
      qobject_cast<QSpinBox *>(QObject::sender());

  if (!spin)
    return;

  ConfigChildWidget *widget =
      qobject_cast<ConfigChildWidget *>(spin->parent());

  if (!widget)
    return;

  emit UIntValueChanged(widget->scopedName.c_str(),
      this->GetUIntWidgetValue(widget));
}

/////////////////////////////////////////////////
void ConfigWidget::OnIntValueChanged()
{
  QSpinBox *spin =
      qobject_cast<QSpinBox *>(QObject::sender());

  if (!spin)
    return;

  ConfigChildWidget *widget =
      qobject_cast<ConfigChildWidget *>(spin->parent());

  if (!widget)
    return;

  emit IntValueChanged(widget->scopedName.c_str(),
      this->GetIntWidgetValue(widget));
}

/////////////////////////////////////////////////
void ConfigWidget::OnDoubleValueChanged()
{
  QDoubleSpinBox *spin =
      qobject_cast<QDoubleSpinBox *>(QObject::sender());

  if (!spin)
    return;

  ConfigChildWidget *widget =
      qobject_cast<ConfigChildWidget *>(spin->parent());

  if (!widget)
    return;

  emit DoubleValueChanged(widget->scopedName.c_str(),
      this->GetDoubleWidgetValue(widget));
}

/////////////////////////////////////////////////
void ConfigWidget::OnBoolValueChanged()
{
  QRadioButton *radio =
      qobject_cast<QRadioButton *>(QObject::sender());

  if (!radio)
    return;

  ConfigChildWidget *widget =
      qobject_cast<ConfigChildWidget *>(radio->parent());

  if (!widget)
    return;

  emit BoolValueChanged(widget->scopedName.c_str(),
      this->GetBoolWidgetValue(widget));
}

/////////////////////////////////////////////////
void ConfigWidget::OnStringValueChanged()
{
  QLineEdit *lineEdit = qobject_cast<QLineEdit *>(QObject::sender());
  QPlainTextEdit *plainTextEdit =
      qobject_cast<QPlainTextEdit *>(QObject::sender());

  QWidget *valueEdit;
  if (!lineEdit && !plainTextEdit)
    return;
  else if (lineEdit)
    valueEdit = lineEdit;
  else
    valueEdit = plainTextEdit;

  ConfigChildWidget *widget =
      qobject_cast<ConfigChildWidget *>(valueEdit->parent());

  if (!widget)
    return;

  emit StringValueChanged(widget->scopedName.c_str(),
      this->GetStringWidgetValue(widget));
}

/////////////////////////////////////////////////
void ConfigWidget::OnVector3dValueChanged()
{
  QDoubleSpinBox *spin =
      qobject_cast<QDoubleSpinBox *>(QObject::sender());

  if (!spin)
    return;

  ConfigChildWidget *widget =
      qobject_cast<ConfigChildWidget *>(spin->parent());

  if (!widget)
    return;

  auto value = this->GetVector3WidgetValue(widget).Ign();

  // Update preset
  this->UpdateVector3Widget(widget, value);

  // Signal
  emit Vector3dValueChanged(widget->scopedName.c_str(), value);
}

/////////////////////////////////////////////////
void ConfigWidget::OnVector3dPresetChanged(const int _index)
{
  auto combo = qobject_cast<QComboBox *>(QObject::sender());

  if (!combo)
    return;

  auto widget = qobject_cast<ConfigChildWidget *>(combo->parent());

  if (!widget)
    return;

  // Update spins
  ignition::math::Vector3d vec;
  if (_index == 1)
    vec = ignition::math::Vector3d::UnitX;
  else if (_index == 2)
    vec = -ignition::math::Vector3d::UnitX;
  else if (_index == 3)
    vec = ignition::math::Vector3d::UnitY;
  else if (_index == 4)
    vec = -ignition::math::Vector3d::UnitY;
  else if (_index == 5)
    vec = ignition::math::Vector3d::UnitZ;
  else if (_index == 6)
    vec = -ignition::math::Vector3d::UnitZ;
  else
    return;

  this->UpdateVector3Widget(widget, vec);

  // Signal
  emit Vector3dValueChanged(widget->scopedName.c_str(), vec);
}

/////////////////////////////////////////////////
void ConfigWidget::OnColorValueChanged()
{
  QDoubleSpinBox *spin =
      qobject_cast<QDoubleSpinBox *>(QObject::sender());

  if (!spin)
    return;

  ConfigChildWidget *widget =
      qobject_cast<ConfigChildWidget *>(spin->parent());

  if (!widget)
    return;

  emit ColorValueChanged(widget->scopedName.c_str(),
      this->GetColorWidgetValue(widget));
}

/////////////////////////////////////////////////
void ConfigWidget::OnPoseValueChanged()
{
  QDoubleSpinBox *spin =
      qobject_cast<QDoubleSpinBox *>(QObject::sender());

  if (!spin)
    return;

  ConfigChildWidget *widget =
      qobject_cast<ConfigChildWidget *>(spin->parent());

  if (!widget)
    return;

  emit PoseValueChanged(widget->scopedName.c_str(),
      this->GetPoseWidgetValue(widget).Ign());
}

/////////////////////////////////////////////////
void ConfigWidget::OnGeometryValueChanged()
{
  QWidget *senderWidget = qobject_cast<QWidget *>(QObject::sender());

  if (!senderWidget)
    return;

  ConfigChildWidget *widget;
  while (senderWidget->parent() != NULL)
  {
    senderWidget = qobject_cast<QWidget *>(senderWidget->parent());
    widget = qobject_cast<ConfigChildWidget *>(senderWidget);
    if (widget)
      break;
  }

  if (!widget)
    return;

  ignition::math::Vector3d dimensions;
  std::string uri;
  std::string value = this->GetGeometryWidgetValue(widget, dimensions, uri);

  emit GeometryValueChanged(widget->scopedName.c_str(), value, dimensions,
      uri);
}

/////////////////////////////////////////////////
void ConfigWidget::OnGeometryValueChanged(const int /*_value*/)
{
  QComboBox *combo =
      qobject_cast<QComboBox *>(QObject::sender());

  if (!combo)
    return;

  GeometryConfigWidget *widget =
      qobject_cast<GeometryConfigWidget *>(combo->parent());

  if (!widget)
    return;

  ignition::math::Vector3d dimensions;
  std::string uri;
  std::string value = this->GetGeometryWidgetValue(widget, dimensions, uri);

  emit GeometryValueChanged(widget->scopedName.c_str(), value, dimensions, uri);
}

/////////////////////////////////////////////////
void ConfigWidget::OnEnumValueChanged(const QString &_value)
{
  ConfigChildWidget *widget =
      qobject_cast<ConfigChildWidget *>(QObject::sender());

  if (!widget)
    return;

  emit EnumValueChanged(widget->scopedName.c_str(), _value);
}

/////////////////////////////////////////////////
bool ConfigWidget::AddConfigChildWidget(const std::string &_name,
    ConfigChildWidget *_child)
{
  if (_name.empty() || _child == NULL)
  {
    gzerr << "Given name or child is invalid. Not adding child widget."
          << std::endl;
    return false;
  }
  if (this->configWidgets.find(_name) != this->configWidgets.end())
  {
    gzerr << "This config widget already has a child with that name. " <<
       "Names must be unique. Not adding child." << std::endl;
    return false;
  }

  _child->scopedName = _name;
  this->configWidgets[_name] = _child;
  return true;
}

/////////////////////////////////////////////////
unsigned int ConfigWidget::ConfigChildWidgetCount() const
{
  return this->configWidgets.size();
}

/////////////////////////////////////////////////
bool ConfigWidget::eventFilter(QObject *_obj, QEvent *_event)
{
  QAbstractSpinBox *spinBox = qobject_cast<QAbstractSpinBox *>(_obj);
  QComboBox *comboBox = qobject_cast<QComboBox *>(_obj);
  if (spinBox || comboBox)
  {
    QWidget *widget = qobject_cast<QWidget *>(_obj);
    if (_event->type() == QEvent::Wheel)
    {
      if (widget->focusPolicy() == Qt::WheelFocus)
      {
        _event->accept();
        return false;
      }
      else
      {
        _event->ignore();
        return true;
      }
    }
    else if (_event->type() == QEvent::FocusIn)
    {
      widget->setFocusPolicy(Qt::WheelFocus);
    }
    else if (_event->type() == QEvent::FocusOut)
    {
      widget->setFocusPolicy(Qt::StrongFocus);
    }
  }
  return QObject::eventFilter(_obj, _event);
}

/////////////////////////////////////////////////
void GroupWidget::Toggle(bool _checked)
{
  if (!this->childWidget)
    return;

  this->childWidget->setVisible(_checked);
}

/////////////////////////////////////////////////
void GeometryConfigWidget::GeometryChanged(const QString _text)
{
  QWidget *widget= qobject_cast<QWidget *>(QObject::sender());

  if (widget)
  {
    std::string textStr = _text.toStdString();
    bool isMesh = (textStr == "mesh");
    if (textStr == "box" || isMesh)
    {
      this->geomDimensionWidget->show();
      this->geomDimensionWidget->setCurrentIndex(0);
    }
    else if (textStr == "cylinder")
    {
      this->geomDimensionWidget->show();
      this->geomDimensionWidget->setCurrentIndex(1);
      this->geomLengthSpinBox->show();
      this->geomLengthLabel->show();
      this->geomLengthUnitLabel->show();
    }
    else if (textStr == "sphere")
    {
      this->geomDimensionWidget->show();
      this->geomDimensionWidget->setCurrentIndex(1);
      this->geomLengthSpinBox->hide();
      this->geomLengthLabel->hide();
      this->geomLengthUnitLabel->hide();
    }
    else if (textStr == "polyline")
    {
      this->geomDimensionWidget->hide();
    }

    this->geomFilenameLabel->setVisible(isMesh);
    this->geomFilenameLineEdit->setVisible(isMesh);
    this->geomFilenameButton->setVisible(isMesh);
  }
}

/////////////////////////////////////////////////
void GeometryConfigWidget::OnSelectFile()
{
  QWidget *widget= qobject_cast<QWidget *>(QObject::sender());

  if (widget)
  {
    QFileDialog fd(this, tr("Select mesh file"), QDir::homePath(),
      tr("Mesh files (*.dae *.stl)"));
    fd.setFilter(QDir::AllDirs | QDir::Hidden);
    fd.setFileMode(QFileDialog::ExistingFile);
    fd.setWindowFlags(Qt::Window | Qt::WindowCloseButtonHint |
        Qt::WindowStaysOnTopHint | Qt::CustomizeWindowHint);
    if (fd.exec())
    {
      if (!fd.selectedFiles().isEmpty())
      {
        QString file = fd.selectedFiles().at(0);
        if (!file.isEmpty())
        {
          dynamic_cast<QLineEdit *>(this->geomFilenameLineEdit)->setText(file);
        }
      }
    }
  }
}

/////////////////////////////////////////////////
void EnumConfigWidget::EnumChanged(const QString &_value)
{
  emit EnumValueChanged(_value);
}

/////////////////////////////////////////////////
bool ConfigWidget::ClearEnumWidget(const std::string &_name)
{
  // Find widget
  auto iter = this->configWidgets.find(_name);

  if (iter == this->configWidgets.end())
    return false;

  EnumConfigWidget *enumWidget = dynamic_cast<EnumConfigWidget *>(iter->second);

  if (enumWidget->widgets.size() != 1u)
  {
    gzerr << "Enum config widget has wrong number of widgets." << std::endl;
    return false;
  }

  QComboBox *valueComboBox = qobject_cast<QComboBox *>(enumWidget->widgets[0]);
  if (!valueComboBox)
  {
    gzerr << "Enum config widget doesn't have a QComboBox." << std::endl;
    return false;
  }

  // Clear
  valueComboBox->blockSignals(true);
  valueComboBox->clear();
  valueComboBox->blockSignals(false);
  return true;
}

/////////////////////////////////////////////////
bool ConfigWidget::AddItemEnumWidget(const std::string &_name,
    const std::string &_itemText)
{
  // Find widget
  auto iter = this->configWidgets.find(_name);

  if (iter == this->configWidgets.end())
    return false;

  EnumConfigWidget *enumWidget = dynamic_cast<EnumConfigWidget *>(iter->second);

  if (enumWidget->widgets.size() != 1u)
  {
    gzerr << "Enum config widget has wrong number of widgets." << std::endl;
    return false;
  }

  QComboBox *valueComboBox = qobject_cast<QComboBox *>(enumWidget->widgets[0]);
  if (!valueComboBox)
  {
    gzerr << "Enum config widget doesn't have a QComboBox." << std::endl;
    return false;
  }

  // Add item
  valueComboBox->blockSignals(true);
  valueComboBox->addItem(QString::fromStdString(_itemText));
  valueComboBox->blockSignals(false);

  return true;
}

/////////////////////////////////////////////////
bool ConfigWidget::RemoveItemEnumWidget(const std::string &_name,
    const std::string &_itemText)
{
  // Find widget
  auto iter = this->configWidgets.find(_name);

  if (iter == this->configWidgets.end())
    return false;

  EnumConfigWidget *enumWidget = dynamic_cast<EnumConfigWidget *>(iter->second);

  if (enumWidget->widgets.size() != 1u)
  {
    gzerr << "Enum config widget has wrong number of widgets." << std::endl;
    return false;
  }

  QComboBox *valueComboBox = qobject_cast<QComboBox *>(enumWidget->widgets[0]);
  if (!valueComboBox)
  {
    gzerr << "Enum config widget doesn't have a QComboBox." << std::endl;
    return false;
  }

  // Remove item if exists, otherwise return false
  int index = valueComboBox->findText(QString::fromStdString(
      _itemText));
  if (index < 0)
    return false;

  valueComboBox->blockSignals(true);
  valueComboBox->removeItem(index);
  valueComboBox->blockSignals(false);

  return true;
}

/////////////////////////////////////////////////
void ConfigWidget::InsertLayout(QLayout *_layout, int _pos)
{
  QGroupBox *box = qobject_cast<QGroupBox *>(
      this->layout()->itemAt(0)->widget());
  if (!box)
    return;

  QVBoxLayout *boxLayout = qobject_cast<QVBoxLayout *>(box->layout());
  if (!boxLayout)
    return;

  boxLayout->insertLayout(_pos, _layout);
}

/////////////////////////////////////////////////
<<<<<<< HEAD
=======
ConfigChildWidget *ConfigWidget::ConfigChildWidgetByName(
    const std::string &_name) const
{
  auto iter = this->configWidgets.find(_name);

  if (iter != this->configWidgets.end())
    return iter->second;
  else
    return NULL;
}

/////////////////////////////////////////////////
>>>>>>> f29dbeb7
QString ConfigWidget::StyleSheet(const std::string &_type, const int _level)
{
  if (_type == "normal")
  {
    return "QWidget\
        {\
          background-color: " + ConfigWidget::bgColors[_level] + ";\
          color: #4c4c4c;\
        }\
        QLabel\
        {\
          color: #d0d0d0;\
        }\
        QDoubleSpinBox, QSpinBox, QLineEdit, QComboBox\
        {\
          background-color: " + ConfigWidget::widgetColors[_level] +
        "}";
  }
  else if (_type == "warning")
  {
    return "QWidget\
      {\
        background-color: " + ConfigWidget::bgColors[_level] + ";\
        color: " + ConfigWidget::redColor + ";\
      }\
      QDoubleSpinBox, QSpinBox, QLineEdit, QComboBox\
      {\
        background-color: " + ConfigWidget::widgetColors[_level] +
      "}";
  }
<<<<<<< HEAD
=======
  else if (_type == "active")
  {
    return "QWidget\
      {\
        background-color: " + ConfigWidget::bgColors[_level] + ";\
        color: " + ConfigWidget::greenColor + ";\
      }\
      QDoubleSpinBox, QSpinBox, QLineEdit, QComboBox\
      {\
        background-color: " + ConfigWidget::widgetColors[_level] +
      "}";
  }
>>>>>>> f29dbeb7
  gzwarn << "Requested unknown style sheet type [" << _type << "]" << std::endl;
  return "";
}<|MERGE_RESOLUTION|>--- conflicted
+++ resolved
@@ -3232,8 +3232,6 @@
 }
 
 /////////////////////////////////////////////////
-<<<<<<< HEAD
-=======
 ConfigChildWidget *ConfigWidget::ConfigChildWidgetByName(
     const std::string &_name) const
 {
@@ -3246,7 +3244,6 @@
 }
 
 /////////////////////////////////////////////////
->>>>>>> f29dbeb7
 QString ConfigWidget::StyleSheet(const std::string &_type, const int _level)
 {
   if (_type == "normal")
@@ -3277,8 +3274,6 @@
         background-color: " + ConfigWidget::widgetColors[_level] +
       "}";
   }
-<<<<<<< HEAD
-=======
   else if (_type == "active")
   {
     return "QWidget\
@@ -3291,7 +3286,6 @@
         background-color: " + ConfigWidget::widgetColors[_level] +
       "}";
   }
->>>>>>> f29dbeb7
   gzwarn << "Requested unknown style sheet type [" << _type << "]" << std::endl;
   return "";
 }