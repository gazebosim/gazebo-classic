/*
 * Copyright (C) 2014-2015 Open Source Robotics Foundation
 *
 * Licensed under the Apache License, Version 2.0 (the "License");
 * you may not use this file except in compliance with the License.
 * You may obtain a copy of the License at
 *
 *     http://www.apache.org/licenses/LICENSE-2.0
 *
 * Unless required by applicable law or agreed to in writing, software
 * distributed under the License is distributed on an "AS IS" BASIS,
 * WITHOUT WARRANTIES OR CONDITIONS OF ANY KIND, either express or implied.
 * See the License for the specific language governing permissions and
 * limitations under the License.
 *
*/

#include <google/protobuf/descriptor.h>
#include <google/protobuf/message.h>

#include "gazebo/common/Console.hh"
#include "gazebo/gui/ConfigWidget.hh"

using namespace gazebo;
using namespace gui;

const std::vector<QString> ConfigWidget::bgColors(
      {"#999999", "#777777", "#555555", "#333333"});

const std::vector<QString> ConfigWidget::widgetColors(
      {"#eeeeee", "#cccccc", "#aaaaaa", "#888888"});

const QString ConfigWidget::redColor = "#d42b2b";
const QString ConfigWidget::greenColor = "#3bc43b";
const QString ConfigWidget::blueColor = "#0d0df2";

/////////////////////////////////////////////////
ConfigWidget::ConfigWidget()
{
  this->configMsg = NULL;
  this->setObjectName("configWidget");
}

/////////////////////////////////////////////////
ConfigWidget::~ConfigWidget()
{
  delete this->configMsg;
}

/////////////////////////////////////////////////
void ConfigWidget::Load(const google::protobuf::Message *_msg)
{
  this->configMsg = _msg->New();
  this->configMsg->CopyFrom(*_msg);

  QWidget *widget = this->Parse(this->configMsg, 0);
  QVBoxLayout *mainLayout = new QVBoxLayout;
  mainLayout->setAlignment(Qt::AlignTop);
  mainLayout->addWidget(widget);

  this->setLayout(mainLayout);

  // set up event filter for scrollable widgets to make sure they don't steal
  // focus when embedded in a QScrollArea.
  QList<QAbstractSpinBox *> spinBoxes =
      this->findChildren<QAbstractSpinBox *>();
  for (int i = 0; i < spinBoxes.size(); ++i)
  {
    spinBoxes[i]->installEventFilter(this);
    spinBoxes[i]->setFocusPolicy(Qt::StrongFocus);
  }
  QList<QComboBox *> comboBoxes =
      this->findChildren<QComboBox *>();
  for (int i = 0; i < comboBoxes.size(); ++i)
  {
    comboBoxes[i]->installEventFilter(this);
    comboBoxes[i]->setFocusPolicy(Qt::StrongFocus);
  }
}

/////////////////////////////////////////////////
void ConfigWidget::UpdateFromMsg(const google::protobuf::Message *_msg)
{
  this->configMsg->CopyFrom(*_msg);
  this->Parse(this->configMsg, true);
}

/////////////////////////////////////////////////
google::protobuf::Message *ConfigWidget::GetMsg()
{
  this->UpdateMsg(this->configMsg);
  return this->configMsg;
}

/////////////////////////////////////////////////
std::string ConfigWidget::GetHumanReadableKey(const std::string &_key)
{
  std::string humanKey = _key;
  humanKey[0] = std::toupper(humanKey[0]);
  std::replace(humanKey.begin(), humanKey.end(), '_', ' ');
  return humanKey;
}

/////////////////////////////////////////////////
std::string ConfigWidget::GetUnitFromKey(const std::string &_key,
    const std::string &_jointType)
{
  if (_key == "pos" || _key == "length" || _key == "min_depth")
  {
    return "m";
  }

  if (_key == "rot")
    return "rad";

  if (_key == "kp" || _key == "kd")
    return "N/m";

  if (_key == "max_vel")
    return "m/s";

  if (_key == "mass")
    return "kg";

  if (_key == "ixx" || _key == "ixy" || _key == "ixz" ||
      _key == "iyy" || _key == "iyz" || _key == "izz")
  {
    return "kg&middot;m<sup>2</sup>";
  }

  if (_key == "limit_lower" || _key == "limit_upper")
  {
    if (_jointType == "PRISMATIC")
      return "m";
    else if (_jointType != "")
      return "rad";
  }

  if (_key == "limit_effort")
  {
    if (_jointType == "PRISMATIC")
      return "N";
    else if (_jointType != "")
      return "Nm";
  }

  if (_key == "limit_velocity" || _key == "velocity")
  {
    if (_jointType == "PRISMATIC")
      return "m/s";
    else if (_jointType != "")
      return "rad/s";
  }

  if (_key == "damping")
  {
    if (_jointType == "PRISMATIC")
      return "Ns/m";
    else if (_jointType != "")
      return "Ns";
  }

  if (_key == "friction")
  {
    if (_jointType == "PRISMATIC")
      return "N";
    else if (_jointType != "")
      return "Nm";
  }

  return "";
}

/////////////////////////////////////////////////
void ConfigWidget::GetRangeFromKey(const std::string &_key, double &_min,
    double &_max)
{
  // Maximum range by default
  _min = -GZ_DBL_MAX;
  _max = GZ_DBL_MAX;

  if (_key == "mass" || _key == "ixx" || _key == "ixy" || _key == "ixz" ||
      _key == "iyy" || _key == "iyz" || _key == "izz" || _key == "length" ||
      _key == "min_depth")
  {
    _min = 0;
  }
  else if (_key == "bounce" || _key == "transparency" ||
      _key == "laser_retro" || _key == "ambient" || _key == "diffuse" ||
      _key == "specular" || _key == "emissive" ||
      _key == "restitution_coefficient")
  {
    _min = 0;
    _max = 1;
  }
  else if (_key == "fdir1" || _key == "xyz")
  {
    _min = -1;
    _max = +1;
  }
}

/////////////////////////////////////////////////
bool ConfigWidget::GetWidgetVisible(const std::string &_name) const
{
  auto iter = this->configWidgets.find(_name);
  if (iter != this->configWidgets.end())
  {
    if (iter->second->groupWidget)
    {
      GroupWidget *groupWidget =
          qobject_cast<GroupWidget *>(iter->second->groupWidget);
      if (groupWidget)
      {
        return groupWidget->isVisible();
      }
    }
    return iter->second->isVisible();
  }
  return false;
}

/////////////////////////////////////////////////
void ConfigWidget::SetWidgetVisible(const std::string &_name, bool _visible)
{
  auto iter = this->configWidgets.find(_name);
  if (iter != this->configWidgets.end())
  {
    if (iter->second->groupWidget)
    {
      GroupWidget *groupWidget =
          qobject_cast<GroupWidget *>(iter->second->groupWidget);
      if (groupWidget)
      {
        groupWidget->setVisible(_visible);
        return;
      }
    }
    iter->second->setVisible(_visible);
  }
}

/////////////////////////////////////////////////
bool ConfigWidget::GetWidgetReadOnly(const std::string &_name) const
{
  auto iter = this->configWidgets.find(_name);
  if (iter != this->configWidgets.end())
  {
    if (iter->second->groupWidget)
    {
      GroupWidget *groupWidget =
          qobject_cast<GroupWidget *>(iter->second->groupWidget);
      if (groupWidget)
      {
        return !groupWidget->isEnabled();
      }
    }
    return !iter->second->isEnabled();
  }
  return false;
}

/////////////////////////////////////////////////
void ConfigWidget::SetWidgetReadOnly(const std::string &_name, bool _readOnly)
{
  auto iter = this->configWidgets.find(_name);
  if (iter != this->configWidgets.end())
  {
    if (iter->second->groupWidget)
    {
      GroupWidget *groupWidget =
          qobject_cast<GroupWidget *>(iter->second->groupWidget);
      if (groupWidget)
      {
        groupWidget->setEnabled(!_readOnly);
        return;
      }
    }
    iter->second->setEnabled(!_readOnly);
  }
}

/////////////////////////////////////////////////
bool ConfigWidget::SetIntWidgetValue(const std::string &_name, int _value)
{
  auto iter = this->configWidgets.find(_name);

  if (iter != this->configWidgets.end())
    return this->UpdateIntWidget(iter->second, _value);

  return false;
}

/////////////////////////////////////////////////
bool ConfigWidget::SetUIntWidgetValue(const std::string &_name,
    unsigned int _value)
{
  auto iter = this->configWidgets.find(_name);

  if (iter != this->configWidgets.end())
    return this->UpdateUIntWidget(iter->second, _value);

  return false;
}

/////////////////////////////////////////////////
bool ConfigWidget::SetDoubleWidgetValue(const std::string &_name,
    double _value)
{
  auto iter = this->configWidgets.find(_name);

  if (iter != this->configWidgets.end())
    return this->UpdateDoubleWidget(iter->second, _value);

  return false;
}

/////////////////////////////////////////////////
bool ConfigWidget::SetBoolWidgetValue(const std::string &_name,
    bool _value)
{
  auto iter = this->configWidgets.find(_name);

  if (iter != this->configWidgets.end())
    return this->UpdateBoolWidget(iter->second, _value);

  return false;
}

/////////////////////////////////////////////////
bool ConfigWidget::SetStringWidgetValue(const std::string &_name,
    const std::string &_value)
{
  auto iter = this->configWidgets.find(_name);

  if (iter != this->configWidgets.end())
    return this->UpdateStringWidget(iter->second, _value);

  return false;
}

/////////////////////////////////////////////////
bool ConfigWidget::SetVector3WidgetValue(const std::string &_name,
    const math::Vector3 &_value)
{
  auto iter = this->configWidgets.find(_name);

  if (iter != this->configWidgets.end())
    return this->UpdateVector3Widget(iter->second, _value);

  return false;
}

/////////////////////////////////////////////////
bool ConfigWidget::SetColorWidgetValue(const std::string &_name,
    const common::Color &_value)
{
  auto iter = this->configWidgets.find(_name);

  if (iter != this->configWidgets.end())
    return this->UpdateColorWidget(iter->second, _value);

  return false;
}

/////////////////////////////////////////////////
bool ConfigWidget::SetPoseWidgetValue(const std::string &_name,
    const math::Pose &_value)
{
  auto iter = this->configWidgets.find(_name);

  if (iter != this->configWidgets.end())
    return this->UpdatePoseWidget(iter->second, _value);

  return false;
}

/////////////////////////////////////////////////
bool ConfigWidget::SetGeometryWidgetValue(const std::string &_name,
    const std::string &_value, const math::Vector3 &_dimensions,
    const std::string &_uri)
{
  auto iter = this->configWidgets.find(_name);

  if (iter != this->configWidgets.end())
    return this->UpdateGeometryWidget(iter->second, _value, _dimensions, _uri);

  return false;
}

/////////////////////////////////////////////////
bool ConfigWidget::SetEnumWidgetValue(const std::string &_name,
    const std::string &_value)
{
  auto iter = this->configWidgets.find(_name);

  if (iter != this->configWidgets.end())
    return this->UpdateEnumWidget(iter->second, _value);

  return false;
}

/////////////////////////////////////////////////
int ConfigWidget::GetIntWidgetValue(const std::string &_name) const
{
  int value = 0;
  std::map <std::string, ConfigChildWidget *>::const_iterator iter =
      this->configWidgets.find(_name);

  if (iter != this->configWidgets.end())
    value = this->GetIntWidgetValue(iter->second);
  return value;
}

/////////////////////////////////////////////////
unsigned int ConfigWidget::GetUIntWidgetValue(const std::string &_name) const
{
  unsigned int value = 0;
  std::map <std::string, ConfigChildWidget *>::const_iterator iter =
      this->configWidgets.find(_name);

  if (iter != this->configWidgets.end())
    value = this->GetUIntWidgetValue(iter->second);
  return value;
}

/////////////////////////////////////////////////
double ConfigWidget::GetDoubleWidgetValue(const std::string &_name) const
{
  double value = 0.0;
  std::map <std::string, ConfigChildWidget *>::const_iterator iter =
      this->configWidgets.find(_name);

  if (iter != this->configWidgets.end())
    value = this->GetDoubleWidgetValue(iter->second);
  return value;
}

/////////////////////////////////////////////////
bool ConfigWidget::GetBoolWidgetValue(const std::string &_name) const
{
  bool value = false;
  std::map <std::string, ConfigChildWidget *>::const_iterator iter =
      this->configWidgets.find(_name);

  if (iter != this->configWidgets.end())
    value = this->GetBoolWidgetValue(iter->second);
  return value;
}

/////////////////////////////////////////////////
std::string ConfigWidget::GetStringWidgetValue(const std::string &_name) const
{
  std::string value;
  std::map <std::string, ConfigChildWidget *>::const_iterator iter =
      this->configWidgets.find(_name);

  if (iter != this->configWidgets.end())
    value = this->GetStringWidgetValue(iter->second);
  return value;
}

/////////////////////////////////////////////////
math::Vector3 ConfigWidget::GetVector3WidgetValue(const std::string &_name)
    const
{
  math::Vector3 value;
  std::map <std::string, ConfigChildWidget *>::const_iterator iter =
      this->configWidgets.find(_name);

  if (iter != this->configWidgets.end())
    value = this->GetVector3WidgetValue(iter->second);
  return value;
}

/////////////////////////////////////////////////
common::Color ConfigWidget::GetColorWidgetValue(const std::string &_name) const
{
  common::Color value;
  std::map <std::string, ConfigChildWidget *>::const_iterator iter =
      this->configWidgets.find(_name);

  if (iter != this->configWidgets.end())
    value = this->GetColorWidgetValue(iter->second);
  return value;
}

/////////////////////////////////////////////////
math::Pose ConfigWidget::GetPoseWidgetValue(const std::string &_name) const
{
  math::Pose value;
  std::map <std::string, ConfigChildWidget *>::const_iterator iter =
      this->configWidgets.find(_name);

  if (iter != this->configWidgets.end())
    value = this->GetPoseWidgetValue(iter->second);
  return value;
}

/////////////////////////////////////////////////
std::string ConfigWidget::GetGeometryWidgetValue(const std::string &_name,
    math::Vector3 &_dimensions, std::string &_uri) const
{
  ignition::math::Vector3d dimensions;
  std::string type = this->GeometryWidgetValue(_name, dimensions, _uri);
  _dimensions = dimensions;

  return type;
}

/////////////////////////////////////////////////
std::string ConfigWidget::GeometryWidgetValue(const std::string &_name,
    ignition::math::Vector3d &_dimensions, std::string &_uri) const
{
  std::string type;
  std::map <std::string, ConfigChildWidget *>::const_iterator iter =
      this->configWidgets.find(_name);

  if (iter != this->configWidgets.end())
    type = this->GetGeometryWidgetValue(iter->second, _dimensions, _uri);
  return type;
}

/////////////////////////////////////////////////
std::string ConfigWidget::GetEnumWidgetValue(const std::string &_name) const
{
  std::string value;
  auto iter = this->configWidgets.find(_name);

  if (iter != this->configWidgets.end())
    value = this->GetEnumWidgetValue(iter->second);
  return value;
}

/////////////////////////////////////////////////
QWidget *ConfigWidget::Parse(google::protobuf::Message *_msg,
  bool _update, const std::string &_name, const int _level)
{
  std::vector<QWidget *> newWidgets;

  const google::protobuf::Descriptor *d = _msg->GetDescriptor();
  if (!d)
    return NULL;
  unsigned int count = d->field_count();

  for (unsigned int i = 0; i < count ; ++i)
  {
    const google::protobuf::FieldDescriptor *field = d->field(i);

    if (!field)
      return NULL;

    const google::protobuf::Reflection *ref = _msg->GetReflection();

    if (!ref)
      return NULL;

    std::string name = field->name();

    // Parse each field in the message
    // TODO parse repeated fields
    if (!field->is_repeated())
    {
      if (_update && !ref->HasField(*_msg, field))
        continue;

      QWidget *newFieldWidget = NULL;
      ConfigChildWidget *configChildWidget = NULL;

      bool newWidget = true;
      std::string scopedName = _name.empty() ? name : _name + "::" + name;
      if (this->configWidgets.find(scopedName) != this->configWidgets.end())
      {
        newWidget = false;
        configChildWidget = this->configWidgets[scopedName];
      }

      switch (field->type())
      {
        case google::protobuf::FieldDescriptor::TYPE_DOUBLE:
        {
          double value = ref->GetDouble(*_msg, field);
          if (!math::equal(value, value))
            value = 0;
          if (newWidget)
          {
            configChildWidget = this->CreateDoubleWidget(name, _level);
            newFieldWidget = configChildWidget;
          }
          this->UpdateDoubleWidget(configChildWidget, value);
          break;
        }
        case google::protobuf::FieldDescriptor::TYPE_FLOAT:
        {
          float value = ref->GetFloat(*_msg, field);
          if (!math::equal(value, value))
            value = 0;
          if (newWidget)
          {
            configChildWidget = this->CreateDoubleWidget(name, _level);
            newFieldWidget = configChildWidget;
          }
          this->UpdateDoubleWidget(configChildWidget, value);
          break;
        }
        case google::protobuf::FieldDescriptor::TYPE_INT64:
        {
          int64_t value = ref->GetInt64(*_msg, field);
          if (newWidget)
          {
            configChildWidget = this->CreateIntWidget(name, _level);
            newFieldWidget = configChildWidget;
          }
          this->UpdateIntWidget(configChildWidget, value);
          break;
        }
        case google::protobuf::FieldDescriptor::TYPE_UINT64:
        {
          uint64_t value = ref->GetUInt64(*_msg, field);
          if (newWidget)
          {
            configChildWidget = this->CreateUIntWidget(name, _level);
            newFieldWidget = configChildWidget;
          }
          this->UpdateUIntWidget(configChildWidget, value);
          break;
        }
        case google::protobuf::FieldDescriptor::TYPE_INT32:
        {
          int32_t value = ref->GetInt32(*_msg, field);
          if (newWidget)
          {
            configChildWidget = this->CreateIntWidget(name, _level);
            newFieldWidget = configChildWidget;
          }
          this->UpdateIntWidget(configChildWidget, value);
          break;
        }
        case google::protobuf::FieldDescriptor::TYPE_UINT32:
        {
          uint32_t value = ref->GetUInt32(*_msg, field);
          if (newWidget)
          {
            configChildWidget = this->CreateUIntWidget(name, _level);
            newFieldWidget = configChildWidget;
          }
          this->UpdateUIntWidget(configChildWidget, value);
          break;
        }
        case google::protobuf::FieldDescriptor::TYPE_BOOL:
        {
          bool value = ref->GetBool(*_msg, field);
          if (newWidget)
          {
            configChildWidget = this->CreateBoolWidget(name, _level);
            newFieldWidget = configChildWidget;
          }
          this->UpdateBoolWidget(configChildWidget, value);
          break;
        }
        case google::protobuf::FieldDescriptor::TYPE_STRING:
        {
          std::string value = ref->GetString(*_msg, field);
          if (newWidget)
          {
            // Choose either a one-line or a multi-line widget according to name
            std::string type = "line";
            if (name == "innerxml")
              type = "plain";

            configChildWidget = this->CreateStringWidget(name, _level, type);
            newFieldWidget = configChildWidget;
          }
          this->UpdateStringWidget(configChildWidget, value);
          break;
        }
        case google::protobuf::FieldDescriptor::TYPE_MESSAGE:
        {
          google::protobuf::Message *valueMsg =
              ref->MutableMessage(_msg, field);

          // parse and create custom geometry widgets
          if (field->message_type()->name() == "Geometry")
          {
            if (newWidget)
            {
              configChildWidget = this->CreateGeometryWidget(name, _level);
              newFieldWidget = configChildWidget;
            }

            // type
            const google::protobuf::Descriptor *valueDescriptor =
                valueMsg->GetDescriptor();
            const google::protobuf::FieldDescriptor *typeField =
                valueDescriptor->FindFieldByName("type");

            if (valueMsg->GetReflection()->HasField(*valueMsg, typeField))
            {
              const google::protobuf::EnumValueDescriptor *typeValueDescriptor =
                  valueMsg->GetReflection()->GetEnum(*valueMsg, typeField);

              std::string geometryTypeStr;
              if (typeValueDescriptor)
              {
                geometryTypeStr =
                    QString(typeValueDescriptor->name().c_str()).toLower().
                    toStdString();
              }

              math::Vector3 dimensions;
              // dimensions
              for (int k = 0; k < valueDescriptor->field_count() ; ++k)
              {
                const google::protobuf::FieldDescriptor *geomField =
                    valueDescriptor->field(k);

                if (geomField->is_repeated())
                    continue;

                if (geomField->type() !=
                    google::protobuf::FieldDescriptor::TYPE_MESSAGE ||
                    !valueMsg->GetReflection()->HasField(*valueMsg, geomField))
                  continue;

                google::protobuf::Message *geomValueMsg =
                    valueMsg->GetReflection()->MutableMessage(
                    valueMsg, geomField);
                const google::protobuf::Descriptor *geomValueDescriptor =
                    geomValueMsg->GetDescriptor();

                std::string geomMsgName = geomField->message_type()->name();
                if (geomMsgName == "BoxGeom" || geomMsgName == "MeshGeom")
                {
                  int fieldIdx = (geomMsgName == "BoxGeom") ? 0 : 1;
                  google::protobuf::Message *geomDimMsg =
                      geomValueMsg->GetReflection()->MutableMessage(
                      geomValueMsg, geomValueDescriptor->field(fieldIdx));
                  dimensions = this->ParseVector3(geomDimMsg);
                  break;
                }
                else if (geomMsgName == "CylinderGeom")
                {
                  const google::protobuf::FieldDescriptor *geomRadiusField =
                      geomValueDescriptor->FindFieldByName("radius");
                  double radius = geomValueMsg->GetReflection()->GetDouble(
                      *geomValueMsg, geomRadiusField);
                  const google::protobuf::FieldDescriptor *geomLengthField =
                      geomValueDescriptor->FindFieldByName("length");
                  double length = geomValueMsg->GetReflection()->GetDouble(
                      *geomValueMsg, geomLengthField);
                  dimensions.x = radius * 2.0;
                  dimensions.y = dimensions.x;
                  dimensions.z = length;
                  break;
                }
                else if (geomMsgName == "SphereGeom")
                {
                  const google::protobuf::FieldDescriptor *geomRadiusField =
                      geomValueDescriptor->FindFieldByName("radius");
                  double radius = geomValueMsg->GetReflection()->GetDouble(
                      *geomValueMsg, geomRadiusField);
                  dimensions.x = radius * 2.0;
                  dimensions.y = dimensions.x;
                  dimensions.z = dimensions.x;
                  break;
                }
                else if (geomMsgName == "PolylineGeom")
                {
                  continue;
                }
              }
              this->UpdateGeometryWidget(configChildWidget,
                  geometryTypeStr, dimensions);
            }
          }
          // parse and create custom pose widgets
          else if (field->message_type()->name() == "Pose")
          {
            if (newWidget)
            {
              configChildWidget = this->CreatePoseWidget(name, _level);
              newFieldWidget = configChildWidget;
            }

            math::Pose value;
            const google::protobuf::Descriptor *valueDescriptor =
                valueMsg->GetDescriptor();
            int valueMsgFieldCount = valueDescriptor->field_count();
            for (int j = 0; j < valueMsgFieldCount ; ++j)
            {
              const google::protobuf::FieldDescriptor *valueField =
                  valueDescriptor->field(j);

              if (valueField->type() !=
                  google::protobuf::FieldDescriptor::TYPE_MESSAGE)
                continue;

              if (valueField->message_type()->name() == "Vector3d")
              {
                // pos
                google::protobuf::Message *posValueMsg =
                    valueMsg->GetReflection()->MutableMessage(
                    valueMsg, valueField);
                math::Vector3 vec3 = this->ParseVector3(posValueMsg);
                value.pos = vec3;
              }
              else if (valueField->message_type()->name() == "Quaternion")
              {
                // rot
                google::protobuf::Message *quatValueMsg =
                    valueMsg->GetReflection()->MutableMessage(
                    valueMsg, valueField);
                const google::protobuf::Descriptor *quatValueDescriptor =
                    quatValueMsg->GetDescriptor();
                std::vector<double> quatValues;
                for (unsigned int k = 0; k < 4; ++k)
                {
                  const google::protobuf::FieldDescriptor *quatValueField =
                      quatValueDescriptor->field(k);
                  quatValues.push_back(quatValueMsg->GetReflection()->GetDouble(
                      *quatValueMsg, quatValueField));
                }
                math::Quaternion quat(quatValues[3], quatValues[0],
                    quatValues[1], quatValues[2]);
                value.rot = quat;
              }
            }
            this->UpdatePoseWidget(configChildWidget, value);
          }
          // parse and create custom vector3 widgets
          else if (field->message_type()->name() == "Vector3d")
          {
            if (newWidget)
            {
              configChildWidget = this->CreateVector3dWidget(name, _level);
              newFieldWidget = configChildWidget;
            }

            math::Vector3 vec3 = this->ParseVector3(valueMsg);
            this->UpdateVector3Widget(configChildWidget, vec3);
          }
          // parse and create custom color widgets
          else if (field->message_type()->name() == "Color")
          {
            if (newWidget)
            {
              configChildWidget = this->CreateColorWidget(name, _level);
              newFieldWidget = configChildWidget;
            }

            common::Color color;
            const google::protobuf::Descriptor *valueDescriptor =
                valueMsg->GetDescriptor();
            std::vector<double> values;
            for (unsigned int j = 0; j < configChildWidget->widgets.size(); ++j)
            {
              const google::protobuf::FieldDescriptor *valueField =
                  valueDescriptor->field(j);
              if (valueMsg->GetReflection()->HasField(*valueMsg, valueField))
              {
                values.push_back(valueMsg->GetReflection()->GetFloat(
                    *valueMsg, valueField));
              }
              else
                values.push_back(0);
            }
            color.r = values[0];
            color.g = values[1];
            color.b = values[2];
            color.a = values[3];
            this->UpdateColorWidget(configChildWidget, color);
          }
          else
          {
            // parse the message fields recursively
            QWidget *groupBoxWidget =
                this->Parse(valueMsg, _update, scopedName, _level+1);
            if (groupBoxWidget)
            {
              newFieldWidget = new ConfigChildWidget();
              QVBoxLayout *groupBoxLayout = new QVBoxLayout;
              groupBoxLayout->setContentsMargins(0, 0, 0, 0);
              groupBoxLayout->addWidget(groupBoxWidget);
              newFieldWidget->setLayout(groupBoxLayout);
              qobject_cast<ConfigChildWidget *>(newFieldWidget)->
                  widgets.push_back(groupBoxWidget);
            }
          }

          if (newWidget)
          {
            // Make it into a group widget
            ConfigChildWidget *childWidget =
                qobject_cast<ConfigChildWidget *>(newFieldWidget);
            if (childWidget)
            {
              newFieldWidget = this->CreateGroupWidget(name, childWidget,
                  _level);
            }
          }

          break;
        }
        case google::protobuf::FieldDescriptor::TYPE_ENUM:
        {
          const google::protobuf::EnumValueDescriptor *value =
              ref->GetEnum(*_msg, field);

          if (!value)
          {
            gzerr << "Error retrieving enum value for '" << name << "'"
                << std::endl;
            break;
          }

          if (newWidget)
          {
            std::vector<std::string> enumValues;
            const google::protobuf::EnumDescriptor *descriptor = value->type();
            if (!descriptor)
              break;

            for (int j = 0; j < descriptor->value_count(); ++j)
            {
              const google::protobuf::EnumValueDescriptor *valueDescriptor =
                  descriptor->value(j);
              if (valueDescriptor)
                enumValues.push_back(valueDescriptor->name());
            }
            configChildWidget =
                this->CreateEnumWidget(name, enumValues, _level);

            if (!configChildWidget)
            {
              gzerr << "Error creating an enum widget for '" << name << "'"
                  << std::endl;
              break;
            }

            newFieldWidget = configChildWidget;
          }
          this->UpdateEnumWidget(configChildWidget, value->name());
          break;
        }
        default:
          break;
      }

      // Style widgets without parent (level 0)
      if (newFieldWidget && _level == 0 &&
          !qobject_cast<GroupWidget *>(newFieldWidget))
      {
        newFieldWidget->setStyleSheet(
            "QWidget\
            {\
              background-color: " + this->bgColors[0] +
            "}\
            QDoubleSpinBox, QSpinBox, QLineEdit, QComboBox, QPlainTextEdit\
            {\
              background-color: " + this->widgetColors[0] +
            "}");
      }

      if (newWidget && newFieldWidget)
      {
        newWidgets.push_back(newFieldWidget);

        // store the newly created widget in a map with a unique scoped name.
        if (qobject_cast<GroupWidget *>(newFieldWidget))
        {
          GroupWidget *groupWidget =
              qobject_cast<GroupWidget *>(newFieldWidget);
          ConfigChildWidget *childWidget = qobject_cast<ConfigChildWidget *>(
              groupWidget->childWidget);
          this->AddConfigChildWidget(scopedName, childWidget);
        }
        else if (qobject_cast<ConfigChildWidget *>(newFieldWidget))
        {
          this->AddConfigChildWidget(scopedName,
              qobject_cast<ConfigChildWidget *>(newFieldWidget));
        }
      }
    }
  }

  if (!newWidgets.empty())
  {
    // create a group box to hold child widgets.
    QGroupBox *widget = new QGroupBox();
    QVBoxLayout *widgetLayout = new QVBoxLayout;

    for (unsigned int i = 0; i < newWidgets.size(); ++i)
    {
      widgetLayout->addWidget(newWidgets[i]);
    }

    widgetLayout->setContentsMargins(0, 0, 0, 0);
    widgetLayout->setSpacing(0);
    widgetLayout->setAlignment(Qt::AlignTop);
    widget->setLayout(widgetLayout);
    return widget;
  }

  return NULL;
}

/////////////////////////////////////////////////
GroupWidget *ConfigWidget::CreateGroupWidget(const std::string &_name,
    ConfigChildWidget *_childWidget, const int _level)
{
  // Button label
  QLabel *buttonLabel = new QLabel(
      tr(this->GetHumanReadableKey(_name).c_str()));
  buttonLabel->setToolTip(tr(_name.c_str()));

  // Button icon
  QCheckBox *buttonIcon = new QCheckBox();
  buttonIcon->setChecked(true);
  buttonIcon->setStyleSheet(
      "QCheckBox::indicator::unchecked {\
        image: url(:/images/right_arrow.png);\
      }\
      QCheckBox::indicator::checked {\
        image: url(:/images/down_arrow.png);\
      }");

  // Button layout
  QHBoxLayout *buttonLayout = new QHBoxLayout();
  buttonLayout->addItem(new QSpacerItem(20*_level, 1,
      QSizePolicy::Fixed, QSizePolicy::Fixed));
  buttonLayout->addWidget(buttonLabel);
  buttonLayout->addWidget(buttonIcon);
  buttonLayout->setAlignment(buttonIcon, Qt::AlignRight);

  // Button frame
  QFrame *buttonFrame = new QFrame();
  buttonFrame->setFrameStyle(QFrame::Box);
  buttonFrame->setLayout(buttonLayout);

  // Set color for top level button
  if (_level == 0)
  {
    buttonFrame->setStyleSheet(
        "QWidget\
        {\
          background-color: " + this->bgColors[0] +
        "}");
  }

  // Child widgets are contained in a group box which can be collapsed
  GroupWidget *groupWidget = new GroupWidget;
  groupWidget->setStyleSheet(
      "QGroupBox {\
        border : 0;\
        margin : 0;\
        padding : 0;\
      }");

  connect(buttonIcon, SIGNAL(toggled(bool)), groupWidget, SLOT(Toggle(bool)));

  // Set the child widget
  groupWidget->childWidget = _childWidget;
  _childWidget->groupWidget = groupWidget;
  _childWidget->setContentsMargins(0, 0, 0, 0);

  // Set color for children
  if (_level == 0)
  {
    _childWidget->setStyleSheet(
        "QWidget\
        {\
          background-color: " + this->bgColors[1] +
        "}\
        QDoubleSpinBox, QSpinBox, QLineEdit, QComboBox, QPlainTextEdit\
        {\
          background-color: " + this->widgetColors[1] +
        "}");
  }
  else if (_level == 1)
  {
    _childWidget->setStyleSheet(
        "QWidget\
        {\
          background-color: " + this->bgColors[2] +
        "}\
        QDoubleSpinBox, QSpinBox, QLineEdit, QComboBox, QPlainTextEdit\
        {\
          background-color: " + this->widgetColors[2] +
        "}");
  }
  else if (_level == 2)
  {
    _childWidget->setStyleSheet(
        "QWidget\
        {\
          background-color: " + this->bgColors[3] +
        "}\
        QDoubleSpinBox, QSpinBox, QLineEdit, QComboBox, QPlainTextEdit\
        {\
          background-color: " + this->widgetColors[3] +
        "}");
  }

  // Group Layout
  QGridLayout *configGroupLayout = new QGridLayout;
  configGroupLayout->setContentsMargins(0, 0, 0, 0);
  configGroupLayout->setSpacing(0);
  configGroupLayout->addWidget(buttonFrame, 0, 0);
  configGroupLayout->addWidget(_childWidget, 1, 0);
  groupWidget->setLayout(configGroupLayout);

  return groupWidget;
}

/////////////////////////////////////////////////
math::Vector3 ConfigWidget::ParseVector3(const google::protobuf::Message *_msg)
{
  math::Vector3 vec3;
  const google::protobuf::Descriptor *valueDescriptor = _msg->GetDescriptor();
  std::vector<double> values;
  for (unsigned int i = 0; i < 3; ++i)
  {
    const google::protobuf::FieldDescriptor *valueField =
        valueDescriptor->field(i);
    values.push_back(_msg->GetReflection()->GetDouble(*_msg, valueField));
  }
  vec3.x = values[0];
  vec3.y = values[1];
  vec3.z = values[2];
  return vec3;
}

/////////////////////////////////////////////////
ConfigChildWidget *ConfigWidget::CreateUIntWidget(const std::string &_key,
    const int _level)
{
  // ChildWidget
  ConfigChildWidget *widget = new ConfigChildWidget();

  // Label
  QLabel *keyLabel = new QLabel(tr(this->GetHumanReadableKey(_key).c_str()));
  keyLabel->setToolTip(tr(_key.c_str()));

  // SpinBox
  QSpinBox *valueSpinBox = new QSpinBox(widget);
  valueSpinBox->setRange(0, 1e8);
  valueSpinBox->setAlignment(Qt::AlignRight);
  connect(valueSpinBox, SIGNAL(editingFinished()), this,
      SLOT(OnUIntValueChanged()));

  // Layout
  QHBoxLayout *widgetLayout = new QHBoxLayout;
  if (_level != 0)
  {
    widgetLayout->addItem(new QSpacerItem(20*_level, 1,
        QSizePolicy::Fixed, QSizePolicy::Fixed));
  }
  widgetLayout->addWidget(keyLabel);
  widgetLayout->addWidget(valueSpinBox);

  // ChildWidget
  widget->setLayout(widgetLayout);
  widget->setFrameStyle(QFrame::Box);

  widget->widgets.push_back(valueSpinBox);

  return widget;
}

/////////////////////////////////////////////////
ConfigChildWidget *ConfigWidget::CreateIntWidget(const std::string &_key,
    const int _level)
{
  // ChildWidget
  ConfigChildWidget *widget = new ConfigChildWidget();

  // Label
  QLabel *keyLabel = new QLabel(tr(this->GetHumanReadableKey(_key).c_str()));
  keyLabel->setToolTip(tr(_key.c_str()));

  // SpinBox
  QSpinBox *valueSpinBox = new QSpinBox(widget);
  valueSpinBox->setRange(-1e8, 1e8);
  valueSpinBox->setAlignment(Qt::AlignRight);
  connect(valueSpinBox, SIGNAL(editingFinished()), this,
      SLOT(OnIntValueChanged()));

  // Layout
  QHBoxLayout *widgetLayout = new QHBoxLayout;
  if (_level != 0)
  {
    widgetLayout->addItem(new QSpacerItem(20*_level, 1,
        QSizePolicy::Fixed, QSizePolicy::Fixed));
  }
  widgetLayout->addWidget(keyLabel);
  widgetLayout->addWidget(valueSpinBox);

  // ChildWidget
  widget->setLayout(widgetLayout);
  widget->setFrameStyle(QFrame::Box);

  widget->widgets.push_back(valueSpinBox);

  return widget;
}

/////////////////////////////////////////////////
ConfigChildWidget *ConfigWidget::CreateDoubleWidget(const std::string &_key,
    const int _level)
{
  // ChildWidget
  ConfigChildWidget *widget = new ConfigChildWidget();

  // Label
  QLabel *keyLabel = new QLabel(tr(this->GetHumanReadableKey(_key).c_str()));
  keyLabel->setToolTip(tr(_key.c_str()));

  // SpinBox
  double min = 0;
  double max = 0;
  this->GetRangeFromKey(_key, min, max);

  QDoubleSpinBox *valueSpinBox = new QDoubleSpinBox(widget);
  valueSpinBox->setRange(min, max);
  valueSpinBox->setSingleStep(0.01);
  valueSpinBox->setDecimals(8);
  valueSpinBox->setAlignment(Qt::AlignRight);
  connect(valueSpinBox, SIGNAL(editingFinished()), this,
      SLOT(OnDoubleValueChanged()));

  // Unit
  std::string jointType = this->GetEnumWidgetValue("type");
  std::string unit = this->GetUnitFromKey(_key, jointType);

  QLabel *unitLabel = new QLabel();
  unitLabel->setMaximumWidth(40);
  unitLabel->setText(QString::fromStdString(unit));

  // Layout
  QHBoxLayout *widgetLayout = new QHBoxLayout;
  if (_level != 0)
  {
    widgetLayout->addItem(new QSpacerItem(20*_level, 1,
        QSizePolicy::Fixed, QSizePolicy::Fixed));
  }
  widgetLayout->addWidget(keyLabel);
  widgetLayout->addWidget(valueSpinBox);
  if (unitLabel->text() != "")
    widgetLayout->addWidget(unitLabel);

  // ChildWidget
  widget->key = _key;
  widget->setLayout(widgetLayout);
  widget->setFrameStyle(QFrame::Box);

  widget->widgets.push_back(valueSpinBox);
  widget->mapWidgetToUnit[valueSpinBox] = unitLabel;

  return widget;
}

/////////////////////////////////////////////////
ConfigChildWidget *ConfigWidget::CreateStringWidget(const std::string &_key,
    const int _level, const std::string &_type)
{
  // ChildWidget
  ConfigChildWidget *widget = new ConfigChildWidget();

  // Label
  QLabel *keyLabel = new QLabel(tr(this->GetHumanReadableKey(_key).c_str()));
  keyLabel->setToolTip(tr(_key.c_str()));

  // Line or Text Edit based on key
  QWidget *valueEdit;
  if (_type == "plain")
  {
    valueEdit = new QPlainTextEdit(widget);
    valueEdit->setMinimumHeight(50);
    // QPlainTextEdit's don't have editingFinished signals
  }
  else if (_type == "line")
  {
    valueEdit = new QLineEdit(widget);
    connect(valueEdit, SIGNAL(editingFinished()), this,
        SLOT(OnStringValueChanged()));
  }
  else
  {
    gzerr << "Unknown type [" << _type << "]. Not creating string widget" <<
        std::endl;
    return NULL;
  }

  // Layout
  QHBoxLayout *widgetLayout = new QHBoxLayout;
  if (_level != 0)
  {
    widgetLayout->addItem(new QSpacerItem(20*_level, 1,
        QSizePolicy::Fixed, QSizePolicy::Fixed));
  }
  widgetLayout->addWidget(keyLabel);
  widgetLayout->addWidget(valueEdit);

  // ChildWidget
  widget->setLayout(widgetLayout);
  widget->setFrameStyle(QFrame::Box);

  widget->widgets.push_back(valueEdit);

  return widget;
}

/////////////////////////////////////////////////
ConfigChildWidget *ConfigWidget::CreateBoolWidget(const std::string &_key,
    const int _level)
{
  // ChildWidget
  ConfigChildWidget *widget = new ConfigChildWidget();

  // Label
  QLabel *keyLabel = new QLabel(tr(this->GetHumanReadableKey(_key).c_str()));
  keyLabel->setToolTip(tr(_key.c_str()));

  // Buttons
  QRadioButton *valueTrueRadioButton = new QRadioButton(widget);
  valueTrueRadioButton->setText(tr("True"));
  connect(valueTrueRadioButton, SIGNAL(toggled(bool)), this,
      SLOT(OnBoolValueChanged()));

  QRadioButton *valueFalseRadioButton = new QRadioButton(widget);
  valueFalseRadioButton->setText(tr("False"));
  connect(valueFalseRadioButton, SIGNAL(toggled(bool)), this,
      SLOT(OnBoolValueChanged()));

  QButtonGroup *boolButtonGroup = new QButtonGroup;
  boolButtonGroup->addButton(valueTrueRadioButton);
  boolButtonGroup->addButton(valueFalseRadioButton);
  boolButtonGroup->setExclusive(true);

  QHBoxLayout *buttonLayout = new QHBoxLayout;
  buttonLayout->addWidget(valueTrueRadioButton);
  buttonLayout->addWidget(valueFalseRadioButton);

  // Layout
  QHBoxLayout *widgetLayout = new QHBoxLayout;
  if (_level != 0)
  {
    widgetLayout->addItem(new QSpacerItem(20*_level, 1,
        QSizePolicy::Fixed, QSizePolicy::Fixed));
  }
  widgetLayout->addWidget(keyLabel);
  widgetLayout->addLayout(buttonLayout);

  // ChildWidget
  widget->setLayout(widgetLayout);
  widget->setFrameStyle(QFrame::Box);

  widget->widgets.push_back(valueTrueRadioButton);
  widget->widgets.push_back(valueFalseRadioButton);

  return widget;
}

/////////////////////////////////////////////////
ConfigChildWidget *ConfigWidget::CreateVector3dWidget(
    const std::string &_key, const int _level)
{
  // ChildWidget
  ConfigChildWidget *widget = new ConfigChildWidget();

  // Presets
  auto presetsCombo = new QComboBox(widget);
  presetsCombo->addItem("Custom", 0);
  presetsCombo->addItem("X", 1);
  presetsCombo->addItem("-X", 2);
  presetsCombo->addItem("Y", 3);
  presetsCombo->addItem("-Y", 4);
  presetsCombo->addItem("Z", 5);
  presetsCombo->addItem("-Z", 6);
  presetsCombo->setMinimumWidth(80);
  connect(presetsCombo, SIGNAL(currentIndexChanged(const int)), this,
      SLOT(OnVector3dPresetChanged(const int)));

  // Labels
  QLabel *vecXLabel = new QLabel(tr("X"));
  QLabel *vecYLabel = new QLabel(tr("Y"));
  QLabel *vecZLabel = new QLabel(tr("Z"));
  vecXLabel->setToolTip(tr("x"));
  vecYLabel->setToolTip(tr("y"));
  vecZLabel->setToolTip(tr("z"));

  // SpinBoxes
  double min = 0;
  double max = 0;
  this->GetRangeFromKey(_key, min, max);

  QDoubleSpinBox *vecXSpinBox = new QDoubleSpinBox(widget);
  vecXSpinBox->setRange(min, max);
  vecXSpinBox->setSingleStep(0.01);
  vecXSpinBox->setDecimals(6);
  vecXSpinBox->setAlignment(Qt::AlignRight);
  vecXSpinBox->setMaximumWidth(100);
  connect(vecXSpinBox, SIGNAL(editingFinished()), this,
      SLOT(OnVector3dValueChanged()));

  QDoubleSpinBox *vecYSpinBox = new QDoubleSpinBox(widget);
  vecYSpinBox->setRange(min, max);
  vecYSpinBox->setSingleStep(0.01);
  vecYSpinBox->setDecimals(6);
  vecYSpinBox->setAlignment(Qt::AlignRight);
  vecYSpinBox->setMaximumWidth(100);
  connect(vecYSpinBox, SIGNAL(editingFinished()), this,
      SLOT(OnVector3dValueChanged()));

  QDoubleSpinBox *vecZSpinBox = new QDoubleSpinBox(widget);
  vecZSpinBox->setRange(min, max);
  vecZSpinBox->setSingleStep(0.01);
  vecZSpinBox->setDecimals(6);
  vecZSpinBox->setAlignment(Qt::AlignRight);
  vecZSpinBox->setMaximumWidth(100);
  connect(vecZSpinBox, SIGNAL(editingFinished()), this,
      SLOT(OnVector3dValueChanged()));

  // This is inside a group
  int level = _level + 1;

  // Layout
  QHBoxLayout *widgetLayout = new QHBoxLayout;
  widgetLayout->addItem(new QSpacerItem(20*level, 1,
      QSizePolicy::Fixed, QSizePolicy::Fixed));
  widgetLayout->addWidget(presetsCombo);
  widgetLayout->addWidget(vecXLabel);
  widgetLayout->addWidget(vecXSpinBox);
  widgetLayout->addWidget(vecYLabel);
  widgetLayout->addWidget(vecYSpinBox);
  widgetLayout->addWidget(vecZLabel);
  widgetLayout->addWidget(vecZSpinBox);

  widgetLayout->setAlignment(vecXLabel, Qt::AlignRight);
  widgetLayout->setAlignment(vecYLabel, Qt::AlignRight);
  widgetLayout->setAlignment(vecZLabel, Qt::AlignRight);

  // ChildWidget
  widget->setLayout(widgetLayout);
  widget->setFrameStyle(QFrame::Box);

  widget->widgets.push_back(vecXSpinBox);
  widget->widgets.push_back(vecYSpinBox);
  widget->widgets.push_back(vecZSpinBox);
  widget->widgets.push_back(presetsCombo);

  return widget;
}

/////////////////////////////////////////////////
ConfigChildWidget *ConfigWidget::CreateColorWidget(const std::string &_key,
    const int _level)
{
  // ChildWidget
  ConfigChildWidget *widget = new ConfigChildWidget();

  // Labels
  QLabel *colorRLabel = new QLabel(tr("R"));
  QLabel *colorGLabel = new QLabel(tr("G"));
  QLabel *colorBLabel = new QLabel(tr("B"));
  QLabel *colorALabel = new QLabel(tr("A"));
  colorRLabel->setToolTip(tr("r"));
  colorGLabel->setToolTip(tr("g"));
  colorBLabel->setToolTip(tr("b"));
  colorALabel->setToolTip(tr("a"));

  // SpinBoxes
  double min = 0;
  double max = 0;
  this->GetRangeFromKey(_key, min, max);

  QDoubleSpinBox *colorRSpinBox = new QDoubleSpinBox(widget);
  colorRSpinBox->setRange(0, 1.0);
  colorRSpinBox->setSingleStep(0.1);
  colorRSpinBox->setDecimals(3);
  colorRSpinBox->setAlignment(Qt::AlignRight);
  colorRSpinBox->setMaximumWidth(10);
  connect(colorRSpinBox, SIGNAL(editingFinished()), this,
      SLOT(OnColorValueChanged()));

  QDoubleSpinBox *colorGSpinBox = new QDoubleSpinBox(widget);
  colorGSpinBox->setRange(0, 1.0);
  colorGSpinBox->setSingleStep(0.1);
  colorGSpinBox->setDecimals(3);
  colorGSpinBox->setAlignment(Qt::AlignRight);
  colorGSpinBox->setMaximumWidth(10);
  connect(colorGSpinBox, SIGNAL(editingFinished()), this,
      SLOT(OnColorValueChanged()));

  QDoubleSpinBox *colorBSpinBox = new QDoubleSpinBox(widget);
  colorBSpinBox->setRange(0, 1.0);
  colorBSpinBox->setSingleStep(0.1);
  colorBSpinBox->setDecimals(3);
  colorBSpinBox->setAlignment(Qt::AlignRight);
  colorBSpinBox->setMaximumWidth(10);
  connect(colorBSpinBox, SIGNAL(editingFinished()), this,
      SLOT(OnColorValueChanged()));

  QDoubleSpinBox *colorASpinBox = new QDoubleSpinBox(widget);
  colorASpinBox->setRange(0, 1.0);
  colorASpinBox->setSingleStep(0.1);
  colorASpinBox->setDecimals(3);
  colorASpinBox->setAlignment(Qt::AlignRight);
  colorASpinBox->setMaximumWidth(10);
  connect(colorASpinBox, SIGNAL(editingFinished()), this,
      SLOT(OnColorValueChanged()));

  // This is inside a group
  int level = _level + 1;

  // Layout
  QHBoxLayout *widgetLayout = new QHBoxLayout;
  widgetLayout->addItem(new QSpacerItem(20*level, 1,
      QSizePolicy::Fixed, QSizePolicy::Fixed));
  widgetLayout->addWidget(colorRLabel);
  widgetLayout->addWidget(colorRSpinBox);
  widgetLayout->addWidget(colorGLabel);
  widgetLayout->addWidget(colorGSpinBox);
  widgetLayout->addWidget(colorBLabel);
  widgetLayout->addWidget(colorBSpinBox);
  widgetLayout->addWidget(colorALabel);
  widgetLayout->addWidget(colorASpinBox);

  widgetLayout->setAlignment(colorRLabel, Qt::AlignRight);
  widgetLayout->setAlignment(colorGLabel, Qt::AlignRight);
  widgetLayout->setAlignment(colorBLabel, Qt::AlignRight);
  widgetLayout->setAlignment(colorALabel, Qt::AlignRight);

  // ChildWidget
  widget->setLayout(widgetLayout);
  widget->setFrameStyle(QFrame::Box);

  widget->widgets.push_back(colorRSpinBox);
  widget->widgets.push_back(colorGSpinBox);
  widget->widgets.push_back(colorBSpinBox);
  widget->widgets.push_back(colorASpinBox);

  return widget;
}

/////////////////////////////////////////////////
ConfigChildWidget *ConfigWidget::CreatePoseWidget(const std::string &/*_key*/,
    const int _level)
{
  // Labels
  std::vector<std::string> elements;
  elements.push_back("x");
  elements.push_back("y");
  elements.push_back("z");
  elements.push_back("roll");
  elements.push_back("pitch");
  elements.push_back("yaw");

  // This is inside a group
  int level = _level+1;

  // Layout
  QGridLayout *widgetLayout = new QGridLayout;
  widgetLayout->setColumnStretch(3, 1);
  widgetLayout->addItem(new QSpacerItem(20*level, 1, QSizePolicy::Fixed,
      QSizePolicy::Fixed), 0, 0);

  // ChildWidget
  double min = 0;
  double max = 0;
  this->GetRangeFromKey("", min, max);

  ConfigChildWidget *widget = new ConfigChildWidget();
  widget->setLayout(widgetLayout);
  widget->setFrameStyle(QFrame::Box);

  for (unsigned int i = 0; i < elements.size(); ++i)
  {
    QDoubleSpinBox *spin = new QDoubleSpinBox(widget);
    connect(spin, SIGNAL(editingFinished()), this, SLOT(OnPoseValueChanged()));
    widget->widgets.push_back(spin);

    spin->setRange(min, max);
    spin->setSingleStep(0.01);
    spin->setDecimals(6);
    spin->setAlignment(Qt::AlignRight);
    spin->setMaximumWidth(100);

    QLabel *label = new QLabel(this->GetHumanReadableKey(elements[i]).c_str());
    label->setToolTip(tr(elements[i].c_str()));
    if (i == 0)
      label->setStyleSheet("QLabel{color: " + this->redColor + ";}");
    else if (i == 1)
      label->setStyleSheet("QLabel{color: " + this->greenColor + ";}");
    else if (i == 2)
      label->setStyleSheet("QLabel{color:" + this->blueColor + ";}");

    QLabel *unitLabel = new QLabel();
    unitLabel->setMaximumWidth(40);
    unitLabel->setMinimumWidth(40);
    if (i < 3)
      unitLabel->setText(QString::fromStdString(this->GetUnitFromKey("pos")));
    else
      unitLabel->setText(QString::fromStdString(this->GetUnitFromKey("rot")));

    widgetLayout->addWidget(label, i%3, std::floor(i/3)*3+1);
    widgetLayout->addWidget(spin, i%3, std::floor(i/3)*3+2);
    widgetLayout->addWidget(unitLabel, i%3, std::floor(i/3)*3+3);

    widgetLayout->setAlignment(label, Qt::AlignLeft);
    widgetLayout->setAlignment(spin, Qt::AlignLeft);
    widgetLayout->setAlignment(unitLabel, Qt::AlignLeft);
  }

  return widget;
}

/////////////////////////////////////////////////
ConfigChildWidget *ConfigWidget::CreateGeometryWidget(
    const std::string &/*_key*/, const int _level)
{
  // ChildWidget
  GeometryConfigWidget *widget = new GeometryConfigWidget;

  // Geometry ComboBox
  QLabel *geometryLabel = new QLabel(tr("Geometry"));
  geometryLabel->setToolTip(tr("geometry"));
  QComboBox *geometryComboBox = new QComboBox(widget);
  geometryComboBox->addItem(tr("box"));
  geometryComboBox->addItem(tr("cylinder"));
  geometryComboBox->addItem(tr("sphere"));
  geometryComboBox->addItem(tr("mesh"));
  geometryComboBox->addItem(tr("polyline"));
  connect(geometryComboBox, SIGNAL(currentIndexChanged(const int)), this,
      SLOT(OnGeometryValueChanged(const int)));

  // Size XYZ
  double min = 0;
  double max = 0;
  this->GetRangeFromKey("length", min, max);

  QDoubleSpinBox *geomSizeXSpinBox = new QDoubleSpinBox(widget);
  geomSizeXSpinBox->setRange(min, max);
  geomSizeXSpinBox->setSingleStep(0.01);
  geomSizeXSpinBox->setDecimals(6);
  geomSizeXSpinBox->setValue(1.000);
  geomSizeXSpinBox->setAlignment(Qt::AlignRight);
  geomSizeXSpinBox->setMaximumWidth(100);
  connect(geomSizeXSpinBox, SIGNAL(editingFinished()), this,
      SLOT(OnGeometryValueChanged()));

  QDoubleSpinBox *geomSizeYSpinBox = new QDoubleSpinBox(widget);
  geomSizeYSpinBox->setRange(min, max);
  geomSizeYSpinBox->setSingleStep(0.01);
  geomSizeYSpinBox->setDecimals(6);
  geomSizeYSpinBox->setValue(1.000);
  geomSizeYSpinBox->setAlignment(Qt::AlignRight);
  geomSizeYSpinBox->setMaximumWidth(100);
  connect(geomSizeYSpinBox, SIGNAL(editingFinished()), this,
      SLOT(OnGeometryValueChanged()));

  QDoubleSpinBox *geomSizeZSpinBox = new QDoubleSpinBox(widget);
  geomSizeZSpinBox->setRange(min, max);
  geomSizeZSpinBox->setSingleStep(0.01);
  geomSizeZSpinBox->setDecimals(6);
  geomSizeZSpinBox->setValue(1.000);
  geomSizeZSpinBox->setAlignment(Qt::AlignRight);
  geomSizeZSpinBox->setMaximumWidth(100);
  connect(geomSizeZSpinBox, SIGNAL(editingFinished()), this,
      SLOT(OnGeometryValueChanged()));

  QLabel *geomSizeXLabel = new QLabel(tr("X"));
  QLabel *geomSizeYLabel = new QLabel(tr("Y"));
  QLabel *geomSizeZLabel = new QLabel(tr("Z"));
  geomSizeXLabel->setStyleSheet("QLabel{color: " + this->redColor + ";}");
  geomSizeYLabel->setStyleSheet("QLabel{color: " + this->greenColor + ";}");
  geomSizeZLabel->setStyleSheet("QLabel{color: " + this->blueColor + ";}");
  geomSizeXLabel->setToolTip(tr("x"));
  geomSizeYLabel->setToolTip(tr("y"));
  geomSizeZLabel->setToolTip(tr("z"));

  std::string unit = this->GetUnitFromKey("length");
  QLabel *geomSizeXUnitLabel = new QLabel(QString::fromStdString(unit));
  QLabel *geomSizeYUnitLabel = new QLabel(QString::fromStdString(unit));
  QLabel *geomSizeZUnitLabel = new QLabel(QString::fromStdString(unit));

  QHBoxLayout *geomSizeLayout = new QHBoxLayout;
  geomSizeLayout->addWidget(geomSizeXLabel);
  geomSizeLayout->addWidget(geomSizeXSpinBox);
  geomSizeLayout->addWidget(geomSizeXUnitLabel);
  geomSizeLayout->addWidget(geomSizeYLabel);
  geomSizeLayout->addWidget(geomSizeYSpinBox);
  geomSizeLayout->addWidget(geomSizeYUnitLabel);
  geomSizeLayout->addWidget(geomSizeZLabel);
  geomSizeLayout->addWidget(geomSizeZSpinBox);
  geomSizeLayout->addWidget(geomSizeZUnitLabel);

  geomSizeLayout->setAlignment(geomSizeXLabel, Qt::AlignRight);
  geomSizeLayout->setAlignment(geomSizeYLabel, Qt::AlignRight);
  geomSizeLayout->setAlignment(geomSizeZLabel, Qt::AlignRight);

  // Uri
  QLabel *geomFilenameLabel = new QLabel(tr("Uri"));
  geomFilenameLabel->setToolTip(tr("uri"));
  QLineEdit *geomFilenameLineEdit = new QLineEdit(widget);
  connect(geomFilenameLineEdit, SIGNAL(editingFinished()), this,
      SLOT(OnGeometryValueChanged()));
  QPushButton *geomFilenameButton = new QPushButton(tr("..."));
  geomFilenameButton->setMaximumWidth(30);

  QHBoxLayout *geomFilenameLayout = new QHBoxLayout;
  geomFilenameLayout->addWidget(geomFilenameLabel);
  geomFilenameLayout->addWidget(geomFilenameLineEdit);
  geomFilenameLayout->addWidget(geomFilenameButton);

  QVBoxLayout *geomSizeFilenameLayout = new QVBoxLayout;
  geomSizeFilenameLayout->addLayout(geomSizeLayout);
  geomSizeFilenameLayout->addLayout(geomFilenameLayout);

  QWidget *geomSizeWidget = new QWidget(widget);
  geomSizeWidget->setLayout(geomSizeFilenameLayout);

  // Radius / Length
  QLabel *geomRadiusLabel = new QLabel(tr("Radius"));
  QLabel *geomLengthLabel = new QLabel(tr("Length"));
  QLabel *geomRadiusUnitLabel = new QLabel(QString::fromStdString(unit));
  QLabel *geomLengthUnitLabel = new QLabel(QString::fromStdString(unit));
  geomRadiusLabel->setToolTip(tr("radius"));
  geomLengthLabel->setToolTip(tr("length"));

  QDoubleSpinBox *geomRadiusSpinBox = new QDoubleSpinBox(widget);
  geomRadiusSpinBox->setRange(min, max);
  geomRadiusSpinBox->setSingleStep(0.01);
  geomRadiusSpinBox->setDecimals(6);
  geomRadiusSpinBox->setValue(0.500);
  geomRadiusSpinBox->setAlignment(Qt::AlignRight);
  geomRadiusSpinBox->setMaximumWidth(100);
  connect(geomRadiusSpinBox, SIGNAL(editingFinished()), this,
      SLOT(OnGeometryValueChanged()));

  QDoubleSpinBox *geomLengthSpinBox = new QDoubleSpinBox(widget);
  geomLengthSpinBox->setRange(min, max);
  geomLengthSpinBox->setSingleStep(0.01);
  geomLengthSpinBox->setDecimals(6);
  geomLengthSpinBox->setValue(1.000);
  geomLengthSpinBox->setAlignment(Qt::AlignRight);
  geomLengthSpinBox->setMaximumWidth(100);
  connect(geomLengthSpinBox, SIGNAL(editingFinished()), this,
      SLOT(OnGeometryValueChanged()));

  QHBoxLayout *geomRLLayout = new QHBoxLayout;
  geomRLLayout->addWidget(geomRadiusLabel);
  geomRLLayout->addWidget(geomRadiusSpinBox);
  geomRLLayout->addWidget(geomRadiusUnitLabel);
  geomRLLayout->addWidget(geomLengthLabel);
  geomRLLayout->addWidget(geomLengthSpinBox);
  geomRLLayout->addWidget(geomLengthUnitLabel);

  geomRLLayout->setAlignment(geomRadiusLabel, Qt::AlignRight);
  geomRLLayout->setAlignment(geomLengthLabel, Qt::AlignRight);

  QWidget *geomRLWidget = new QWidget;
  geomRLWidget->setLayout(geomRLLayout);

  // Dimensions
  QStackedWidget *geomDimensionWidget = new QStackedWidget(widget);
  geomDimensionWidget->insertWidget(0, geomSizeWidget);

  geomDimensionWidget->insertWidget(1, geomRLWidget);
  geomDimensionWidget->setCurrentIndex(0);
  geomDimensionWidget->setSizePolicy(
      QSizePolicy::Minimum, QSizePolicy::Minimum);

  // This is inside a group
  int level = _level + 1;

  // Layout
  QGridLayout *widgetLayout = new QGridLayout;
  widgetLayout->addItem(new QSpacerItem(20*level, 1,
      QSizePolicy::Fixed, QSizePolicy::Fixed), 0, 0);
  widgetLayout->addWidget(geometryLabel, 0, 1);
  widgetLayout->addWidget(geometryComboBox, 0, 2, 1, 2);
  widgetLayout->addWidget(geomDimensionWidget, 2, 1, 1, 3);

  // ChildWidget
  widget->setFrameStyle(QFrame::Box);
  widget->geomDimensionWidget = geomDimensionWidget;
  widget->geomLengthSpinBox = geomLengthSpinBox;
  widget->geomLengthLabel = geomLengthLabel;
  widget->geomLengthUnitLabel = geomLengthUnitLabel;
  widget->geomFilenameLabel = geomFilenameLabel;
  widget->geomFilenameLineEdit = geomFilenameLineEdit;
  widget->geomFilenameButton = geomFilenameButton;

  geomFilenameLabel->setVisible(false);
  geomFilenameLineEdit->setVisible(false);
  geomFilenameButton->setVisible(false);

  connect(geometryComboBox, SIGNAL(currentIndexChanged(const QString)),
      widget, SLOT(GeometryChanged(const QString)));
  connect(geomFilenameButton, SIGNAL(clicked()), widget, SLOT(OnSelectFile()));

  widget->setLayout(widgetLayout);
  widget->widgets.push_back(geometryComboBox);
  widget->widgets.push_back(geomSizeXSpinBox);
  widget->widgets.push_back(geomSizeYSpinBox);
  widget->widgets.push_back(geomSizeZSpinBox);
  widget->widgets.push_back(geomRadiusSpinBox);
  widget->widgets.push_back(geomLengthSpinBox);
  widget->widgets.push_back(geomFilenameLineEdit);
  widget->widgets.push_back(geomFilenameButton);

  return widget;
}

/////////////////////////////////////////////////
ConfigChildWidget *ConfigWidget::CreateEnumWidget(
    const std::string &_key, const std::vector<std::string> &_values,
    const int _level)
{
  // Label
  QLabel *enumLabel = new QLabel(this->GetHumanReadableKey(_key).c_str());
  enumLabel->setToolTip(tr(_key.c_str()));

  // ComboBox
  QComboBox *enumComboBox = new QComboBox;

  for (unsigned int i = 0; i < _values.size(); ++i)
    enumComboBox->addItem(tr(_values[i].c_str()));

  // Layout
  QHBoxLayout *widgetLayout = new QHBoxLayout;
  if (_level != 0)
  {
    widgetLayout->addItem(new QSpacerItem(20*_level, 1,
        QSizePolicy::Fixed, QSizePolicy::Fixed));
  }
  widgetLayout->addWidget(enumLabel);
  widgetLayout->addWidget(enumComboBox);

  // ChildWidget
  EnumConfigWidget *widget = new EnumConfigWidget();
  widget->setLayout(widgetLayout);
  widget->setFrameStyle(QFrame::Box);
  connect(enumComboBox, SIGNAL(currentIndexChanged(const QString &)),
      widget, SLOT(EnumChanged(const QString &)));

  widget->widgets.push_back(enumComboBox);

  // connect enum config widget event so that we can fire another
  // event from ConfigWidget that has the name of this field
  connect(widget,
      SIGNAL(EnumValueChanged(const QString &)), this,
      SLOT(OnEnumValueChanged(const QString &)));

  return widget;
}

/////////////////////////////////////////////////
void ConfigWidget::UpdateMsg(google::protobuf::Message *_msg,
    const std::string &_name)
{
  const google::protobuf::Descriptor *d = _msg->GetDescriptor();
  if (!d)
    return;
  unsigned int count = d->field_count();

  for (unsigned int i = 0; i < count ; ++i)
  {
    const google::protobuf::FieldDescriptor *field = d->field(i);

    if (!field)
      return;

    const google::protobuf::Reflection *ref = _msg->GetReflection();

    if (!ref)
      return;

    std::string name = field->name();

    // Update each field in the message
    // TODO update repeated fields
    if (!field->is_repeated() /*&& ref->HasField(*_msg, field)*/)
    {
      std::string scopedName = _name.empty() ? name : _name + "::" + name;
      if (this->configWidgets.find(scopedName) == this->configWidgets.end())
        continue;

      // don't update msgs field that are associated with read-only widgets
      if (this->GetWidgetReadOnly(scopedName))
        continue;

      ConfigChildWidget *childWidget = this->configWidgets[scopedName];

      switch (field->type())
      {
        case google::protobuf::FieldDescriptor::TYPE_DOUBLE:
        {
          QDoubleSpinBox *valueSpinBox =
              qobject_cast<QDoubleSpinBox *>(childWidget->widgets[0]);
          ref->SetDouble(_msg, field, valueSpinBox->value());
          break;
        }
        case google::protobuf::FieldDescriptor::TYPE_FLOAT:
        {
          QDoubleSpinBox *valueSpinBox =
              qobject_cast<QDoubleSpinBox *>(childWidget->widgets[0]);
          ref->SetFloat(_msg, field, valueSpinBox->value());
          break;
        }
        case google::protobuf::FieldDescriptor::TYPE_INT64:
        {
          QSpinBox *valueSpinBox =
              qobject_cast<QSpinBox *>(childWidget->widgets[0]);
          ref->SetInt64(_msg, field, valueSpinBox->value());
          break;
        }
        case google::protobuf::FieldDescriptor::TYPE_UINT64:
        {
          QSpinBox *valueSpinBox =
              qobject_cast<QSpinBox *>(childWidget->widgets[0]);
          ref->SetUInt64(_msg, field, valueSpinBox->value());
          break;
        }
        case google::protobuf::FieldDescriptor::TYPE_INT32:
        {
          QSpinBox *valueSpinBox =
              qobject_cast<QSpinBox *>(childWidget->widgets[0]);
          ref->SetInt32(_msg, field, valueSpinBox->value());
          break;
        }
        case google::protobuf::FieldDescriptor::TYPE_UINT32:
        {
          QSpinBox *valueSpinBox =
              qobject_cast<QSpinBox *>(childWidget->widgets[0]);
          ref->SetUInt32(_msg, field, valueSpinBox->value());
          break;
        }
        case google::protobuf::FieldDescriptor::TYPE_BOOL:
        {
          QRadioButton *valueRadioButton =
              qobject_cast<QRadioButton *>(childWidget->widgets[0]);
          ref->SetBool(_msg, field, valueRadioButton->isChecked());
          break;
        }
        case google::protobuf::FieldDescriptor::TYPE_STRING:
        {
          if (qobject_cast<QLineEdit *>(childWidget->widgets[0]))
          {
            QLineEdit *valueLineEdit =
              qobject_cast<QLineEdit *>(childWidget->widgets[0]);
            ref->SetString(_msg, field, valueLineEdit->text().toStdString());
          }
          else if (qobject_cast<QPlainTextEdit *>(childWidget->widgets[0]))
          {
            QPlainTextEdit *valueTextEdit =
                qobject_cast<QPlainTextEdit *>(childWidget->widgets[0]);
            ref->SetString(_msg, field,
                valueTextEdit->toPlainText().toStdString());
          }
          break;
        }
        case google::protobuf::FieldDescriptor::TYPE_MESSAGE:
        {
          google::protobuf::Message *valueMsg =
              (ref->MutableMessage(_msg, field));

          // update geometry msg field
          if (field->message_type()->name() == "Geometry")
          {
            // manually retrieve values from widgets in order to update
            // the message fields.
            QComboBox *valueComboBox =
                qobject_cast<QComboBox *>(childWidget->widgets[0]);
            std::string geomType = valueComboBox->currentText().toStdString();

            const google::protobuf::Descriptor *valueDescriptor =
                valueMsg->GetDescriptor();
            const google::protobuf::Reflection *geomReflection =
                valueMsg->GetReflection();
            const google::protobuf::FieldDescriptor *typeField =
                valueDescriptor->FindFieldByName("type");
            const google::protobuf::EnumDescriptor *typeEnumDescriptor =
                typeField->enum_type();

            if (geomType == "box" || geomType == "mesh")
            {
              double sizeX = qobject_cast<QDoubleSpinBox *>(
                  childWidget->widgets[1])->value();
              double sizeY = qobject_cast<QDoubleSpinBox *>(
                  childWidget->widgets[2])->value();
              double sizeZ = qobject_cast<QDoubleSpinBox *>(
                  childWidget->widgets[3])->value();
              math::Vector3 geomSize(sizeX, sizeY, sizeZ);

              // set type
              std::string typeStr =
                  QString(tr(geomType.c_str())).toUpper().toStdString();
              const google::protobuf::EnumValueDescriptor *geometryType =
                  typeEnumDescriptor->FindValueByName(typeStr);
              geomReflection->SetEnum(valueMsg, typeField, geometryType);

              // set dimensions
              const google::protobuf::FieldDescriptor *geomFieldDescriptor =
                valueDescriptor->FindFieldByName(geomType);
              google::protobuf::Message *geomValueMsg =
                  geomReflection->MutableMessage(valueMsg, geomFieldDescriptor);

              int fieldIdx = (geomType == "box") ? 0 : 1;
              google::protobuf::Message *geomDimensionMsg =
                  geomValueMsg->GetReflection()->MutableMessage(geomValueMsg,
                  geomValueMsg->GetDescriptor()->field(fieldIdx));
              this->UpdateVector3Msg(geomDimensionMsg, geomSize);

              if (geomType == "mesh")
              {
                std::string uri = qobject_cast<QLineEdit *>(
                     childWidget->widgets[6])->text().toStdString();
                const google::protobuf::FieldDescriptor *uriFieldDescriptor =
                    geomValueMsg->GetDescriptor()->field(0);
                geomValueMsg->GetReflection()->SetString(geomValueMsg,
                    uriFieldDescriptor, uri);
              }
            }
            else if (geomType == "cylinder")
            {
              double radius = qobject_cast<QDoubleSpinBox *>(
                  childWidget->widgets[4])->value();
              double length = qobject_cast<QDoubleSpinBox *>(
                  childWidget->widgets[5])->value();

              // set type
              const google::protobuf::EnumValueDescriptor *geometryType =
                  typeEnumDescriptor->FindValueByName("CYLINDER");
              geomReflection->SetEnum(valueMsg, typeField, geometryType);

              // set radius and length
              const google::protobuf::FieldDescriptor *geomFieldDescriptor =
                valueDescriptor->FindFieldByName(geomType);
              google::protobuf::Message *geomValueMsg =
                  geomReflection->MutableMessage(valueMsg, geomFieldDescriptor);

              const google::protobuf::FieldDescriptor *geomRadiusField =
                  geomValueMsg->GetDescriptor()->field(0);
              geomValueMsg->GetReflection()->SetDouble(geomValueMsg,
                  geomRadiusField, radius);
              const google::protobuf::FieldDescriptor *geomLengthField =
                  geomValueMsg->GetDescriptor()->field(1);
              geomValueMsg->GetReflection()->SetDouble(geomValueMsg,
                  geomLengthField, length);
            }
            else if (geomType == "sphere")
            {
              double radius = qobject_cast<QDoubleSpinBox *>(
                  childWidget->widgets[4])->value();

              // set type
              const google::protobuf::EnumValueDescriptor *geometryType =
                  typeEnumDescriptor->FindValueByName("SPHERE");
              geomReflection->SetEnum(valueMsg, typeField, geometryType);

              // set radius
              const google::protobuf::FieldDescriptor *geomFieldDescriptor =
                valueDescriptor->FindFieldByName(geomType);
              google::protobuf::Message *geomValueMsg =
                  geomReflection->MutableMessage(valueMsg, geomFieldDescriptor);

              const google::protobuf::FieldDescriptor *geomRadiusField =
                  geomValueMsg->GetDescriptor()->field(0);
              geomValueMsg->GetReflection()->SetDouble(geomValueMsg,
                  geomRadiusField, radius);
            }
            else if (geomType == "polyline")
            {
              const google::protobuf::EnumValueDescriptor *geometryType =
                  typeEnumDescriptor->FindValueByName("POLYLINE");
              geomReflection->SetEnum(valueMsg, typeField, geometryType);
            }
          }
          // update pose msg field
          else if (field->message_type()->name() == "Pose")
          {
            const google::protobuf::Descriptor *valueDescriptor =
                valueMsg->GetDescriptor();
            int valueMsgFieldCount = valueDescriptor->field_count();

            // loop through the message fields to update:
            // a vector3d field (position)
            // and quaternion field (orientation)
            for (int j = 0; j < valueMsgFieldCount ; ++j)
            {
              const google::protobuf::FieldDescriptor *valueField =
                  valueDescriptor->field(j);

              if (valueField->type() !=
                  google::protobuf::FieldDescriptor::TYPE_MESSAGE)
                continue;

              if (valueField->message_type()->name() == "Vector3d")
              {
                // pos
                google::protobuf::Message *posValueMsg =
                    valueMsg->GetReflection()->MutableMessage(
                    valueMsg, valueField);
                std::vector<double> values;
                for (unsigned int k = 0; k < 3; ++k)
                {
                  QDoubleSpinBox *valueSpinBox =
                      qobject_cast<QDoubleSpinBox *>(childWidget->widgets[k]);
                  values.push_back(valueSpinBox->value());
                }
                math::Vector3 vec3(values[0], values[1], values[2]);
                this->UpdateVector3Msg(posValueMsg, vec3);
              }
              else if (valueField->message_type()->name() == "Quaternion")
              {
                // rot
                google::protobuf::Message *quatValueMsg =
                    valueMsg->GetReflection()->MutableMessage(
                    valueMsg, valueField);
                std::vector<double> rotValues;
                for (unsigned int k = 3; k < 6; ++k)
                {
                  QDoubleSpinBox *valueSpinBox =
                      qobject_cast<QDoubleSpinBox *>(childWidget->widgets[k]);
                  rotValues.push_back(valueSpinBox->value());
                }
                math::Quaternion quat(rotValues[0], rotValues[1], rotValues[2]);

                std::vector<double> quatValues;
                quatValues.push_back(quat.x);
                quatValues.push_back(quat.y);
                quatValues.push_back(quat.z);
                quatValues.push_back(quat.w);
                const google::protobuf::Descriptor *quatValueDescriptor =
                    quatValueMsg->GetDescriptor();
                for (unsigned int k = 0; k < quatValues.size(); ++k)
                {
                  const google::protobuf::FieldDescriptor *quatValueField =
                      quatValueDescriptor->field(k);
                  quatValueMsg->GetReflection()->SetDouble(quatValueMsg,
                      quatValueField, quatValues[k]);
                }
              }
            }
          }
          else if (field->message_type()->name() == "Vector3d")
          {
            std::vector<double> values;
            for (unsigned int j = 0; j < 3; ++j)
            {
              QDoubleSpinBox *valueSpinBox =
                  qobject_cast<QDoubleSpinBox *>(childWidget->widgets[j]);
              values.push_back(valueSpinBox->value());
            }
            math::Vector3 vec3(values[0], values[1], values[2]);
            this->UpdateVector3Msg(valueMsg, vec3);
          }
          else if (field->message_type()->name() == "Color")
          {
            const google::protobuf::Descriptor *valueDescriptor =
                valueMsg->GetDescriptor();
            for (unsigned int j = 0; j < childWidget->widgets.size(); ++j)
            {
              QDoubleSpinBox *valueSpinBox =
                  qobject_cast<QDoubleSpinBox *>(childWidget->widgets[j]);
              const google::protobuf::FieldDescriptor *valueField =
                  valueDescriptor->field(j);
              valueMsg->GetReflection()->SetFloat(valueMsg, valueField,
                  valueSpinBox->value());
            }
          }
          else
          {
            // update the message fields recursively
            this->UpdateMsg(valueMsg, scopedName);
          }

          break;
        }
        case google::protobuf::FieldDescriptor::TYPE_ENUM:
        {
          QComboBox *valueComboBox =
              qobject_cast<QComboBox *>(childWidget->widgets[0]);
          if (valueComboBox)
          {
            std::string valueStr = valueComboBox->currentText().toStdString();
            const google::protobuf::EnumDescriptor *enumDescriptor =
                field->enum_type();
            if (enumDescriptor)
            {
              const google::protobuf::EnumValueDescriptor *enumValue =
                  enumDescriptor->FindValueByName(valueStr);
              if (enumValue)
                ref->SetEnum(_msg, field, enumValue);
              else
                gzerr << "Unable to find enum value: '" << valueStr << "'"
                    << std::endl;
            }
          }
          break;
        }
        default:
          break;
      }
    }
  }
}

/////////////////////////////////////////////////
void ConfigWidget::UpdateVector3Msg(google::protobuf::Message *_msg,
    const math::Vector3 &_value)
{
  const google::protobuf::Descriptor *valueDescriptor = _msg->GetDescriptor();

  std::vector<double> values;
  values.push_back(_value.x);
  values.push_back(_value.y);
  values.push_back(_value.z);

  for (unsigned int i = 0; i < 3; ++i)
  {
    const google::protobuf::FieldDescriptor *valueField =
        valueDescriptor->field(i);
    _msg->GetReflection()->SetDouble(_msg, valueField, values[i]);
  }
}

/////////////////////////////////////////////////
bool ConfigWidget::UpdateIntWidget(ConfigChildWidget *_widget,  int _value)
{
  if (_widget->widgets.size() == 1u)
  {
    qobject_cast<QSpinBox *>(_widget->widgets[0])->setValue(_value);
    return true;
  }
  else
  {
    gzerr << "Error updating Int Config widget" << std::endl;
  }
  return false;
}

/////////////////////////////////////////////////
bool ConfigWidget::UpdateUIntWidget(ConfigChildWidget *_widget,
    unsigned int _value)
{
  if (_widget->widgets.size() == 1u)
  {
    qobject_cast<QSpinBox *>(_widget->widgets[0])->setValue(_value);
    return true;
  }
  else
  {
    gzerr << "Error updating UInt Config widget" << std::endl;
  }
  return false;
}

/////////////////////////////////////////////////
bool ConfigWidget::UpdateDoubleWidget(ConfigChildWidget *_widget, double _value)
{
  if (_widget->widgets.size() == 1u)
  {
    // Spin value
    QDoubleSpinBox *spin =
        qobject_cast<QDoubleSpinBox *>(_widget->widgets[0]);
    spin->setValue(_value);

    // Unit label
    std::string jointType = this->GetEnumWidgetValue("type");
    std::string unit = this->GetUnitFromKey(_widget->key, jointType);
    qobject_cast<QLabel *>(
        _widget->mapWidgetToUnit[spin])->setText(QString::fromStdString(unit));

    return true;
  }
  else
  {
    gzerr << "Error updating Double Config widget" << std::endl;
  }
  return false;
}

/////////////////////////////////////////////////
bool ConfigWidget::UpdateStringWidget(ConfigChildWidget *_widget,
    const std::string &_value)
{
  if (_widget->widgets.size() == 1u)
  {
    if (qobject_cast<QLineEdit *>(_widget->widgets[0]))
    {
      qobject_cast<QLineEdit *>(_widget->widgets[0])
          ->setText(tr(_value.c_str()));
      return true;
    }
    else if (qobject_cast<QPlainTextEdit *>(_widget->widgets[0]))
    {
      qobject_cast<QPlainTextEdit *>(_widget->widgets[0])
          ->setPlainText(tr(_value.c_str()));
      return true;
    }
  }
  else
  {
    gzerr << "Error updating String Config Widget" << std::endl;
  }
  return false;
}

/////////////////////////////////////////////////
bool ConfigWidget::UpdateBoolWidget(ConfigChildWidget *_widget, bool _value)
{
  if (_widget->widgets.size() == 2u)
  {
    qobject_cast<QRadioButton *>(_widget->widgets[0])->setChecked(_value);
    qobject_cast<QRadioButton *>(_widget->widgets[1])->setChecked(!_value);
    return true;
  }
  else
  {
    gzerr << "Error updating Bool Config widget" << std::endl;
  }
  return false;
}

/////////////////////////////////////////////////
bool ConfigWidget::UpdateVector3Widget(ConfigChildWidget *_widget,
    const math::Vector3 &_vec)
{
  if (_widget->widgets.size() == 4u)
  {
    qobject_cast<QDoubleSpinBox *>(_widget->widgets[0])->setValue(_vec.x);
    qobject_cast<QDoubleSpinBox *>(_widget->widgets[1])->setValue(_vec.y);
    qobject_cast<QDoubleSpinBox *>(_widget->widgets[2])->setValue(_vec.z);

    // Update preset
    int preset = 0;
    if (_vec == math::Vector3::UnitX)
      preset = 1;
    else if (_vec == -math::Vector3::UnitX)
      preset = 2;
    else if (_vec == math::Vector3::UnitY)
      preset = 3;
    else if (_vec == -math::Vector3::UnitY)
      preset = 4;
    else if (_vec == math::Vector3::UnitZ)
      preset = 5;
    else if (_vec == -math::Vector3::UnitZ)
      preset = 6;

    qobject_cast<QComboBox *>(_widget->widgets[3])->setCurrentIndex(preset);

    return true;
  }
  else
  {
    gzerr << "Error updating Vector3 Config widget" << std::endl;
  }
  return false;
}

/////////////////////////////////////////////////
bool ConfigWidget::UpdateColorWidget(ConfigChildWidget *_widget,
    const common::Color &_color)
{
  if (_widget->widgets.size() == 4u)
  {
    qobject_cast<QDoubleSpinBox *>(_widget->widgets[0])->setValue(_color.r);
    qobject_cast<QDoubleSpinBox *>(_widget->widgets[1])->setValue(_color.g);
    qobject_cast<QDoubleSpinBox *>(_widget->widgets[2])->setValue(_color.b);
    qobject_cast<QDoubleSpinBox *>(_widget->widgets[3])->setValue(_color.a);
    return true;
  }
  else
  {
    gzerr << "Error updating Color Config widget" << std::endl;
  }
  return false;
}

/////////////////////////////////////////////////
bool ConfigWidget::UpdatePoseWidget(ConfigChildWidget *_widget,
    const math::Pose &_pose)
{
  if (_widget->widgets.size() == 6u)
  {
    qobject_cast<QDoubleSpinBox *>(_widget->widgets[0])->setValue(_pose.pos.x);
    qobject_cast<QDoubleSpinBox *>(_widget->widgets[1])->setValue(_pose.pos.y);
    qobject_cast<QDoubleSpinBox *>(_widget->widgets[2])->setValue(_pose.pos.z);

    math::Vector3 rot = _pose.rot.GetAsEuler();
    qobject_cast<QDoubleSpinBox *>(_widget->widgets[3])->setValue(rot.x);
    qobject_cast<QDoubleSpinBox *>(_widget->widgets[4])->setValue(rot.y);
    qobject_cast<QDoubleSpinBox *>(_widget->widgets[5])->setValue(rot.z);
    return true;
  }
  else
  {
    gzerr << "Error updating Pose Config widget" << std::endl;
  }
  return false;
}

/////////////////////////////////////////////////
bool ConfigWidget::UpdateGeometryWidget(ConfigChildWidget *_widget,
    const std::string &_value, const math::Vector3 &_dimensions,
    const std::string &_uri)
{
  if (_widget->widgets.size() != 8u)
  {
    gzerr << "Error updating Geometry Config widget " << std::endl;
    return false;
  }

  QComboBox *valueComboBox = qobject_cast<QComboBox *>(_widget->widgets[0]);
  int index = valueComboBox->findText(tr(_value.c_str()));

  if (index < 0)
  {
    gzerr << "Error updating Geometry Config widget: '" << _value <<
      "' not found" << std::endl;
    return false;
  }

  qobject_cast<QComboBox *>(_widget->widgets[0])->setCurrentIndex(index);

  bool isMesh =  _value == "mesh";
  if (_value == "box" || isMesh)
  {
    qobject_cast<QDoubleSpinBox *>(_widget->widgets[1])->setValue(
        _dimensions.x);
    qobject_cast<QDoubleSpinBox *>(_widget->widgets[2])->setValue(
        _dimensions.y);
    qobject_cast<QDoubleSpinBox *>(_widget->widgets[3])->setValue(
        _dimensions.z);
  }
  else if (_value == "cylinder")
  {
    qobject_cast<QDoubleSpinBox *>(_widget->widgets[4])->setValue(
        _dimensions.x*0.5);
    qobject_cast<QDoubleSpinBox *>(_widget->widgets[5])->setValue(
        _dimensions.z);
  }
  else if (_value == "sphere")
  {
    qobject_cast<QDoubleSpinBox *>(_widget->widgets[4])->setValue(
        _dimensions.x*0.5);
  }
  else if (_value == "polyline")
  {
    // do nothing
  }

  if (isMesh)
    qobject_cast<QLineEdit *>(_widget->widgets[6])->setText(tr(_uri.c_str()));

  return true;
}

/////////////////////////////////////////////////
bool ConfigWidget::UpdateEnumWidget(ConfigChildWidget *_widget,
    const std::string &_value)
{
  if (_widget->widgets.size() != 1u)
  {
    gzerr << "Error updating Enum Config widget" << std::endl;
    return false;
  }

  QComboBox *valueComboBox = qobject_cast<QComboBox *>(_widget->widgets[0]);
  if (!valueComboBox)
  {
    gzerr << "Error updating Enum Config widget" << std::endl;
    return false;
  }

  int index = valueComboBox->findText(tr(_value.c_str()));

  if (index < 0)
  {
    gzerr << "Error updating Enum Config widget: '" << _value <<
      "' not found" << std::endl;
    return false;
  }

  qobject_cast<QComboBox *>(_widget->widgets[0])->setCurrentIndex(index);

  return true;
}

/////////////////////////////////////////////////
int ConfigWidget::GetIntWidgetValue(ConfigChildWidget *_widget) const
{
  int value = 0;
  if (_widget->widgets.size() == 1u)
  {
    value = qobject_cast<QSpinBox *>(_widget->widgets[0])->value();
  }
  else
  {
    gzerr << "Error getting value from Int Config widget" << std::endl;
  }
  return value;
}

/////////////////////////////////////////////////
unsigned int ConfigWidget::GetUIntWidgetValue(ConfigChildWidget *_widget) const
{
  unsigned int value = 0;
  if (_widget->widgets.size() == 1u)
  {
    value = qobject_cast<QSpinBox *>(_widget->widgets[0])->value();
  }
  else
  {
    gzerr << "Error getting value from UInt Config widget" << std::endl;
  }
  return value;
}

/////////////////////////////////////////////////
double ConfigWidget::GetDoubleWidgetValue(ConfigChildWidget *_widget) const
{
  double value = 0.0;
  if (_widget->widgets.size() == 1u)
  {
    value = qobject_cast<QDoubleSpinBox *>(_widget->widgets[0])->value();
  }
  else
  {
    gzerr << "Error getting value from Double Config widget" << std::endl;
  }
  return value;
}

/////////////////////////////////////////////////
std::string ConfigWidget::GetStringWidgetValue(ConfigChildWidget *_widget) const
{
  std::string value;
  if (_widget->widgets.size() == 1u)
  {
    if (qobject_cast<QLineEdit *>(_widget->widgets[0]))
    {
      value =
          qobject_cast<QLineEdit *>(_widget->widgets[0])->text().toStdString();
    }
    else if (qobject_cast<QPlainTextEdit *>(_widget->widgets[0]))
    {
      value = qobject_cast<QPlainTextEdit *>(_widget->widgets[0])
          ->toPlainText().toStdString();
    }
  }
  else
  {
    gzerr << "Error getting value from String Config Widget" << std::endl;
  }
  return value;
}

/////////////////////////////////////////////////
bool ConfigWidget::GetBoolWidgetValue(ConfigChildWidget *_widget) const
{
  bool value = false;
  if (_widget->widgets.size() == 2u)
  {
    value = qobject_cast<QRadioButton *>(_widget->widgets[0])->isChecked();
  }
  else
  {
    gzerr << "Error getting value from Bool Config widget" << std::endl;
  }
  return value;
}

/////////////////////////////////////////////////
math::Vector3 ConfigWidget::GetVector3WidgetValue(ConfigChildWidget *_widget)
    const
{
  math::Vector3 value;
  if (_widget->widgets.size() == 4u)
  {
    value.x = qobject_cast<QDoubleSpinBox *>(_widget->widgets[0])->value();
    value.y = qobject_cast<QDoubleSpinBox *>(_widget->widgets[1])->value();
    value.z = qobject_cast<QDoubleSpinBox *>(_widget->widgets[2])->value();
  }
  else
  {
    gzerr << "Error getting value from Vector3 Config widget" << std::endl;
  }
  return value;
}

/////////////////////////////////////////////////
common::Color ConfigWidget::GetColorWidgetValue(ConfigChildWidget *_widget)
    const
{
  common::Color value;
  if (_widget->widgets.size() == 4u)
  {
    value.r = qobject_cast<QDoubleSpinBox *>(_widget->widgets[0])->value();
    value.g = qobject_cast<QDoubleSpinBox *>(_widget->widgets[1])->value();
    value.b = qobject_cast<QDoubleSpinBox *>(_widget->widgets[2])->value();
    value.a = qobject_cast<QDoubleSpinBox *>(_widget->widgets[3])->value();
  }
  else
  {
    gzerr << "Error getting value from Color Config widget" << std::endl;
  }
  return value;
}

/////////////////////////////////////////////////
math::Pose ConfigWidget::GetPoseWidgetValue(ConfigChildWidget *_widget) const
{
  math::Pose value;
  if (_widget->widgets.size() == 6u)
  {
    value.pos.x = qobject_cast<QDoubleSpinBox *>(_widget->widgets[0])->value();
    value.pos.y = qobject_cast<QDoubleSpinBox *>(_widget->widgets[1])->value();
    value.pos.z = qobject_cast<QDoubleSpinBox *>(_widget->widgets[2])->value();

    math::Vector3 rot;
    rot.x = qobject_cast<QDoubleSpinBox *>(_widget->widgets[3])->value();
    rot.y = qobject_cast<QDoubleSpinBox *>(_widget->widgets[4])->value();
    rot.z = qobject_cast<QDoubleSpinBox *>(_widget->widgets[5])->value();
    value.rot.SetFromEuler(rot);
  }
  else
  {
    gzerr << "Error getting value from Pose Config widget" << std::endl;
  }
  return value;
}

/////////////////////////////////////////////////
std::string ConfigWidget::GetGeometryWidgetValue(ConfigChildWidget *_widget,
    ignition::math::Vector3d &_dimensions, std::string &_uri) const
{
  std::string value;
  if (_widget->widgets.size() != 8u)
  {
    gzerr << "Error getting value from Geometry Config widget " << std::endl;
    return value;
  }

  QComboBox *valueComboBox = qobject_cast<QComboBox *>(_widget->widgets[0]);
  value = valueComboBox->currentText().toStdString();

  bool isMesh = value == "mesh";
  if (value == "box" || isMesh)
  {
    _dimensions.X(qobject_cast<QDoubleSpinBox *>(_widget->widgets[1])->value());
    _dimensions.Y(qobject_cast<QDoubleSpinBox *>(_widget->widgets[2])->value());
    _dimensions.Z(qobject_cast<QDoubleSpinBox *>(_widget->widgets[3])->value());
  }
  else if (value == "cylinder")
  {
    _dimensions.X(
        qobject_cast<QDoubleSpinBox *>(_widget->widgets[4])->value()*2.0);
    _dimensions.Y(_dimensions.X());
    _dimensions.Z(qobject_cast<QDoubleSpinBox *>(_widget->widgets[5])->value());
  }
  else if (value == "sphere")
  {
    _dimensions.X(
        qobject_cast<QDoubleSpinBox *>(_widget->widgets[4])->value()*2.0);
    _dimensions.Y(_dimensions.X());
    _dimensions.Z(_dimensions.X());
  }
  else if (value == "polyline")
  {
    // do nothing
  }
  else
  {
    gzerr << "Error getting geometry dimensions for type: '" << value << "'"
        << std::endl;
  }

  if (isMesh)
    _uri = qobject_cast<QLineEdit *>(_widget->widgets[6])->text().toStdString();

  return value;
}

/////////////////////////////////////////////////
std::string ConfigWidget::GetEnumWidgetValue(ConfigChildWidget *_widget) const
{
  std::string value;
  if (_widget->widgets.size() != 1u)
  {
    gzerr << "Error getting value from Enum Config widget " << std::endl;
    return value;
  }

  QComboBox *valueComboBox = qobject_cast<QComboBox *>(_widget->widgets[0]);
  value = valueComboBox->currentText().toStdString();

  return value;
}

/////////////////////////////////////////////////
void ConfigWidget::OnItemSelection(QTreeWidgetItem *_item,
                                         int /*_column*/)
{
  if (_item && _item->childCount() > 0)
    _item->setExpanded(!_item->isExpanded());
}

/////////////////////////////////////////////////
void ConfigWidget::OnUIntValueChanged()
{
  QSpinBox *spin =
      qobject_cast<QSpinBox *>(QObject::sender());

  if (!spin)
    return;

  ConfigChildWidget *widget =
      qobject_cast<ConfigChildWidget *>(spin->parent());

  if (!widget)
    return;

  emit UIntValueChanged(widget->scopedName.c_str(),
      this->GetUIntWidgetValue(widget));
}

/////////////////////////////////////////////////
void ConfigWidget::OnIntValueChanged()
{
  QSpinBox *spin =
      qobject_cast<QSpinBox *>(QObject::sender());

  if (!spin)
    return;

  ConfigChildWidget *widget =
      qobject_cast<ConfigChildWidget *>(spin->parent());

  if (!widget)
    return;

  emit IntValueChanged(widget->scopedName.c_str(),
      this->GetIntWidgetValue(widget));
}

/////////////////////////////////////////////////
void ConfigWidget::OnDoubleValueChanged()
{
  QDoubleSpinBox *spin =
      qobject_cast<QDoubleSpinBox *>(QObject::sender());

  if (!spin)
    return;

  ConfigChildWidget *widget =
      qobject_cast<ConfigChildWidget *>(spin->parent());

  if (!widget)
    return;

  emit DoubleValueChanged(widget->scopedName.c_str(),
      this->GetDoubleWidgetValue(widget));
}

/////////////////////////////////////////////////
void ConfigWidget::OnBoolValueChanged()
{
  QRadioButton *radio =
      qobject_cast<QRadioButton *>(QObject::sender());

  if (!radio)
    return;

  ConfigChildWidget *widget =
      qobject_cast<ConfigChildWidget *>(radio->parent());

  if (!widget)
    return;

  emit BoolValueChanged(widget->scopedName.c_str(),
      this->GetBoolWidgetValue(widget));
}

/////////////////////////////////////////////////
void ConfigWidget::OnStringValueChanged()
{
  QLineEdit *lineEdit = qobject_cast<QLineEdit *>(QObject::sender());
  QPlainTextEdit *plainTextEdit =
      qobject_cast<QPlainTextEdit *>(QObject::sender());

  QWidget *valueEdit;
  if (!lineEdit && !plainTextEdit)
    return;
  else if (lineEdit)
    valueEdit = lineEdit;
  else
    valueEdit = plainTextEdit;

  ConfigChildWidget *widget =
      qobject_cast<ConfigChildWidget *>(valueEdit->parent());

  if (!widget)
    return;

  emit StringValueChanged(widget->scopedName.c_str(),
      this->GetStringWidgetValue(widget));
}

/////////////////////////////////////////////////
void ConfigWidget::OnVector3dValueChanged()
{
  QDoubleSpinBox *spin =
      qobject_cast<QDoubleSpinBox *>(QObject::sender());

  if (!spin)
    return;

  ConfigChildWidget *widget =
      qobject_cast<ConfigChildWidget *>(spin->parent());

  if (!widget)
    return;

  auto value = this->GetVector3WidgetValue(widget).Ign();

  // Update preset
  this->UpdateVector3Widget(widget, value);

  // Signal
  emit Vector3dValueChanged(widget->scopedName.c_str(), value);
}

/////////////////////////////////////////////////
void ConfigWidget::OnVector3dPresetChanged(const int _index)
{
  auto combo = qobject_cast<QComboBox *>(QObject::sender());

  if (!combo)
    return;

  auto widget = qobject_cast<ConfigChildWidget *>(combo->parent());

  if (!widget)
    return;

  // Update spins
  ignition::math::Vector3d vec;
  if (_index == 1)
    vec = ignition::math::Vector3d::UnitX;
  else if (_index == 2)
    vec = -ignition::math::Vector3d::UnitX;
  else if (_index == 3)
    vec = ignition::math::Vector3d::UnitY;
  else if (_index == 4)
    vec = -ignition::math::Vector3d::UnitY;
  else if (_index == 5)
    vec = ignition::math::Vector3d::UnitZ;
  else if (_index == 6)
    vec = -ignition::math::Vector3d::UnitZ;
  else
    return;

  this->UpdateVector3Widget(widget, vec);

  // Signal
  emit Vector3dValueChanged(widget->scopedName.c_str(), vec);
}

/////////////////////////////////////////////////
void ConfigWidget::OnColorValueChanged()
{
  QDoubleSpinBox *spin =
      qobject_cast<QDoubleSpinBox *>(QObject::sender());

  if (!spin)
    return;

  ConfigChildWidget *widget =
      qobject_cast<ConfigChildWidget *>(spin->parent());

  if (!widget)
    return;

  emit ColorValueChanged(widget->scopedName.c_str(),
      this->GetColorWidgetValue(widget));
}

/////////////////////////////////////////////////
void ConfigWidget::OnPoseValueChanged()
{
  QDoubleSpinBox *spin =
      qobject_cast<QDoubleSpinBox *>(QObject::sender());

  if (!spin)
    return;

  ConfigChildWidget *widget =
      qobject_cast<ConfigChildWidget *>(spin->parent());

  if (!widget)
    return;

  emit PoseValueChanged(widget->scopedName.c_str(),
      this->GetPoseWidgetValue(widget).Ign());
}

/////////////////////////////////////////////////
void ConfigWidget::OnGeometryValueChanged()
{
  QWidget *senderWidget = qobject_cast<QWidget *>(QObject::sender());

  if (!senderWidget)
    return;

  ConfigChildWidget *widget;
  while (senderWidget->parent() != NULL)
  {
    senderWidget = qobject_cast<QWidget *>(senderWidget->parent());
    widget = qobject_cast<ConfigChildWidget *>(senderWidget);
    if (widget)
      break;
  }

  if (!widget)
    return;

  ignition::math::Vector3d dimensions;
  std::string uri;
  std::string value = this->GetGeometryWidgetValue(widget, dimensions, uri);

  emit GeometryValueChanged(widget->scopedName.c_str(), value, dimensions,
      uri);
}

/////////////////////////////////////////////////
void ConfigWidget::OnGeometryValueChanged(const int /*_value*/)
{
  QComboBox *combo =
      qobject_cast<QComboBox *>(QObject::sender());

  if (!combo)
    return;

  GeometryConfigWidget *widget =
      qobject_cast<GeometryConfigWidget *>(combo->parent());

  if (!widget)
    return;

  ignition::math::Vector3d dimensions;
  std::string uri;
  std::string value = this->GetGeometryWidgetValue(widget, dimensions, uri);

  emit GeometryValueChanged(widget->scopedName.c_str(), value, dimensions, uri);
}

/////////////////////////////////////////////////
void ConfigWidget::OnEnumValueChanged(const QString &_value)
{
  ConfigChildWidget *widget =
      qobject_cast<ConfigChildWidget *>(QObject::sender());

  if (!widget)
    return;

  emit EnumValueChanged(widget->scopedName.c_str(), _value);
}

/////////////////////////////////////////////////
bool ConfigWidget::AddConfigChildWidget(const std::string &_name,
    ConfigChildWidget *_child)
{
  if (_name.empty() || _child == NULL)
  {
    gzerr << "Given name or child is invalid. Not adding child widget."
          << std::endl;
    return false;
  }
  if (this->configWidgets.find(_name) != this->configWidgets.end())
  {
    gzerr << "This config widget already has a child with that name. " <<
       "Names must be unique. Not adding child." << std::endl;
    return false;
  }

  _child->scopedName = _name;
  this->configWidgets[_name] = _child;
  return true;
}

/////////////////////////////////////////////////
unsigned int ConfigWidget::ConfigChildWidgetCount() const
{
  return this->configWidgets.size();
}

/////////////////////////////////////////////////
bool ConfigWidget::eventFilter(QObject *_obj, QEvent *_event)
{
  QAbstractSpinBox *spinBox = qobject_cast<QAbstractSpinBox *>(_obj);
  QComboBox *comboBox = qobject_cast<QComboBox *>(_obj);
  if (spinBox || comboBox)
  {
    QWidget *widget = qobject_cast<QWidget *>(_obj);
    if (_event->type() == QEvent::Wheel)
    {
      if (widget->focusPolicy() == Qt::WheelFocus)
      {
        _event->accept();
        return false;
      }
      else
      {
        _event->ignore();
        return true;
      }
    }
    else if (_event->type() == QEvent::FocusIn)
    {
      widget->setFocusPolicy(Qt::WheelFocus);
    }
    else if (_event->type() == QEvent::FocusOut)
    {
      widget->setFocusPolicy(Qt::StrongFocus);
    }
  }
  return QObject::eventFilter(_obj, _event);
}

/////////////////////////////////////////////////
void GroupWidget::Toggle(bool _checked)
{
  if (!this->childWidget)
    return;

  this->childWidget->setVisible(_checked);
}

/////////////////////////////////////////////////
void GeometryConfigWidget::GeometryChanged(const QString _text)
{
  QWidget *widget= qobject_cast<QWidget *>(QObject::sender());

  if (widget)
  {
    std::string textStr = _text.toStdString();
    bool isMesh = (textStr == "mesh");
    if (textStr == "box" || isMesh)
    {
      this->geomDimensionWidget->show();
      this->geomDimensionWidget->setCurrentIndex(0);
    }
    else if (textStr == "cylinder")
    {
      this->geomDimensionWidget->show();
      this->geomDimensionWidget->setCurrentIndex(1);
      this->geomLengthSpinBox->show();
      this->geomLengthLabel->show();
      this->geomLengthUnitLabel->show();
    }
    else if (textStr == "sphere")
    {
      this->geomDimensionWidget->show();
      this->geomDimensionWidget->setCurrentIndex(1);
      this->geomLengthSpinBox->hide();
      this->geomLengthLabel->hide();
      this->geomLengthUnitLabel->hide();
    }
    else if (textStr == "polyline")
    {
      this->geomDimensionWidget->hide();
    }

    this->geomFilenameLabel->setVisible(isMesh);
    this->geomFilenameLineEdit->setVisible(isMesh);
    this->geomFilenameButton->setVisible(isMesh);
  }
}

/////////////////////////////////////////////////
void GeometryConfigWidget::OnSelectFile()
{
  QWidget *widget= qobject_cast<QWidget *>(QObject::sender());

  if (widget)
  {
    QFileDialog fd(this, tr("Select mesh file"), QDir::homePath(),
      tr("Mesh files (*.dae *.stl)"));
    fd.setFilter(QDir::AllDirs | QDir::Hidden);
    fd.setFileMode(QFileDialog::ExistingFile);
    fd.setWindowFlags(Qt::Window | Qt::WindowCloseButtonHint |
        Qt::WindowStaysOnTopHint | Qt::CustomizeWindowHint);
    if (fd.exec())
    {
      if (!fd.selectedFiles().isEmpty())
      {
        QString file = fd.selectedFiles().at(0);
        if (!file.isEmpty())
        {
          dynamic_cast<QLineEdit *>(this->geomFilenameLineEdit)->setText(file);
        }
      }
    }
  }
}

/////////////////////////////////////////////////
void EnumConfigWidget::EnumChanged(const QString &_value)
{
  emit EnumValueChanged(_value);
}

/////////////////////////////////////////////////
bool ConfigWidget::ClearEnumWidget(const std::string &_name)
{
  // Find widget
  auto iter = this->configWidgets.find(_name);

  if (iter == this->configWidgets.end())
    return false;

  EnumConfigWidget *enumWidget = dynamic_cast<EnumConfigWidget *>(iter->second);

  if (enumWidget->widgets.size() != 1u)
  {
    gzerr << "Enum config widget has wrong number of widgets." << std::endl;
    return false;
  }

  QComboBox *valueComboBox = qobject_cast<QComboBox *>(enumWidget->widgets[0]);
  if (!valueComboBox)
  {
    gzerr << "Enum config widget doesn't have a QComboBox." << std::endl;
    return false;
  }

  // Clear
  valueComboBox->blockSignals(true);
  valueComboBox->clear();
  valueComboBox->blockSignals(false);
  return true;
}

/////////////////////////////////////////////////
bool ConfigWidget::AddItemEnumWidget(const std::string &_name,
    const std::string &_itemText)
{
  // Find widget
  auto iter = this->configWidgets.find(_name);

  if (iter == this->configWidgets.end())
    return false;

  EnumConfigWidget *enumWidget = dynamic_cast<EnumConfigWidget *>(iter->second);

  if (enumWidget->widgets.size() != 1u)
  {
    gzerr << "Enum config widget has wrong number of widgets." << std::endl;
    return false;
  }

  QComboBox *valueComboBox = qobject_cast<QComboBox *>(enumWidget->widgets[0]);
  if (!valueComboBox)
  {
    gzerr << "Enum config widget doesn't have a QComboBox." << std::endl;
    return false;
  }

  // Add item
  valueComboBox->blockSignals(true);
  valueComboBox->addItem(QString::fromStdString(_itemText));
  valueComboBox->blockSignals(false);

  return true;
}

/////////////////////////////////////////////////
bool ConfigWidget::RemoveItemEnumWidget(const std::string &_name,
    const std::string &_itemText)
{
  // Find widget
  auto iter = this->configWidgets.find(_name);

  if (iter == this->configWidgets.end())
    return false;

  EnumConfigWidget *enumWidget = dynamic_cast<EnumConfigWidget *>(iter->second);

  if (enumWidget->widgets.size() != 1u)
  {
    gzerr << "Enum config widget has wrong number of widgets." << std::endl;
    return false;
  }

  QComboBox *valueComboBox = qobject_cast<QComboBox *>(enumWidget->widgets[0]);
  if (!valueComboBox)
  {
    gzerr << "Enum config widget doesn't have a QComboBox." << std::endl;
    return false;
  }

  // Remove item if exists, otherwise return false
  int index = valueComboBox->findText(QString::fromStdString(
      _itemText));
  if (index < 0)
    return false;

  valueComboBox->blockSignals(true);
  valueComboBox->removeItem(index);
  valueComboBox->blockSignals(false);

  return true;
}

/////////////////////////////////////////////////
void ConfigWidget::InsertLayout(QLayout *_layout, int _pos)
{
  QGroupBox *box = qobject_cast<QGroupBox *>(
      this->layout()->itemAt(0)->widget());
  if (!box)
    return;

  QVBoxLayout *boxLayout = qobject_cast<QVBoxLayout *>(box->layout());
  if (!boxLayout)
    return;

  boxLayout->insertLayout(_pos, _layout);
}

/////////////////////////////////////////////////
<<<<<<< HEAD
QString ConfigWidget::StyleSheet(const std::string &_type, const int _level)
{
  if (_type == "normal")
  {
    return "QWidget\
        {\
          background-color: " + ConfigWidget::bgColors[_level] + ";\
          color: #4c4c4c;\
        }\
        QLabel\
        {\
          color: #d0d0d0;\
        }\
        QDoubleSpinBox, QSpinBox, QLineEdit, QComboBox\
        {\
          background-color: " + ConfigWidget::widgetColors[_level] +
        "}";
  }
  else if (_type == "warning")
  {
    return "QWidget\
      {\
        background-color: " + ConfigWidget::bgColors[_level] + ";\
        color: " + ConfigWidget::redColor + ";\
      }\
      QDoubleSpinBox, QSpinBox, QLineEdit, QComboBox\
      {\
        background-color: " + ConfigWidget::widgetColors[_level] +
      "}";
  }
  else if (_type == "active")
  {
    return "QWidget\
        {\
          background-color: " + ConfigWidget::bgColors[_level] + ";\
          color: " + ConfigWidget::greenColor + ";\
        }\
        QDoubleSpinBox, QSpinBox, QLineEdit, QComboBox\
        {\
          background-color: " + ConfigWidget::widgetColors[_level] +
        "}";
  }
  gzwarn << "Requested unknown style sheet type [" << _type << "]" << std::endl;
  return "";
=======
ConfigChildWidget *ConfigWidget::ConfigChildWidgetByName(
    const std::string &_name) const
{
  auto iter = this->configWidgets.find(_name);

  if (iter != this->configWidgets.end())
    return iter->second;
  else
    return NULL;
>>>>>>> 846e07a0
}<|MERGE_RESOLUTION|>--- conflicted
+++ resolved
@@ -3232,7 +3232,18 @@
 }
 
 /////////////////////////////////////////////////
-<<<<<<< HEAD
+ConfigChildWidget *ConfigWidget::ConfigChildWidgetByName(
+    const std::string &_name) const
+{
+  auto iter = this->configWidgets.find(_name);
+
+  if (iter != this->configWidgets.end())
+    return iter->second;
+  else
+    return NULL;
+}
+
+/////////////////////////////////////////////////
 QString ConfigWidget::StyleSheet(const std::string &_type, const int _level)
 {
   if (_type == "normal")
@@ -3277,15 +3288,4 @@
   }
   gzwarn << "Requested unknown style sheet type [" << _type << "]" << std::endl;
   return "";
-=======
-ConfigChildWidget *ConfigWidget::ConfigChildWidgetByName(
-    const std::string &_name) const
-{
-  auto iter = this->configWidgets.find(_name);
-
-  if (iter != this->configWidgets.end())
-    return iter->second;
-  else
-    return NULL;
->>>>>>> 846e07a0
 }