/*
 * Copyright 2012 Open Source Robotics Foundation
 *
 * Licensed under the Apache License, Version 2.0 (the "License");
 * you may not use this file except in compliance with the License.
 * You may obtain a copy of the License at
 *
 *     http://www.apache.org/licenses/LICENSE-2.0
 *
 * Unless required by applicable law or agreed to in writing, software
 * distributed under the License is distributed on an "AS IS" BASIS,
 * WITHOUT WARRANTIES OR CONDITIONS OF ANY KIND, either express or implied.
 * See the License for the specific language governing permissions and
 * limitations under the License.
 *
*/
#include <stdlib.h>
#include <stdio.h>

#include <boost/filesystem.hpp>

#include "gazebo/sdf/interface/Converter.hh"
#include "gazebo/sdf/interface/SDF.hh"
#include "gazebo/sdf/interface/Param.hh"
#include "gazebo/sdf/interface/parser.hh"
#include "gazebo/gazebo_config.h"

#include "gazebo/common/Console.hh"
#include "gazebo/common/ModelDatabase.hh"
#include "gazebo/math/Vector3.hh"
#include "gazebo/math/Pose.hh"
#include "gazebo/common/Common.hh"

namespace sdf
{
std::string find_file(const std::string &_filename)
{
  std::string result = _filename;

  if (_filename[0] == '/')
    result = gazebo::common::find_file(_filename, false);
  else
  {
    std::string tmp = std::string("sdf/") + SDF::version + "/" + _filename;
    result = gazebo::common::find_file(tmp, false);
  }

  return result;
}

//////////////////////////////////////////////////
bool init(SDFPtr _sdf)
{
  bool result = false;

  std::string filename;
  filename = find_file("root.sdf");

  FILE *ftest = fopen(filename.c_str(), "r");
  if (ftest && initFile(filename, _sdf))
  {
    result = true;
    fclose(ftest);
  }
  else
    gzerr << "Unable to find or open SDF file[" << filename << "]\n";

  return result;
}

//////////////////////////////////////////////////
bool initFile(const std::string &_filename, SDFPtr _sdf)
{
  std::string filename = find_file(_filename);

  TiXmlDocument xmlDoc;
  if (xmlDoc.LoadFile(filename))
  {
    return initDoc(&xmlDoc, _sdf);
  }
  else
    gzerr << "Unable to load file[" << _filename << "]\n";

  return false;
}

//////////////////////////////////////////////////
bool initFile(const std::string &_filename, ElementPtr _sdf)
{
  std::string filename = find_file(_filename);

  TiXmlDocument xmlDoc;
  if (xmlDoc.LoadFile(filename))
    return initDoc(&xmlDoc, _sdf);
  else
    gzerr << "Unable to load file[" << filename << "]\n";

  return false;
}

//////////////////////////////////////////////////
bool initString(const std::string &_xmlString, SDFPtr _sdf)
{
  TiXmlDocument xmlDoc;
  xmlDoc.Parse(_xmlString.c_str());

  return initDoc(&xmlDoc, _sdf);
}

//////////////////////////////////////////////////
bool initDoc(TiXmlDocument *_xmlDoc, SDFPtr _sdf)
{
  if (!_xmlDoc)
  {
    gzerr << "Could not parse the xml\n";
    return false;
  }

  TiXmlElement *xml = _xmlDoc->FirstChildElement("element");
  if (!xml)
  {
    gzerr << "Could not find the 'element' element in the xml file\n";
    return false;
  }

  return initXml(xml, _sdf->root);
}

//////////////////////////////////////////////////
bool initDoc(TiXmlDocument *_xmlDoc, ElementPtr _sdf)
{
  if (!_xmlDoc)
  {
    gzerr << "Could not parse the xml\n";
    return false;
  }

  TiXmlElement *xml = _xmlDoc->FirstChildElement("element");
  if (!xml)
  {
    gzerr << "Could not find the 'element' element in the xml file\n";
    return false;
  }

  return initXml(xml, _sdf);
}

//////////////////////////////////////////////////
bool initXml(TiXmlElement *_xml, ElementPtr _sdf)
{
  const char *nameString = _xml->Attribute("name");
  if (!nameString)
  {
    gzerr << "Element is missing the name attribute\n";
    return false;
  }
  _sdf->SetName(std::string(nameString));

  const char *requiredString = _xml->Attribute("required");
  if (!requiredString)
  {
    gzerr << "Element is missing the required attributed\n";
    return false;
  }
  _sdf->SetRequired(requiredString);

  const char *elemTypeString = _xml->Attribute("type");
  if (elemTypeString)
  {
    bool required = std::string(requiredString) == "1" ? true : false;
    const char *elemDefaultValue = _xml->Attribute("default");
    std::string description;
    TiXmlElement *descChild = _xml->FirstChildElement("description");
    if (descChild && descChild->GetText())
      description = descChild->GetText();

    _sdf->AddValue(elemTypeString, elemDefaultValue, required, description);
  }

  // Get all attributes
  for (TiXmlElement *child = _xml->FirstChildElement("attribute");
      child; child = child->NextSiblingElement("attribute"))
  {
    TiXmlElement *descriptionChild = child->FirstChildElement("description");
    const char *name = child->Attribute("name");
    const char *type = child->Attribute("type");
    const char *defaultValue = child->Attribute("default");

    requiredString = child->Attribute("required");

    if (!name)
    {
      gzerr << "Attribute is missing a name\n";
      return false;
    }
    if (!type)
    {
      gzerr << "Attribute is missing a type\n";
      return false;
    }
    if (!defaultValue)
    {
      gzerr << "Attribute[" << name << "] is missing a default\n";
      return false;
    }
    if (!requiredString)
    {
      gzerr << "Attribute is missing a required string\n";
      return false;
    }
    std::string requiredStr = requiredString;
    boost::trim(requiredStr);
    bool required = requiredStr == "1" ? true : false;
    std::string description;

    if (descriptionChild && descriptionChild->GetText())
      description = descriptionChild->GetText();

    _sdf->AddAttribute(name, type, defaultValue, required, description);
  }

  // Read the element description
  TiXmlElement *descChild = _xml->FirstChildElement("description");
  if (descChild && descChild->GetText())
  {
    _sdf->SetDescription(descChild->GetText());
  }

  // Get all child elements
  for (TiXmlElement *child = _xml->FirstChildElement("element");
      child; child = child->NextSiblingElement("element"))
  {
    const char *copyDataString = child->Attribute("copy_data");
    if (copyDataString &&
        (std::string(copyDataString) == "true" ||
         std::string(copyDataString) == "1"))
    {
      _sdf->SetCopyChildren(true);
    }
    else
    {
      ElementPtr element(new Element);
      initXml(child, element);
      _sdf->AddElementDescription(element);
    }
  }

  // Get all include elements
  for (TiXmlElement *child = _xml->FirstChildElement("include");
      child; child = child->NextSiblingElement("include"))
  {
    std::string filename = child->Attribute("filename");

    ElementPtr element(new Element);

    initFile(filename, element);
    _sdf->AddElementDescription(element);
  }

  return true;
}


//////////////////////////////////////////////////
bool readFile(const std::string &_filename, SDFPtr _sdf)
{
  TiXmlDocument xmlDoc;
  std::string filename = gazebo::common::find_file(_filename, true);

  if (filename.empty())
    return false;

  xmlDoc.LoadFile(filename);
  if (readDoc(&xmlDoc, _sdf, filename))
    return true;
  else
  {
    if (_filename.find(".urdf") != std::string::npos)
      gzerr << "Unable to parse URDF without SDF installed.\n";
    else
      gzerr << "Unable to parser file[" << _filename << "]\n";
  }

  return false;
}

//////////////////////////////////////////////////
bool readString(const std::string &_xmlString, SDFPtr _sdf)
{
  TiXmlDocument xmlDoc;
  xmlDoc.Parse(_xmlString.c_str());
  if (readDoc(&xmlDoc, _sdf, "data-string"))
    return true;
  else
<<<<<<< HEAD
  {
#ifdef HAVE_URDFDOM
    urdf2gazebo::URDF2Gazebo u2g;
    TiXmlDocument doc = u2g.InitModelString(_xmlString);
    if (sdf::readDoc(&doc, _sdf, "urdf string"))
    {
      gzlog << "Parsing from urdf.\n";
      return true;
    }
    else
    {
      gzerr << "parse as old deprecated model file failed.\n";
      return false;
    }
#endif
  }
=======
    gzerr << "Unable to parser string[" << _xmlString << "]\n";
>>>>>>> 67c732c0

  return false;
}

//////////////////////////////////////////////////
bool readString(const std::string &_xmlString, ElementPtr _sdf)
{
  TiXmlDocument xmlDoc;
  xmlDoc.Parse(_xmlString.c_str());
  if (readDoc(&xmlDoc, _sdf, "data-string"))
    return true;
  else
  {
    gzerr << "parse as sdf version " << SDF::version << " failed, "
          << "should try to parse as old deprecated format\n";
    return false;
  }
}

//////////////////////////////////////////////////
bool readDoc(TiXmlDocument *_xmlDoc, SDFPtr _sdf, const std::string &_source)
{
  if (!_xmlDoc)
  {
    gzwarn << "Could not parse the xml from source[" << _source << "]\n";
    return false;
  }

  // check sdf version, use old parser if necessary
  TiXmlElement *sdfNode = _xmlDoc->FirstChildElement("sdf");
  if (!sdfNode)
    sdfNode = _xmlDoc->FirstChildElement("gazebo");

  if (sdfNode && sdfNode->Attribute("version"))
  {
    if (strcmp(sdfNode->Attribute("version"), SDF::version.c_str()) != 0)
    {
      gzwarn << "Converting a deprecated SDF source[" << _source << "].\n";
      Converter::Convert(_xmlDoc, SDF::version);
    }

    /* parse new sdf xml */
    TiXmlElement *elemXml = _xmlDoc->FirstChildElement(_sdf->root->GetName());
    if (!readXml(elemXml, _sdf->root))
    {
      gzerr << "Unable to read element <" << _sdf->root->GetName() << ">\n";
      return false;
    }
  }
  else
  {
    // try to use the old deprecated parser
    if (!sdfNode)
      gzlog << "SDF has no <sdf> element in file["
             << _source << "]\n";
    else if (!sdfNode->Attribute("version"))
      gzlog << "SDF element has no version in file["
             << _source << "]\n";
    else if (strcmp(sdfNode->Attribute("version"),
                    SDF::version.c_str()) != 0)
      gzlog << "SDF version ["
            << sdfNode->Attribute("version")
            << "] is not " << SDF::version << "\n";
    return false;
  }

  return true;
}

//////////////////////////////////////////////////
bool readDoc(TiXmlDocument *_xmlDoc, ElementPtr _sdf,
             const std::string &_source)
{
  if (!_xmlDoc)
  {
    gzwarn << "Could not parse the xml\n";
    return false;
  }

  /* check gazebo version, use old parser if necessary */
  TiXmlElement *sdfNode = _xmlDoc->FirstChildElement("sdf");
  if (!sdfNode)
    sdfNode = _xmlDoc->FirstChildElement("gazebo");

  if (sdfNode && sdfNode->Attribute("version"))
  {
    if (strcmp(sdfNode->Attribute("version"),
               SDF::version.c_str()) != 0)
    {
      gzwarn << "Converting a deprecated SDF source[" << _source << "].\n";
      Converter::Convert(_xmlDoc, SDF::version);
    }

    TiXmlElement* elemXml = sdfNode;
    if (sdfNode->Value() != _sdf->GetName() &&
        sdfNode->FirstChildElement(_sdf->GetName()))
    {
      elemXml = sdfNode->FirstChildElement(_sdf->GetName());
    }

    /* parse new sdf xml */
    if (!readXml(elemXml, _sdf))
    {
      gzwarn << "Unable to parse sdf element[" << _sdf->GetName() << "]\n";
      return false;
    }
  }
  else
  {
    // try to use the old deprecated parser
    if (!sdfNode)
      gzwarn << "SDF has no <sdf> element\n";
    else if (!sdfNode->Attribute("version"))
      gzwarn << "<sdf> element has no version\n";
    else if (strcmp(sdfNode->Attribute("version"),
                    SDF::version.c_str()) != 0)
      gzwarn << "SDF version ["
            << sdfNode->Attribute("version")
            << "] is not " << SDF::version << "\n";
    return false;
  }

  return true;
}

//////////////////////////////////////////////////
bool readXml(TiXmlElement *_xml, ElementPtr _sdf)
{
  if (_sdf->GetRequired() == "-1")
  {
    gzwarn << "SDF Element[" << _sdf->GetName() << "] is deprecated\n";
    return true;
  }

  if (!_xml)
  {
    if (_sdf->GetRequired() == "1" || _sdf->GetRequired() =="+")
    {
      gzerr << "SDF Element[" << _sdf->GetName() << "] is missing\n";
      return false;
    }
    else
      return true;
  }

  if (_xml->GetText() != NULL && _sdf->GetValue())
  {
    _sdf->GetValue()->SetFromString(_xml->GetText());
  }

  TiXmlAttribute *attribute = _xml->FirstAttribute();

  unsigned int i = 0;

  // Iterate over all the attributes defined in the give XML element
  while (attribute)
  {
    // Find the matching attribute in SDF
    for (i = 0; i < _sdf->GetAttributeCount(); ++i)
    {
      ParamPtr p = _sdf->GetAttribute(i);
      if (p->GetKey() == attribute->Name())
      {
        // Set the value of the SDF attribute
        if (!p->SetFromString(attribute->ValueStr()))
        {
          gzerr << "Unable to read attribute[" << p->GetKey() << "]\n";
          return false;
        }
        break;
      }
    }

    if (i == _sdf->GetAttributeCount())
    {
      gzwarn << "XML Attribute[" << attribute->Name()
             << "] in element[" << _xml->Value()
             << "] not defined in SDF, ignoring.\n";
    }

    attribute = attribute->Next();
  }

  // Check that all required attributes have been set
  for (i = 0; i < _sdf->GetAttributeCount(); ++i)
  {
    ParamPtr p = _sdf->GetAttribute(i);
    if (p->GetRequired() && !p->GetSet())
    {
      gzerr << "Required attribute[" << p->GetKey()
        << "] in element[" << _xml->Value() << "] is not specified in SDF.\n";
      return false;
    }
  }

  if (_sdf->GetCopyChildren())
  {
    copyChildren(_sdf, _xml);
  }
  else
  {
    std::string filename;

    // Iterate over all the child elements
    TiXmlElement* elemXml = NULL;
    for (elemXml = _xml->FirstChildElement(); elemXml;
         elemXml = elemXml->NextSiblingElement())
    {
      if (std::string("include") == elemXml->Value())
      {
        std::string modelPath;

        if (elemXml->FirstChildElement("uri"))
        {
          modelPath = gazebo::common::ModelDatabase::Instance()->GetModelPath(
              elemXml->FirstChildElement("uri")->GetText());

          // Test the model path
          if (modelPath.empty())
          {
            gzerr << "Unable to find uri["
              << elemXml->FirstChildElement("uri")->GetText() << "]\n";

            std::string uri = elemXml->FirstChildElement("uri")->GetText();
            size_t beginning = 0;
            if (uri.find("model://") != beginning)
            {
              gzerr << "Invalid uri[" << uri << "]. Should be model://"
                    << uri << "\n";
            }
            continue;
          }
          else
          {
            boost::filesystem::path dir(modelPath);
            if (!boost::filesystem::exists(dir) ||
                !boost::filesystem::is_directory(dir))
            {
              gzerr << "Directory doesn't exist[" << modelPath << "]\n";
              continue;
            }
          }

          boost::filesystem::path manifestPath = modelPath;

          // First try to get the GZ_MODEL_MANIFEST_FILENAME.
          // If that file doesn't exist, try to get the deprecated version.
          if (boost::filesystem::exists(
                manifestPath / GZ_MODEL_MANIFEST_FILENAME))
          {
            manifestPath /= GZ_MODEL_MANIFEST_FILENAME;
          }
          else
          {
            gzwarn << "The manifest.xml for a Gazebo model is deprecated. "
                   << "Please rename manifest.xml to "
                   << GZ_MODEL_MANIFEST_FILENAME << ".\n";

            manifestPath /= "manifest.xml";
          }

          TiXmlDocument manifestDoc;
          if (manifestDoc.LoadFile(manifestPath.string()))
          {
            TiXmlElement *modelXML = manifestDoc.FirstChildElement("model");
            if (!modelXML)
              gzerr << "No <model> element in manifest["
                    << manifestPath << "]\n";
            else
            {
              TiXmlElement *sdfXML = modelXML->FirstChildElement("sdf");
              TiXmlElement *sdfSearch = sdfXML;

              // Find the SDF element that matches our current SDF version.
              while (sdfSearch)
              {
                if (sdfSearch->Attribute("version") &&
                    std::string(sdfSearch->Attribute("version")) == SDF_VERSION)
                {
                  sdfXML = sdfSearch;
                  break;
                }

                sdfSearch = sdfSearch->NextSiblingElement("sdf");
              }

              filename = modelPath + "/" + sdfXML->GetText();
            }
          }
        }
        else
        {
          if (elemXml->Attribute("filename"))
          {
            gzerr << "<include filename='...'/> is deprecated. Should be "
                  << "<include><uri>...</uri></include\n";

            filename = gazebo::common::find_file(
                elemXml->Attribute("filename"), false);
          }
          else
          {
            gzerr << "<include> element missing 'uri' attribute\n";
            continue;
          }
        }

        SDFPtr includeSDF(new SDF);
        init(includeSDF);

        if (!readFile(filename, includeSDF))
        {
          gzerr << "Unable to read file[" << filename << "]\n";
          return false;
        }

        if (elemXml->FirstChildElement("name"))
        {
          includeSDF->root->GetElement("model")->GetAttribute(
              "name")->SetFromString(
                elemXml->FirstChildElement("name")->GetText());
        }

        if (elemXml->FirstChildElement("pose"))
        {
          includeSDF->root->GetElement("model")->GetElement(
              "pose")->GetValue()->SetFromString(
                elemXml->FirstChildElement("pose")->GetText());
        }

        if (elemXml->FirstChildElement("static"))
        {
          includeSDF->root->GetElement("model")->GetElement(
              "static")->GetValue()->SetFromString(
                elemXml->FirstChildElement("static")->GetText());
        }

        for (TiXmlElement *childElemXml = elemXml->FirstChildElement();
             childElemXml; childElemXml = childElemXml->NextSiblingElement())
        {
          if (std::string("plugin") == childElemXml->Value())
          {
            sdf::ElementPtr pluginElem;
            pluginElem = includeSDF->root->GetElement(
                "model")->AddElement("plugin");

            pluginElem->GetAttribute("filename")->SetFromString(
                childElemXml->Attribute("filename"));
            pluginElem->GetAttribute("name")->SetFromString(
                childElemXml->Attribute("name"));
          }
        }

        if (_sdf->GetName() == "model")
        {
          addNestedModel(_sdf, includeSDF->root);
        }
        else
        {
          includeSDF->root->GetFirstElement()->SetParent(_sdf);
          _sdf->InsertElement(includeSDF->root->GetFirstElement());
          // TODO: This was used to store the included filename so that when
          // a world is saved, the included model's SDF is not stored in the
          // world file. This highlights the need to make model inclusion
          // a core feature of SDF, and not a hack that that parser handles
          // includeSDF->root->GetFirstElement()->SetInclude(elemXml->Attribute(
          //      "filename"));
        }

        continue;
      }

      // Find the matching element in SDF
      unsigned int descCounter = 0;
      for (descCounter = 0;
           descCounter != _sdf->GetElementDescriptionCount(); ++descCounter)
      {
        ElementPtr elemDesc = _sdf->GetElementDescription(descCounter);
        if (elemDesc->GetName() == elemXml->Value())
        {
          ElementPtr element = elemDesc->Clone();
          element->SetParent(_sdf);
          if (readXml(elemXml, element))
            _sdf->InsertElement(element);
          else
          {
            gzerr << "Error reading element <" << elemXml->Value() << ">\n";
            return false;
          }
          break;
        }
      }

      if (descCounter == _sdf->GetElementDescriptionCount())
      {
        gzerr << "XML Element[" << elemXml->Value()
          << "], child of element[" << _xml->Value()
          << "] not defined in SDF. Ignoring.[" << _sdf->GetName() << "]\n";
        return false;
      }
    }

    // Chek that all required elements have been set
    unsigned int descCounter = 0;
    for (descCounter = 0;
         descCounter != _sdf->GetElementDescriptionCount(); ++descCounter)
    {
      ElementPtr elemDesc = _sdf->GetElementDescription(descCounter);

      if (elemDesc->GetRequired() == "1" || elemDesc->GetRequired() == "+")
      {
        if (!_sdf->HasElement(elemDesc->GetName()))
        {
          if (_sdf->GetName() == "joint" &&
              _sdf->GetValueString("type") != "ball")
          {
            gzerr << "XML Missing required element[" << elemDesc->GetName()
              << "], child of element[" << _sdf->GetName() << "]\n";
            return false;
          }
          else
          {
            // Add default element
            _sdf->AddElement(elemDesc->GetName());
          }
        }
      }
    }
  }

  return true;
}

/////////////////////////////////////////////////
void copyChildren(ElementPtr _sdf, TiXmlElement *_xml)
{
  // Iterate over all the child elements
  TiXmlElement* elemXml = NULL;
  for (elemXml = _xml->FirstChildElement(); elemXml;
       elemXml = elemXml->NextSiblingElement())
  {
    std::string elem_name = elemXml->ValueStr();

    if (_sdf->HasElementDescription(elem_name))
    {
      sdf::ElementPtr element = _sdf->AddElement(elem_name);

      // FIXME: copy attributes
      for (TiXmlAttribute *attribute = elemXml->FirstAttribute();
           attribute; attribute = attribute->Next())
      {
        element->GetAttribute(attribute->Name())->SetFromString(
          attribute->ValueStr());
      }

      // copy value
      std::string value = elemXml->GetText();
      if (!value.empty())
          element->GetValue()->SetFromString(value);
      copyChildren(element, elemXml);
    }
    else
    {
      ElementPtr element(new Element);
      element->SetParent(_sdf);
      element->SetName(elem_name);
      if (elemXml->GetText() != NULL)
        element->AddValue("string", elemXml->GetText(), "1");

      copyChildren(element, elemXml);
      _sdf->InsertElement(element);
    }
  }
}

/////////////////////////////////////////////////
void addNestedModel(ElementPtr _sdf, ElementPtr _includeSDF)
{
  ElementPtr modelPtr = _includeSDF->GetElement("model");
  ElementPtr elem = modelPtr->GetFirstElement();
  std::map<std::string, std::string> replace;

  gazebo::math::Pose modelPose =
    modelPtr->GetValuePose("pose");

  std::string modelName = modelPtr->GetValueString("name");
  while (elem)
  {
    if (elem->GetName() == "link")
    {
      std::string elemName = elem->GetValueString("name");
      std::string newName =  modelName + "::" + elemName;
      replace[elemName] = newName;
      if (elem->HasElementDescription("pose"))
      {
        gazebo::math::Pose newPose = gazebo::math::Pose(
          modelPose.pos +
            modelPose.rot.RotateVector(elem->GetValuePose("pose").pos),
            modelPose.rot * elem->GetValuePose("pose").rot);
        elem->GetElement("pose")->Set(newPose);
      }
    }
    else if (elem->GetName() == "joint")
    {
      // for joints, we need to
      //   prefix name like we did with links, and
      std::string elemName = elem->GetValueString("name");
      std::string newName =  modelName + "::" + elemName;
      replace[elemName] = newName;
      //   rotate the joint axis because they are model-global
      if (elem->HasElement("axis"))
      {
        ElementPtr axisElem = elem->GetElement("axis");
        gazebo::math::Vector3 newAxis =  modelPose.rot.RotateVector(
          axisElem->GetValueVector3("xyz"));
        axisElem->GetElement("xyz")->Set(newAxis);
      }
    }
    elem = elem->GetNextElement();
  }

  std::string str = _includeSDF->ToString("");
  for (std::map<std::string, std::string>::iterator iter = replace.begin();
       iter != replace.end(); ++iter)
  {
    boost::replace_all(str, std::string("\"")+iter->first + "\"",
                       std::string("\"") + iter->second + "\"");
    boost::replace_all(str, std::string("'")+iter->first + "'",
                       std::string("'") + iter->second + "'");
    boost::replace_all(str, std::string(">")+iter->first + "<",
                       std::string(">") + iter->second + "<");
  }

  _includeSDF->ClearElements();
  readString(str, _includeSDF);

  elem = _includeSDF->GetElement("model")->GetFirstElement();
  ElementPtr nextElem;
  while (elem)
  {
    nextElem = elem->GetNextElement();

    if (elem->GetName() != "pose")
    {
      elem->SetParent(_sdf);
      _sdf->InsertElement(elem);
    }
    elem = nextElem;
  }
}
}<|MERGE_RESOLUTION|>--- conflicted
+++ resolved
@@ -292,26 +292,7 @@
   if (readDoc(&xmlDoc, _sdf, "data-string"))
     return true;
   else
-<<<<<<< HEAD
-  {
-#ifdef HAVE_URDFDOM
-    urdf2gazebo::URDF2Gazebo u2g;
-    TiXmlDocument doc = u2g.InitModelString(_xmlString);
-    if (sdf::readDoc(&doc, _sdf, "urdf string"))
-    {
-      gzlog << "Parsing from urdf.\n";
-      return true;
-    }
-    else
-    {
-      gzerr << "parse as old deprecated model file failed.\n";
-      return false;
-    }
-#endif
-  }
-=======
     gzerr << "Unable to parser string[" << _xmlString << "]\n";
->>>>>>> 67c732c0
 
   return false;
 }
