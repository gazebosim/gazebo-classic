include (${gazebo_cmake_dir}/GazeboUtils.cmake)

<<<<<<< HEAD
set (sources Param.cc SDF.cc parser.cc Converter.cc parser_deprecated.cc)
set (headers SDF.hh Param.hh parser.hh Converter.hh parser_deprecated.hh)
=======
set (sources Param.cc SDF.cc parser.cc Converter.cc)
set (headers SDF.hh Param.hh parser.hh Converter.hh)
set (gtest_sources
  SDF_TEST.cc
)
>>>>>>> d3202bda

if (HAVE_URDFDOM AND HAVE_URDFDOM_HEADERS)
  include_directories(SYSTEM ${XML_INCLUDE_DIRS}
                             ${urdfdom_INCLUDE_DIRS}
                             ${urdfdom_headers_INCLUDE_DIRS}
                             ${console_bridge_INCLUDE_DIRS}
                             ${CMAKE_SOURCE_DIR}/deps/opende/include)

  link_directories(${urdfdom_LIBRARY_DIRS}
                   ${urdfdom_headers_LIBRARY_DIRS}
                   ${XML_LIBRARY_DIRS}
                   ${console_bridge_LIBRARY_DIRS})

  set (sources ${sources} parser_urdf.cc)
  set (headers ${headers} parser_urdf.hh)
  # add_definitions(${urdfdom_LDFLAGS}
  # ${urdfdom_headers_LDFLAGS} ${console_bridge_LDFLAGS})
else(HAVE_URDFDOM AND HAVE_URDFDOM_HEADERS)
  include_directories(SYSTEM ${XML_INCLUDE_DIRS})
  link_directories(${XML_LIBRARY_DIRS})
endif(HAVE_URDFDOM AND HAVE_URDFDOM_HEADERS)

<<<<<<< HEAD
add_definitions(${XML_CFLAGS})
=======
gz_build_tests(${gtest_sources})
>>>>>>> d3202bda

gz_add_library(gazebo_sdf_interface ${sources})

if (HAVE_URDFDOM AND HAVE_URDFDOM_HEADERS)
  target_link_libraries(gazebo_sdf_interface
    gazebo_common
    ${tinyxml_libraries}
    ${XML_LIBRARIES}
    ${Boost_LIBRARIES}
    gazebo_ode
    ${urdfdom_headers_LIBRARIES}
    ${urdfdom_LIBRARIES}
    ${console_bridge_LIBRARIES}
    ${urdfdom_LDFLAGS}
    ${console_bridge_LDFLAGS})
else(HAVE_URDFDOM AND HAVE_URDFDOM_HEADERS)
  target_link_libraries(gazebo_sdf_interface
    gazebo_common ${tinyxml_libraries} ${XML_LIBRARIES} ${Boost_LIBRARIES})
endif(HAVE_URDFDOM AND HAVE_URDFDOM_HEADERS)

gz_install_library(gazebo_sdf_interface)
gz_install_includes("sdf/interface" ${headers})<|MERGE_RESOLUTION|>--- conflicted
+++ resolved
@@ -1,42 +1,24 @@
 include (${gazebo_cmake_dir}/GazeboUtils.cmake)
 
-<<<<<<< HEAD
-set (sources Param.cc SDF.cc parser.cc Converter.cc parser_deprecated.cc)
-set (headers SDF.hh Param.hh parser.hh Converter.hh parser_deprecated.hh)
-=======
 set (sources Param.cc SDF.cc parser.cc Converter.cc)
 set (headers SDF.hh Param.hh parser.hh Converter.hh)
 set (gtest_sources
   SDF_TEST.cc
 )
->>>>>>> d3202bda
 
 if (HAVE_URDFDOM AND HAVE_URDFDOM_HEADERS)
-  include_directories(SYSTEM ${XML_INCLUDE_DIRS}
-                             ${urdfdom_INCLUDE_DIRS}
+  include_directories(SYSTEM ${urdfdom_INCLUDE_DIRS}
                              ${urdfdom_headers_INCLUDE_DIRS}
                              ${console_bridge_INCLUDE_DIRS}
                              ${CMAKE_SOURCE_DIR}/deps/opende/include)
-
-  link_directories(${urdfdom_LIBRARY_DIRS}
-                   ${urdfdom_headers_LIBRARY_DIRS}
-                   ${XML_LIBRARY_DIRS}
-                   ${console_bridge_LIBRARY_DIRS})
 
   set (sources ${sources} parser_urdf.cc)
   set (headers ${headers} parser_urdf.hh)
   # add_definitions(${urdfdom_LDFLAGS}
   # ${urdfdom_headers_LDFLAGS} ${console_bridge_LDFLAGS})
-else(HAVE_URDFDOM AND HAVE_URDFDOM_HEADERS)
-  include_directories(SYSTEM ${XML_INCLUDE_DIRS})
-  link_directories(${XML_LIBRARY_DIRS})
 endif(HAVE_URDFDOM AND HAVE_URDFDOM_HEADERS)
 
-<<<<<<< HEAD
-add_definitions(${XML_CFLAGS})
-=======
 gz_build_tests(${gtest_sources})
->>>>>>> d3202bda
 
 gz_add_library(gazebo_sdf_interface ${sources})
 
@@ -44,17 +26,14 @@
   target_link_libraries(gazebo_sdf_interface
     gazebo_common
     ${tinyxml_libraries}
-    ${XML_LIBRARIES}
     ${Boost_LIBRARIES}
     gazebo_ode
     ${urdfdom_headers_LIBRARIES}
     ${urdfdom_LIBRARIES}
-    ${console_bridge_LIBRARIES}
-    ${urdfdom_LDFLAGS}
-    ${console_bridge_LDFLAGS})
+    ${console_bridge_LIBRARIES})
 else(HAVE_URDFDOM AND HAVE_URDFDOM_HEADERS)
   target_link_libraries(gazebo_sdf_interface
-    gazebo_common ${tinyxml_libraries} ${XML_LIBRARIES} ${Boost_LIBRARIES})
+    gazebo_common ${tinyxml_libraries} ${Boost_LIBRARIES})
 endif(HAVE_URDFDOM AND HAVE_URDFDOM_HEADERS)
 
 gz_install_library(gazebo_sdf_interface)
