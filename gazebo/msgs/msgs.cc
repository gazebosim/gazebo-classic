/*
 * Copyright (C) 2012-2014 Open Source Robotics Foundation
 *
 * Licensed under the Apache License, Version 2.0 (the "License");
 * you may not use this file except in compliance with the License.
 * You may obtain a copy of the License at
 *
 *     http://www.apache.org/licenses/LICENSE-2.0
 *
 * Unless required by applicable law or agreed to in writing, software
 * distributed under the License is distributed on an "AS IS" BASIS,
 * WITHOUT WARRANTIES OR CONDITIONS OF ANY KIND, either express or implied.
 * See the License for the specific language governing permissions and
 * limitations under the License.
 *
*/

#include <google/protobuf/descriptor.h>
#include <algorithm>

#include "gazebo/math/Vector3.hh"
#include "gazebo/math/Pose.hh"
#include "gazebo/math/Quaternion.hh"
#include "gazebo/math/Plane.hh"
#include "gazebo/math/Rand.hh"

#include "gazebo/common/CommonIface.hh"
#include "gazebo/common/Image.hh"
#include "gazebo/common/Exception.hh"
#include "gazebo/common/Console.hh"
#include "gazebo/msgs/msgs.hh"

namespace gazebo
{
  namespace msgs
  {
    /// Create a request message
    msgs::Request *CreateRequest(const std::string &_request,
        const std::string &_data)
    {
      msgs::Request *request = new msgs::Request;

      request->set_request(_request);
      request->set_data(_data);
      request->set_id(math::Rand::GetIntUniform(1, 10000));

      return request;
    }

    const google::protobuf::FieldDescriptor *GetFD(
        google::protobuf::Message &message, const std::string &name)
    {
      return message.GetDescriptor()->FindFieldByName(name);
    }

    msgs::Header *GetHeader(google::protobuf::Message &message)
    {
      google::protobuf::Message *msg = NULL;

      if (GetFD(message, "str_id"))
        msg = &message;
      else
      {
        const google::protobuf::FieldDescriptor *fd;
        fd = GetFD(message, "header");

        if (fd)
          msg = message.GetReflection()->MutableMessage(&message, fd);
      }

      return (msgs::Header*)msg;
    }

    void Init(google::protobuf::Message &_message, const std::string &_id)
    {
      msgs::Header *header = GetHeader(_message);

      if (header)
      {
        if (!_id.empty())
          header->set_str_id(_id);
        Stamp(header->mutable_stamp());
      }
    }

    void Stamp(msgs::Header *_hdr)
    {
      Stamp(_hdr->mutable_stamp());
    }

    void Stamp(msgs::Time *_time)
    {
      common::Time tm = common::Time::GetWallTime();

      _time->set_sec(tm.sec);
      _time->set_nsec(tm.nsec);
    }

    std::string Package(const std::string &type,
        const google::protobuf::Message &message)
    {
      std::string data;
      msgs::Packet pkg;

      Stamp(pkg.mutable_stamp());
      pkg.set_type(type);

      std::string *serialized_data = pkg.mutable_serialized_data();
      if (!message.IsInitialized())
        gzthrow("Can't serialize message of type[" + message.GetTypeName() +
            "] because it is missing required fields");

      if (!message.SerializeToString(serialized_data))
        gzthrow("Failed to serialized message");

      if (!pkg.SerializeToString(&data))
        gzthrow("Failed to serialized message");

      return data;
    }

    void Set(msgs::Vector3d *_pt, const math::Vector3 &_v)
    {
      _pt->set_x(_v.x);
      _pt->set_y(_v.y);
      _pt->set_z(_v.z);
    }

    void Set(msgs::Vector2d *_pt, const math::Vector2d &_v)
    {
      _pt->set_x(_v.x);
      _pt->set_y(_v.y);
    }

    void Set(msgs::Quaternion *_q, const math::Quaternion &_v)
    {
      _q->set_x(_v.x);
      _q->set_y(_v.y);
      _q->set_z(_v.z);
      _q->set_w(_v.w);
    }

    void Set(msgs::Pose *_p, const math::Pose &_v)
    {
      Set(_p->mutable_position(), _v.pos);
      Set(_p->mutable_orientation(), _v.rot);
    }

    void Set(msgs::Color *_c, const common::Color &_v)
    {
      _c->set_r(_v.r);
      _c->set_g(_v.g);
      _c->set_b(_v.b);
      _c->set_a(_v.a);
    }

    void Set(msgs::Time *_t, const common::Time &_v)
    {
      _t->set_sec(_v.sec);
      _t->set_nsec(_v.nsec);
    }

    /////////////////////////////////////////////////
    void Set(msgs::SphericalCoordinates *_s,
             const common::SphericalCoordinates &_v)
    {
      switch (_v.GetSurfaceType())
      {
        case common::SphericalCoordinates::EARTH_WGS84:
          _s->set_surface_model(msgs::SphericalCoordinates::EARTH_WGS84);
          break;
        default:
          gzerr << "Unable to map surface type[" <<  _v.GetSurfaceType()
            << "] to a SphericalCoordinates message.\n";
          _s->set_surface_model(msgs::SphericalCoordinates::EARTH_WGS84);
          break;
      };

      _s->set_latitude_deg(_v.GetLatitudeReference().Degree());
      _s->set_longitude_deg(_v.GetLongitudeReference().Degree());
      _s->set_heading_deg(_v.GetHeadingOffset().Degree());
      _s->set_elevation(_v.GetElevationReference());
    }

    /////////////////////////////////////////////////
    void Set(msgs::PlaneGeom *_p, const math::Plane &_v)
    {
      Set(_p->mutable_normal(), _v.normal);
      _p->mutable_size()->set_x(_v.size.x);
      _p->mutable_size()->set_y(_v.size.y);
      _p->set_d(_v.d);
    }

    /////////////////////////////////////////////////
    void Set(common::Image &_img, const msgs::Image &_msg)
    {
      _img.SetFromData(
          (const unsigned char*)_msg.data().data(),
          _msg.width(),
          _msg.height(),
          (common::Image::PixelFormat)(_msg.pixel_format()));
    }

    /////////////////////////////////////////////////
    void Set(msgs::Image *_msg, const common::Image &_i)
    {
      _msg->set_width(_i.GetWidth());
      _msg->set_height(_i.GetHeight());
      _msg->set_pixel_format(_i.GetPixelFormat());
      _msg->set_step(_i.GetPitch());

      unsigned char *data = NULL;
      unsigned int size;
      _i.GetData(&data, size);
      _msg->set_data(data, size);
      if (data)
      {
        delete[] data;
      }
    }

    /////////////////////////////////////////////////
    msgs::Vector3d Convert(const math::Vector3 &_v)
    {
      msgs::Vector3d result;
      result.set_x(_v.x);
      result.set_y(_v.y);
      result.set_z(_v.z);
      return result;
    }

    /////////////////////////////////////////////////
    msgs::Vector2d Convert(const math::Vector2d &_v)
    {
      msgs::Vector2d result;
      result.set_x(_v.x);
      result.set_y(_v.y);
      return result;
    }

    msgs::Quaternion Convert(const math::Quaternion &_q)
    {
      msgs::Quaternion result;
      result.set_x(_q.x);
      result.set_y(_q.y);
      result.set_z(_q.z);
      result.set_w(_q.w);
      return result;
    }

    msgs::Pose Convert(const math::Pose &_p)
    {
      msgs::Pose result;
      result.mutable_position()->CopyFrom(Convert(_p.pos));
      result.mutable_orientation()->CopyFrom(Convert(_p.rot));
      return result;
    }

    msgs::Color Convert(const common::Color &_c)
    {
      msgs::Color result;
      result.set_r(_c.r);
      result.set_g(_c.g);
      result.set_b(_c.b);
      result.set_a(_c.a);
      return result;
    }

    msgs::Time Convert(const common::Time &_t)
    {
      msgs::Time result;
      result.set_sec(_t.sec);
      result.set_nsec(_t.nsec);
      return result;
    }

    msgs::PlaneGeom Convert(const math::Plane &_p)
    {
      msgs::PlaneGeom result;
      result.mutable_normal()->CopyFrom(Convert(_p.normal));
      result.mutable_size()->set_x(_p.size.x);
      result.mutable_size()->set_y(_p.size.y);
      result.set_d(_p.d);
      return result;
    }

    msgs::Joint::Type ConvertJointType(const std::string &_str)
    {
      msgs::Joint::Type result = msgs::Joint::REVOLUTE;
      if (_str == "revolute")
      {
        result = msgs::Joint::REVOLUTE;
      }
      else if (_str == "revolute2")
      {
        result = msgs::Joint::REVOLUTE2;
      }
      else if (_str == "prismatic")
      {
        result = msgs::Joint::PRISMATIC;
      }
      else if (_str == "universal")
      {
        result = msgs::Joint::UNIVERSAL;
      }
      else if (_str == "ball")
      {
        result = msgs::Joint::BALL;
      }
      else if (_str == "screw")
      {
        result = msgs::Joint::SCREW;
      }
      else if (_str == "gearbox")
      {
        result = msgs::Joint::GEARBOX;
      }
      return result;
    }

    std::string ConvertJointType(const msgs::Joint::Type _type)
    {
      std::string result;
      switch (_type)
      {
        case msgs::Joint::REVOLUTE:
        {
          result = "revolute";
          break;
        }
        case msgs::Joint::REVOLUTE2:
        {
          result = "revolute2";
          break;
        }
        case msgs::Joint::PRISMATIC:
        {
          result = "prismatic";
          break;
        }
        case msgs::Joint::UNIVERSAL:
        {
          result = "universal";
          break;
        }
        case msgs::Joint::BALL:
        {
          result = "ball";
          break;
        }
        case msgs::Joint::SCREW:
        {
          result = "screw";
          break;
        }
        case msgs::Joint::GEARBOX:
        {
          result = "gearbox";
          break;
        }
        default:
        {
          result = "unknown";
          break;
        }
      }
      return result;
    }

    math::Vector3 Convert(const msgs::Vector3d &_v)
    {
      return math::Vector3(_v.x(), _v.y(), _v.z());
    }

    math::Vector2d Convert(const msgs::Vector2d &_v)
    {
      return math::Vector2d(_v.x(), _v.y());
    }

    math::Quaternion Convert(const msgs::Quaternion &_q)
    {
      return math::Quaternion(_q.w(), _q.x(), _q.y(), _q.z());
    }

    math::Pose Convert(const msgs::Pose &_p)
    {
      return math::Pose(Convert(_p.position()),
          Convert(_p.orientation()));
    }

    common::Color Convert(const msgs::Color &_c)
    {
      return common::Color(_c.r(), _c.g(), _c.b(), _c.a());
    }

    common::Time Convert(const msgs::Time &_t)
    {
      return common::Time(_t.sec(), _t.nsec());
    }

    math::Plane Convert(const msgs::PlaneGeom &_p)
    {
      return math::Plane(Convert(_p.normal()),
          math::Vector2d(_p.size().x(), _p.size().y()),
          _p.d());
    }

    /////////////////////////////////////////////
    msgs::GUI GUIFromSDF(sdf::ElementPtr _sdf)
    {
      msgs::GUI result;

      result.set_fullscreen(_sdf->Get<bool>("fullscreen"));

      // Set gui plugins
      if (_sdf->HasElement("plugin"))
      {
        sdf::ElementPtr pluginElem = _sdf->GetElement("plugin");
        while (pluginElem)
        {
          msgs::Plugin *plgnMsg = result.add_plugin();
          plgnMsg->set_name(pluginElem->Get<std::string>("name"));
          plgnMsg->set_filename(pluginElem->Get<std::string>("filename"));

          std::stringstream ss;
          for (sdf::ElementPtr innerElem = pluginElem->GetFirstElement();
              innerElem; innerElem = innerElem->GetNextElement(""))
          {
            ss << innerElem->ToString("");
          }
          plgnMsg->set_innerxml(ss.str());
          pluginElem = pluginElem->GetNextElement("plugin");
        }
      }

      if (_sdf->HasElement("camera"))
      {
        sdf::ElementPtr camSDF = _sdf->GetElement("camera");
        msgs::GUICamera *guiCam = result.mutable_camera();

        guiCam->set_name(camSDF->Get<std::string>("name"));

        if (camSDF->HasElement("pose"))
        {
          msgs::Set(guiCam->mutable_pose(), camSDF->Get<math::Pose>("pose"));
        }

        if (camSDF->HasElement("view_controller"))
        {
          guiCam->set_view_controller(
              camSDF->Get<std::string>("view_controller"));
        }

        if (camSDF->HasElement("track_visual"))
        {
          guiCam->mutable_track()->CopyFrom(
              TrackVisualFromSDF(camSDF->GetElement("track_visual")));
        }
      }

      return result;
    }

    /////////////////////////////////////////////////
    msgs::TrackVisual TrackVisualFromSDF(sdf::ElementPtr _sdf)
    {
      msgs::TrackVisual result;

      result.set_name(_sdf->Get<std::string>("name"));

      if (_sdf->HasElement("min_dist"))
        result.set_min_dist(_sdf->GetElement("min_dist")->Get<double>());

      if (_sdf->HasElement("max_dist"))
        result.set_max_dist(_sdf->GetElement("max_dist")->Get<double>());

      return result;
    }


    /////////////////////////////////////////////////
    msgs::Light LightFromSDF(sdf::ElementPtr _sdf)
    {
      msgs::Light result;

      std::string type = _sdf->Get<std::string>("type");
      std::transform(type.begin(), type.end(), type.begin(), ::tolower);

      result.set_name(_sdf->Get<std::string>("name"));

      result.set_cast_shadows(_sdf->Get<bool>("cast_shadows"));

      if (type == "point")
        result.set_type(msgs::Light::POINT);
      else if (type == "spot")
        result.set_type(msgs::Light::SPOT);
      else if (type == "directional")
        result.set_type(msgs::Light::DIRECTIONAL);

      if (_sdf->HasElement("pose"))
      {
        result.mutable_pose()->CopyFrom(Convert(_sdf->Get<math::Pose>("pose")));
      }

      if (_sdf->HasElement("diffuse"))
      {
        result.mutable_diffuse()->CopyFrom(
            Convert(_sdf->Get<common::Color>("diffuse")));
      }

      if (_sdf->HasElement("specular"))
      {
        result.mutable_specular()->CopyFrom(
            Convert(_sdf->Get<common::Color>("specular")));
      }

      if (_sdf->HasElement("attenuation"))
      {
        sdf::ElementPtr elem = _sdf->GetElement("attenuation");
        result.set_attenuation_constant(elem->Get<double>("constant"));
        result.set_attenuation_linear(elem->Get<double>("linear"));
        result.set_attenuation_quadratic(elem->Get<double>("quadratic"));
        result.set_range(elem->Get<double>("range"));
      }

      if (_sdf->HasElement("direction"))
      {
        result.mutable_direction()->CopyFrom(
            Convert(_sdf->Get<math::Vector3>("direction")));
      }

      if (_sdf->HasElement("spot"))
      {
        sdf::ElementPtr elem = _sdf->GetElement("spot");
        result.set_spot_inner_angle(elem->Get<double>("inner_angle"));
        result.set_spot_outer_angle(elem->Get<double>("outer_angle"));
        result.set_spot_falloff(elem->Get<double>("falloff"));
      }

      return result;
    }

    /////////////////////////////////////////////////
    msgs::MeshGeom MeshFromSDF(sdf::ElementPtr _sdf)
    {
      msgs::MeshGeom result;

      if (_sdf->GetName() != "mesh")
      {
        gzerr << "Cannot create a mesh message from an "
          << _sdf->GetName() << " SDF element.\n";
        return result;
      }

        msgs::Set(result.mutable_scale(), _sdf->Get<math::Vector3>("scale"));

        result.set_filename(_sdf->Get<std::string>("uri"));

        if (_sdf->HasElement("submesh"))
        {
          sdf::ElementPtr submeshElem = _sdf->GetElement("submesh");
          if (submeshElem->HasElement("name") &&
              submeshElem->Get<std::string>("name") != "__default__")
          {
            result.set_submesh(submeshElem->Get<std::string>("name"));

            if (submeshElem->HasElement("center"))
              result.set_center_submesh(submeshElem->Get<bool>("center"));
          }
        }

      return result;
    }


    /////////////////////////////////////////////////
    msgs::Geometry GeometryFromSDF(sdf::ElementPtr _sdf)
    {
      msgs::Geometry result;

      if (_sdf->GetName() != "geometry")
      {
        gzerr << "Cannot create a geometry message from an "
          << _sdf->GetName() << " SDF element.\n";
        return result;
      }

      // Load the geometry
      sdf::ElementPtr geomElem = _sdf->GetFirstElement();
      if (!geomElem)
        gzthrow("Invalid geometry element");

      if (geomElem->GetName() == "box")
      {
        result.set_type(msgs::Geometry::BOX);
        msgs::Set(result.mutable_box()->mutable_size(),
            geomElem->Get<math::Vector3>("size"));
      }
      else if (geomElem->GetName() == "cylinder")
      {
        result.set_type(msgs::Geometry::CYLINDER);
        result.mutable_cylinder()->set_radius(
            geomElem->Get<double>("radius"));
        result.mutable_cylinder()->set_length(
            geomElem->Get<double>("length"));
      }
      else if (geomElem->GetName() == "sphere")
      {
        result.set_type(msgs::Geometry::SPHERE);
        result.mutable_sphere()->set_radius(
            geomElem->Get<double>("radius"));
      }
      else if (geomElem->GetName() == "plane")
      {
        result.set_type(msgs::Geometry::PLANE);
        msgs::Set(result.mutable_plane()->mutable_normal(),
            geomElem->Get<math::Vector3>("normal"));
        msgs::Set(result.mutable_plane()->mutable_size(),
            geomElem->Get<math::Vector2d>("size"));
      }
      else if (geomElem->GetName() == "polyline")
      {
        result.set_type(msgs::Geometry::POLYLINE);
        result.mutable_polyline()->set_height(geomElem->Get<double>("height"));
        sdf::ElementPtr pointElem = geomElem->GetElement("point");
        while (pointElem)
        {
           math::Vector2d point = pointElem->Get<math::Vector2d>();
           pointElem = pointElem->GetNextElement("point");
           msgs::Vector2d *ptMsg = result.mutable_polyline()->add_point();
           msgs::Set(ptMsg, point);
        }
      }
      else if (geomElem->GetName() == "image")
      {
        result.set_type(msgs::Geometry::IMAGE);
        result.mutable_image()->set_scale(
            geomElem->Get<double>("scale"));
        result.mutable_image()->set_height(
            geomElem->Get<double>("height"));
        result.mutable_image()->set_uri(
            geomElem->Get<std::string>("uri"));
      }
      else if (geomElem->GetName() == "heightmap")
      {
        result.set_type(msgs::Geometry::HEIGHTMAP);
        msgs::Set(result.mutable_heightmap()->mutable_size(),
            geomElem->Get<math::Vector3>("size"));
        msgs::Set(result.mutable_heightmap()->mutable_origin(),
            geomElem->Get<math::Vector3>("pos"));

        sdf::ElementPtr textureElem = geomElem->GetElement("texture");
        while (textureElem)
        {
          msgs::HeightmapGeom::Texture *tex =
            result.mutable_heightmap()->add_texture();
          tex->set_diffuse(textureElem->Get<std::string>("diffuse"));
          tex->set_normal(textureElem->Get<std::string>("normal"));
          tex->set_size(textureElem->Get<double>("size"));
          textureElem = textureElem->GetNextElement("texture");
        }

        sdf::ElementPtr blendElem = geomElem->GetElement("blend");
        while (blendElem)
        {
          msgs::HeightmapGeom::Blend *blend =
            result.mutable_heightmap()->add_blend();

          blend->set_min_height(blendElem->Get<double>("min_height"));
          blend->set_fade_dist(blendElem->Get<double>("fade_dist"));
          blendElem = blendElem->GetNextElement("blend");
        }

        // Set if the rendering engine uses terrain paging
        bool useTerrainPaging =
            geomElem->Get<bool>("use_terrain_paging");
        result.mutable_heightmap()->set_use_terrain_paging(useTerrainPaging);
      }
      else if (geomElem->GetName() == "mesh")
      {
        result.set_type(msgs::Geometry::MESH);
        result.mutable_mesh()->CopyFrom(MeshFromSDF(geomElem));
      }
      else if (geomElem->GetName() == "empty")
      {
        result.set_type(msgs::Geometry::EMPTY);
      }
      else
        gzthrow("Unknown geometry type\n");

      return result;
    }

    /////////////////////////////////////////////////
    msgs::Visual VisualFromSDF(sdf::ElementPtr _sdf)
    {
      msgs::Visual result;

      result.set_name(_sdf->Get<std::string>("name"));

      if (_sdf->HasElement("cast_shadows"))
        result.set_cast_shadows(_sdf->Get<bool>("cast_shadows"));

      if (_sdf->HasElement("transparency"))
        result.set_transparency(_sdf->Get<double>("transparency"));

      if (_sdf->HasElement("laser_retro"))
        result.set_laser_retro(_sdf->Get<double>("laser_retro"));

      // Load the geometry
      if (_sdf->HasElement("geometry"))
      {
        msgs::Geometry *geomMsg = result.mutable_geometry();
        geomMsg->CopyFrom(GeometryFromSDF(_sdf->GetElement("geometry")));
      }

      /// Load the material
      if (_sdf->HasElement("material"))
      {
        sdf::ElementPtr elem = _sdf->GetElement("material");
        msgs::Material *matMsg = result.mutable_material();

        if (elem->HasElement("script"))
        {
          sdf::ElementPtr scriptElem = elem->GetElement("script");
          matMsg->mutable_script()->set_name(
              scriptElem->Get<std::string>("name"));

          sdf::ElementPtr uriElem = scriptElem->GetElement("uri");
          while (uriElem)
          {
            matMsg->mutable_script()->add_uri(uriElem->Get<std::string>());
            uriElem = uriElem->GetNextElement("uri");
          }
        }

        if (elem->HasElement("lighting"))
        {
          matMsg->set_lighting(elem->Get<bool>("lighting"));
        }

        if (elem->HasElement("shader"))
        {
          sdf::ElementPtr shaderElem = elem->GetElement("shader");

          if (shaderElem->Get<std::string>("type") == "pixel")
            matMsg->set_shader_type(msgs::Material::PIXEL);
          else if (shaderElem->Get<std::string>("type") == "vertex")
            matMsg->set_shader_type(msgs::Material::VERTEX);
          else if (shaderElem->Get<std::string>("type") ==
              "normal_map_object_space")
            matMsg->set_shader_type(msgs::Material::NORMAL_MAP_OBJECT_SPACE);
          else if (shaderElem->Get<std::string>("type") ==
              "normal_map_tangent_space")
            matMsg->set_shader_type(msgs::Material::NORMAL_MAP_TANGENT_SPACE);
          else
            gzthrow(std::string("Unknown shader type[") +
                shaderElem->Get<std::string>("type") + "]");

          if (shaderElem->HasElement("normal_map"))
            matMsg->set_normal_map(
                shaderElem->GetElement("normal_map")->Get<std::string>());
        }

        if (elem->HasElement("ambient"))
          msgs::Set(matMsg->mutable_ambient(),
              elem->Get<common::Color>("ambient"));
        if (elem->HasElement("diffuse"))
          msgs::Set(matMsg->mutable_diffuse(),
              elem->Get<common::Color>("diffuse"));
        if (elem->HasElement("specular"))
          msgs::Set(matMsg->mutable_specular(),
              elem->Get<common::Color>("specular"));
        if (elem->HasElement("emissive"))
          msgs::Set(matMsg->mutable_emissive(),
              elem->Get<common::Color>("emissive"));
      }

      // Set the origin of the visual
      if (_sdf->HasElement("pose"))
      {
        msgs::Set(result.mutable_pose(), _sdf->Get<math::Pose>("pose"));
      }

      // Set plugins of the visual
      if (_sdf->HasElement("plugin"))
      {
        sdf::ElementPtr elem = _sdf->GetElement("plugin");
        msgs::Plugin *plgnMsg = result.mutable_plugin();
        // if (elem->HasElement("name"))
          plgnMsg->set_name(elem->Get<std::string>("name"));
        // if (elem->HasElement("filename"))
          plgnMsg->set_filename(elem->Get<std::string>("filename"));

        std::stringstream ss;
        for (sdf::ElementPtr innerElem = elem->GetFirstElement();
            innerElem;
            innerElem = innerElem->GetNextElement(""))
        {
          ss << innerElem->ToString("");
        }
        plgnMsg->set_innerxml("<sdf>" + ss.str() + "</sdf>");
      }

      return result;
    }

    /////////////////////////////////////////////////
    msgs::Fog FogFromSDF(sdf::ElementPtr _sdf)
    {
      msgs::Fog result;

      std::string type = _sdf->Get<std::string>("type");
      if (type == "linear")
        result.set_type(msgs::Fog::LINEAR);
      else if (type == "exp")
        result.set_type(msgs::Fog::EXPONENTIAL);
      else if (type == "exp2")
        result.set_type(msgs::Fog::EXPONENTIAL2);
      else if (type == "none")
        result.set_type(msgs::Fog::NONE);
      else
        gzthrow(std::string("Unknown fog type[") + type + "]");

      result.mutable_color()->CopyFrom(
          Convert(_sdf->Get<common::Color>("color")));

      result.set_density(_sdf->Get<double>("density"));
      result.set_start(_sdf->Get<double>("start"));
      result.set_end(_sdf->Get<double>("end"));
      return result;
    }

    msgs::Scene SceneFromSDF(sdf::ElementPtr _sdf)
    {
      msgs::Scene result;

      Init(result, "scene");

      if (_sdf->HasElement("grid"))
        result.set_grid(_sdf->Get<bool>("grid"));
      else
        result.set_grid(true);

      if (_sdf->HasElement("ambient"))
        result.mutable_ambient()->CopyFrom(
            Convert(_sdf->Get<common::Color>("ambient")));

      if (_sdf->HasElement("background"))
      {
        result.mutable_background()->CopyFrom(
            Convert(_sdf->Get<common::Color>("background")));
      }

      if (_sdf->HasElement("sky"))
      {
        msgs::Sky *skyMsg = result.mutable_sky();
        skyMsg->set_time(_sdf->GetElement("sky")->Get<double>("time"));
        skyMsg->set_sunrise(_sdf->GetElement("sky")->Get<double>("sunrise"));
        skyMsg->set_sunset(_sdf->GetElement("sky")->Get<double>("sunset"));

        if (_sdf->GetElement("sky")->HasElement("clouds"))
        {
          sdf::ElementPtr cloudsElem =
            _sdf->GetElement("sky")->GetElement("clouds");
          skyMsg->set_wind_speed(cloudsElem->Get<double>("speed"));
          skyMsg->set_wind_direction(cloudsElem->Get<double>("direction"));
          skyMsg->set_humidity(cloudsElem->Get<double>("humidity"));
          skyMsg->set_mean_cloud_size(cloudsElem->Get<double>("mean_size"));
          msgs::Set(skyMsg->mutable_cloud_ambient(),
                    cloudsElem->Get<common::Color>("ambient"));
        }
      }

      if (_sdf->HasElement("fog"))
        result.mutable_fog()->CopyFrom(FogFromSDF(_sdf->GetElement("fog")));

      if (_sdf->HasElement("shadows"))
        result.set_shadows(_sdf->Get<bool>("shadows"));

      return result;
    }

    /////////////////////////////////////////////////
    sdf::ElementPtr LightToSDF(const msgs::Light &_msg, sdf::ElementPtr _sdf)
    {
      sdf::ElementPtr lightSDF;

      if (_sdf)
      {
        lightSDF = _sdf;
      }
      else
      {
        lightSDF.reset(new sdf::Element);
        sdf::initFile("light.sdf", lightSDF);
      }

      lightSDF->GetAttribute("name")->Set(_msg.name());

      if (_msg.has_type() && _msg.type() == msgs::Light::POINT)
        lightSDF->GetAttribute("type")->Set("point");
      else if (_msg.has_type() && _msg.type() == msgs::Light::SPOT)
        lightSDF->GetAttribute("type")->Set("spot");
      else if (_msg.has_type() && _msg.type() == msgs::Light::DIRECTIONAL)
        lightSDF->GetAttribute("type")->Set("directional");

      if (_msg.has_pose())
      {
        lightSDF->GetElement("pose")->Set(msgs::Convert(_msg.pose()));
      }

      if (_msg.has_diffuse())
      {
        lightSDF->GetElement("diffuse")->Set(msgs::Convert(_msg.diffuse()));
      }

      if (_msg.has_specular())
      {
        lightSDF->GetElement("specular")->Set(msgs::Convert(_msg.specular()));
      }

      if (_msg.has_direction())
      {
        lightSDF->GetElement("direction")->Set(msgs::Convert(_msg.direction()));
      }

      if (_msg.has_attenuation_constant())
      {
        sdf::ElementPtr elem = lightSDF->GetElement("attenuation");
        elem->GetElement("constant")->Set(_msg.attenuation_constant());
      }

      if (_msg.has_attenuation_linear())
      {
        sdf::ElementPtr elem = lightSDF->GetElement("attenuation");
        elem->GetElement("linear")->Set(_msg.attenuation_linear());
      }

      if (_msg.has_attenuation_quadratic())
      {
        sdf::ElementPtr elem = lightSDF->GetElement("attenuation");
        elem->GetElement("quadratic")->Set(_msg.attenuation_quadratic());
      }

      if (_msg.has_range())
      {
        sdf::ElementPtr elem = lightSDF->GetElement("attenuation");
        elem->GetElement("range")->Set(_msg.range());
      }

      if (_msg.has_cast_shadows())
        lightSDF->GetElement("cast_shadows")->Set(_msg.cast_shadows());

      if (_msg.has_spot_inner_angle())
      {
        sdf::ElementPtr elem = lightSDF->GetElement("spot");
        elem->GetElement("inner_angle")->Set(_msg.spot_inner_angle());
      }

      if (_msg.has_spot_outer_angle())
      {
        sdf::ElementPtr elem = lightSDF->GetElement("spot");
        elem->GetElement("outer_angle")->Set(_msg.spot_outer_angle());
      }

      if (_msg.has_spot_falloff())
      {
        sdf::ElementPtr elem = lightSDF->GetElement("spot");
        elem->GetElement("falloff")->Set(_msg.spot_falloff());
      }
      return lightSDF;
    }

    /////////////////////////////////////////////////
    sdf::ElementPtr CameraSensorToSDF(const msgs::CameraSensor &_msg,
        sdf::ElementPtr _sdf)
    {
      sdf::ElementPtr cameraSDF;

      if (_sdf)
      {
        cameraSDF = _sdf;
      }
      else
      {
        cameraSDF.reset(new sdf::Element);
        sdf::initFile("camera.sdf", cameraSDF);
      }

      if (_msg.has_horizontal_fov())
      {
        cameraSDF->GetElement("horizontal_fov")->Set(
            _msg.horizontal_fov());
      }
      if (_msg.has_image_size())
      {
        sdf::ElementPtr imageElem = cameraSDF->GetElement("image");
        imageElem->GetElement("width")->Set(_msg.image_size().x());
        imageElem->GetElement("height")->Set(_msg.image_size().y());
      }
      if (_msg.has_image_format())
      {
        sdf::ElementPtr imageElem = cameraSDF->GetElement("image");
        imageElem->GetElement("format")->Set(_msg.image_format());
      }
      if (_msg.has_near_clip() || _msg.has_far_clip())
      {
        sdf::ElementPtr clipElem = cameraSDF->GetElement("clip");
        if (_msg.has_near_clip())
          clipElem->GetElement("near")->Set(_msg.near_clip());
        if (_msg.has_far_clip())
          clipElem->GetElement("far")->Set(_msg.far_clip());
      }

      if (_msg.has_distortion())
      {
        msgs::Distortion distortionMsg = _msg.distortion();
        sdf::ElementPtr distortionElem =
            cameraSDF->GetElement("distortion");

        if (distortionMsg.has_center())
        {
          distortionElem->GetElement("center")->Set(
              msgs::Convert(distortionMsg.center()));
        }
        if (distortionMsg.has_k1())
        {
          distortionElem->GetElement("k1")->Set(distortionMsg.k1());
        }
        if (distortionMsg.has_k2())
        {
          distortionElem->GetElement("k2")->Set(distortionMsg.k2());
        }
        if (distortionMsg.has_k3())
        {
          distortionElem->GetElement("k3")->Set(distortionMsg.k3());
        }
        if (distortionMsg.has_p1())
        {
          distortionElem->GetElement("p1")->Set(distortionMsg.p1());
        }
        if (distortionMsg.has_p2())
        {
          distortionElem->GetElement("p2")->Set(distortionMsg.p2());
        }
      }
      return cameraSDF;
    }

<<<<<<< HEAD
=======

    /////////////////////////////////////////////////
    sdf::ElementPtr CollisionToSDF(const msgs::Collision &_msg,
        sdf::ElementPtr _sdf)
    {
      sdf::ElementPtr collisionSDF;

      if (_sdf)
      {
        collisionSDF = _sdf;
      }
      else
      {
        collisionSDF.reset(new sdf::Element);
        sdf::initFile("collision.sdf", collisionSDF);
      }

      if (_msg.has_name())
        collisionSDF->GetAttribute("name")->Set(_msg.name());
      if (_msg.has_laser_retro())
        collisionSDF->GetElement("laser_retro")->Set(_msg.laser_retro());
      if (_msg.has_max_contacts())
        collisionSDF->GetElement("max_contacts")->Set(_msg.max_contacts());
      if (_msg.has_pose())
        collisionSDF->GetElement("pose")->Set(msgs::Convert(_msg.pose()));
      if (_msg.has_geometry())
      {
        sdf::ElementPtr geomElem = collisionSDF->GetElement("geometry");
        geomElem = GeometryToSDF(_msg.geometry(), geomElem);
      }
      if (_msg.has_surface())
      {
        sdf::ElementPtr surfaceElem = collisionSDF->GetElement("surface");
        surfaceElem = SurfaceToSDF(_msg.surface(), surfaceElem);
      }

      return collisionSDF;
    }

    /////////////////////////////////////////////////
    sdf::ElementPtr LinkToSDF(const msgs::Link &_msg,
        sdf::ElementPtr _sdf)
    {
      sdf::ElementPtr linkSDF;

      if (_sdf)
      {
        linkSDF = _sdf;
      }
      else
      {
        linkSDF.reset(new sdf::Element);
        sdf::initFile("link.sdf", linkSDF);
      }

      if (_msg.has_name())
        linkSDF->GetAttribute("name")->Set(_msg.name());
      if (_msg.has_gravity())
        linkSDF->GetElement("gravity")->Set(_msg.gravity());
      if (_msg.has_gravity())
        linkSDF->GetElement("self_collide")->Set(_msg.self_collide());
      if (_msg.has_kinematic())
        linkSDF->GetElement("kinematic")->Set(_msg.kinematic());
      if (_msg.has_pose())
        linkSDF->GetElement("pose")->Set(msgs::Convert(_msg.pose()));
      if (_msg.has_inertial())
      {
        sdf::ElementPtr inertialElem = linkSDF->GetElement("inertial");
        inertialElem = InertialToSDF(_msg.inertial(), inertialElem);
      }
      while (linkSDF->HasElement("collision"))
        linkSDF->GetElement("collision")->RemoveFromParent();
      for (int i = 0; i < _msg.collision_size(); ++i)
      {
        sdf::ElementPtr collisionElem = linkSDF->AddElement("collision");
        collisionElem = CollisionToSDF(_msg.collision(i), collisionElem);
      }

      gzwarn << "msgs::LinkToSDF currently does not convert visual,"
          << " sensor, and projector data";

      return linkSDF;
    }

    /////////////////////////////////////////////////
    sdf::ElementPtr InertialToSDF(const msgs::Inertial &_msg,
        sdf::ElementPtr _sdf)
    {
      sdf::ElementPtr inertialSDF;

      if (_sdf)
      {
        inertialSDF = _sdf;
      }
      else
      {
        inertialSDF.reset(new sdf::Element);
        sdf::initFile("inertial.sdf", inertialSDF);
      }

      if (_msg.has_mass())
        inertialSDF->GetElement("mass")->Set(_msg.mass());
      if (_msg.has_pose())
        inertialSDF->GetElement("pose")->Set(msgs::Convert(_msg.pose()));

      sdf::ElementPtr inertiaSDF = inertialSDF->GetElement("inertia");
      if (_msg.has_ixx())
        inertiaSDF->GetElement("ixx")->Set(_msg.ixx());
      if (_msg.has_ixy())
        inertiaSDF->GetElement("ixy")->Set(_msg.ixy());
      if (_msg.has_ixz())
        inertiaSDF->GetElement("ixz")->Set(_msg.ixz());
      if (_msg.has_iyy())
        inertiaSDF->GetElement("iyy")->Set(_msg.iyy());
      if (_msg.has_iyz())
        inertiaSDF->GetElement("iyz")->Set(_msg.iyz());
      if (_msg.has_izz())
        inertiaSDF->GetElement("izz")->Set(_msg.izz());

      return inertialSDF;
    }

    /////////////////////////////////////////////////
    sdf::ElementPtr SurfaceToSDF(const msgs::Surface &_msg,
        sdf::ElementPtr _sdf)
    {
      sdf::ElementPtr surfaceSDF;

      if (_sdf)
      {
        surfaceSDF = _sdf;
      }
      else
      {
        surfaceSDF.reset(new sdf::Element);
        sdf::initFile("surface.sdf", surfaceSDF);
      }

      if (_msg.has_friction())
      {
        msgs::Friction friction = _msg.friction();
        sdf::ElementPtr frictionElem = surfaceSDF->GetElement("friction");
        sdf::ElementPtr physicsEngElem = frictionElem->GetElement("ode");
        if (friction.has_mu())
          physicsEngElem->GetElement("mu")->Set(friction.mu());
        if (friction.has_mu2())
          physicsEngElem->GetElement("mu2")->Set(friction.mu2());
        if (friction.has_fdir1())
        {
          physicsEngElem->GetElement("fdir1")->Set(
              msgs::Convert(friction.fdir1()));
        }
        if (friction.has_slip1())
          physicsEngElem->GetElement("slip1")->Set(friction.slip1());
        if (friction.has_slip2())
          physicsEngElem->GetElement("slip2")->Set(friction.slip2());
      }
      sdf::ElementPtr bounceElem = surfaceSDF->GetElement("bounce");
      if (_msg.has_restitution_coefficient())
      {
        bounceElem->GetElement("restitution_coefficient")->Set(
            _msg.restitution_coefficient());
      }
      if (_msg.has_bounce_threshold())
      {
        bounceElem->GetElement("threshold")->Set(
            _msg.bounce_threshold());
      }

      sdf::ElementPtr contactElem = surfaceSDF->GetElement("contact");

      if (_msg.has_collide_without_contact())
      {
        contactElem->GetElement("collide_without_contact")->Set(
            _msg.collide_without_contact());
      }
      if (_msg.has_collide_without_contact_bitmask())
      {
        contactElem->GetElement("collide_without_contact_bitmask")->Set(
            _msg.collide_without_contact_bitmask());
      }

      sdf::ElementPtr physicsEngElem = contactElem->GetElement("ode");
      if (_msg.has_soft_cfm())
        physicsEngElem->GetElement("soft_cfm")->Set(_msg.soft_cfm());
      if (_msg.has_soft_erp())
        physicsEngElem->GetElement("soft_erp")->Set(_msg.soft_erp());
      if (_msg.has_kp())
        physicsEngElem->GetElement("kp")->Set(_msg.kp());
      if (_msg.has_kd())
        physicsEngElem->GetElement("kd")->Set(_msg.kd());
      if (_msg.has_max_vel())
        physicsEngElem->GetElement("max_vel")->Set(_msg.max_vel());
      if (_msg.has_min_depth())
        physicsEngElem->GetElement("min_depth")->Set(_msg.min_depth());

      return surfaceSDF;
    }

    /////////////////////////////////////////////////
    sdf::ElementPtr GeometryToSDF(const msgs::Geometry &_msg,
        sdf::ElementPtr _sdf)
    {
      sdf::ElementPtr geometrySDF;

      if (_sdf)
      {
        geometrySDF = _sdf;
      }
      else
      {
        geometrySDF.reset(new sdf::Element);
        sdf::initFile("geometry.sdf", geometrySDF);
      }

      if (!_msg.has_type())
        return geometrySDF;

      if (_msg.type() == msgs::Geometry::BOX)
      {
        sdf::ElementPtr geom = geometrySDF->GetElement("box");
        msgs::BoxGeom boxGeom = _msg.box();
        if (boxGeom.has_size())
          geom->GetElement("size")->Set(msgs::Convert(boxGeom.size()));
      }
      else if (_msg.type() == msgs::Geometry::CYLINDER)
      {
        sdf::ElementPtr geom = geometrySDF->GetElement("cylinder");
        msgs::CylinderGeom cylinderGeom = _msg.cylinder();
        if (cylinderGeom.has_radius())
          geom->GetElement("radius")->Set(cylinderGeom.radius());
        if (cylinderGeom.has_length())
          geom->GetElement("length")->Set(cylinderGeom.length());
      }
      if (_msg.type() == msgs::Geometry::SPHERE)
      {
        sdf::ElementPtr geom = geometrySDF->GetElement("sphere");
        msgs::SphereGeom sphereGeom = _msg.sphere();
        if (sphereGeom.has_radius())
          geom->GetElement("radius")->Set(sphereGeom.radius());
      }
      if (_msg.type() == msgs::Geometry::PLANE)
      {
        sdf::ElementPtr geom = geometrySDF->GetElement("plane");
        msgs::PlaneGeom planeGeom = _msg.plane();
        if (planeGeom.has_normal())
        {
          geom->GetElement("normal")->Set(
              msgs::Convert(planeGeom.normal()));
        }
        if (planeGeom.has_size())
          geom->GetElement("size")->Set(msgs::Convert(planeGeom.size()));
      }
      if (_msg.type() == msgs::Geometry::IMAGE)
      {
        sdf::ElementPtr geom = geometrySDF->GetElement("image");
        msgs::ImageGeom imageGeom = _msg.image();
        if (imageGeom.has_scale())
          geom->GetElement("scale")->Set(imageGeom.scale());
        if (imageGeom.has_height())
          geom->GetElement("height")->Set(imageGeom.height());
        if (imageGeom.has_uri())
          geom->GetElement("uri")->Set(imageGeom.uri());
        if (imageGeom.has_threshold())
          geom->GetElement("threshold")->Set(imageGeom.threshold());
        if (imageGeom.has_granularity())
          geom->GetElement("granularity")->Set(imageGeom.granularity());
      }
      if (_msg.type() == msgs::Geometry::HEIGHTMAP)
      {
        sdf::ElementPtr geom = geometrySDF->GetElement("heightmap");
        msgs::HeightmapGeom heightmapGeom = _msg.heightmap();
        if (heightmapGeom.has_size())
        {
          geom->GetElement("size")->Set(
              msgs::Convert(heightmapGeom.size()));
        }
        if (heightmapGeom.has_origin())
        {
          geom->GetElement("pos")->Set(
              msgs::Convert(heightmapGeom.origin()));
        }
        if (heightmapGeom.has_use_terrain_paging())
        {
          geom->GetElement("use_terrain_paging")->Set(
              heightmapGeom.use_terrain_paging());
        }
        while (geom->HasElement("texture"))
          geom->GetElement("texture")->RemoveFromParent();
        for (int i = 0; i < heightmapGeom.texture_size(); ++i)
        {
          gazebo::msgs::HeightmapGeom_Texture textureMsg =
              heightmapGeom.texture(i);
          sdf::ElementPtr textureElem = geom->AddElement("texture");
          textureElem->GetElement("diffuse")->Set(textureMsg.diffuse());
          textureElem->GetElement("normal")->Set(textureMsg.normal());
          textureElem->GetElement("size")->Set(textureMsg.size());
        }
        while (geom->HasElement("blend"))
          geom->GetElement("blend")->RemoveFromParent();
        for (int i = 0; i < heightmapGeom.blend_size(); ++i)
        {
          gazebo::msgs::HeightmapGeom_Blend blendMsg =
              heightmapGeom.blend(i);
          sdf::ElementPtr blendElem = geom->AddElement("blend");
          blendElem->GetElement("min_height")->Set(blendMsg.min_height());
          blendElem->GetElement("fade_dist")->Set(blendMsg.fade_dist());
        }
        if (heightmapGeom.has_filename())
          geom->GetElement("uri")->Set(heightmapGeom.filename());
      }
      if (_msg.type() == msgs::Geometry::MESH)
      {
        sdf::ElementPtr geom = geometrySDF->GetElement("mesh");
        msgs::MeshGeom meshGeom = _msg.mesh();
        geom = msgs::MeshToSDF(meshGeom, geom);
      }
      if (_msg.type() == msgs::Geometry::POLYLINE)
      {
        sdf::ElementPtr geom = geometrySDF->GetElement("polyline");
        gazebo::msgs::Polyline polylineGeom = _msg.polyline();
        if (polylineGeom.has_height())
          geom->GetElement("height")->Set(polylineGeom.height());
        while (geom->HasElement("point"))
          geom->GetElement("point")->RemoveFromParent();

        for (int i = 0; i < polylineGeom.point_size(); ++i)
        {
          sdf::ElementPtr pointElem = geom->AddElement("point");
          pointElem->Set(msgs::Convert(polylineGeom.point(i)));
        }
      }
      return geometrySDF;
    }

    /////////////////////////////////////////////////
    sdf::ElementPtr MeshToSDF(const msgs::MeshGeom &_msg, sdf::ElementPtr _sdf)
    {
      sdf::ElementPtr meshSDF;

      if (_sdf)
      {
        meshSDF = _sdf;
      }
      else
      {
        meshSDF.reset(new sdf::Element);
        sdf::initFile("mesh_shape.sdf", meshSDF);
      }

      if (_msg.has_filename())
        meshSDF->GetElement("uri")->Set(_msg.filename());

      sdf::ElementPtr submeshElem = meshSDF->GetElement("submesh");
      if (_msg.has_submesh())
        submeshElem->GetElement("name")->Set(_msg.submesh());
      if (_msg.has_center_submesh())
        submeshElem->GetElement("center")->Set(_msg.center_submesh());
      if (_msg.has_scale())
      {
        meshSDF->GetElement("scale")->Set(msgs::Convert(_msg.scale()));
      }

      return meshSDF;
    }

>>>>>>> 9fd9549d
    /////////////////////////////////////////////////
    sdf::ElementPtr PluginToSDF(const msgs::Plugin &_msg, sdf::ElementPtr _sdf)
    {
      sdf::ElementPtr pluginSDF;

      if (_sdf)
      {
        pluginSDF = _sdf;
      }
      else
      {
        pluginSDF.reset(new sdf::Element);
        sdf::initFile("plugin.sdf", pluginSDF);
      }

      // Use the SDF parser to read all the inner xml.
      std::string tmp = "<sdf version='1.5'>";
      tmp += "<plugin name='" + _msg.name() + "' filename='" +
        _msg.filename() + "'>";
      tmp += _msg.innerxml();
      tmp += "</plugin></sdf>";

      sdf::readString(tmp, pluginSDF);

      return pluginSDF;
    }
  }
}<|MERGE_RESOLUTION|>--- conflicted
+++ resolved
@@ -1048,8 +1048,6 @@
       return cameraSDF;
     }
 
-<<<<<<< HEAD
-=======
 
     /////////////////////////////////////////////////
     sdf::ElementPtr CollisionToSDF(const msgs::Collision &_msg,
@@ -1416,7 +1414,6 @@
       return meshSDF;
     }
 
->>>>>>> 9fd9549d
     /////////////////////////////////////////////////
     sdf::ElementPtr PluginToSDF(const msgs::Plugin &_msg, sdf::ElementPtr _sdf)
     {
