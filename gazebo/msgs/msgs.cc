/*
 * Copyright (C) 2012-2015 Open Source Robotics Foundation
 *
 * Licensed under the Apache License, Version 2.0 (the "License");
 * you may not use this file except in compliance with the License.
 * You may obtain a copy of the License at
 *
 *     http://www.apache.org/licenses/LICENSE-2.0
 *
 * Unless required by applicable law or agreed to in writing, software
 * distributed under the License is distributed on an "AS IS" BASIS,
 * WITHOUT WARRANTIES OR CONDITIONS OF ANY KIND, either express or implied.
 * See the License for the specific language governing permissions and
 * limitations under the License.
 *
*/

#include <google/protobuf/descriptor.h>
#include <algorithm>

#include "gazebo/math/Vector3.hh"
#include "gazebo/math/Pose.hh"
#include "gazebo/math/Quaternion.hh"
#include "gazebo/math/Plane.hh"
#include "gazebo/math/Rand.hh"

#include "gazebo/common/CommonIface.hh"
#include "gazebo/common/Image.hh"
#include "gazebo/common/Exception.hh"
#include "gazebo/common/Console.hh"
#include "gazebo/msgs/msgs.hh"

namespace gazebo
{
  namespace msgs
  {
<<<<<<< HEAD
=======
    /// \internal
>>>>>>> 427cee51
    /// \brief Internal function to create an SDF element from msgs::Axis.
    /// It is only intended to be used by JointToSDF.
    /// \param[in] _msg The msgs::Axis object.
    /// \param[in] _sdf sdf::ElementPtr to fill with data.
    void AxisToSDF(const msgs::Axis &_msg, sdf::ElementPtr _sdf);

    /// Create a request message
    msgs::Request *CreateRequest(const std::string &_request,
        const std::string &_data)
    {
      msgs::Request *request = new msgs::Request;

      request->set_request(_request);
      request->set_data(_data);
      request->set_id(math::Rand::GetIntUniform(1, 10000));

      return request;
    }

    const google::protobuf::FieldDescriptor *GetFD(
        google::protobuf::Message &message, const std::string &name)
    {
      return message.GetDescriptor()->FindFieldByName(name);
    }

    msgs::Header *GetHeader(google::protobuf::Message &message)
    {
      google::protobuf::Message *msg = NULL;

      if (GetFD(message, "str_id"))
        msg = &message;
      else
      {
        const google::protobuf::FieldDescriptor *fd;
        fd = GetFD(message, "header");

        if (fd)
          msg = message.GetReflection()->MutableMessage(&message, fd);
      }

      return (msgs::Header*)msg;
    }

    void Init(google::protobuf::Message &_message, const std::string &_id)
    {
      msgs::Header *header = GetHeader(_message);

      if (header)
      {
        if (!_id.empty())
          header->set_str_id(_id);
        Stamp(header->mutable_stamp());
      }
    }

    void Stamp(msgs::Header *_hdr)
    {
      Stamp(_hdr->mutable_stamp());
    }

    void Stamp(msgs::Time *_time)
    {
      common::Time tm = common::Time::GetWallTime();

      _time->set_sec(tm.sec);
      _time->set_nsec(tm.nsec);
    }

    std::string Package(const std::string &type,
        const google::protobuf::Message &message)
    {
      std::string data;
      msgs::Packet pkg;

      Stamp(pkg.mutable_stamp());
      pkg.set_type(type);

      std::string *serialized_data = pkg.mutable_serialized_data();
      if (!message.IsInitialized())
        gzthrow("Can't serialize message of type[" + message.GetTypeName() +
            "] because it is missing required fields");

      if (!message.SerializeToString(serialized_data))
        gzthrow("Failed to serialized message");

      if (!pkg.SerializeToString(&data))
        gzthrow("Failed to serialized message");

      return data;
    }

    void Set(msgs::Vector3d *_pt, const math::Vector3 &_v)
    {
      _pt->set_x(_v.x);
      _pt->set_y(_v.y);
      _pt->set_z(_v.z);
    }

    void Set(msgs::Vector2d *_pt, const math::Vector2d &_v)
    {
      _pt->set_x(_v.x);
      _pt->set_y(_v.y);
    }

    void Set(msgs::Quaternion *_q, const math::Quaternion &_v)
    {
      _q->set_x(_v.x);
      _q->set_y(_v.y);
      _q->set_z(_v.z);
      _q->set_w(_v.w);
    }

    void Set(msgs::Pose *_p, const math::Pose &_v)
    {
      Set(_p->mutable_position(), _v.pos);
      Set(_p->mutable_orientation(), _v.rot);
    }

    void Set(msgs::Color *_c, const common::Color &_v)
    {
      _c->set_r(_v.r);
      _c->set_g(_v.g);
      _c->set_b(_v.b);
      _c->set_a(_v.a);
    }

    void Set(msgs::Time *_t, const common::Time &_v)
    {
      _t->set_sec(_v.sec);
      _t->set_nsec(_v.nsec);
    }

    /////////////////////////////////////////////////
    void Set(msgs::SphericalCoordinates *_s,
             const common::SphericalCoordinates &_v)
    {
      switch (_v.GetSurfaceType())
      {
        case common::SphericalCoordinates::EARTH_WGS84:
          _s->set_surface_model(msgs::SphericalCoordinates::EARTH_WGS84);
          break;
        default:
          gzerr << "Unable to map surface type[" <<  _v.GetSurfaceType()
            << "] to a SphericalCoordinates message.\n";
          _s->set_surface_model(msgs::SphericalCoordinates::EARTH_WGS84);
          break;
      };

      _s->set_latitude_deg(_v.GetLatitudeReference().Degree());
      _s->set_longitude_deg(_v.GetLongitudeReference().Degree());
      _s->set_heading_deg(_v.GetHeadingOffset().Degree());
      _s->set_elevation(_v.GetElevationReference());
    }

    /////////////////////////////////////////////////
    void Set(msgs::PlaneGeom *_p, const math::Plane &_v)
    {
      Set(_p->mutable_normal(), _v.normal);
      _p->mutable_size()->set_x(_v.size.x);
      _p->mutable_size()->set_y(_v.size.y);
      _p->set_d(_v.d);
    }

    /////////////////////////////////////////////////
    void Set(common::Image &_img, const msgs::Image &_msg)
    {
      _img.SetFromData(
          (const unsigned char*)_msg.data().data(),
          _msg.width(),
          _msg.height(),
          (common::Image::PixelFormat)(_msg.pixel_format()));
    }

    /////////////////////////////////////////////////
    void Set(msgs::Image *_msg, const common::Image &_i)
    {
      _msg->set_width(_i.GetWidth());
      _msg->set_height(_i.GetHeight());
      _msg->set_pixel_format(_i.GetPixelFormat());
      _msg->set_step(_i.GetPitch());

      unsigned char *data = NULL;
      unsigned int size;
      _i.GetData(&data, size);
      _msg->set_data(data, size);
      if (data)
      {
        delete[] data;
      }
    }

    /////////////////////////////////////////////////
    msgs::Vector3d Convert(const math::Vector3 &_v)
    {
      msgs::Vector3d result;
      result.set_x(_v.x);
      result.set_y(_v.y);
      result.set_z(_v.z);
      return result;
    }

    /////////////////////////////////////////////////
    msgs::Vector2d Convert(const math::Vector2d &_v)
    {
      msgs::Vector2d result;
      result.set_x(_v.x);
      result.set_y(_v.y);
      return result;
    }

    msgs::Quaternion Convert(const math::Quaternion &_q)
    {
      msgs::Quaternion result;
      result.set_x(_q.x);
      result.set_y(_q.y);
      result.set_z(_q.z);
      result.set_w(_q.w);
      return result;
    }

    msgs::Pose Convert(const math::Pose &_p)
    {
      msgs::Pose result;
      result.mutable_position()->CopyFrom(Convert(_p.pos));
      result.mutable_orientation()->CopyFrom(Convert(_p.rot));
      return result;
    }

    msgs::Color Convert(const common::Color &_c)
    {
      msgs::Color result;
      result.set_r(_c.r);
      result.set_g(_c.g);
      result.set_b(_c.b);
      result.set_a(_c.a);
      return result;
    }

    msgs::Time Convert(const common::Time &_t)
    {
      msgs::Time result;
      result.set_sec(_t.sec);
      result.set_nsec(_t.nsec);
      return result;
    }

    msgs::PlaneGeom Convert(const math::Plane &_p)
    {
      msgs::PlaneGeom result;
      result.mutable_normal()->CopyFrom(Convert(_p.normal));
      result.mutable_size()->set_x(_p.size.x);
      result.mutable_size()->set_y(_p.size.y);
      result.set_d(_p.d);
      return result;
    }

    msgs::Joint::Type ConvertJointType(const std::string &_str)
    {
      msgs::Joint::Type result = msgs::Joint::REVOLUTE;
      if (_str == "revolute")
      {
        result = msgs::Joint::REVOLUTE;
      }
      else if (_str == "revolute2")
      {
        result = msgs::Joint::REVOLUTE2;
      }
      else if (_str == "prismatic")
      {
        result = msgs::Joint::PRISMATIC;
      }
      else if (_str == "universal")
      {
        result = msgs::Joint::UNIVERSAL;
      }
      else if (_str == "ball")
      {
        result = msgs::Joint::BALL;
      }
      else if (_str == "screw")
      {
        result = msgs::Joint::SCREW;
      }
      else if (_str == "gearbox")
      {
        result = msgs::Joint::GEARBOX;
      }
      else
      {
        gzerr << "Unrecognized JointType ["
              << _str
              << "], returning REVOLUTE"
              << std::endl;
      }
      return result;
    }

    std::string ConvertJointType(const msgs::Joint::Type _type)
    {
      std::string result;
      switch (_type)
      {
        case msgs::Joint::REVOLUTE:
        {
          result = "revolute";
          break;
        }
        case msgs::Joint::REVOLUTE2:
        {
          result = "revolute2";
          break;
        }
        case msgs::Joint::PRISMATIC:
        {
          result = "prismatic";
          break;
        }
        case msgs::Joint::UNIVERSAL:
        {
          result = "universal";
          break;
        }
        case msgs::Joint::BALL:
        {
          result = "ball";
          break;
        }
        case msgs::Joint::SCREW:
        {
          result = "screw";
          break;
        }
        case msgs::Joint::GEARBOX:
        {
          result = "gearbox";
          break;
        }
        default:
        {
          result = "unknown";
          gzerr << "Unrecognized JointType [" << _type << "]"
                << std::endl;
          break;
        }
      }
      return result;
    }

    math::Vector3 Convert(const msgs::Vector3d &_v)
    {
      return math::Vector3(_v.x(), _v.y(), _v.z());
    }

    math::Vector2d Convert(const msgs::Vector2d &_v)
    {
      return math::Vector2d(_v.x(), _v.y());
    }

    math::Quaternion Convert(const msgs::Quaternion &_q)
    {
      return math::Quaternion(_q.w(), _q.x(), _q.y(), _q.z());
    }

    math::Pose Convert(const msgs::Pose &_p)
    {
      return math::Pose(Convert(_p.position()),
          Convert(_p.orientation()));
    }

    common::Color Convert(const msgs::Color &_c)
    {
      return common::Color(_c.r(), _c.g(), _c.b(), _c.a());
    }

    common::Time Convert(const msgs::Time &_t)
    {
      return common::Time(_t.sec(), _t.nsec());
    }

    math::Plane Convert(const msgs::PlaneGeom &_p)
    {
      return math::Plane(Convert(_p.normal()),
          math::Vector2d(_p.size().x(), _p.size().y()),
          _p.d());
    }

    /////////////////////////////////////////////
    msgs::GUI GUIFromSDF(sdf::ElementPtr _sdf)
    {
      msgs::GUI result;

      result.set_fullscreen(_sdf->Get<bool>("fullscreen"));

      // Set gui plugins
      if (_sdf->HasElement("plugin"))
      {
        sdf::ElementPtr pluginElem = _sdf->GetElement("plugin");
        while (pluginElem)
        {
          msgs::Plugin *plgnMsg = result.add_plugin();
          plgnMsg->set_name(pluginElem->Get<std::string>("name"));
          plgnMsg->set_filename(pluginElem->Get<std::string>("filename"));

          std::stringstream ss;
          for (sdf::ElementPtr innerElem = pluginElem->GetFirstElement();
              innerElem; innerElem = innerElem->GetNextElement(""))
          {
            ss << innerElem->ToString("");
          }
          plgnMsg->set_innerxml(ss.str());
          pluginElem = pluginElem->GetNextElement("plugin");
        }
      }

      if (_sdf->HasElement("camera"))
      {
        sdf::ElementPtr camSDF = _sdf->GetElement("camera");
        msgs::GUICamera *guiCam = result.mutable_camera();

        guiCam->set_name(camSDF->Get<std::string>("name"));

        if (camSDF->HasElement("pose"))
        {
          msgs::Set(guiCam->mutable_pose(), camSDF->Get<math::Pose>("pose"));
        }

        if (camSDF->HasElement("view_controller"))
        {
          guiCam->set_view_controller(
              camSDF->Get<std::string>("view_controller"));
        }

        if (camSDF->HasElement("track_visual"))
        {
          guiCam->mutable_track()->CopyFrom(
              TrackVisualFromSDF(camSDF->GetElement("track_visual")));
        }
      }

      return result;
    }

    /////////////////////////////////////////////////
    msgs::TrackVisual TrackVisualFromSDF(sdf::ElementPtr _sdf)
    {
      msgs::TrackVisual result;

      result.set_name(_sdf->Get<std::string>("name"));

      if (_sdf->HasElement("min_dist"))
        result.set_min_dist(_sdf->GetElement("min_dist")->Get<double>());

      if (_sdf->HasElement("max_dist"))
        result.set_max_dist(_sdf->GetElement("max_dist")->Get<double>());

      return result;
    }


    /////////////////////////////////////////////////
    msgs::Light LightFromSDF(sdf::ElementPtr _sdf)
    {
      msgs::Light result;

      std::string type = _sdf->Get<std::string>("type");
      std::transform(type.begin(), type.end(), type.begin(), ::tolower);

      result.set_name(_sdf->Get<std::string>("name"));

      result.set_cast_shadows(_sdf->Get<bool>("cast_shadows"));

      if (type == "point")
        result.set_type(msgs::Light::POINT);
      else if (type == "spot")
        result.set_type(msgs::Light::SPOT);
      else if (type == "directional")
        result.set_type(msgs::Light::DIRECTIONAL);

      if (_sdf->HasElement("pose"))
      {
        result.mutable_pose()->CopyFrom(Convert(_sdf->Get<math::Pose>("pose")));
      }

      if (_sdf->HasElement("diffuse"))
      {
        result.mutable_diffuse()->CopyFrom(
            Convert(_sdf->Get<common::Color>("diffuse")));
      }

      if (_sdf->HasElement("specular"))
      {
        result.mutable_specular()->CopyFrom(
            Convert(_sdf->Get<common::Color>("specular")));
      }

      if (_sdf->HasElement("attenuation"))
      {
        sdf::ElementPtr elem = _sdf->GetElement("attenuation");
        result.set_attenuation_constant(elem->Get<double>("constant"));
        result.set_attenuation_linear(elem->Get<double>("linear"));
        result.set_attenuation_quadratic(elem->Get<double>("quadratic"));
        result.set_range(elem->Get<double>("range"));
      }

      if (_sdf->HasElement("direction"))
      {
        result.mutable_direction()->CopyFrom(
            Convert(_sdf->Get<math::Vector3>("direction")));
      }

      if (_sdf->HasElement("spot"))
      {
        sdf::ElementPtr elem = _sdf->GetElement("spot");
        result.set_spot_inner_angle(elem->Get<double>("inner_angle"));
        result.set_spot_outer_angle(elem->Get<double>("outer_angle"));
        result.set_spot_falloff(elem->Get<double>("falloff"));
      }

      return result;
    }

    /////////////////////////////////////////////////
    msgs::MeshGeom MeshFromSDF(sdf::ElementPtr _sdf)
    {
      msgs::MeshGeom result;

      if (_sdf->GetName() != "mesh")
      {
        gzerr << "Cannot create a mesh message from an "
          << _sdf->GetName() << " SDF element.\n";
        return result;
      }

        msgs::Set(result.mutable_scale(), _sdf->Get<math::Vector3>("scale"));

        result.set_filename(_sdf->Get<std::string>("uri"));

        if (_sdf->HasElement("submesh"))
        {
          sdf::ElementPtr submeshElem = _sdf->GetElement("submesh");
          if (submeshElem->HasElement("name") &&
              submeshElem->Get<std::string>("name") != "__default__")
          {
            result.set_submesh(submeshElem->Get<std::string>("name"));

            if (submeshElem->HasElement("center"))
              result.set_center_submesh(submeshElem->Get<bool>("center"));
          }
        }

      return result;
    }


    /////////////////////////////////////////////////
    msgs::Geometry GeometryFromSDF(sdf::ElementPtr _sdf)
    {
      msgs::Geometry result;

      if (_sdf->GetName() != "geometry")
      {
        gzerr << "Cannot create a geometry message from an "
          << _sdf->GetName() << " SDF element.\n";
        return result;
      }

      // Load the geometry
      sdf::ElementPtr geomElem = _sdf->GetFirstElement();
      if (!geomElem)
        gzthrow("Invalid geometry element");

      if (geomElem->GetName() == "box")
      {
        result.set_type(msgs::Geometry::BOX);
        msgs::Set(result.mutable_box()->mutable_size(),
            geomElem->Get<math::Vector3>("size"));
      }
      else if (geomElem->GetName() == "cylinder")
      {
        result.set_type(msgs::Geometry::CYLINDER);
        result.mutable_cylinder()->set_radius(
            geomElem->Get<double>("radius"));
        result.mutable_cylinder()->set_length(
            geomElem->Get<double>("length"));
      }
      else if (geomElem->GetName() == "sphere")
      {
        result.set_type(msgs::Geometry::SPHERE);
        result.mutable_sphere()->set_radius(
            geomElem->Get<double>("radius"));
      }
      else if (geomElem->GetName() == "plane")
      {
        result.set_type(msgs::Geometry::PLANE);
        msgs::Set(result.mutable_plane()->mutable_normal(),
            geomElem->Get<math::Vector3>("normal"));
        msgs::Set(result.mutable_plane()->mutable_size(),
            geomElem->Get<math::Vector2d>("size"));
      }
      else if (geomElem->GetName() == "polyline")
      {
        result.set_type(msgs::Geometry::POLYLINE);
        result.mutable_polyline()->set_height(geomElem->Get<double>("height"));
        sdf::ElementPtr pointElem = geomElem->GetElement("point");
        while (pointElem)
        {
           math::Vector2d point = pointElem->Get<math::Vector2d>();
           pointElem = pointElem->GetNextElement("point");
           msgs::Vector2d *ptMsg = result.mutable_polyline()->add_point();
           msgs::Set(ptMsg, point);
        }
      }
      else if (geomElem->GetName() == "image")
      {
        result.set_type(msgs::Geometry::IMAGE);
        result.mutable_image()->set_scale(
            geomElem->Get<double>("scale"));
        result.mutable_image()->set_height(
            geomElem->Get<double>("height"));
        result.mutable_image()->set_uri(
            geomElem->Get<std::string>("uri"));
      }
      else if (geomElem->GetName() == "heightmap")
      {
        result.set_type(msgs::Geometry::HEIGHTMAP);
        msgs::Set(result.mutable_heightmap()->mutable_size(),
            geomElem->Get<math::Vector3>("size"));
        msgs::Set(result.mutable_heightmap()->mutable_origin(),
            geomElem->Get<math::Vector3>("pos"));

        sdf::ElementPtr textureElem = geomElem->GetElement("texture");
        while (textureElem)
        {
          msgs::HeightmapGeom::Texture *tex =
            result.mutable_heightmap()->add_texture();
          tex->set_diffuse(textureElem->Get<std::string>("diffuse"));
          tex->set_normal(textureElem->Get<std::string>("normal"));
          tex->set_size(textureElem->Get<double>("size"));
          textureElem = textureElem->GetNextElement("texture");
        }

        sdf::ElementPtr blendElem = geomElem->GetElement("blend");
        while (blendElem)
        {
          msgs::HeightmapGeom::Blend *blend =
            result.mutable_heightmap()->add_blend();

          blend->set_min_height(blendElem->Get<double>("min_height"));
          blend->set_fade_dist(blendElem->Get<double>("fade_dist"));
          blendElem = blendElem->GetNextElement("blend");
        }

        // Set if the rendering engine uses terrain paging
        bool useTerrainPaging =
            geomElem->Get<bool>("use_terrain_paging");
        result.mutable_heightmap()->set_use_terrain_paging(useTerrainPaging);
      }
      else if (geomElem->GetName() == "mesh")
      {
        result.set_type(msgs::Geometry::MESH);
        result.mutable_mesh()->CopyFrom(MeshFromSDF(geomElem));
      }
      else if (geomElem->GetName() == "empty")
      {
        result.set_type(msgs::Geometry::EMPTY);
      }
      else
        gzthrow("Unknown geometry type\n");

      return result;
    }

    /////////////////////////////////////////////////
    msgs::Visual VisualFromSDF(sdf::ElementPtr _sdf)
    {
      msgs::Visual result;

      result.set_name(_sdf->Get<std::string>("name"));

      if (_sdf->HasElement("cast_shadows"))
        result.set_cast_shadows(_sdf->Get<bool>("cast_shadows"));

      if (_sdf->HasElement("transparency"))
        result.set_transparency(_sdf->Get<double>("transparency"));

      if (_sdf->HasElement("laser_retro"))
        result.set_laser_retro(_sdf->Get<double>("laser_retro"));

      // Load the geometry
      if (_sdf->HasElement("geometry"))
      {
        auto geomMsg = result.mutable_geometry();
        geomMsg->CopyFrom(GeometryFromSDF(_sdf->GetElement("geometry")));
      }

      /// Load the material
      if (_sdf->HasElement("material"))
      {
        sdf::ElementPtr elem = _sdf->GetElement("material");
        auto matMsg = result.mutable_material();

        if (elem->HasElement("script"))
        {
          sdf::ElementPtr scriptElem = elem->GetElement("script");
          matMsg->mutable_script()->set_name(
              scriptElem->Get<std::string>("name"));

          sdf::ElementPtr uriElem = scriptElem->GetElement("uri");
          while (uriElem)
          {
            matMsg->mutable_script()->add_uri(uriElem->Get<std::string>());
            uriElem = uriElem->GetNextElement("uri");
          }
        }

        if (elem->HasElement("lighting"))
        {
          matMsg->set_lighting(elem->Get<bool>("lighting"));
        }

        if (elem->HasElement("shader"))
        {
          sdf::ElementPtr shaderElem = elem->GetElement("shader");

          if (shaderElem->Get<std::string>("type") == "pixel")
            matMsg->set_shader_type(msgs::Material::PIXEL);
          else if (shaderElem->Get<std::string>("type") == "vertex")
            matMsg->set_shader_type(msgs::Material::VERTEX);
          else if (shaderElem->Get<std::string>("type") ==
              "normal_map_object_space")
            matMsg->set_shader_type(msgs::Material::NORMAL_MAP_OBJECT_SPACE);
          else if (shaderElem->Get<std::string>("type") ==
              "normal_map_tangent_space")
            matMsg->set_shader_type(msgs::Material::NORMAL_MAP_TANGENT_SPACE);
          else
            gzthrow(std::string("Unknown shader type[") +
                shaderElem->Get<std::string>("type") + "]");

          if (shaderElem->HasElement("normal_map"))
            matMsg->set_normal_map(
                shaderElem->GetElement("normal_map")->Get<std::string>());
        }

        if (elem->HasElement("ambient"))
          msgs::Set(matMsg->mutable_ambient(),
              elem->Get<common::Color>("ambient"));
        if (elem->HasElement("diffuse"))
          msgs::Set(matMsg->mutable_diffuse(),
              elem->Get<common::Color>("diffuse"));
        if (elem->HasElement("specular"))
          msgs::Set(matMsg->mutable_specular(),
              elem->Get<common::Color>("specular"));
        if (elem->HasElement("emissive"))
          msgs::Set(matMsg->mutable_emissive(),
              elem->Get<common::Color>("emissive"));
      }

      // Set the origin of the visual
      if (_sdf->HasElement("pose"))
      {
        msgs::Set(result.mutable_pose(), _sdf->Get<math::Pose>("pose"));
      }

      // Set plugins of the visual
      if (_sdf->HasElement("plugin"))
      {
        sdf::ElementPtr elem = _sdf->GetElement("plugin");
        msgs::Plugin *plgnMsg = result.mutable_plugin();
        // if (elem->HasElement("name"))
          plgnMsg->set_name(elem->Get<std::string>("name"));
        // if (elem->HasElement("filename"))
          plgnMsg->set_filename(elem->Get<std::string>("filename"));

        std::stringstream ss;
        for (sdf::ElementPtr innerElem = elem->GetFirstElement();
            innerElem;
            innerElem = innerElem->GetNextElement(""))
        {
          ss << innerElem->ToString("");
        }
        plgnMsg->set_innerxml("<sdf>" + ss.str() + "</sdf>");
      }

      return result;
    }

    /////////////////////////////////////////////////
    sdf::ElementPtr VisualToSDF(const msgs::Visual &_msg,
        sdf::ElementPtr _sdf)
    {
      sdf::ElementPtr visualSDF;

      if (_sdf)
      {
        visualSDF = _sdf;
      }
      else
      {
        visualSDF.reset(new sdf::Element);
        sdf::initFile("visual.sdf", visualSDF);
      }

      if (_msg.has_name())
        visualSDF->GetAttribute("name")->Set(_msg.name());

      if (_msg.has_cast_shadows())
        visualSDF->GetElement("cast_shadows")->Set(_msg.cast_shadows());

      if (_msg.has_transparency())
        visualSDF->GetElement("transparency")->Set(_msg.transparency());

      if (_msg.has_laser_retro())
        visualSDF->GetElement("laser_retro")->Set(_msg.laser_retro());

      if (_msg.has_pose())
        visualSDF->GetElement("pose")->Set(msgs::Convert(_msg.pose()));

      // Load the geometry
      if (_msg.has_geometry())
      {
        sdf::ElementPtr geomElem = visualSDF->GetElement("geometry");
        geomElem = GeometryToSDF(_msg.geometry(), geomElem);
      }

      /// Load the material
      if (_msg.has_material())
      {
        sdf::ElementPtr materialElem = visualSDF->GetElement("material");
        materialElem = MaterialToSDF(_msg.material(), materialElem);
      }

      // Set plugins of the visual
      if (_msg.has_plugin())
      {
        sdf::ElementPtr pluginElem = visualSDF->GetElement("plugin");
        pluginElem = PluginToSDF(_msg.plugin(), pluginElem);
      }

      return visualSDF;
    }

    /////////////////////////////////////////////////
    sdf::ElementPtr MaterialToSDF(const msgs::Material &_msg,
        sdf::ElementPtr _sdf)
    {
      sdf::ElementPtr materialSDF;

      if (_sdf)
      {
        materialSDF = _sdf;
      }
      else
      {
        materialSDF.reset(new sdf::Element);
        sdf::initFile("material.sdf", materialSDF);
      }

      if (_msg.has_script())
      {
        sdf::ElementPtr scriptElem = materialSDF->GetElement("script");
        msgs::Material::Script script = _msg.script();

        if (script.has_name())
          scriptElem->GetElement("name")->Set(script.name());

        while (scriptElem->HasElement("uri"))
          scriptElem->GetElement("uri")->RemoveFromParent();
        for (int i = 0; i < script.uri_size(); ++i)
        {
          sdf::ElementPtr uriElem = scriptElem->AddElement("uri");
          uriElem->Set(script.uri(i));
        }
      }

      if (_msg.has_shader_type())
      {
        sdf::ElementPtr shaderElem = materialSDF->GetElement("shader");
        shaderElem->GetAttribute("type")->Set(
          ConvertShaderType(_msg.shader_type()));
      }

      if (_msg.has_normal_map())
      {
        sdf::ElementPtr shaderElem = materialSDF->GetElement("shader");
        shaderElem->GetElement("normal_map")->Set(_msg.normal_map());
      }

      if (_msg.has_lighting())
        materialSDF->GetElement("lighting")->Set(_msg.lighting());

      if (_msg.has_ambient())
        materialSDF->GetElement("ambient")->Set(Convert(_msg.ambient()));
      if (_msg.has_diffuse())
        materialSDF->GetElement("diffuse")->Set(Convert(_msg.diffuse()));
      if (_msg.has_emissive())
        materialSDF->GetElement("emissive")->Set(Convert(_msg.emissive()));
      if (_msg.has_specular())
        materialSDF->GetElement("specular")->Set(Convert(_msg.specular()));

      return materialSDF;
    }

    /////////////////////////////////////////////////
    msgs::Material::ShaderType ConvertShaderType(const std::string &_str)
    {
      auto result = msgs::Material::VERTEX;
      if (_str == "vertex")
      {
        result = msgs::Material::VERTEX;
      }
      else if (_str == "pixel")
      {
        result = msgs::Material::PIXEL;
      }
      else if (_str == "normal_map_object_space")
      {
        result = msgs::Material::NORMAL_MAP_OBJECT_SPACE;
      }
      else if (_str == "normal_map_tangent_space")
      {
        result = msgs::Material::NORMAL_MAP_TANGENT_SPACE;
      }
      else
      {
        gzerr << "Unrecognized ShaderType ["
              << _str
              << "], returning VERTEX"
              << std::endl;
      }
      return result;
    }

    /////////////////////////////////////////////////
    std::string ConvertShaderType(const msgs::Material::ShaderType _type)
    {
      std::string result;
      switch (_type)
      {
        case msgs::Material::VERTEX:
        {
          result = "vertex";
          break;
        }
        case msgs::Material::PIXEL:
        {
          result = "pixel";
          break;
        }
        case msgs::Material::NORMAL_MAP_OBJECT_SPACE:
        {
          result = "normal_map_object_space";
          break;
        }
        case msgs::Material::NORMAL_MAP_TANGENT_SPACE:
        {
          result = "normal_map_tangent_space";
          break;
        }
        default:
        {
          result = "unknown";
          gzerr << "Unrecognized ShaderType [" << _type << "]"
                << std::endl;
          break;
        }
      }
      return result;
    }

    /////////////////////////////////////////////////
    msgs::Fog FogFromSDF(sdf::ElementPtr _sdf)
    {
      msgs::Fog result;

      std::string type = _sdf->Get<std::string>("type");
      if (type == "linear")
        result.set_type(msgs::Fog::LINEAR);
      else if (type == "exp")
        result.set_type(msgs::Fog::EXPONENTIAL);
      else if (type == "exp2")
        result.set_type(msgs::Fog::EXPONENTIAL2);
      else if (type == "none")
        result.set_type(msgs::Fog::NONE);
      else
        gzthrow(std::string("Unknown fog type[") + type + "]");

      result.mutable_color()->CopyFrom(
          Convert(_sdf->Get<common::Color>("color")));

      result.set_density(_sdf->Get<double>("density"));
      result.set_start(_sdf->Get<double>("start"));
      result.set_end(_sdf->Get<double>("end"));
      return result;
    }

    msgs::Scene SceneFromSDF(sdf::ElementPtr _sdf)
    {
      msgs::Scene result;

      Init(result, "scene");

      if (_sdf->HasElement("grid"))
        result.set_grid(_sdf->Get<bool>("grid"));
      else
        result.set_grid(true);

      if (_sdf->HasElement("ambient"))
        result.mutable_ambient()->CopyFrom(
            Convert(_sdf->Get<common::Color>("ambient")));

      if (_sdf->HasElement("background"))
      {
        result.mutable_background()->CopyFrom(
            Convert(_sdf->Get<common::Color>("background")));
      }

      if (_sdf->HasElement("sky"))
      {
        msgs::Sky *skyMsg = result.mutable_sky();
        skyMsg->set_time(_sdf->GetElement("sky")->Get<double>("time"));
        skyMsg->set_sunrise(_sdf->GetElement("sky")->Get<double>("sunrise"));
        skyMsg->set_sunset(_sdf->GetElement("sky")->Get<double>("sunset"));

        if (_sdf->GetElement("sky")->HasElement("clouds"))
        {
          sdf::ElementPtr cloudsElem =
            _sdf->GetElement("sky")->GetElement("clouds");
          skyMsg->set_wind_speed(cloudsElem->Get<double>("speed"));
          skyMsg->set_wind_direction(cloudsElem->Get<double>("direction"));
          skyMsg->set_humidity(cloudsElem->Get<double>("humidity"));
          skyMsg->set_mean_cloud_size(cloudsElem->Get<double>("mean_size"));
          msgs::Set(skyMsg->mutable_cloud_ambient(),
                    cloudsElem->Get<common::Color>("ambient"));
        }
      }

      if (_sdf->HasElement("fog"))
        result.mutable_fog()->CopyFrom(FogFromSDF(_sdf->GetElement("fog")));

      if (_sdf->HasElement("shadows"))
        result.set_shadows(_sdf->Get<bool>("shadows"));

      return result;
    }

    /////////////////////////////////////////////////
    sdf::ElementPtr LightToSDF(const msgs::Light &_msg, sdf::ElementPtr _sdf)
    {
      sdf::ElementPtr lightSDF;

      if (_sdf)
      {
        lightSDF = _sdf;
      }
      else
      {
        lightSDF.reset(new sdf::Element);
        sdf::initFile("light.sdf", lightSDF);
      }

      lightSDF->GetAttribute("name")->Set(_msg.name());

      if (_msg.has_type() && _msg.type() == msgs::Light::POINT)
        lightSDF->GetAttribute("type")->Set("point");
      else if (_msg.has_type() && _msg.type() == msgs::Light::SPOT)
        lightSDF->GetAttribute("type")->Set("spot");
      else if (_msg.has_type() && _msg.type() == msgs::Light::DIRECTIONAL)
        lightSDF->GetAttribute("type")->Set("directional");

      if (_msg.has_pose())
      {
        lightSDF->GetElement("pose")->Set(msgs::Convert(_msg.pose()));
      }

      if (_msg.has_diffuse())
      {
        lightSDF->GetElement("diffuse")->Set(msgs::Convert(_msg.diffuse()));
      }

      if (_msg.has_specular())
      {
        lightSDF->GetElement("specular")->Set(msgs::Convert(_msg.specular()));
      }

      if (_msg.has_direction())
      {
        lightSDF->GetElement("direction")->Set(msgs::Convert(_msg.direction()));
      }

      if (_msg.has_attenuation_constant())
      {
        sdf::ElementPtr elem = lightSDF->GetElement("attenuation");
        elem->GetElement("constant")->Set(_msg.attenuation_constant());
      }

      if (_msg.has_attenuation_linear())
      {
        sdf::ElementPtr elem = lightSDF->GetElement("attenuation");
        elem->GetElement("linear")->Set(_msg.attenuation_linear());
      }

      if (_msg.has_attenuation_quadratic())
      {
        sdf::ElementPtr elem = lightSDF->GetElement("attenuation");
        elem->GetElement("quadratic")->Set(_msg.attenuation_quadratic());
      }

      if (_msg.has_range())
      {
        sdf::ElementPtr elem = lightSDF->GetElement("attenuation");
        elem->GetElement("range")->Set(_msg.range());
      }

      if (_msg.has_cast_shadows())
        lightSDF->GetElement("cast_shadows")->Set(_msg.cast_shadows());

      if (_msg.has_spot_inner_angle())
      {
        sdf::ElementPtr elem = lightSDF->GetElement("spot");
        elem->GetElement("inner_angle")->Set(_msg.spot_inner_angle());
      }

      if (_msg.has_spot_outer_angle())
      {
        sdf::ElementPtr elem = lightSDF->GetElement("spot");
        elem->GetElement("outer_angle")->Set(_msg.spot_outer_angle());
      }

      if (_msg.has_spot_falloff())
      {
        sdf::ElementPtr elem = lightSDF->GetElement("spot");
        elem->GetElement("falloff")->Set(_msg.spot_falloff());
      }
      return lightSDF;
    }

    /////////////////////////////////////////////////
    sdf::ElementPtr CameraSensorToSDF(const msgs::CameraSensor &_msg,
        sdf::ElementPtr _sdf)
    {
      sdf::ElementPtr cameraSDF;

      if (_sdf)
      {
        cameraSDF = _sdf;
      }
      else
      {
        cameraSDF.reset(new sdf::Element);
        sdf::initFile("camera.sdf", cameraSDF);
      }

      if (_msg.has_horizontal_fov())
      {
        cameraSDF->GetElement("horizontal_fov")->Set(
            _msg.horizontal_fov());
      }
      if (_msg.has_image_size())
      {
        sdf::ElementPtr imageElem = cameraSDF->GetElement("image");
        imageElem->GetElement("width")->Set(_msg.image_size().x());
        imageElem->GetElement("height")->Set(_msg.image_size().y());
      }
      if (_msg.has_image_format())
      {
        sdf::ElementPtr imageElem = cameraSDF->GetElement("image");
        imageElem->GetElement("format")->Set(_msg.image_format());
      }
      if (_msg.has_near_clip() || _msg.has_far_clip())
      {
        sdf::ElementPtr clipElem = cameraSDF->GetElement("clip");
        if (_msg.has_near_clip())
          clipElem->GetElement("near")->Set(_msg.near_clip());
        if (_msg.has_far_clip())
          clipElem->GetElement("far")->Set(_msg.far_clip());
      }

      if (_msg.has_distortion())
      {
        msgs::Distortion distortionMsg = _msg.distortion();
        sdf::ElementPtr distortionElem =
            cameraSDF->GetElement("distortion");

        if (distortionMsg.has_center())
        {
          distortionElem->GetElement("center")->Set(
              msgs::Convert(distortionMsg.center()));
        }
        if (distortionMsg.has_k1())
        {
          distortionElem->GetElement("k1")->Set(distortionMsg.k1());
        }
        if (distortionMsg.has_k2())
        {
          distortionElem->GetElement("k2")->Set(distortionMsg.k2());
        }
        if (distortionMsg.has_k3())
        {
          distortionElem->GetElement("k3")->Set(distortionMsg.k3());
        }
        if (distortionMsg.has_p1())
        {
          distortionElem->GetElement("p1")->Set(distortionMsg.p1());
        }
        if (distortionMsg.has_p2())
        {
          distortionElem->GetElement("p2")->Set(distortionMsg.p2());
        }
      }
      return cameraSDF;
    }


    /////////////////////////////////////////////////
    sdf::ElementPtr CollisionToSDF(const msgs::Collision &_msg,
        sdf::ElementPtr _sdf)
    {
      sdf::ElementPtr collisionSDF;

      if (_sdf)
      {
        collisionSDF = _sdf;
      }
      else
      {
        collisionSDF.reset(new sdf::Element);
        sdf::initFile("collision.sdf", collisionSDF);
      }

      if (_msg.has_name())
        collisionSDF->GetAttribute("name")->Set(_msg.name());
      if (_msg.has_laser_retro())
        collisionSDF->GetElement("laser_retro")->Set(_msg.laser_retro());
      if (_msg.has_max_contacts())
        collisionSDF->GetElement("max_contacts")->Set(_msg.max_contacts());
      if (_msg.has_pose())
        collisionSDF->GetElement("pose")->Set(msgs::Convert(_msg.pose()));
      if (_msg.has_geometry())
      {
        sdf::ElementPtr geomElem = collisionSDF->GetElement("geometry");
        geomElem = GeometryToSDF(_msg.geometry(), geomElem);
      }
      if (_msg.has_surface())
      {
        sdf::ElementPtr surfaceElem = collisionSDF->GetElement("surface");
        surfaceElem = SurfaceToSDF(_msg.surface(), surfaceElem);
      }

      return collisionSDF;
    }

    /////////////////////////////////////////////////
    sdf::ElementPtr LinkToSDF(const msgs::Link &_msg,
        sdf::ElementPtr _sdf)
    {
      sdf::ElementPtr linkSDF;

      if (_sdf)
      {
        linkSDF = _sdf;
      }
      else
      {
        linkSDF.reset(new sdf::Element);
        sdf::initFile("link.sdf", linkSDF);
      }

      if (_msg.has_name())
        linkSDF->GetAttribute("name")->Set(_msg.name());
      if (_msg.has_gravity())
        linkSDF->GetElement("gravity")->Set(_msg.gravity());
      if (_msg.has_self_collide())
        linkSDF->GetElement("self_collide")->Set(_msg.self_collide());
      if (_msg.has_kinematic())
        linkSDF->GetElement("kinematic")->Set(_msg.kinematic());
      if (_msg.has_pose())
        linkSDF->GetElement("pose")->Set(msgs::Convert(_msg.pose()));
      if (_msg.has_inertial())
      {
        sdf::ElementPtr inertialElem = linkSDF->GetElement("inertial");
        inertialElem = InertialToSDF(_msg.inertial(), inertialElem);
      }
      while (linkSDF->HasElement("collision"))
        linkSDF->GetElement("collision")->RemoveFromParent();
      for (int i = 0; i < _msg.collision_size(); ++i)
      {
        sdf::ElementPtr collisionElem = linkSDF->AddElement("collision");
        collisionElem = CollisionToSDF(_msg.collision(i), collisionElem);
      }
      while (linkSDF->HasElement("visual"))
        linkSDF->GetElement("visual")->RemoveFromParent();
      for (int i = 0; i < _msg.visual_size(); ++i)
      {
        sdf::ElementPtr visualElem = linkSDF->AddElement("visual");
        visualElem = VisualToSDF(_msg.visual(i), visualElem);
      }

      /// \todo LinkToSDF currently does not convert sensor and projector data

      return linkSDF;
    }

    /////////////////////////////////////////////////
    sdf::ElementPtr InertialToSDF(const msgs::Inertial &_msg,
        sdf::ElementPtr _sdf)
    {
      sdf::ElementPtr inertialSDF;

      if (_sdf)
      {
        inertialSDF = _sdf;
      }
      else
      {
        inertialSDF.reset(new sdf::Element);
        sdf::initFile("inertial.sdf", inertialSDF);
      }

      if (_msg.has_mass())
        inertialSDF->GetElement("mass")->Set(_msg.mass());
      if (_msg.has_pose())
        inertialSDF->GetElement("pose")->Set(msgs::Convert(_msg.pose()));

      sdf::ElementPtr inertiaSDF = inertialSDF->GetElement("inertia");
      if (_msg.has_ixx())
        inertiaSDF->GetElement("ixx")->Set(_msg.ixx());
      if (_msg.has_ixy())
        inertiaSDF->GetElement("ixy")->Set(_msg.ixy());
      if (_msg.has_ixz())
        inertiaSDF->GetElement("ixz")->Set(_msg.ixz());
      if (_msg.has_iyy())
        inertiaSDF->GetElement("iyy")->Set(_msg.iyy());
      if (_msg.has_iyz())
        inertiaSDF->GetElement("iyz")->Set(_msg.iyz());
      if (_msg.has_izz())
        inertiaSDF->GetElement("izz")->Set(_msg.izz());

      return inertialSDF;
    }

    /////////////////////////////////////////////////
    sdf::ElementPtr SurfaceToSDF(const msgs::Surface &_msg,
        sdf::ElementPtr _sdf)
    {
      sdf::ElementPtr surfaceSDF;

      if (_sdf)
      {
        surfaceSDF = _sdf;
      }
      else
      {
        surfaceSDF.reset(new sdf::Element);
        sdf::initFile("surface.sdf", surfaceSDF);
      }

      if (_msg.has_friction())
      {
        msgs::Friction friction = _msg.friction();
        sdf::ElementPtr frictionElem = surfaceSDF->GetElement("friction");
        sdf::ElementPtr physicsEngElem = frictionElem->GetElement("ode");
        if (friction.has_mu())
          physicsEngElem->GetElement("mu")->Set(friction.mu());
        if (friction.has_mu2())
          physicsEngElem->GetElement("mu2")->Set(friction.mu2());
        if (friction.has_fdir1())
        {
          physicsEngElem->GetElement("fdir1")->Set(
              msgs::Convert(friction.fdir1()));
        }
        if (friction.has_slip1())
          physicsEngElem->GetElement("slip1")->Set(friction.slip1());
        if (friction.has_slip2())
          physicsEngElem->GetElement("slip2")->Set(friction.slip2());
      }
      sdf::ElementPtr bounceElem = surfaceSDF->GetElement("bounce");
      if (_msg.has_restitution_coefficient())
      {
        bounceElem->GetElement("restitution_coefficient")->Set(
            _msg.restitution_coefficient());
      }
      if (_msg.has_bounce_threshold())
      {
        bounceElem->GetElement("threshold")->Set(
            _msg.bounce_threshold());
      }

      sdf::ElementPtr contactElem = surfaceSDF->GetElement("contact");

      if (_msg.has_collide_without_contact())
      {
        contactElem->GetElement("collide_without_contact")->Set(
            _msg.collide_without_contact());
      }
      if (_msg.has_collide_without_contact_bitmask())
      {
        contactElem->GetElement("collide_without_contact_bitmask")->Set(
            _msg.collide_without_contact_bitmask());
      }

      sdf::ElementPtr odeElem = contactElem->GetElement("ode");
      sdf::ElementPtr bulletElem = contactElem->GetElement("bullet");
      if (_msg.has_soft_cfm())
      {
        odeElem->GetElement("soft_cfm")->Set(_msg.soft_cfm());
        bulletElem->GetElement("soft_cfm")->Set(_msg.soft_cfm());
      }
      if (_msg.has_soft_erp())
      {
        odeElem->GetElement("soft_erp")->Set(_msg.soft_erp());
        bulletElem->GetElement("soft_erp")->Set(_msg.soft_erp());
      }
      if (_msg.has_kp())
      {
        odeElem->GetElement("kp")->Set(_msg.kp());
        bulletElem->GetElement("kp")->Set(_msg.kp());
      }
      if (_msg.has_kd())
      {
        odeElem->GetElement("kd")->Set(_msg.kd());
        bulletElem->GetElement("kd")->Set(_msg.kd());
      }
      if (_msg.has_max_vel())
      {
        odeElem->GetElement("max_vel")->Set(_msg.max_vel());
      }
      if (_msg.has_min_depth())
      {
        odeElem->GetElement("min_depth")->Set(_msg.min_depth());
      }

      return surfaceSDF;
    }

    /////////////////////////////////////////////////
    sdf::ElementPtr GeometryToSDF(const msgs::Geometry &_msg,
        sdf::ElementPtr _sdf)
    {
      sdf::ElementPtr geometrySDF;

      if (_sdf)
      {
        geometrySDF = _sdf;
      }
      else
      {
        geometrySDF.reset(new sdf::Element);
        sdf::initFile("geometry.sdf", geometrySDF);
      }

      if (!_msg.has_type())
        return geometrySDF;

      if (_msg.type() == msgs::Geometry::BOX &&
          _msg.has_box())
      {
        sdf::ElementPtr geom = geometrySDF->GetElement("box");
        msgs::BoxGeom boxGeom = _msg.box();
        if (boxGeom.has_size())
          geom->GetElement("size")->Set(msgs::Convert(boxGeom.size()));
      }
      else if (_msg.type() == msgs::Geometry::CYLINDER &&
          _msg.has_cylinder())
      {
        sdf::ElementPtr geom = geometrySDF->GetElement("cylinder");
        msgs::CylinderGeom cylinderGeom = _msg.cylinder();
        if (cylinderGeom.has_radius())
          geom->GetElement("radius")->Set(cylinderGeom.radius());
        if (cylinderGeom.has_length())
          geom->GetElement("length")->Set(cylinderGeom.length());
      }
      else if (_msg.type() == msgs::Geometry::SPHERE &&
          _msg.has_sphere())
      {
        sdf::ElementPtr geom = geometrySDF->GetElement("sphere");
        msgs::SphereGeom sphereGeom = _msg.sphere();
        if (sphereGeom.has_radius())
          geom->GetElement("radius")->Set(sphereGeom.radius());
      }
      else if (_msg.type() == msgs::Geometry::PLANE &&
          _msg.has_plane())
      {
        sdf::ElementPtr geom = geometrySDF->GetElement("plane");
        msgs::PlaneGeom planeGeom = _msg.plane();
        if (planeGeom.has_normal())
        {
          geom->GetElement("normal")->Set(
              msgs::Convert(planeGeom.normal()));
        }
        if (planeGeom.has_size())
          geom->GetElement("size")->Set(msgs::Convert(planeGeom.size()));
        if (planeGeom.has_d())
          gzerr << "sdformat doesn't have Plane.d variable" << std::endl;
      }
      else if (_msg.type() == msgs::Geometry::IMAGE &&
          _msg.has_image())
      {
        sdf::ElementPtr geom = geometrySDF->GetElement("image");
        msgs::ImageGeom imageGeom = _msg.image();
        if (imageGeom.has_scale())
          geom->GetElement("scale")->Set(imageGeom.scale());
        if (imageGeom.has_height())
          geom->GetElement("height")->Set(imageGeom.height());
        if (imageGeom.has_uri())
          geom->GetElement("uri")->Set(imageGeom.uri());
        if (imageGeom.has_threshold())
          geom->GetElement("threshold")->Set(imageGeom.threshold());
        if (imageGeom.has_granularity())
          geom->GetElement("granularity")->Set(imageGeom.granularity());
      }
      else if (_msg.type() == msgs::Geometry::HEIGHTMAP &&
          _msg.has_heightmap())
      {
        sdf::ElementPtr geom = geometrySDF->GetElement("heightmap");
        msgs::HeightmapGeom heightmapGeom = _msg.heightmap();
        if (heightmapGeom.has_size())
        {
          geom->GetElement("size")->Set(
              msgs::Convert(heightmapGeom.size()));
        }
        if (heightmapGeom.has_origin())
        {
          geom->GetElement("pos")->Set(
              msgs::Convert(heightmapGeom.origin()));
        }
        if (heightmapGeom.has_use_terrain_paging())
        {
          geom->GetElement("use_terrain_paging")->Set(
              heightmapGeom.use_terrain_paging());
        }
        while (geom->HasElement("texture"))
          geom->GetElement("texture")->RemoveFromParent();
        for (int i = 0; i < heightmapGeom.texture_size(); ++i)
        {
          gazebo::msgs::HeightmapGeom_Texture textureMsg =
              heightmapGeom.texture(i);
          sdf::ElementPtr textureElem = geom->AddElement("texture");
          textureElem->GetElement("diffuse")->Set(textureMsg.diffuse());
          textureElem->GetElement("normal")->Set(textureMsg.normal());
          textureElem->GetElement("size")->Set(textureMsg.size());
        }
        while (geom->HasElement("blend"))
          geom->GetElement("blend")->RemoveFromParent();
        for (int i = 0; i < heightmapGeom.blend_size(); ++i)
        {
          gazebo::msgs::HeightmapGeom_Blend blendMsg =
              heightmapGeom.blend(i);
          sdf::ElementPtr blendElem = geom->AddElement("blend");
          blendElem->GetElement("min_height")->Set(blendMsg.min_height());
          blendElem->GetElement("fade_dist")->Set(blendMsg.fade_dist());
        }
        if (heightmapGeom.has_filename())
          geom->GetElement("uri")->Set(heightmapGeom.filename());
      }
      else if (_msg.type() == msgs::Geometry::MESH &&
          _msg.has_mesh())
      {
        sdf::ElementPtr geom = geometrySDF->GetElement("mesh");
        msgs::MeshGeom meshGeom = _msg.mesh();
        geom = msgs::MeshToSDF(meshGeom, geom);
      }
      else if (_msg.type() == msgs::Geometry::POLYLINE &&
          _msg.has_polyline())
      {
        sdf::ElementPtr geom = geometrySDF->GetElement("polyline");
        gazebo::msgs::Polyline polylineGeom = _msg.polyline();
        if (polylineGeom.has_height())
          geom->GetElement("height")->Set(polylineGeom.height());
        while (geom->HasElement("point"))
          geom->GetElement("point")->RemoveFromParent();

        for (int i = 0; i < polylineGeom.point_size(); ++i)
        {
          sdf::ElementPtr pointElem = geom->AddElement("point");
          pointElem->Set(msgs::Convert(polylineGeom.point(i)));
        }
      }
      else
      {
        gzerr << "Unrecognized geometry type" << std::endl;
      }
      return geometrySDF;
    }

    /////////////////////////////////////////////////
    sdf::ElementPtr MeshToSDF(const msgs::MeshGeom &_msg, sdf::ElementPtr _sdf)
    {
      sdf::ElementPtr meshSDF;

      if (_sdf)
      {
        meshSDF = _sdf;
      }
      else
      {
        meshSDF.reset(new sdf::Element);
        sdf::initFile("mesh_shape.sdf", meshSDF);
      }

      if (_msg.has_filename())
        meshSDF->GetElement("uri")->Set(_msg.filename());

      sdf::ElementPtr submeshElem = meshSDF->GetElement("submesh");
      if (_msg.has_submesh())
        submeshElem->GetElement("name")->Set(_msg.submesh());
      if (_msg.has_center_submesh())
        submeshElem->GetElement("center")->Set(_msg.center_submesh());
      if (_msg.has_scale())
      {
        meshSDF->GetElement("scale")->Set(msgs::Convert(_msg.scale()));
      }

      return meshSDF;
    }

    /////////////////////////////////////////////////
    sdf::ElementPtr PluginToSDF(const msgs::Plugin &_msg, sdf::ElementPtr _sdf)
    {
      sdf::ElementPtr pluginSDF;

      if (_sdf)
      {
        pluginSDF = _sdf;
      }
      else
      {
        pluginSDF.reset(new sdf::Element);
        sdf::initFile("plugin.sdf", pluginSDF);
      }

      // Use the SDF parser to read all the inner xml.
      std::string tmp = "<sdf version='1.5'>";
      tmp += "<plugin name='" + _msg.name() + "' filename='" +
        _msg.filename() + "'>";
      tmp += _msg.innerxml();
      tmp += "</plugin></sdf>";

      sdf::readString(tmp, pluginSDF);

      return pluginSDF;
    }

    ////////////////////////////////////////////////////////
<<<<<<< HEAD
    void AddBoxLink(msgs::Model &_msg, double _mass,
                    const math::Vector3 &_size)
    {
      _msg.add_link();
      int linkCount = _msg.link_size();
      auto link = _msg.mutable_link(linkCount-1);
      {
        std::ostringstream linkName;
        linkName << "link" << linkCount;
        link->set_name(linkName.str());
      }

      auto inertial = link->mutable_inertial();
      inertial->set_mass(_mass);
      {
        double dx = _size.x;
        double dy = _size.y;
        double dz = _size.z;
        double ixx = _mass/12.0 * (dy*dy + dz*dz);
        double iyy = _mass/12.0 * (dz*dz + dx*dx);
        double izz = _mass/12.0 * (dx*dx + dy*dy);
        inertial->set_ixx(ixx);
        inertial->set_iyy(iyy);
        inertial->set_izz(izz);
        inertial->set_ixy(0.0);
        inertial->set_ixz(0.0);
        inertial->set_iyz(0.0);
      }

      {
        link->add_collision();
        auto collision = link->mutable_collision(0);
        collision->set_name("collision");

        auto geometry = collision->mutable_geometry();
        geometry->set_type(Geometry_Type_BOX);
        msgs::Set(geometry->mutable_box()->mutable_size(), _size);
      }

      {
        link->add_visual();
        auto visual = link->mutable_visual(0);
        visual->set_name("visual");

        auto geometry = visual->mutable_geometry();
        geometry->set_type(Geometry_Type_BOX);
        msgs::Set(geometry->mutable_box()->mutable_size(), _size);

        auto script = visual->mutable_material()->mutable_script();
        script->add_uri();
        script->set_uri(0, "file://media/materials/scripts/gazebo.material");
        script->set_name("Gazebo/Grey");
      }
    }

    ////////////////////////////////////////////////////////
    sdf::ElementPtr ModelToSDF(const msgs::Model &_msg, sdf::ElementPtr _sdf)
    {
      sdf::ElementPtr modelSDF;

      if (_sdf)
      {
        modelSDF = _sdf;
      }
      else
      {
        modelSDF.reset(new sdf::Element);
        sdf::initFile("model.sdf", modelSDF);
      }

      if (_msg.has_name())
        modelSDF->GetAttribute("name")->Set(_msg.name());
      // ignore the id field, since it's not used in sdformat
      if (_msg.has_is_static())
        modelSDF->GetElement("static")->Set(_msg.is_static());
      if (_msg.has_pose())
        modelSDF->GetElement("pose")->Set(msgs::Convert(_msg.pose()));

      while (modelSDF->HasElement("joint"))
        modelSDF->GetElement("joint")->RemoveFromParent();
      for (int i = 0; i < _msg.joint_size(); ++i)
      {
        sdf::ElementPtr jointElem = modelSDF->AddElement("joint");
        jointElem = JointToSDF(_msg.joint(i), jointElem);
      }

      while (modelSDF->HasElement("link"))
        modelSDF->GetElement("link")->RemoveFromParent();
      for (int i = 0; i < _msg.link_size(); ++i)
      {
        sdf::ElementPtr linkElem = modelSDF->AddElement("link");
        linkElem = LinkToSDF(_msg.link(i), linkElem);
      }

      // ignore the deleted field, since it's not used in sdformat
      if (_msg.visual_size() > 0)
      {
        // model element in SDF cannot store visuals,
        // so ignore them for now
        gzerr << "Model visuals not yet parsed" << std::endl;
      }
      // ignore the scale field, since it's not used in sdformat

      return modelSDF;
    }


    ////////////////////////////////////////////////////////
=======
>>>>>>> 427cee51
    sdf::ElementPtr JointToSDF(const msgs::Joint &_msg, sdf::ElementPtr _sdf)
    {
      sdf::ElementPtr jointSDF;

      if (_sdf)
      {
        jointSDF = _sdf;
      }
      else
      {
        jointSDF.reset(new sdf::Element);
        sdf::initFile("joint.sdf", jointSDF);
      }

      if (_msg.has_name())
        jointSDF->GetAttribute("name")->Set(_msg.name());
      if (_msg.has_type())
        jointSDF->GetAttribute("type")->Set(ConvertJointType(_msg.type()));
      // ignore the id field, since it's not used in sdformat
      // ignore the parent_id field, since it's not used in sdformat
      // ignore the child_id field, since it's not used in sdformat
      // ignore the angle field, since it's not used in sdformat
      if (_msg.has_parent())
        jointSDF->GetElement("parent")->Set(_msg.parent());
      if (_msg.has_child())
        jointSDF->GetElement("child")->Set(_msg.child());
      if (_msg.has_pose())
<<<<<<< HEAD
        jointSDF->GetElement("pose")->Set(msgs::Convert(_msg.pose()));
=======
        jointSDF->GetElement("pose")->Set(Convert(_msg.pose()));
>>>>>>> 427cee51
      if (_msg.has_axis1())
        AxisToSDF(_msg.axis1(), jointSDF->GetElement("axis"));
      if (_msg.has_axis2())
        AxisToSDF(_msg.axis2(), jointSDF->GetElement("axis2"));

      auto odePhysicsElem = jointSDF->GetElement("physics")->GetElement("ode");
      if (_msg.has_cfm())
        odePhysicsElem->GetElement("cfm")->Set(_msg.cfm());
      if (_msg.has_bounce())
        odePhysicsElem->GetElement("bounce")->Set(_msg.bounce());
      if (_msg.has_velocity())
        odePhysicsElem->GetElement("velocity")->Set(_msg.velocity());
      if (_msg.has_fudge_factor())
        odePhysicsElem->GetElement("fudge_factor")->Set(_msg.fudge_factor());

      {
        auto limitElem = odePhysicsElem->GetElement("limit");
        if (_msg.has_limit_cfm())
          limitElem->GetElement("cfm")->Set(_msg.limit_cfm());
        if (_msg.has_limit_erp())
          limitElem->GetElement("erp")->Set(_msg.limit_erp());
      }

      {
        auto suspensionElem = odePhysicsElem->GetElement("suspension");
        if (_msg.has_suspension_cfm())
          suspensionElem->GetElement("cfm")->Set(_msg.suspension_cfm());
        if (_msg.has_suspension_erp())
          suspensionElem->GetElement("erp")->Set(_msg.suspension_erp());
      }
<<<<<<< HEAD
      // also ignore the sensor field for now
=======
      /// \todo JointToSDF currently does not convert sensor data
>>>>>>> 427cee51

      return jointSDF;
    }

    ////////////////////////////////////////////////////////
    void AxisToSDF(const msgs::Axis &_msg, sdf::ElementPtr _sdf)
    {
      if (_msg.has_xyz())
<<<<<<< HEAD
        _sdf->GetElement("xyz")->Set(msgs::Convert(_msg.xyz()));
=======
        _sdf->GetElement("xyz")->Set(Convert(_msg.xyz()));
>>>>>>> 427cee51
      if (_msg.has_use_parent_model_frame())
      {
        _sdf->GetElement("use_parent_model_frame")->Set(
          _msg.use_parent_model_frame());
      }

      {
        auto dynamicsElem = _sdf->GetElement("dynamics");
        if (_msg.has_damping())
          dynamicsElem->GetElement("damping")->Set(_msg.damping());
        if (_msg.has_friction())
          dynamicsElem->GetElement("friction")->Set(_msg.friction());
      }

      {
        auto limitElem = _sdf->GetElement("limit");
        if (_msg.has_limit_lower())
          limitElem->GetElement("lower")->Set(_msg.limit_lower());
        if (_msg.has_limit_upper())
          limitElem->GetElement("upper")->Set(_msg.limit_upper());
        if (_msg.has_limit_effort())
          limitElem->GetElement("effort")->Set(_msg.limit_effort());
        if (_msg.has_limit_velocity())
          limitElem->GetElement("velocity")->Set(_msg.limit_velocity());
      }
    }
  }
}<|MERGE_RESOLUTION|>--- conflicted
+++ resolved
@@ -34,10 +34,7 @@
 {
   namespace msgs
   {
-<<<<<<< HEAD
-=======
     /// \internal
->>>>>>> 427cee51
     /// \brief Internal function to create an SDF element from msgs::Axis.
     /// It is only intended to be used by JointToSDF.
     /// \param[in] _msg The msgs::Axis object.
@@ -1681,7 +1678,6 @@
     }
 
     ////////////////////////////////////////////////////////
-<<<<<<< HEAD
     void AddBoxLink(msgs::Model &_msg, double _mass,
                     const math::Vector3 &_size)
     {
@@ -1790,8 +1786,6 @@
 
 
     ////////////////////////////////////////////////////////
-=======
->>>>>>> 427cee51
     sdf::ElementPtr JointToSDF(const msgs::Joint &_msg, sdf::ElementPtr _sdf)
     {
       sdf::ElementPtr jointSDF;
@@ -1819,11 +1813,7 @@
       if (_msg.has_child())
         jointSDF->GetElement("child")->Set(_msg.child());
       if (_msg.has_pose())
-<<<<<<< HEAD
-        jointSDF->GetElement("pose")->Set(msgs::Convert(_msg.pose()));
-=======
         jointSDF->GetElement("pose")->Set(Convert(_msg.pose()));
->>>>>>> 427cee51
       if (_msg.has_axis1())
         AxisToSDF(_msg.axis1(), jointSDF->GetElement("axis"));
       if (_msg.has_axis2())
@@ -1854,11 +1844,7 @@
         if (_msg.has_suspension_erp())
           suspensionElem->GetElement("erp")->Set(_msg.suspension_erp());
       }
-<<<<<<< HEAD
-      // also ignore the sensor field for now
-=======
       /// \todo JointToSDF currently does not convert sensor data
->>>>>>> 427cee51
 
       return jointSDF;
     }
@@ -1867,11 +1853,7 @@
     void AxisToSDF(const msgs::Axis &_msg, sdf::ElementPtr _sdf)
     {
       if (_msg.has_xyz())
-<<<<<<< HEAD
-        _sdf->GetElement("xyz")->Set(msgs::Convert(_msg.xyz()));
-=======
         _sdf->GetElement("xyz")->Set(Convert(_msg.xyz()));
->>>>>>> 427cee51
       if (_msg.has_use_parent_model_frame())
       {
         _sdf->GetElement("use_parent_model_frame")->Set(
