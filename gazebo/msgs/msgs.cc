--- conflicted
+++ resolved
@@ -284,45 +284,7 @@
       return result;
     }
 
-<<<<<<< HEAD
     msgs::Joint::Type ConvertJointType(const std::string &_str)
-=======
-    msgs::Joint::Type Convert(const std::string &_str)
-    {
-      msgs::Joint::Type result = msgs::Joint::REVOLUTE;
-      if (_str == "revolute")
-      {
-        result = msgs::Joint::REVOLUTE;
-      }
-      else if (_str == "revolute2")
-      {
-        result = msgs::Joint::REVOLUTE2;
-      }
-      else if (_str == "prismatic")
-      {
-        result = msgs::Joint::PRISMATIC;
-      }
-      else if (_str == "universal")
-      {
-        result = msgs::Joint::UNIVERSAL;
-      }
-      else if (_str == "ball")
-      {
-        result = msgs::Joint::BALL;
-      }
-      else if (_str == "screw")
-      {
-        result = msgs::Joint::SCREW;
-      }
-      else if (_str == "gearbox")
-      {
-        result = msgs::Joint::GEARBOX;
-      }
-      return result;
-    }
-
-    math::Vector2d Convert(const msgs::Vector2d &_v)
->>>>>>> e4ab77a7
     {
       msgs::Joint::Type result = msgs::Joint::REVOLUTE;
       if (_str == "revolute")
@@ -634,19 +596,6 @@
             geomElem->Get<math::Vector3>("normal"));
         msgs::Set(result.mutable_plane()->mutable_size(),
             geomElem->Get<math::Vector2d>("size"));
-      }
-      else if (geomElem->GetName() == "polyline")
-      {
-        result.set_type(msgs::Geometry::POLYLINE);
-        result.mutable_polyline()->set_height(geomElem->Get<double>("height"));
-        sdf::ElementPtr pointElem = geomElem->GetElement("point");
-        while (pointElem)
-        {
-           math::Vector2d point = pointElem->Get<math::Vector2d>();
-           pointElem = pointElem->GetNextElement("point");
-           msgs::Vector2d *ptMsg = result.mutable_polyline()->add_point();
-           msgs::Set(ptMsg, point);
-        }
       }
       else if (geomElem->GetName() == "image")
       {
@@ -822,7 +771,6 @@
       return result;
     }
 
-    /////////////////////////////////////////////////
     msgs::Fog FogFromSDF(sdf::ElementPtr _sdf)
     {
       msgs::Fog result;
@@ -896,97 +844,6 @@
         result.set_shadows(_sdf->Get<bool>("shadows"));
 
       return result;
-    }
-
-    /////////////////////////////////////////////////
-    sdf::ElementPtr LightToSDF(const msgs::Light &_msg, sdf::ElementPtr _sdf)
-    {
-      sdf::ElementPtr lightSDF;
-
-      if (_sdf)
-      {
-        lightSDF = _sdf;
-      }
-      else
-      {
-        lightSDF.reset(new sdf::Element);
-        sdf::initFile("light.sdf", lightSDF);
-      }
-
-      lightSDF->GetAttribute("name")->Set(_msg.name());
-
-      if (_msg.has_type() && _msg.type() == msgs::Light::POINT)
-        lightSDF->GetAttribute("type")->Set("point");
-      else if (_msg.has_type() && _msg.type() == msgs::Light::SPOT)
-        lightSDF->GetAttribute("type")->Set("spot");
-      else if (_msg.has_type() && _msg.type() == msgs::Light::DIRECTIONAL)
-        lightSDF->GetAttribute("type")->Set("directional");
-
-      if (_msg.has_pose())
-      {
-        lightSDF->GetElement("pose")->Set(msgs::Convert(_msg.pose()));
-      }
-
-      if (_msg.has_diffuse())
-      {
-        lightSDF->GetElement("diffuse")->Set(msgs::Convert(_msg.diffuse()));
-      }
-
-      if (_msg.has_specular())
-      {
-        lightSDF->GetElement("specular")->Set(msgs::Convert(_msg.specular()));
-      }
-
-      if (_msg.has_direction())
-      {
-        lightSDF->GetElement("direction")->Set(msgs::Convert(_msg.direction()));
-      }
-
-      if (_msg.has_attenuation_constant())
-      {
-        sdf::ElementPtr elem = lightSDF->GetElement("attenuation");
-        elem->GetElement("constant")->Set(_msg.attenuation_constant());
-      }
-
-      if (_msg.has_attenuation_linear())
-      {
-        sdf::ElementPtr elem = lightSDF->GetElement("attenuation");
-        elem->GetElement("linear")->Set(_msg.attenuation_linear());
-      }
-
-      if (_msg.has_attenuation_quadratic())
-      {
-        sdf::ElementPtr elem = lightSDF->GetElement("attenuation");
-        elem->GetElement("quadratic")->Set(_msg.attenuation_quadratic());
-      }
-
-      if (_msg.has_range())
-      {
-        sdf::ElementPtr elem = lightSDF->GetElement("attenuation");
-        elem->GetElement("range")->Set(_msg.range());
-      }
-
-      if (_msg.has_cast_shadows())
-        lightSDF->GetElement("cast_shadows")->Set(_msg.cast_shadows());
-
-      if (_msg.has_spot_inner_angle())
-      {
-        sdf::ElementPtr elem = lightSDF->GetElement("spot");
-        elem->GetElement("inner_angle")->Set(_msg.spot_inner_angle());
-      }
-
-      if (_msg.has_spot_outer_angle())
-      {
-        sdf::ElementPtr elem = lightSDF->GetElement("spot");
-        elem->GetElement("outer_angle")->Set(_msg.spot_outer_angle());
-      }
-
-      if (_msg.has_spot_falloff())
-      {
-        sdf::ElementPtr elem = lightSDF->GetElement("spot");
-        elem->GetElement("falloff")->Set(_msg.spot_falloff());
-      }
-      return lightSDF;
     }
 
     ////////////////////////////////////////////////////////
