--- conflicted
+++ resolved
@@ -2602,19 +2602,11 @@
 
       ignition::math::MassMatrix3d m;
       if (!m.SetFromBox(_mass, _size))
-<<<<<<< HEAD
       {
         gzerr << "Error computing inertia, not setting" << std::endl;
       }
       else
       {
-=======
-      {
-        gzerr << "Error computing inertia, not setting" << std::endl;
-      }
-      else
-      {
->>>>>>> 03dfe04a
         msgs::Set(link->mutable_inertial(), m);
       }
     }
