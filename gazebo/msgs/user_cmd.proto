--- conflicted
+++ resolved
@@ -1,12 +1,9 @@
 package gazebo.msgs;
 
-<<<<<<< HEAD
-import "wrench.proto";
-=======
 import "light.proto";
 import "model.proto";
->>>>>>> d965ee61
 import "world_control.proto";
+import "wrench.proto";
 
 /// \ingroup gazebo_msgs
 /// \interface UserCmd
@@ -36,20 +33,18 @@
   /// \brief Type of command.
   required Type type = 3;
 
-<<<<<<< HEAD
-  /// \brief Name of entity targeted by command
-  optional string entity_name = 4;
-=======
   /// \brief For model modify commands.
   repeated Model model = 4;
 
   /// \brief For light modify commands.
   repeated Light light = 5;
->>>>>>> d965ee61
+
+  /// \brief Name of entity targeted by command
+  optional string entity_name = 6;
 
   /// \brief For World Control commands.
-  optional WorldControl world_control = 5;
+  optional WorldControl world_control = 7;
 
   /// \brief Wrench for apply wrench commands.
-  optional Wrench wrench = 6;
+  optional Wrench wrench = 8;
 }