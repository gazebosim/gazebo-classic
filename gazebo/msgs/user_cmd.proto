--- conflicted
+++ resolved
@@ -24,13 +24,11 @@
     /// \brief Applying wrench.
     WRENCH = 3;
 
-<<<<<<< HEAD
-    /// \brief New model insertion
-    INSERTING = 4;
-=======
     /// \brief Scaling an entity.
     SCALING = 4;
->>>>>>> 222e1eb7
+
+    /// \brief New model insertion
+    INSERTING = 5;
   }
 
   /// \brief Unique id for user command.
