--- conflicted
+++ resolved
@@ -21,10 +21,7 @@
 
 #include <sdf/sdf.hh>
 
-<<<<<<< HEAD
-=======
 #include <ignition/math/Inertial.hh>
->>>>>>> 54812c68
 #include <ignition/math/MassMatrix3.hh>
 #include <ignition/math/Plane.hh>
 #include <ignition/math/Pose3.hh>
@@ -120,15 +117,12 @@
     GAZEBO_VISIBLE
     msgs::Time Convert(const common::Time &_t);
 
-<<<<<<< HEAD
-=======
     /// \brief Convert a ignition::math::Inertiald to a msgs::Inertial
     /// \param[in] _m The Inertiald to convert
     /// \return A msgs::Inertial object
     GAZEBO_VISIBLE
     msgs::Inertial Convert(const ignition::math::Inertiald &_i);
 
->>>>>>> 54812c68
     /// \brief Convert a ignition::math::MassMatrix3d to a msgs::Inertial
     /// \param[in] _m The MassMatrix3d to convert
     /// \return A msgs::Inertial object
@@ -271,15 +265,12 @@
     void Set(msgs::SphericalCoordinates *_s,
              const common::SphericalCoordinates &_v);
 
-<<<<<<< HEAD
-=======
     /// \brief Set a msgs::Inertial from an ignition::math::Inertiald
     /// \param[out] _i A msgs::Inertial pointer
     /// \param[in] _m An ignition::math::Inertiald reference
     GAZEBO_VISIBLE
     void Set(msgs::Inertial *_i, const ignition::math::Inertiald &_m);
 
->>>>>>> 54812c68
     /// \brief Set a msgs::Inertial from an ignition::math::MassMatrix3d
     /// \param[out] _i A msgs::Inertial pointer
     /// \param[in] _m An ignition::math::MassMatrix3d reference
