--- conflicted
+++ resolved
@@ -74,22 +74,16 @@
         const google::protobuf::Message &message);
     /// \endcond
 
+    /// \brief Convert a math::Vector3 to a msgs::Vector3d
+    /// \param[in] _v The vector to convert
+    /// \return A msgs::Vector3d object
+    GAZEBO_VISIBLE
+    msgs::Vector3d      Convert(const math::Vector3 &_v);
+
     /// \brief Convert a math::Vector2d to a msgs::Vector2d
     /// \param[in] _v The vector to convert
     /// \return A msgs::Vector2d object
     GAZEBO_VISIBLE
-    msgs::Vector2d      Convert(const math::Vector2d &_v);
-
-    /// \brief Convert a math::Vector3 to a msgs::Vector3d
-    /// \param[in] _v The vector to convert
-    /// \return A msgs::Vector3d object
-    GAZEBO_VISIBLE
-    msgs::Vector3d      Convert(const math::Vector3 &_v);
-
-    /// \brief Convert a math::Vector2d to a msgs::Vector2d
-    /// \param[in] _v The vector to convert
-    /// \return A msgs::Vector2d object
-    GAZEBO_VISIBLE
     msgs::Vector2d Convert(const math::Vector2d &_v);
 
     /// \brief Convert a math::Quaternion to a msgs::Quaternion
@@ -126,9 +120,6 @@
     /// \param[in] _str Joint type string.
     /// \return A msgs::Joint::Type enum.
     GAZEBO_VISIBLE
-<<<<<<< HEAD
-    msgs::Joint::Type Convert(const std::string &_str);
-=======
     msgs::Joint::Type ConvertJointType(const std::string &_str);
 
     /// \brief Convert a msgs::Joint::Type to a string.
@@ -136,7 +127,6 @@
     /// \return Joint type string.
     GAZEBO_VISIBLE
     std::string ConvertJointType(const msgs::Joint::Type _type);
->>>>>>> 1bd40159
 
     /// \brief Convert a msgs::Vector3d to a math::Vector
     /// \param[in] _v The plane to convert
@@ -298,7 +288,6 @@
     sdf::ElementPtr LightToSDF(const msgs::Light &_msg,
         sdf::ElementPtr _sdf = sdf::ElementPtr());
 
-<<<<<<< HEAD
     /// \brief Add a simple box link to a Model message.
     /// The size and mass of the box are specified, and a
     /// single collision is added, along with an inertial
@@ -405,7 +394,7 @@
     /// \return sdf string.
     GAZEBO_VISIBLE
     std::string ToSDF(const msgs::Surface &_msg);
-=======
+
     /// \brief Create an SDF element from a msgs::CameraSensor
     /// \param[in] _msg CameraSensor messsage
     /// \param[in] _sdf if supplied, performs an update from _msg intead of
@@ -422,7 +411,6 @@
     /// \return The new SDF element.
     sdf::ElementPtr PluginToSDF(const msgs::Plugin &_plugin,
         sdf::ElementPtr _sdf = sdf::ElementPtr());
->>>>>>> 1bd40159
 
     /// \cond
     GAZEBO_VISIBLE
