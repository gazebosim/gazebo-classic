/*
 * Copyright (C) 2012-2015 Open Source Robotics Foundation
 *
 * Licensed under the Apache License, Version 2.0 (the "License");
 * you may not use this file except in compliance with the License.
 * You may obtain a copy of the License at
 *
 *     http://www.apache.org/licenses/LICENSE-2.0
 *
 * Unless required by applicable law or agreed to in writing, software
 * distributed under the License is distributed on an "AS IS" BASIS,
 * WITHOUT WARRANTIES OR CONDITIONS OF ANY KIND, either express or implied.
 * See the License for the specific language governing permissions and
 * limitations under the License.
 *
*/
#ifndef MESSAGES_UTILITY_H
#define MESSAGES_UTILITY_H

#include <string>

#include <sdf/sdf.hh>

#include "gazebo/msgs/MessageTypes.hh"

#include "gazebo/math/MathTypes.hh"
#include "gazebo/math/Vector3.hh"
#include "gazebo/math/Pose.hh"
#include "gazebo/math/Plane.hh"
#include "gazebo/math/Box.hh"

#include "gazebo/common/SphericalCoordinates.hh"
#include "gazebo/common/Color.hh"
#include "gazebo/common/Time.hh"
#include "gazebo/common/Image.hh"

namespace gazebo
{
  /// \ingroup gazebo_msgs Messages
  /// \brief Messages namespace
  namespace msgs
  {
    /// \addtogroup gazebo_msgs Messages
    /// \brief All messages and helper functions
    /// \{

    /// \brief Create a request message
    /// \param[in] _request Request string
    /// \param[in] _data Optional data string
    /// \return A Request message
    GAZEBO_VISIBLE
    msgs::Request *CreateRequest(const std::string &_request,
                                 const std::string &_data = "");

    /// \brief Initialize a message
    /// \param[in] _message Message to initialize
    /// \param[in] _id Optional string id
    GAZEBO_VISIBLE
    void Init(google::protobuf::Message &_message, const std::string &_id ="");

    /// \brief Time stamp a header
    /// \param[in] _header Header to stamp
    GAZEBO_VISIBLE
    void Stamp(msgs::Header *_header);

    /// \brief Set the time in a time message
    /// \param[in] _time A Time message
    GAZEBO_VISIBLE
    void Stamp(msgs::Time *_time);

    /// \cond
    GAZEBO_VISIBLE
    std::string Package(const std::string &type,
        const google::protobuf::Message &message);
    /// \endcond

    /// \brief Convert a math::Vector3 to a msgs::Vector3d
    /// \param[in] _v The vector to convert
    /// \return A msgs::Vector3d object
    GAZEBO_VISIBLE
    msgs::Vector3d      Convert(const math::Vector3 &_v);

    /// \brief Convert a math::Vector2d to a msgs::Vector2d
    /// \param[in] _v The vector to convert
    /// \return A msgs::Vector2d object
    GAZEBO_VISIBLE
    msgs::Vector2d Convert(const math::Vector2d &_v);

    /// \brief Convert a math::Quaternion to a msgs::Quaternion
    /// \param[in] _q The quaternion to convert
    /// \return A msgs::Quaternion object
    GAZEBO_VISIBLE
    msgs::Quaternion Convert(const math::Quaternion &_q);

    /// \brief Convert a math::Pose to a msgs::Pose
    /// \param[in] _p The pose to convert
    /// \return A msgs::Pose object
    GAZEBO_VISIBLE
    msgs::Pose       Convert(const math::Pose &_p);

    /// \brief Convert a common::Color to a msgs::Color
    /// \param[in] _c The color to convert
    /// \return A msgs::Color object
    GAZEBO_VISIBLE
    msgs::Color      Convert(const common::Color &_c);

    /// \brief Convert a common::Time to a msgs::Time
    /// \param[in] _t The time to convert
    /// \return A msgs::Time object
    GAZEBO_VISIBLE
    msgs::Time       Convert(const common::Time &_t);

    /// \brief Convert a math::Plane to a msgs::PlaneGeom
    /// \param[in] _p The plane to convert
    /// \return A msgs::PlaneGeom object
    GAZEBO_VISIBLE
    msgs::PlaneGeom Convert(const math::Plane &_p);

    /// \brief Convert a string to a msgs::Joint::Type enum.
    /// \param[in] _str Joint type string.
    /// \return A msgs::Joint::Type enum. Defaults to REVOLUTE
    /// if _str is unrecognized.
    GAZEBO_VISIBLE
    msgs::Joint::Type ConvertJointType(const std::string &_str);

    /// \brief Convert a msgs::Joint::Type to a string.
    /// \param[in] _type A msgs::Joint::Type enum.
    /// \return Joint type string. Returns "unknown" if
    /// _type is unrecognized.
    GAZEBO_VISIBLE
    std::string ConvertJointType(const msgs::Joint::Type _type);

    /// \brief Convert a msgs::Vector3d to a math::Vector
    /// \param[in] _v The plane to convert
    /// \return A math::Vector3 object
    GAZEBO_VISIBLE
    math::Vector3    Convert(const msgs::Vector3d &_v);

    /// \brief Convert a msgs::Vector2d to a math::Vector2d
    /// \param[in] _v The vector2 to convert
    /// \return A math::Vector2d object
    GAZEBO_VISIBLE
    math::Vector2d    Convert(const msgs::Vector2d &_v);

    /// \brief Convert a msgs::Quaternion to a math::Quaternion
    /// \param[in] _q The quaternion to convert
    /// \return A math::Quaternion object
    GAZEBO_VISIBLE
    math::Quaternion Convert(const msgs::Quaternion &_q);

    /// \brief Convert a msgs::Pose to a math::Pose
    /// \param[in] _q The pose to convert
    /// \return A math::Pose object
    GAZEBO_VISIBLE
    math::Pose       Convert(const msgs::Pose &_p);

    /// \brief Convert a msgs::Image to a common::Image
    /// \param[out] _img The common::Image container
    /// \param[in] _msg The Image message to convert
    GAZEBO_VISIBLE
    void Set(common::Image &_img, const msgs::Image &_msg);

    /// \brief Convert a msgs::Color to a common::Color
    /// \param[in] _c The color to convert
    /// \return A common::Color object
    GAZEBO_VISIBLE
    common::Color    Convert(const msgs::Color &_c);

    /// \brief Convert a msgs::Time to a common::Time
    /// \param[in] _t The time to convert
    /// \return A common::Time object
    GAZEBO_VISIBLE
    common::Time     Convert(const msgs::Time &_t);

    /// \brief Convert a msgs::PlaneGeom to a common::Plane
    /// \param[in] _p The plane to convert
    /// \return A common::Plane object
    GAZEBO_VISIBLE
    math::Plane      Convert(const msgs::PlaneGeom &_p);

    /// \brief Set a msgs::Image from a common::Image
    /// \param[out] _msg A msgs::Image pointer
    /// \param[in] _i A common::Image reference
    GAZEBO_VISIBLE
    void Set(msgs::Image *_msg, const common::Image &_i);

    /// \brief Set a msgs::Vector3d from a math::Vector3
    /// \param[out] _pt A msgs::Vector3d pointer
    /// \param[in] _v A math::Vector3 reference
    GAZEBO_VISIBLE
    void Set(msgs::Vector3d *_pt, const math::Vector3 &_v);

    /// \brief Set a msgs::Vector2d from a math::Vector3
    /// \param[out] _pt A msgs::Vector2d pointer
    /// \param[in] _v A math::Vector2d reference
    GAZEBO_VISIBLE
    void Set(msgs::Vector2d *_pt, const math::Vector2d &_v);

    /// \brief Set a msgs::Quaternion from a math::Quaternion
    /// \param[out] _q A msgs::Quaternion pointer
    /// \param[in] _v A math::Quaternion reference
    GAZEBO_VISIBLE
    void Set(msgs::Quaternion *_q, const math::Quaternion &_v);

    /// \brief Set a msgs::Pose from a math::Pose
    /// \param[out] _p A msgs::Pose pointer
    /// \param[in] _v A math::Pose reference
    GAZEBO_VISIBLE
    void Set(msgs::Pose *_p, const math::Pose &_v);

    /// \brief Set a msgs::Color from a common::Color
    /// \param[out] _p A msgs::Color pointer
    /// \param[in] _v A common::Color reference
    GAZEBO_VISIBLE
    void Set(msgs::Color *_c, const common::Color &_v);

    /// \brief Set a msgs::Time from a common::Time
    /// \param[out] _p A msgs::Time pointer
    /// \param[in] _v A common::Time reference
    GAZEBO_VISIBLE
    void Set(msgs::Time *_t, const common::Time &_v);

    /// \brief Set a msgs::SphericalCoordinates from
    /// a common::SphericalCoordinates object.
    /// \param[out] _p A msgs::SphericalCoordinates pointer.
    /// \param[in] _v A common::SphericalCoordinates reference
    GAZEBO_VISIBLE
    void Set(msgs::SphericalCoordinates *_s,
             const common::SphericalCoordinates &_v);

    /// \brief Set a msgs::Plane from a math::Plane
    /// \param[out] _p A msgs::Plane pointer
    /// \param[in] _v A math::Plane reference
    GAZEBO_VISIBLE
    void Set(msgs::PlaneGeom *_p, const math::Plane &_v);

    /// \brief Create a msgs::TrackVisual from a track visual SDF element
    /// \param[in] _sdf The sdf element
    /// \return The new msgs::TrackVisual object
    GAZEBO_VISIBLE
    msgs::TrackVisual TrackVisualFromSDF(sdf::ElementPtr _sdf);

    /// \brief Create a msgs::GUI from a GUI SDF element
    /// \param[in] _sdf The sdf element
    /// \return The new msgs::GUI object
    GAZEBO_VISIBLE
    msgs::GUI GUIFromSDF(sdf::ElementPtr _sdf);

    /// \brief Create a msgs::Light from a light SDF element
    /// \param[in] _sdf The sdf element
    /// \return The new msgs::Light object
    GAZEBO_VISIBLE
    msgs::Light LightFromSDF(sdf::ElementPtr _sdf);

    /// \brief Create a msgs::MeshGeom from a mesh SDF element
    /// \param[in] _sdf The sdf element
    /// \return The new msgs::MeshGeom object
    GAZEBO_VISIBLE
    msgs::MeshGeom MeshFromSDF(sdf::ElementPtr _sdf);

    /// \brief Create a msgs::Geometry from a geometry SDF element
    /// \param[in] _sdf The sdf element
    /// \return The new msgs::Geometry object
    GAZEBO_VISIBLE
    msgs::Geometry GeometryFromSDF(sdf::ElementPtr _sdf);

    /// \brief Create a msgs::Visual from a visual SDF element
    /// \param[in] _sdf The sdf element
    /// \return The new msgs::Visual object
    GAZEBO_VISIBLE
    msgs::Visual VisualFromSDF(sdf::ElementPtr _sdf);

    /// \brief Create an SDF element from a msgs::Visual
    /// \param[in] _msg Visual messsage
<<<<<<< HEAD
    /// \param[in] _sdf if supplied, performs an update from _msg intead of
=======
    /// \param[in] _sdf if supplied, performs an update from _msg instead of
>>>>>>> f2bb6d85
    /// creating a new sdf element.
    /// \return The new SDF element.
    GAZEBO_VISIBLE
    sdf::ElementPtr VisualToSDF(const msgs::Visual &_msg,
        sdf::ElementPtr _sdf = sdf::ElementPtr());

    /// \brief Create an SDF element from a msgs::Material
    /// \param[in] _msg Material messsage
<<<<<<< HEAD
    /// \param[in] _sdf if supplied, performs an update from _msg intead of
=======
    /// \param[in] _sdf if supplied, performs an update from _msg instead of
>>>>>>> f2bb6d85
    /// creating a new sdf element.
    /// \return The new SDF element.
    GAZEBO_VISIBLE
    sdf::ElementPtr MaterialToSDF(const msgs::Material &_msg,
        sdf::ElementPtr _sdf = sdf::ElementPtr());

<<<<<<< HEAD
    /// \brief Convert a string to a msgs::ShaderType enum.
    /// \param[in] _str Shader type string.
    /// \return A msgs::ShaderType enum.
=======
    /// \brief Convert a string to a msgs::Material::ShaderType enum.
    /// \param[in] _str Shader type string.
    /// \return A msgs::Material::ShaderType enum. Defaults to VERTEX
    /// if _str is unrecognized.
>>>>>>> f2bb6d85
    GAZEBO_VISIBLE
    msgs::Material::ShaderType ConvertShaderType(const std::string &_str);

    /// \brief Convert a msgs::ShaderType to a string.
    /// \param[in] _type A msgs::ShaderType enum.
<<<<<<< HEAD
    /// \return Shader type string.
=======
    /// \return Shader type string. Returns "unknown" if
    /// _type is unrecognized.
>>>>>>> f2bb6d85
    GAZEBO_VISIBLE
    std::string ConvertShaderType(const msgs::Material::ShaderType _type);

    /// \brief Create a msgs::Fog from a fog SDF element
    /// \param[in] _sdf The sdf element
    /// \return The new msgs::Fog object
    GAZEBO_VISIBLE
    msgs::Fog FogFromSDF(sdf::ElementPtr _sdf);

    /// \brief Create a msgs::Scene from a scene SDF element
    /// \param[in] _sdf The sdf element
    /// \return The new msgs::Scene object
    GAZEBO_VISIBLE
    msgs::Scene SceneFromSDF(sdf::ElementPtr _sdf);

    /// \brief Create an SDF element from a msgs::Light
    /// \param[in] _msg Light messsage
    /// \param[in] _sdf if supplied, performs an update from _msg instead of
    /// creating a new sdf element.
    /// \return The new SDF element.
    GAZEBO_VISIBLE
    sdf::ElementPtr LightToSDF(const msgs::Light &_msg,
        sdf::ElementPtr _sdf = sdf::ElementPtr());

    /// \brief Create an SDF element from a msgs::CameraSensor
    /// \param[in] _msg CameraSensor messsage
    /// \param[in] _sdf if supplied, performs an update from _msg instead of
    /// creating a new sdf element.
    /// \return The new SDF element.
    GAZEBO_VISIBLE
    sdf::ElementPtr CameraSensorToSDF(const msgs::CameraSensor &_msg,
        sdf::ElementPtr _sdf = sdf::ElementPtr());

    /// \brief Create an SDF element from a msgs::Plugin
    /// \param[in] _msg Plugin messsage
    /// \param[in] _sdf if supplied, performs an update from _msg instead of
    /// creating a new sdf element.
    /// \return The new SDF element.
    GAZEBO_VISIBLE
    sdf::ElementPtr PluginToSDF(const msgs::Plugin &_plugin,
        sdf::ElementPtr _sdf = sdf::ElementPtr());

    /// \brief Create an SDF element from a msgs::Collision
    /// \param[in] _msg Collision messsage
    /// \param[in] _sdf if supplied, performs an update from _msg instead of
    /// creating a new sdf element.
    /// \return The new SDF element.
    GAZEBO_VISIBLE
    sdf::ElementPtr CollisionToSDF(const msgs::Collision &_msg,
        sdf::ElementPtr _sdf = sdf::ElementPtr());

    /// \internal
    /// \brief Create an SDF element from a msgs::Link.
    /// \param[in] _msg Link messsage
    /// \param[in] _sdf if supplied, performs an update from _msg instead of
    /// creating a new sdf element.
    /// \return The new SDF element.
    GAZEBO_VISIBLE
    sdf::ElementPtr LinkToSDF(const msgs::Link &_msg,
        sdf::ElementPtr _sdf = sdf::ElementPtr());

    /// \brief Create an SDF element from a msgs::Inertial
    /// \param[in] _msg Inertial messsage
    /// \param[in] _sdf if supplied, performs an update from _msg instead of
    /// creating a new sdf element.
    /// \return The new SDF element.
    GAZEBO_VISIBLE
    sdf::ElementPtr InertialToSDF(const msgs::Inertial &_msg,
        sdf::ElementPtr _sdf = sdf::ElementPtr());

    /// \brief Create an SDF element from a msgs::Surface
    /// \param[in] _msg Surface messsage
    /// \param[in] _sdf if supplied, performs an update from _msg instead of
    /// creating a new sdf element.
    /// \return The new SDF element.
    GAZEBO_VISIBLE
    sdf::ElementPtr SurfaceToSDF(const msgs::Surface &_msg,
        sdf::ElementPtr _sdf = sdf::ElementPtr());

    /// \brief Create an SDF element from a msgs::Geometry
    /// \param[in] _msg Geometry messsage
    /// \param[in] _sdf if supplied, performs an update from _msg instead of
    /// creating a new sdf element.
    /// \return The new SDF element.
    GAZEBO_VISIBLE
    sdf::ElementPtr GeometryToSDF(const msgs::Geometry &_msg,
        sdf::ElementPtr _sdf = sdf::ElementPtr());

    /// \brief Create an SDF element from a msgs::Mesh
    /// \param[in] _msg Mesh messsage
    /// \param[in] _sdf if supplied, performs an update from _msg instead of
    /// creating a new sdf element.
    /// \return The new SDF element.
    GAZEBO_VISIBLE
    sdf::ElementPtr MeshToSDF(const msgs::MeshGeom &_msg,
        sdf::ElementPtr _sdf = sdf::ElementPtr());

    /// \brief Add a simple box link to a Model message.
    /// The size and mass of the box are specified, and a
    /// single collision is added, along with an inertial
    /// block corresponding to box of uniform density.
    /// \param[out] _msg The msgs::Model to which the link is added.
    /// \param[in] _mass Mass of the box.
    /// \param[in] _size Size of the box.
    GAZEBO_VISIBLE
    void AddBoxLink(msgs::Model &_msg, double _mass,
                    const math::Vector3 &_size);

    /// \brief Create an SDF element from msgs::Model.
    /// \param[in] _msg The msgs::Model object.
    /// \param[in] _sdf if supplied, performs an update from _sdf intead of
    /// creating a new sdf element.
    /// \return The new SDF element.
    GAZEBO_VISIBLE
    sdf::ElementPtr ModelToSDF(const msgs::Model &_msg,
        sdf::ElementPtr _sdf = sdf::ElementPtr());

    /// \brief Create an SDF element from msgs::Axis.
    /// \param[in] _msg The msgs::Axis object.
    /// \param[in] _sdf sdf::ElementPtr to fill with data.
    GAZEBO_VISIBLE
    void AxisToSDF(const msgs::Axis &_msg, sdf::ElementPtr _sdf);

    /// \brief Create an SDF element from msgs::Joint.
    /// \param[in] _msg The msgs::Joint object.
    /// \param[in] _sdf if supplied, performs an update from _sdf intead of
    /// creating a new sdf element.
    /// \return The new SDF element.
    GAZEBO_VISIBLE
    sdf::ElementPtr JointToSDF(const msgs::Joint &_msg,
                      sdf::ElementPtr _sdf = sdf::ElementPtr());

    /// \cond
    GAZEBO_VISIBLE
    const google::protobuf::FieldDescriptor *GetFD(
        google::protobuf::Message &message, const std::string &name);
    /// \endcond

    /// \brief Get the header from a protobuf message
    /// \param[in] _message A google protobuf message
    /// \return A pointer to the message's header
    GAZEBO_VISIBLE
    msgs::Header *GetHeader(google::protobuf::Message &_message);

    /// \}
  }
}

#endif<|MERGE_RESOLUTION|>--- conflicted
+++ resolved
@@ -272,11 +272,7 @@
 
     /// \brief Create an SDF element from a msgs::Visual
     /// \param[in] _msg Visual messsage
-<<<<<<< HEAD
-    /// \param[in] _sdf if supplied, performs an update from _msg intead of
-=======
-    /// \param[in] _sdf if supplied, performs an update from _msg instead of
->>>>>>> f2bb6d85
+    /// \param[in] _sdf if supplied, performs an update from _msg instead of
     /// creating a new sdf element.
     /// \return The new SDF element.
     GAZEBO_VISIBLE
@@ -285,38 +281,24 @@
 
     /// \brief Create an SDF element from a msgs::Material
     /// \param[in] _msg Material messsage
-<<<<<<< HEAD
-    /// \param[in] _sdf if supplied, performs an update from _msg intead of
-=======
-    /// \param[in] _sdf if supplied, performs an update from _msg instead of
->>>>>>> f2bb6d85
+    /// \param[in] _sdf if supplied, performs an update from _msg instead of
     /// creating a new sdf element.
     /// \return The new SDF element.
     GAZEBO_VISIBLE
     sdf::ElementPtr MaterialToSDF(const msgs::Material &_msg,
         sdf::ElementPtr _sdf = sdf::ElementPtr());
 
-<<<<<<< HEAD
-    /// \brief Convert a string to a msgs::ShaderType enum.
-    /// \param[in] _str Shader type string.
-    /// \return A msgs::ShaderType enum.
-=======
     /// \brief Convert a string to a msgs::Material::ShaderType enum.
     /// \param[in] _str Shader type string.
     /// \return A msgs::Material::ShaderType enum. Defaults to VERTEX
     /// if _str is unrecognized.
->>>>>>> f2bb6d85
     GAZEBO_VISIBLE
     msgs::Material::ShaderType ConvertShaderType(const std::string &_str);
 
     /// \brief Convert a msgs::ShaderType to a string.
     /// \param[in] _type A msgs::ShaderType enum.
-<<<<<<< HEAD
-    /// \return Shader type string.
-=======
     /// \return Shader type string. Returns "unknown" if
     /// _type is unrecognized.
->>>>>>> f2bb6d85
     GAZEBO_VISIBLE
     std::string ConvertShaderType(const msgs::Material::ShaderType _type);
 
