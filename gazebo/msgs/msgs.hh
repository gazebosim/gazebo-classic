--- conflicted
+++ resolved
@@ -74,18 +74,18 @@
         const google::protobuf::Message &message);
     /// \endcond
 
+    /// \brief Convert a math::Vector3 to a msgs::Vector3d
+    /// \param[in] _v The vector to convert
+    /// \return A msgs::Vector3d object
+    GAZEBO_VISIBLE
+    msgs::Vector3d      Convert(const math::Vector3 &_v);
+
     /// \brief Convert a math::Vector2d to a msgs::Vector2d
     /// \param[in] _v The vector to convert
     /// \return A msgs::Vector2d object
     GAZEBO_VISIBLE
     msgs::Vector2d      Convert(const math::Vector2d &_v);
 
-    /// \brief Convert a math::Vector3 to a msgs::Vector3d
-    /// \param[in] _v The vector to convert
-    /// \return A msgs::Vector3d object
-    GAZEBO_VISIBLE
-    msgs::Vector3d      Convert(const math::Vector3 &_v);
-
     /// \brief Convert a math::Quaternion to a msgs::Quaternion
     /// \param[in] _q The quaternion to convert
     /// \return A msgs::Quaternion object
@@ -120,9 +120,6 @@
     /// \param[in] _str Joint type string.
     /// \return A msgs::Joint::Type enum.
     GAZEBO_VISIBLE
-<<<<<<< HEAD
-    msgs::Joint::Type Convert(const std::string &_str);
-=======
     msgs::Joint::Type ConvertJointType(const std::string &_str);
 
     /// \brief Convert a msgs::Joint::Type to a string.
@@ -130,7 +127,6 @@
     /// \return Joint type string.
     GAZEBO_VISIBLE
     std::string ConvertJointType(const msgs::Joint::Type _type);
->>>>>>> 4a8baac9
 
     /// \brief Convert a msgs::Vector3d to a math::Vector
     /// \param[in] _v The plane to convert
