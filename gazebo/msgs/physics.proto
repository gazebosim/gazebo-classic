package gazebo.msgs;

/// \ingroup gazebo_msgs
/// \interface Physics
/// \brief A message containing a description of the global physics properties


import "vector3d.proto";
import "param.proto";

message Physics
{
  enum Type
  {
    ODE = 1;
    BULLET = 2;
    SIMBODY = 3;
    DART = 4;
  }
  optional Type type                         = 1[default=ODE];

  optional string solver_type                = 2;
  optional double min_step_size              = 3;
  optional int32 precon_iters                = 4;
  optional int32 iters                       = 5;
  optional double sor                        = 6;
  optional double cfm                        = 7;
  optional double erp                        = 8;
  optional double contact_max_correcting_vel = 9;
  optional double contact_surface_layer      = 10;
  optional Vector3d gravity                  = 11;
  optional bool enable_physics               = 12;
  optional double real_time_factor           = 13;
  optional double real_time_update_rate      = 14;
  optional double max_step_size              = 15;
<<<<<<< HEAD

  repeated Param parameters             = 16;
=======
  // The name of this physics profile (not to be confused with type)
  optional string profile_name               = 16;
>>>>>>> 65a07fbf
}<|MERGE_RESOLUTION|>--- conflicted
+++ resolved
@@ -33,11 +33,8 @@
   optional double real_time_factor           = 13;
   optional double real_time_update_rate      = 14;
   optional double max_step_size              = 15;
-<<<<<<< HEAD
-
-  repeated Param parameters             = 16;
-=======
   // The name of this physics profile (not to be confused with type)
   optional string profile_name               = 16;
->>>>>>> 65a07fbf
+
+  repeated Param parameters             = 17;
 }