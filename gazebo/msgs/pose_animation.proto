package gazebo.msgs;

/// \ingroup gazebo_msgs
/// \interface PoseAnimation 
/// \brief Message for a model pose animation


import "pose.proto";
import "time.proto";

message PoseAnimation
{
  required string model_name      = 1;
<<<<<<< HEAD
  required uint32 model_id        = 2;
=======
  optional uint32 model_id        = 2;
>>>>>>> 32ad3bca
  repeated Pose pose              = 3;
  repeated Time time              = 4;
}<|MERGE_RESOLUTION|>--- conflicted
+++ resolved
@@ -11,11 +11,7 @@
 message PoseAnimation
 {
   required string model_name      = 1;
-<<<<<<< HEAD
-  required uint32 model_id        = 2;
-=======
   optional uint32 model_id        = 2;
->>>>>>> 32ad3bca
   repeated Pose pose              = 3;
   repeated Time time              = 4;
 }