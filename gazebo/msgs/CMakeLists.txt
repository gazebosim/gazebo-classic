include (${gazebo_cmake_dir}/GazeboUtils.cmake)

set (msgs
  axis.proto
  boxgeom.proto
  camerasensor.proto
  collision.proto
  color.proto
  contact.proto
  contacts.proto
  contactsensor.proto
  cylindergeom.proto
  factory.proto
  fog.proto
  friction.proto
  geometry.proto
  gz_string.proto
  gz_string_v.proto
  header.proto
  heightmapgeom.proto
  imagegeom.proto
  image.proto
  image_stamped.proto
  imu.proto
  inertial.proto
  int.proto
  joint.proto
  laserscan.proto
  light.proto
  link.proto
  material.proto
  meshgeom.proto
  model.proto
  model_configuration.proto
  model_v.proto
  packet.proto
  physics.proto
  planegeom.proto
  pid.proto
  plugin.proto
  pose.proto
  pose_stamped.proto
  pose_trajectory.proto
  projector.proto
  publishers.proto
  publish.proto
  quaternion.proto
  raysensor.proto
  request.proto
  response.proto
  road.proto
  scene.proto
  selection.proto
  sensor.proto
  server_control.proto
  shadows.proto
  sky.proto
  spheregeom.proto
  subscribe.proto
  surface.proto
  time.proto
  topic_info.proto
  vector2d.proto
  vector3d.proto
  visual.proto
  world_control.proto
  world_reset.proto 
  world_stats.proto 
  world_modify.proto 
  gui_overlay_config.proto
  gui_camera.proto
  gui.proto
  track_visual.proto
  test.proto
  pose_animation.proto
  joint_animation.proto
  joint_cmd.proto
)

include_directories(
  ${CMAKE_CURRENT_BINARY_DIR}
)

gz_add_executable(gazebomsgs_out
  generator/GazeboGenerator.cc
  generator/gazebo_generator.cc
)

target_link_libraries(gazebomsgs_out
  ${PROTOBUF_LIBRARY}
  ${PROTOBUF_PROTOC_LIBRARY}
  ${SDF_LIBRARIES}
  pthread
)

set (sources msgs.cc)
set (headers msgs.hh)

set(PROTO_SRCS)
set(PROTO_HDRS)

foreach(FIL ${msgs})
  get_filename_component(ABS_FIL ${FIL} ABSOLUTE)
  get_filename_component(FIL_WE ${FIL} NAME_WE)

  list(APPEND PROTO_SRCS "${CMAKE_CURRENT_BINARY_DIR}/${FIL_WE}.pb.cc")
  list(APPEND PROTO_HDRS "${CMAKE_CURRENT_BINARY_DIR}/${FIL_WE}.pb.h")

  add_custom_command(TARGET gazebomsgs_out POST_BUILD
    COMMAND  ${PROTOBUF_PROTOC_EXECUTABLE}
    ARGS --plugin=protoc-gen-gazebomsgs=${CMAKE_CURRENT_BINARY_DIR}/gazebomsgs_out --cpp_out ${CMAKE_CURRENT_BINARY_DIR} --gazebomsgs_out ${CMAKE_CURRENT_BINARY_DIR} --proto_path ${CMAKE_CURRENT_SOURCE_DIR} ${ABS_FIL}
    DEPENDS ${ABS_FIL}
    COMMENT "Running C++ protocol buffer compiler on ${FIL}"
    VERBATIM )
endforeach()

set_source_files_properties(${PROTO_SRCS}
                            ${PROTO_HDRS} PROPERTIES GENERATED TRUE)

gz_add_library(gazebo_msgs ${PROTO_SRCS} ${sources})
target_link_libraries(gazebo_msgs
  ${PROTOBUF_LIBRARY}
  ${SDF_LIBRARIES}
)

add_dependencies(gazebo_msgs gazebomsgs_out)

set (message_headers "" CACHE INTERNAL "Include dirs description")

foreach (hdr ${PROTO_HDRS})
  string (REPLACE "${CMAKE_CURRENT_BINARY_DIR}/" "" hdr ${hdr})
  APPEND_TO_CACHED_STRING(message_headers
    "Message Types" "#include \"${hdr}\"\n")
endforeach()

configure_file (${PROJECT_SOURCE_DIR}/gazebo/msgs/MessageTypes.hh.in
                ${CMAKE_CURRENT_BINARY_DIR}/MessageTypes.hh )

gz_install_library(gazebo_msgs)
<<<<<<< HEAD
gz_install_includes("msgs" ${PROTO_HDRS} ${headers}
                    ${CMAKE_CURRENT_BINARY_DIR}/MessageTypes.hh msgs.h)
=======
gz_install_includes("msgs" ${PROTO_HDRS} ${headers} ${CMAKE_CURRENT_BINARY_DIR}/MessageTypes.hh)
>>>>>>> 71a87f6b
<|MERGE_RESOLUTION|>--- conflicted
+++ resolved
@@ -77,9 +77,7 @@
   joint_cmd.proto
 )
 
-include_directories(
-  ${CMAKE_CURRENT_BINARY_DIR}
-)
+include_directories(${CMAKE_CURRENT_BINARY_DIR})
 
 gz_add_executable(gazebomsgs_out
   generator/GazeboGenerator.cc
@@ -137,9 +135,5 @@
                 ${CMAKE_CURRENT_BINARY_DIR}/MessageTypes.hh )
 
 gz_install_library(gazebo_msgs)
-<<<<<<< HEAD
 gz_install_includes("msgs" ${PROTO_HDRS} ${headers}
-                    ${CMAKE_CURRENT_BINARY_DIR}/MessageTypes.hh msgs.h)
-=======
-gz_install_includes("msgs" ${PROTO_HDRS} ${headers} ${CMAKE_CURRENT_BINARY_DIR}/MessageTypes.hh)
->>>>>>> 71a87f6b
+                    ${CMAKE_CURRENT_BINARY_DIR}/MessageTypes.hh msgs.h)