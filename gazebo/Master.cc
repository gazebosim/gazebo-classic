/*
 * Copyright (C) 2012 Open Source Robotics Foundation
 *
 * Licensed under the Apache License, Version 2.0 (the "License");
 * you may not use this file except in compliance with the License.
 * You may obtain a copy of the License at
 *
 *     http://www.apache.org/licenses/LICENSE-2.0
 *
 * Unless required by applicable law or agreed to in writing, software
 * distributed under the License is distributed on an "AS IS" BASIS,
 * WITHOUT WARRANTIES OR CONDITIONS OF ANY KIND, either express or implied.
 * See the License for the specific language governing permissions and
 * limitations under the License.
 *
*/

#include <functional>
#include <thread>
#include <mutex>

#include <boost/bind.hpp>
#include <boost/make_shared.hpp>
#include <google/protobuf/descriptor.h>
#include <set>
#include "gazebo/transport/IOManager.hh"
#include "gazebo/util/Diagnostics.hh"

#include "Master.hh"

#include "gazebo/gazebo_config.h"

using namespace gazebo;

namespace gazebo
{
  struct MasterPrivate
  {
    /// \brief All the known publishers.
    gazebo::Master::PubList publishers;

    /// \brief All the known subscribers.
    gazebo::Master::SubList subscribers;

    /// \brief All the known connections.
    gazebo::Master::Connection_M connections;

    /// \brief All the worlds.
    std::list<std::string> worldNames;

    /// \brief Incoming messages.
    std::list<std::pair<unsigned int, std::string> > msgs;

    /// \brief Our server connection.
    transport::ConnectionPtr connection;

    /// \brief Thread to run the main loop.
    std::thread *runThread;

    /// \brief True to stop Master.
    bool stop;

    /// \brief Mutex to protect connections.
    std::recursive_mutex connectionMutex;

    /// \brief Mutex to protect msg bufferes.
    std::recursive_mutex msgsMutex;
  };
}

/////////////////////////////////////////////////
Master::Master()
  : dataPtr(new MasterPrivate())
{
  this->dataPtr->stop = false;
  this->dataPtr->runThread = NULL;
  this->dataPtr->connection = boost::make_shared<transport::Connection>();
}

/////////////////////////////////////////////////
Master::~Master()
{
  this->Fini();
}

/////////////////////////////////////////////////
void Master::Init(uint16_t _port)
{
  try
  {
    this->dataPtr->connection->Listen(_port,
          boost::bind(&Master::OnAccept, this, _1));
  }
  catch(std::exception &_e)
  {
    gzthrow("Unable to start server[" << _e.what() << "]. "
            "There is probably another Gazebo process running.");
  }
}

//////////////////////////////////////////////////
void Master::OnAccept(transport::ConnectionPtr _newConnection)
{
  // Send the gazebo version string
  msgs::GzString versionMsg;
  versionMsg.set_data(std::string("gazebo ") + GAZEBO_VERSION);
  _newConnection->EnqueueMsg(msgs::Package("version_init", versionMsg), true);

  // Send all the current topic namespaces
  msgs::GzString_V namespacesMsg;
  std::list<std::string>::iterator iter;
  for (iter = this->dataPtr->worldNames.begin();
       iter != this->dataPtr->worldNames.end(); ++iter)
  {
    namespacesMsg.add_data(*iter);
  }
  _newConnection->EnqueueMsg(msgs::Package("topic_namepaces_init",
                              namespacesMsg), true);

  // Send all the publishers
  msgs::Publishers publishersMsg;
  PubList::iterator pubiter;
  for (pubiter = this->dataPtr->publishers.begin();
       pubiter != this->dataPtr->publishers.end(); ++pubiter)
  {
    msgs::Publish *pub = publishersMsg.add_publisher();
    pub->CopyFrom(pubiter->first);
  }
  _newConnection->EnqueueMsg(
      msgs::Package("publishers_init", publishersMsg), true);

  // Add the connection to our list
  {
    std::lock_guard<std::recursive_mutex> lock(this->dataPtr->connectionMutex);
    int index = this->dataPtr->connections.size();

    this->dataPtr->connections[index] = _newConnection;

    // Start reading from the connection
    _newConnection->AsyncRead(
        boost::bind(&Master::OnRead, this, index, _1));
  }
}

//////////////////////////////////////////////////
void Master::OnRead(const unsigned int _connectionIndex,
                    const std::string &_data)
{
  if (this->dataPtr->stop)
    return;

  if (!this->dataPtr->connections[_connectionIndex] ||
      !this->dataPtr->connections[_connectionIndex]->IsOpen())
    return;

  // Get the connection
  transport::ConnectionPtr conn = this->dataPtr->connections[_connectionIndex];

  // Read the next message
  if (conn && conn->IsOpen())
    conn->AsyncRead(boost::bind(&Master::OnRead, this, _connectionIndex, _1));

  // Store the message if it's not empty
  if (!_data.empty())
  {
    std::lock_guard<std::recursive_mutex> lock(this->dataPtr->msgsMutex);
    this->dataPtr->msgs.push_back(std::make_pair(_connectionIndex, _data));
  }
  else
  {
    gzlog << "Master got empty data message from["
          << conn->GetRemotePort() << "]. This is most likely fine, since"
          << "the remote side probably terminated.\n";
  }
}

//////////////////////////////////////////////////
void Master::ProcessMessage(const unsigned int _connectionIndex,
                            const std::string &_data)
{
  if (!this->dataPtr->connections[_connectionIndex] ||
      !this->dataPtr->connections[_connectionIndex]->IsOpen())
    return;

  transport::ConnectionPtr conn = this->dataPtr->connections[_connectionIndex];

  msgs::Packet packet;
  packet.ParseFromString(_data);

  if (packet.type() == "register_topic_namespace")
  {
    msgs::GzString worldNameMsg;
    worldNameMsg.ParseFromString(packet.serialized_data());

    std::list<std::string>::iterator iter;
    iter = std::find(this->dataPtr->worldNames.begin(),
                     this->dataPtr->worldNames.end(),
                     worldNameMsg.data());
    if (iter == this->dataPtr->worldNames.end())
    {
      std::lock_guard<std::recursive_mutex>
          lock(this->dataPtr->connectionMutex);
      this->dataPtr->worldNames.push_back(worldNameMsg.data());

      Connection_M::iterator iter2;
      for (iter2 = this->dataPtr->connections.begin();
          iter2 != this->dataPtr->connections.end(); ++iter2)
      {
        iter2->second->EnqueueMsg(
            msgs::Package("topic_namespace_add", worldNameMsg));
      }
    }
  }
  else if (packet.type() == "advertise")
  {
    std::lock_guard<std::recursive_mutex> lock(this->dataPtr->connectionMutex);
    msgs::Publish pub;
    pub.ParseFromString(packet.serialized_data());

    Connection_M::iterator iter2;
    for (iter2 = this->dataPtr->connections.begin();
         iter2 != this->dataPtr->connections.end(); ++iter2)
    {
      iter2->second->EnqueueMsg(msgs::Package("publisher_add", pub));
    }

    this->dataPtr->publishers.push_back(std::make_pair(pub, conn));

    SubList::iterator iter;

    // Find all subscribers of the topic
    for (iter = this->dataPtr->subscribers.begin();
         iter != this->dataPtr->subscribers.end(); ++iter)
    {
      if (iter->first.topic() == pub.topic())
      {
        iter->second->EnqueueMsg(msgs::Package("publisher_advertise", pub));
      }
    }
  }
  else if (packet.type() == "unadvertise")
  {
    msgs::Publish pub;
    pub.ParseFromString(packet.serialized_data());
    this->RemovePublisher(pub);
  }
  else if (packet.type() == "unsubscribe")
  {
    msgs::Subscribe sub;
    sub.ParseFromString(packet.serialized_data());
    this->RemoveSubscriber(sub);
  }
  else if (packet.type() == "subscribe")
  {
    msgs::Subscribe sub;
    sub.ParseFromString(packet.serialized_data());

    this->dataPtr->subscribers.push_back(std::make_pair(sub, conn));

    PubList::iterator iter;

    // Find all publishers of the topic
    for (iter = this->dataPtr->publishers.begin();
        iter != this->dataPtr->publishers.end(); ++iter)
    {
      if (iter->first.topic() == sub.topic())
      {
        conn->EnqueueMsg(msgs::Package("publisher_subscribe", iter->first));
      }
    }
  }
  else if (packet.type() == "request")
  {
    msgs::Request req;
    req.ParseFromString(packet.serialized_data());

    if (req.request() == "get_publishers")
    {
      msgs::Publishers msg;
      PubList::iterator iter;
      for (iter = this->dataPtr->publishers.begin();
          iter != this->dataPtr->publishers.end(); ++iter)
      {
        msgs::Publish *pub = msg.add_publisher();
        pub->CopyFrom(iter->first);
      }
      conn->EnqueueMsg(msgs::Package("publisher_list", msg), true);
    }
    else if (req.request() == "get_topics")
    {
      std::set<std::string> topics;
      msgs::GzString_V msg;

      // Add all topics that are published
      for (PubList::iterator iter = this->dataPtr->publishers.begin();
          iter != this->dataPtr->publishers.end(); ++iter)
      {
        topics.insert(iter->first.topic());
      }

      // Add all topics that are subscribed
      for (SubList::iterator iter = this->dataPtr->subscribers.begin();
           iter != this->dataPtr->subscribers.end(); ++iter)
      {
        topics.insert(iter->first.topic());
      }

      // Construct the message of only unique names
      for (std::set<std::string>::iterator iter =
          topics.begin(); iter != topics.end(); ++iter)
      {
        msg.add_data(*iter);
      }

      // Send the topic list message
      conn->EnqueueMsg(msgs::Package("topic_list", msg), true);
    }
    else if (req.request() == "topic_info")
    {
      msgs::Publish pub = this->GetPublisher(req.data());
      msgs::TopicInfo ti;
      ti.set_msg_type(pub.msg_type());

      PubList::iterator piter;
      SubList::iterator siter;

      // Find all publishers of the topic
      for (piter = this->dataPtr->publishers.begin();
          piter != this->dataPtr->publishers.end(); ++piter)
      {
        if (piter->first.topic() == req.data())
        {
          msgs::Publish *pubPtr = ti.add_publisher();
          pubPtr->CopyFrom(piter->first);
        }
      }

      // Find all subscribers of the topic
      for (siter = this->dataPtr->subscribers.begin();
          siter != this->dataPtr->subscribers.end(); ++siter)
      {
        if (siter->first.topic() == req.data())
        {
          // If the topic info message type has not been set or the
          // topic info message type is an empty string, then set the topic
          // info message type based on a subscriber's message type.
          if (!ti.has_msg_type() || ti.msg_type().empty())
            ti.set_msg_type(siter->first.msg_type());
          msgs::Subscribe *sub = ti.add_subscriber();
          sub->CopyFrom(siter->first);
        }
      }

      conn->EnqueueMsg(msgs::Package("topic_info_response", ti));
    }
    else if (req.request() == "get_topic_namespaces")
    {
      msgs::GzString_V msg;
      std::list<std::string>::iterator iter;
      for (iter = this->dataPtr->worldNames.begin();
          iter != this->dataPtr->worldNames.end(); ++iter)
      {
        msg.add_data(*iter);
      }
      conn->EnqueueMsg(msgs::Package("get_topic_namespaces_response", msg));
    }
    else
    {
      gzerr << "Unknown request[" << req.request() << "]\n";
    }
  }
  else
    std::cerr << "Master Unknown message type[" << packet.type()
              << "] From[" << conn->GetRemotePort() << "]\n";
}

//////////////////////////////////////////////////
void Master::Run()
{
  while (!this->dataPtr->stop)
  {
    this->RunOnce();
    common::Time::MSleep(10);
  }
}

//////////////////////////////////////////////////
void Master::RunThread()
{
<<<<<<< HEAD
  DIAG_TIMER_START("Master::RunThread create thread Master::Run");
  this->runThread = new boost::thread(boost::bind(&Master::Run, this));
  DIAG_TIMER_STOP("Master::RunThread create thread Master::Run");
=======
  this->dataPtr->runThread = new std::thread(std::bind(&Master::Run, this));
>>>>>>> 08918985
}

//////////////////////////////////////////////////
void Master::RunOnce()
{
  DIAG_TIMER_START("Master::RunOnce");
  Connection_M::iterator iter;

  // Process the incoming message queue
  {
    std::lock_guard<std::recursive_mutex> lock(this->dataPtr->msgsMutex);
    while (!this->dataPtr->msgs.empty())
    {
      this->ProcessMessage(this->dataPtr->msgs.front().first,
                           this->dataPtr->msgs.front().second);
      this->dataPtr->msgs.pop_front();
    }
  }

  // Process all the connections
  {
    std::lock_guard<std::recursive_mutex> lock(this->dataPtr->connectionMutex);
    for (iter = this->dataPtr->connections.begin();
        iter != this->dataPtr->connections.end();)
    {
      if (iter->second && iter->second->IsOpen())
      {
        iter->second->ProcessWriteQueue();
        ++iter;
      }
      else
      {
        this->RemoveConnection(iter++);
      }
    }
  }
  DIAG_TIMER_STOP("Master::RunOnce");
}

/////////////////////////////////////////////////
void Master::RemoveConnection(Connection_M::iterator _connIter)
{
  std::list< std::pair<unsigned int, std::string> >::iterator msgIter;

  if (_connIter == this->dataPtr->connections.end() || !_connIter->second)
    return;

  // Remove all messages for this connection
  {
    std::lock_guard<std::recursive_mutex> lock(this->dataPtr->msgsMutex);
    msgIter = this->dataPtr->msgs.begin();
    while (msgIter != this->dataPtr->msgs.end())
    {
      if ((*msgIter).first == _connIter->first)
        this->dataPtr->msgs.erase(msgIter++);
      else
        ++msgIter;
    }
  }

  // Remove all publishers for this connection
  bool done = false;
  while (!done)
  {
    done = true;
    PubList::iterator pubIter = this->dataPtr->publishers.begin();
    while (pubIter != this->dataPtr->publishers.end())
    {
      if ((*pubIter).second->GetId() == _connIter->second->GetId())
      {
        this->RemovePublisher((*pubIter).first);
        done = false;
        break;
      }
      else
        ++pubIter;
    }
  }


  done = false;
  while (!done)
  {
    done = true;

    // Remove all subscribers for this connection
    SubList::iterator subIter = this->dataPtr->subscribers.begin();
    while (subIter != this->dataPtr->subscribers.end())
    {
      if ((*subIter).second->GetId() == _connIter->second->GetId())
      {
        this->RemoveSubscriber((*subIter).first);
        done = false;
        break;
      }
      else
        ++subIter;
    }
  }

  this->dataPtr->connections.erase(_connIter);
}

/////////////////////////////////////////////////
void Master::RemovePublisher(const msgs::Publish _pub)
{
  {
    std::lock_guard<std::recursive_mutex> lock(this->dataPtr->connectionMutex);
    Connection_M::iterator iter2;
    for (iter2 = this->dataPtr->connections.begin();
        iter2 != this->dataPtr->connections.end(); ++iter2)
    {
      iter2->second->EnqueueMsg(msgs::Package("publisher_del", _pub));
    }
  }

  SubList::iterator iter;
  // Find all subscribers of the topic
  for (iter = this->dataPtr->subscribers.begin();
      iter != this->dataPtr->subscribers.end(); ++iter)
  {
    if (iter->first.topic() == _pub.topic())
    {
      iter->second->EnqueueMsg(msgs::Package("unadvertise", _pub));
    }
  }

  PubList::iterator pubIter = this->dataPtr->publishers.begin();
  while (pubIter != this->dataPtr->publishers.end())
  {
    if (pubIter->first.topic() == _pub.topic() &&
        pubIter->first.host() == _pub.host() &&
        pubIter->first.port() == _pub.port())
    {
      pubIter = this->dataPtr->publishers.erase(pubIter);
    }
    else
      ++pubIter;
  }
}

/////////////////////////////////////////////////
void Master::RemoveSubscriber(const msgs::Subscribe _sub)
{
  // Find all publishers of the topic, and remove the subscriptions
  for (PubList::iterator iter = this->dataPtr->publishers.begin();
      iter != this->dataPtr->publishers.end(); ++iter)
  {
    if (iter->first.topic() == _sub.topic())
    {
      iter->second->EnqueueMsg(msgs::Package("unsubscribe", _sub));
    }
  }

  // Remove the subscribers from our list
  SubList::iterator subiter = this->dataPtr->subscribers.begin();
  while (subiter != this->dataPtr->subscribers.end())
  {
    if (subiter->first.topic() == _sub.topic() &&
        subiter->first.host() == _sub.host() &&
        subiter->first.port() == _sub.port())
    {
      subiter = this->dataPtr->subscribers.erase(subiter);
    }
    else
      ++subiter;
  }
}

//////////////////////////////////////////////////
void Master::Stop()
{
  this->dataPtr->stop = true;

  if (this->dataPtr->runThread)
  {
<<<<<<< HEAD
    DIAG_TIMER_START("Master::Stop destroy thread Master::Run");
    this->runThread->join();
    delete this->runThread;
    this->runThread = NULL;
    DIAG_TIMER_STOP("Master::Stop destroy thread Master::Run");
=======
    this->dataPtr->runThread->join();
    delete this->dataPtr->runThread;
    this->dataPtr->runThread = NULL;
>>>>>>> 08918985
  }
}

//////////////////////////////////////////////////
void Master::Fini()
{
  this->Stop();

  if (this->dataPtr->connection)
    this->dataPtr->connection->Shutdown();
  this->dataPtr->connection.reset();

  delete this->dataPtr->runThread;
  this->dataPtr->runThread = NULL;

  this->dataPtr->msgs.clear();
  this->dataPtr->worldNames.clear();
  this->dataPtr->connections.clear();
  this->dataPtr->subscribers.clear();
  this->dataPtr->publishers.clear();
}

//////////////////////////////////////////////////
msgs::Publish Master::GetPublisher(const std::string &_topic)
{
  msgs::Publish msg;

  PubList::iterator iter;

  // Find all publishers of the topic
  for (iter = this->dataPtr->publishers.begin();
       iter != this->dataPtr->publishers.end(); ++iter)
  {
    if (iter->first.topic() == _topic)
    {
      msg = iter->first;
      break;
    }
  }

  return msg;
}

//////////////////////////////////////////////////
transport::ConnectionPtr Master::FindConnection(const std::string &_host,
                                                uint16_t _port)
{
  transport::ConnectionPtr conn;
  Connection_M::iterator iter;

  {
    std::lock_guard<std::recursive_mutex> lock(this->dataPtr->connectionMutex);
    for (iter = this->dataPtr->connections.begin();
        iter != this->dataPtr->connections.end(); ++iter)
    {
      if (iter->second->GetRemoteAddress() == _host &&
          iter->second->GetRemotePort() == _port)
      {
        conn = iter->second;
        break;
      }
    }
  }

  return conn;
}<|MERGE_RESOLUTION|>--- conflicted
+++ resolved
@@ -387,13 +387,9 @@
 //////////////////////////////////////////////////
 void Master::RunThread()
 {
-<<<<<<< HEAD
   DIAG_TIMER_START("Master::RunThread create thread Master::Run");
-  this->runThread = new boost::thread(boost::bind(&Master::Run, this));
+  this->dataPtr->runThread = new std::thread(std::bind(&Master::Run, this));
   DIAG_TIMER_STOP("Master::RunThread create thread Master::Run");
-=======
-  this->dataPtr->runThread = new std::thread(std::bind(&Master::Run, this));
->>>>>>> 08918985
 }
 
 //////////////////////////////////////////////////
@@ -570,17 +566,11 @@
 
   if (this->dataPtr->runThread)
   {
-<<<<<<< HEAD
     DIAG_TIMER_START("Master::Stop destroy thread Master::Run");
-    this->runThread->join();
-    delete this->runThread;
-    this->runThread = NULL;
-    DIAG_TIMER_STOP("Master::Stop destroy thread Master::Run");
-=======
     this->dataPtr->runThread->join();
     delete this->dataPtr->runThread;
     this->dataPtr->runThread = NULL;
->>>>>>> 08918985
+    DIAG_TIMER_STOP("Master::Stop destroy thread Master::Run");
   }
 }
 
