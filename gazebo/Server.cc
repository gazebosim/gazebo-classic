/*
 * Copyright (C) 2012-2013 Open Source Robotics Foundation
 *
 * Licensed under the Apache License, Version 2.0 (the "License");
 * you may not use this file except in compliance with the License.
 * You may obtain a copy of the License at
 *
 *     http://www.apache.org/licenses/LICENSE-2.0
 *
 * Unless required by applicable law or agreed to in writing, software
 * distributed under the License is distributed on an "AS IS" BASIS,
 * WITHOUT WARRANTIES OR CONDITIONS OF ANY KIND, either express or implied.
 * See the License for the specific language governing permissions and
 * limitations under the License.
 *
*/
#include <stdio.h>
#include <signal.h>
#include <boost/lexical_cast.hpp>
#include <boost/algorithm/string.hpp>

#include <sdf/sdf.hh>

#include "gazebo/gazebo.hh"
#include "gazebo/transport/transport.hh"

#include "gazebo/util/LogRecord.hh"
#include "gazebo/util/LogPlay.hh"
#include "gazebo/common/ModelDatabase.hh"
#include "gazebo/common/Timer.hh"
#include "gazebo/common/Exception.hh"
#include "gazebo/common/Plugin.hh"
#include "gazebo/common/CommonIface.hh"
#include "gazebo/common/Console.hh"
#include "gazebo/common/Events.hh"

#include "gazebo/sensors/SensorsIface.hh"

#include "gazebo/physics/PhysicsFactory.hh"
#include "gazebo/physics/PhysicsIface.hh"
#include "gazebo/physics/World.hh"
#include "gazebo/physics/Base.hh"

#include "gazebo/Master.hh"
#include "gazebo/Server.hh"

namespace po = boost::program_options;
using namespace gazebo;

bool Server::stop = true;

/////////////////////////////////////////////////
Server::Server()
{
  if (signal(SIGINT, Server::SigInt) == SIG_ERR)
    std::cerr << "signal(2) failed while setting up for SIGINT" << std::endl;

  std::string host = "";
  unsigned int port = 0;

  gazebo::transport::get_master_uri(host, port);

  this->master = new gazebo::Master();
  this->master->Init(port);
  this->master->RunThread();

  // Start transport.
  gazebo::transport::init();
}

/////////////////////////////////////////////////
Server::~Server()
{
  fflush(stdout);
  delete this->master;
}

/////////////////////////////////////////////////
void Server::PrintUsage()
{
  std::cerr << "gzserver -- Run the Gazebo server.\n\n";
  std::cerr << "`gzserver` [options] <world_file>\n\n";
  std::cerr << "Gazebo server runs simulation and handles commandline "
    << "options, starts a Master, runs World update and sensor generation "
    << "loops.\n\n";
}

/////////////////////////////////////////////////
bool Server::ParseArgs(int _argc, char **_argv)
{
<<<<<<< HEAD
  // save a copy of argc and argv for consumption by system plugins
  this->systemPluginsArgc = argc;
  this->systemPluginsArgv = new char*[argc];

  for (int i = 0; i < argc; ++i)
=======
  // Save a copy of argc and argv for consumption by system plugins
  this->systemPluginsArgc = _argc;
  this->systemPluginsArgv = new char*[_argc];
  for (int i = 0; i < _argc; ++i)
>>>>>>> 5dda86ff
  {
    int argvLen = strlen(_argv[i]) + 1;
    this->systemPluginsArgv[i] = new char[argvLen];
    snprintf(this->systemPluginsArgv[i], argvLen, "%s", _argv[i]);
  }

  po::options_description visibleDesc("Options");
  visibleDesc.add_options()
    ("quiet,q", "Reduce output to stdout.")
    ("help,h", "Produce this help message.")
    ("pause,u", "Start the server in a paused state.")
    ("physics,e", po::value<std::string>(),
     "Specify a physics engine (ode|bullet|simbody).")
    ("play,p", po::value<std::string>(), "Play a log file.")
    ("record,r", "Record state data.")
    ("record_encoding", po::value<std::string>()->default_value("zlib"),
     "Compression encoding format for log data (zlib|bz2|txt).")
    ("record_path", po::value<std::string>()->default_value(""),
     "Absolute path in which to store state data")
    ("seed",  po::value<double>(),
     "Start with a given random number seed.")
<<<<<<< HEAD
    ("steps",  po::value<unsigned int>(),
     "Number of steps to simulate.")
    ("step-delay",  po::value<unsigned int>(),
     "Delay between steps.")
=======
    ("iters",  po::value<unsigned int>(),
     "Number of iterations to simulate.")
    ("minimal_comms", "Reduce the messages output by gzserver")
>>>>>>> 5dda86ff
    ("server-plugin,s", po::value<std::vector<std::string> >(),
     "Load a plugin.");

  po::options_description hiddenDesc("Hidden options");
  hiddenDesc.add_options()
    ("world_file", po::value<std::string>(), "SDF world to load.")
    ("pass_through", po::value<std::vector<std::string> >(),
     "not used, passed through to system plugins.");

  po::options_description desc("Options");
  desc.add(visibleDesc).add(hiddenDesc);

  po::positional_options_description positionalDesc;
  positionalDesc.add("world_file", 1).add("pass_through", -1);

  try
  {
    po::store(po::command_line_parser(_argc, _argv).options(desc).positional(
          positionalDesc).allow_unregistered().run(), this->vm);

    po::notify(this->vm);
  }
  catch(boost::exception &_e)
  {
    std::cerr << "Error. Invalid arguments\n";
    // NOTE: boost::diagnostic_information(_e) breaks lucid
    // std::cerr << boost::diagnostic_information(_e) << "\n";
    return false;
  }

  if (this->vm.count("help"))
  {
    this->PrintUsage();
    std::cerr << visibleDesc << "\n";
    return false;
  }

  if (this->vm.count("quiet"))
    gazebo::common::Console::Instance()->SetQuiet(true);
  else
    gazebo::print_version();

  if (this->vm.count("minimal_comms"))
    gazebo::transport::setMinimalComms(true);
  else
    gazebo::transport::setMinimalComms(false);

  // Set the random number seed if present on the command line.
  if (this->vm.count("seed"))
  {
    try
    {
      math::Rand::SetSeed(this->vm["seed"].as<double>());
    }
    catch(boost::bad_any_cast &_e)
    {
      gzerr << "Unable to set random number seed. Must supply a number.\n";
    }
  }

  /// Load all the plugins specified on the command line
  if (this->vm.count("server-plugin"))
  {
    std::vector<std::string> pp =
      this->vm["server-plugin"].as<std::vector<std::string> >();

    for (std::vector<std::string>::iterator iter = pp.begin();
         iter != pp.end(); ++iter)
    {
      gazebo::add_plugin(*iter);
    }
  }

  // Set the parameter to record a log file
  if (this->vm.count("record"))
  {
    this->params["record"] = this->vm["record_path"].as<std::string>();
    this->params["record_encoding"] =
        this->vm["record_encoding"].as<std::string>();
  }

  if (this->vm.count("steps"))
  {
    try
    {
      this->params["steps"] = boost::lexical_cast<std::string>(
          this->vm["steps"].as<unsigned int>());
    }
    catch(...)
    {
      this->params["steps"] = "0";
      gzerr << "Unable to set steps of [" <<
        this->vm["steps"].as<unsigned int>() << "]\n";
    }
  }

  if (this->vm.count("step-delay"))
  {
    try
    {
      this->params["step-delay"] = boost::lexical_cast<std::string>(
          this->vm["step-delay"].as<unsigned int>());
    }
    catch(...)
    {
      this->params["step-delay"] = "0";
      gzerr << "Unable to set step-delay of [" <<
        this->vm["step-delay"].as<unsigned int>() << "]\n";
    }
  }

  if (this->vm.count("pause"))
    this->params["pause"] = "true";
  else
    this->params["pause"] = "false";

  if (!this->PreLoad())
  {
    gzerr << "Unable to load gazebo\n";
    return false;
  }

  // The following "if" block must be processed directly before
  // this->ProcessPrarams.
  //
  // Set the parameter to playback a log file. The log file contains the
  // world description, so don't try to reead the world file from the
  // command line.
  if (this->vm.count("play"))
  {
    // Load the log file
    util::LogPlay::Instance()->Open(this->vm["play"].as<std::string>());

    gzmsg << "\nLog playback:\n"
      << "  Log Version: "
      << util::LogPlay::Instance()->GetLogVersion() << "\n"
      << "  Gazebo Version: "
      << util::LogPlay::Instance()->GetGazeboVersion() << "\n"
      << "  Random Seed: "
      << util::LogPlay::Instance()->GetRandSeed() << "\n";

    // Get the SDF world description from the log file
    std::string sdfString;
    util::LogPlay::Instance()->Step(sdfString);

    // Load the server
    if (!this->LoadString(sdfString))
      return false;
  }
  else
  {
    // Get the world file name from the command line, or use "empty.world"
    // if no world file is specified.
    std::string configFilename = "worlds/empty.world";
    if (this->vm.count("world_file"))
      configFilename = this->vm["world_file"].as<std::string>();

    // Get the physics engine name specified from the command line, or use ""
    // if no physics engine is specified.
    std::string physics;
    if (this->vm.count("physics"))
      physics = this->vm["physics"].as<std::string>();

    // Load the server
    if (!this->LoadFile(configFilename, physics))
      return false;
  }

  this->ProcessParams();
  this->Init();

  return true;
}

/////////////////////////////////////////////////
bool Server::GetInitialized() const
{
  return !this->IsStopped() && !transport::is_stopped();
}

/////////////////////////////////////////////////
bool Server::LoadFile(const std::string &_filename,
                      const std::string &_physics)
{
  // Quick test for a valid file
  FILE *test = fopen(common::find_file(_filename).c_str(), "r");
  if (!test)
  {
    gzerr << "Could not open file[" << _filename << "]\n";
    return false;
  }
  fclose(test);

  // Load the world file
  sdf::SDFPtr sdf(new sdf::SDF);
  if (!sdf::init(sdf))
  {
    gzerr << "Unable to initialize sdf\n";
    return false;
  }

  if (!sdf::readFile(common::find_file(_filename), sdf))
  {
    gzerr << "Unable to read sdf file[" << _filename << "]\n";
    return false;
  }

  return this->LoadImpl(sdf->root, _physics);
}

/////////////////////////////////////////////////
bool Server::LoadString(const std::string &_sdfString)
{
  // Load the world file
  sdf::SDFPtr sdf(new sdf::SDF);
  if (!sdf::init(sdf))
  {
    gzerr << "Unable to initialize sdf\n";
    return false;
  }

  if (!sdf::readString(_sdfString, sdf))
  {
    gzerr << "Unable to read SDF string[" << _sdfString << "]\n";
    return false;
  }

  return this->LoadImpl(sdf->root);
}

/////////////////////////////////////////////////
bool Server::PreLoad()
{
<<<<<<< HEAD
=======
  std::string host = "";
  unsigned int port = 0;

  gazebo::transport::get_master_uri(host, port);

  this->master = new gazebo::Master();
  this->master->Init(port);
  this->master->RunThread();

>>>>>>> 5dda86ff
  // Load gazebo
  return gazebo::load(this->systemPluginsArgc, this->systemPluginsArgv);
}

/////////////////////////////////////////////////
bool Server::LoadImpl(sdf::ElementPtr _elem,
                      const std::string &_physics)
{
  /// Load the sensors library
  sensors::load();

  /// Load the physics library
  physics::load();

  // If a physics engine is specified,
  if (_physics.length())
  {
    // Check if physics engine name is valid
    // This must be done after physics::load();
    if (!physics::PhysicsFactory::IsRegistered(_physics))
    {
      gzerr << "Unregistered physics engine [" << _physics
            << "], the default will be used instead.\n";
    }
    // Try inserting physics engine name if one is given
    else if (_elem->HasElement("world") &&
             _elem->GetElement("world")->HasElement("physics"))
    {
      _elem->GetElement("world")->GetElement("physics")
           ->GetAttribute("type")->Set(_physics);
    }
    else
    {
      gzerr << "Cannot set physics engine: <world> does not have <physics>\n";
    }
  }

  sdf::ElementPtr worldElem = _elem->GetElement("world");
  if (worldElem)
  {
    physics::WorldPtr world = physics::create_world();

    // Create the world
    try
    {
      physics::load_world(world, worldElem);
    }
    catch(common::Exception &e)
    {
      gzthrow("Failed to load the World\n"  << e);
    }
  }

  this->node = transport::NodePtr(new transport::Node());
  this->node->Init("/gazebo");
  this->serverSub = this->node->Subscribe("/gazebo/server/control",
                                          &Server::OnControl, this);

  this->worldModPub =
    this->node->Advertise<msgs::WorldModify>("/gazebo/world/modify");

  this->serverPub =
    this->node->Advertise<msgs::GzString>("/gazebo/server/status");

  // Run the gazebo, starts a new thread
  gazebo::run();

  return true;
}

/////////////////////////////////////////////////
void Server::Init()
{
  // Make sure the model database has started.
  common::ModelDatabase::Instance()->Start();

  gazebo::init();

  sensors::init();

  physics::init_worlds();
  this->Stop(false);
}

/////////////////////////////////////////////////
void Server::SigInt(int)
{
  stop = true;

  // Signal to plugins/etc that a shutdown event has occured
  event::Events::sigInt();
}

/////////////////////////////////////////////////
void Server::Stop(bool _stop)
{
  boost::recursive_mutex::scoped_lock lock(this->stopMutex);
  this->stop = _stop;
}

/////////////////////////////////////////////////
bool Server::IsStopped() const
{
  boost::recursive_mutex::scoped_lock lock(this->stopMutex);
  return this->stop;
}

/////////////////////////////////////////////////
void Server::Fini()
{
  this->Stop();

  // Stop gazebo
  gazebo::stop();

  // Stop the master
  this->master->Stop();

  gazebo::fini();

  physics::fini();

  sensors::fini();

  if (this->master)
    this->master->Fini();
  delete this->master;
  this->master = NULL;

  // Cleanup model database.
  common::ModelDatabase::Instance()->Fini();
}

/////////////////////////////////////////////////
void Server::Run()
{
  bool localStop = false;

  while (!localStop)
  {
    localStop = true;
    this->RunImpl();

    {
      boost::mutex::scoped_lock lock(this->openLogMutex);

      // Open a log if one was specified
      if (!this->openLogFilename.empty())
      {
        // Continue if the OpenLog function was successful.
        localStop = !this->OpenLog(this->openLogFilename);
        this->Stop(false);
        this->openLogFilename.clear();
      }
    }
  }
}

/////////////////////////////////////////////////
void Server::RunImpl()
{
  if (this->IsStopped())
    return;

  // Make sure the sensors are updated once before running the world.
  // This makes sure plugins get loaded properly.
  sensors::run_once(true);

  // Run the sensor threads
  sensors::run_threads();

  {
    boost::recursive_mutex::scoped_lock lock(this->stopMutex);

    unsigned int steps = 0;
    common::StrStr_M::iterator piter = this->params.find("steps");
    if (piter != this->params.end())
    {
      try
      {
        steps = boost::lexical_cast<unsigned int>(piter->second);
      }
      catch(...)
      {
        steps = 0;
        gzerr << "Unable to cast steps[" << piter->second << "] "
          << "to unsigned integer\n";
      }
    }

    unsigned int stepDelay = 0;
    piter = this->params.find("step-delay");
    if (piter != this->params.end())
    {
      try
      {
        stepDelay = boost::lexical_cast<unsigned int>(piter->second);
      }
      catch(...)
      {
        stepDelay = 0;
        gzerr << "Unable to cast step-delay[" << piter->second << "] "
          << "to unsigned integer\n";
      }
    }

    // Run each world. Each world starts a new thread
    physics::run_worlds(steps, stepDelay);
  }

  // Update the sensors.
  do
  {
    this->ProcessControlMsgs();
    sensors::run_once();
    common::Time::MSleep(1);
  } while (!this->IsStopped() && physics::worlds_running());

  {
    boost::recursive_mutex::scoped_lock lock(this->stopMutex);

    // Stop all the worlds
    physics::stop_worlds();

    sensors::stop();
  }
}

/////////////////////////////////////////////////
void Server::ProcessParams()
{
  common::StrStr_M::const_iterator iter;
  for (iter = this->params.begin(); iter != this->params.end(); ++iter)
  {
    if (iter->first == "pause")
    {
      bool p = false;
      try
      {
        p = boost::lexical_cast<bool>(iter->second);
      }
      catch(...)
      {
        // Unable to convert via lexical_cast, so try "true/false" string
        std::string str = iter->second;
        boost::to_lower(str);

        if (str == "true")
          p = true;
        else if (str == "false")
          p = false;
        else
          gzerr << "Invalid param value[" << iter->first << ":"
                << iter->second << "]\n";
      }

      physics::pause_worlds(p);
    }
    else if (iter->first == "record")
    {
      util::LogRecord::Instance()->Start(this->params["record_encoding"],
                                         iter->second);
    }
  }
}

/////////////////////////////////////////////////
void Server::SetParams(const common::StrStr_M &_params)
{
  common::StrStr_M::const_iterator iter;
  for (iter = _params.begin(); iter != _params.end(); ++iter)
    this->params[iter->first] = iter->second;
}

/////////////////////////////////////////////////
void Server::OnControl(ConstServerControlPtr &_msg)
{
  boost::mutex::scoped_lock lock(this->receiveMutex);
  this->controlMsgs.push_back(*_msg);
}

/////////////////////////////////////////////////
void Server::ProcessControlMsgs()
{
  std::list<msgs::ServerControl>::iterator iter;
  for (iter = this->controlMsgs.begin();
       iter != this->controlMsgs.end(); ++iter)
  {
    if ((*iter).has_save_world_name())
    {
      physics::WorldPtr world = physics::get_world((*iter).save_world_name());
      if (world)
      {
        if ((*iter).has_save_filename())
          world->Save((*iter).save_filename());
        else
          gzerr << "No filename specified.\n";
      }
    }
    else if ((*iter).has_new_world() && (*iter).new_world())
    {
      this->OpenWorld("worlds/empty.world");
    }
    else if ((*iter).has_open_filename())
    {
      this->OpenWorld((*iter).open_filename());
    }
<<<<<<< HEAD
    else if ((*iter).has_open_log_filename())
    {
      boost::mutex::scoped_lock lock(this->openLogMutex);
      if (!this->IsStopped() && this->openLogFilename.empty())
      {
        this->openLogFilename = (*iter).open_log_filename();
        this->Stop(true);
      }
=======
    else if ((*iter).has_stop() && (*iter).stop())
    {
      this->Stop();
>>>>>>> 5dda86ff
    }
  }
  this->controlMsgs.clear();
}

/////////////////////////////////////////////////
bool Server::OpenLog(const std::string &_filename)
{
  transport::pause(true);
  transport::clear_buffers();

  sensors::fini();
  physics::remove_worlds();
  transport::clear_buffers();

  // Load the log file
  util::LogPlay::Instance()->Open(_filename);

  gzmsg << "\nLog playback:\n"
    << "  Log Version: "
    << util::LogPlay::Instance()->GetLogVersion() << "\n"
    << "  Gazebo Version: "
    << util::LogPlay::Instance()->GetGazeboVersion() << "\n"
    << "  Random Seed: "
    << util::LogPlay::Instance()->GetRandSeed() << "\n";

  // Get the SDF world description from the log file
  std::string sdfString;
  util::LogPlay::Instance()->Step(sdfString);

  // Load the world file
  sdf::SDFPtr sdf(new sdf::SDF);
  if (!sdf::init(sdf))
  {
    gzerr << "Unable to initialize sdf\n";
    return false;
  }

  if (!sdf::readString(sdfString, sdf))
  {
    gzerr << "Unable to read SDF string[" << sdfString << "]\n";
    return false;
  }

  sdf::ElementPtr worldElem = sdf->root->GetElement("world");
  if (worldElem)
  {
    physics::WorldPtr world = physics::create_world(
        worldElem->GetValueString("name"));

    // Create the world
    try
    {
      world->Load(worldElem);
    }
    catch(common::Exception &e)
    {
      gzerr << "Failed to load the World\n"  << e;
      return false;
    }

    world->Init();
  }
  transport::pause(false);

  msgs::GzString msg;
  msg.set_data("logfile_opened");
  this->serverPub->Publish(msg);

  return true;
}

/////////////////////////////////////////////////
bool Server::OpenWorld(const std::string &/*_filename*/)
{
  gzerr << "Open World is not implemented\n";
  return false;
/*
  sdf::SDFPtr sdf(new sdf::SDF);
  if (!sdf::init(sdf))
  {
    gzerr << "Unable to initialize sdf\n";
    return false;
  }

  if (!sdf::readFile(_filename, sdf))
  {
    gzerr << "Unable to read sdf file[" << _filename << "]\n";
    return false;
  }

  msgs::WorldModify worldMsg;
  worldMsg.set_world_name("default");
  worldMsg.set_remove(true);
  this->worldModPub->Publish(worldMsg);

  physics::stop_worlds();

  physics::remove_worlds();

  sensors::remove_sensors();

  gazebo::transport::clear_buffers();

  sdf::ElementPtr worldElem = sdf->root->GetElement("world");

  physics::WorldPtr world = physics::create_world();

  physics::load_world(world, worldElem);

  physics::init_world(world);

  physics::run_world(world);

  worldMsg.set_world_name("default");
  worldMsg.set_remove(false);
  worldMsg.set_create(true);
  this->worldModPub->Publish(worldMsg);
  return true;
  */
}<|MERGE_RESOLUTION|>--- conflicted
+++ resolved
@@ -54,18 +54,6 @@
 {
   if (signal(SIGINT, Server::SigInt) == SIG_ERR)
     std::cerr << "signal(2) failed while setting up for SIGINT" << std::endl;
-
-  std::string host = "";
-  unsigned int port = 0;
-
-  gazebo::transport::get_master_uri(host, port);
-
-  this->master = new gazebo::Master();
-  this->master->Init(port);
-  this->master->RunThread();
-
-  // Start transport.
-  gazebo::transport::init();
 }
 
 /////////////////////////////////////////////////
@@ -87,19 +75,12 @@
 
 /////////////////////////////////////////////////
 bool Server::ParseArgs(int _argc, char **_argv)
-{
-<<<<<<< HEAD
-  // save a copy of argc and argv for consumption by system plugins
-  this->systemPluginsArgc = argc;
-  this->systemPluginsArgv = new char*[argc];
-
-  for (int i = 0; i < argc; ++i)
-=======
+bool Server::ParseArgs(int argc, char **argv)
+{
   // Save a copy of argc and argv for consumption by system plugins
   this->systemPluginsArgc = _argc;
   this->systemPluginsArgv = new char*[_argc];
   for (int i = 0; i < _argc; ++i)
->>>>>>> 5dda86ff
   {
     int argvLen = strlen(_argv[i]) + 1;
     this->systemPluginsArgv[i] = new char[argvLen];
@@ -121,16 +102,9 @@
      "Absolute path in which to store state data")
     ("seed",  po::value<double>(),
      "Start with a given random number seed.")
-<<<<<<< HEAD
-    ("steps",  po::value<unsigned int>(),
-     "Number of steps to simulate.")
-    ("step-delay",  po::value<unsigned int>(),
-     "Delay between steps.")
-=======
     ("iters",  po::value<unsigned int>(),
      "Number of iterations to simulate.")
     ("minimal_comms", "Reduce the messages output by gzserver")
->>>>>>> 5dda86ff
     ("server-plugin,s", po::value<std::vector<std::string> >(),
      "Load a plugin.");
 
@@ -212,33 +186,18 @@
         this->vm["record_encoding"].as<std::string>();
   }
 
-  if (this->vm.count("steps"))
+  if (this->vm.count("iters"))
   {
     try
     {
-      this->params["steps"] = boost::lexical_cast<std::string>(
-          this->vm["steps"].as<unsigned int>());
+      this->params["iterations"] = boost::lexical_cast<std::string>(
+          this->vm["iters"].as<unsigned int>());
     }
     catch(...)
     {
-      this->params["steps"] = "0";
-      gzerr << "Unable to set steps of [" <<
-        this->vm["steps"].as<unsigned int>() << "]\n";
-    }
-  }
-
-  if (this->vm.count("step-delay"))
-  {
-    try
-    {
-      this->params["step-delay"] = boost::lexical_cast<std::string>(
-          this->vm["step-delay"].as<unsigned int>());
-    }
-    catch(...)
-    {
-      this->params["step-delay"] = "0";
-      gzerr << "Unable to set step-delay of [" <<
-        this->vm["step-delay"].as<unsigned int>() << "]\n";
+      this->params["iterations"] = "0";
+      gzerr << "Unable to set iterations of [" <<
+        this->vm["iters"].as<unsigned int>() << "]\n";
     }
   }
 
@@ -308,7 +267,7 @@
 /////////////////////////////////////////////////
 bool Server::GetInitialized() const
 {
-  return !this->IsStopped() && !transport::is_stopped();
+  return !this->stop && !transport::is_stopped();
 }
 
 /////////////////////////////////////////////////
@@ -364,8 +323,6 @@
 /////////////////////////////////////////////////
 bool Server::PreLoad()
 {
-<<<<<<< HEAD
-=======
   std::string host = "";
   unsigned int port = 0;
 
@@ -375,7 +332,6 @@
   this->master->Init(port);
   this->master->RunThread();
 
->>>>>>> 5dda86ff
   // Load gazebo
   return gazebo::load(this->systemPluginsArgc, this->systemPluginsArgv);
 }
@@ -437,9 +393,6 @@
   this->worldModPub =
     this->node->Advertise<msgs::WorldModify>("/gazebo/world/modify");
 
-  this->serverPub =
-    this->node->Advertise<msgs::GzString>("/gazebo/server/status");
-
   // Run the gazebo, starts a new thread
   gazebo::run();
 
@@ -457,7 +410,7 @@
   sensors::init();
 
   physics::init_worlds();
-  this->Stop(false);
+  this->stop = false;
 }
 
 /////////////////////////////////////////////////
@@ -470,29 +423,15 @@
 }
 
 /////////////////////////////////////////////////
-void Server::Stop(bool _stop)
-{
-  boost::recursive_mutex::scoped_lock lock(this->stopMutex);
-  this->stop = _stop;
-}
-
-/////////////////////////////////////////////////
-bool Server::IsStopped() const
-{
-  boost::recursive_mutex::scoped_lock lock(this->stopMutex);
-  return this->stop;
+void Server::Stop()
+{
+  this->stop = true;
 }
 
 /////////////////////////////////////////////////
 void Server::Fini()
 {
   this->Stop();
-
-  // Stop gazebo
-  gazebo::stop();
-
-  // Stop the master
-  this->master->Stop();
 
   gazebo::fini();
 
@@ -512,32 +451,7 @@
 /////////////////////////////////////////////////
 void Server::Run()
 {
-  bool localStop = false;
-
-  while (!localStop)
-  {
-    localStop = true;
-    this->RunImpl();
-
-    {
-      boost::mutex::scoped_lock lock(this->openLogMutex);
-
-      // Open a log if one was specified
-      if (!this->openLogFilename.empty())
-      {
-        // Continue if the OpenLog function was successful.
-        localStop = !this->OpenLog(this->openLogFilename);
-        this->Stop(false);
-        this->openLogFilename.clear();
-      }
-    }
-  }
-}
-
-/////////////////////////////////////////////////
-void Server::RunImpl()
-{
-  if (this->IsStopped())
+  if (this->stop)
     return;
 
   // Make sure the sensors are updated once before running the world.
@@ -547,61 +461,43 @@
   // Run the sensor threads
   sensors::run_threads();
 
-  {
-    boost::recursive_mutex::scoped_lock lock(this->stopMutex);
-
-    unsigned int steps = 0;
-    common::StrStr_M::iterator piter = this->params.find("steps");
-    if (piter != this->params.end())
-    {
-      try
-      {
-        steps = boost::lexical_cast<unsigned int>(piter->second);
-      }
-      catch(...)
-      {
-        steps = 0;
-        gzerr << "Unable to cast steps[" << piter->second << "] "
-          << "to unsigned integer\n";
-      }
-    }
-
-    unsigned int stepDelay = 0;
-    piter = this->params.find("step-delay");
-    if (piter != this->params.end())
-    {
-      try
-      {
-        stepDelay = boost::lexical_cast<unsigned int>(piter->second);
-      }
-      catch(...)
-      {
-        stepDelay = 0;
-        gzerr << "Unable to cast step-delay[" << piter->second << "] "
-          << "to unsigned integer\n";
-      }
-    }
-
-    // Run each world. Each world starts a new thread
-    physics::run_worlds(steps, stepDelay);
-  }
+  unsigned int iterations = 0;
+  common::StrStr_M::iterator piter = this->params.find("iterations");
+  if (piter != this->params.end())
+  {
+    try
+    {
+      iterations = boost::lexical_cast<unsigned int>(piter->second);
+    }
+    catch(...)
+    {
+      iterations = 0;
+      gzerr << "Unable to cast iterations[" << piter->second << "] "
+        << "to unsigned integer\n";
+    }
+  }
+
+  // Run each world. Each world starts a new thread
+  physics::run_worlds(iterations);
 
   // Update the sensors.
-  do
+  while (!this->stop && physics::worlds_running())
   {
     this->ProcessControlMsgs();
     sensors::run_once();
     common::Time::MSleep(1);
-  } while (!this->IsStopped() && physics::worlds_running());
-
-  {
-    boost::recursive_mutex::scoped_lock lock(this->stopMutex);
-
-    // Stop all the worlds
-    physics::stop_worlds();
-
-    sensors::stop();
-  }
+  }
+
+  // Stop all the worlds
+  physics::stop_worlds();
+
+  sensors::stop();
+
+  // Stop gazebo
+  gazebo::stop();
+
+  // Stop the master
+  this->master->Stop();
 }
 
 /////////////////////////////////////////////////
@@ -667,13 +563,10 @@
     if ((*iter).has_save_world_name())
     {
       physics::WorldPtr world = physics::get_world((*iter).save_world_name());
-      if (world)
-      {
-        if ((*iter).has_save_filename())
-          world->Save((*iter).save_filename());
-        else
-          gzerr << "No filename specified.\n";
-      }
+      if ((*iter).has_save_filename())
+        world->Save((*iter).save_filename());
+      else
+        gzerr << "No filename specified.\n";
     }
     else if ((*iter).has_new_world() && (*iter).new_world())
     {
@@ -683,94 +576,16 @@
     {
       this->OpenWorld((*iter).open_filename());
     }
-<<<<<<< HEAD
-    else if ((*iter).has_open_log_filename())
-    {
-      boost::mutex::scoped_lock lock(this->openLogMutex);
-      if (!this->IsStopped() && this->openLogFilename.empty())
-      {
-        this->openLogFilename = (*iter).open_log_filename();
-        this->Stop(true);
-      }
-=======
     else if ((*iter).has_stop() && (*iter).stop())
     {
       this->Stop();
->>>>>>> 5dda86ff
     }
   }
   this->controlMsgs.clear();
 }
 
 /////////////////////////////////////////////////
-bool Server::OpenLog(const std::string &_filename)
-{
-  transport::pause(true);
-  transport::clear_buffers();
-
-  sensors::fini();
-  physics::remove_worlds();
-  transport::clear_buffers();
-
-  // Load the log file
-  util::LogPlay::Instance()->Open(_filename);
-
-  gzmsg << "\nLog playback:\n"
-    << "  Log Version: "
-    << util::LogPlay::Instance()->GetLogVersion() << "\n"
-    << "  Gazebo Version: "
-    << util::LogPlay::Instance()->GetGazeboVersion() << "\n"
-    << "  Random Seed: "
-    << util::LogPlay::Instance()->GetRandSeed() << "\n";
-
-  // Get the SDF world description from the log file
-  std::string sdfString;
-  util::LogPlay::Instance()->Step(sdfString);
-
-  // Load the world file
-  sdf::SDFPtr sdf(new sdf::SDF);
-  if (!sdf::init(sdf))
-  {
-    gzerr << "Unable to initialize sdf\n";
-    return false;
-  }
-
-  if (!sdf::readString(sdfString, sdf))
-  {
-    gzerr << "Unable to read SDF string[" << sdfString << "]\n";
-    return false;
-  }
-
-  sdf::ElementPtr worldElem = sdf->root->GetElement("world");
-  if (worldElem)
-  {
-    physics::WorldPtr world = physics::create_world(
-        worldElem->GetValueString("name"));
-
-    // Create the world
-    try
-    {
-      world->Load(worldElem);
-    }
-    catch(common::Exception &e)
-    {
-      gzerr << "Failed to load the World\n"  << e;
-      return false;
-    }
-
-    world->Init();
-  }
-  transport::pause(false);
-
-  msgs::GzString msg;
-  msg.set_data("logfile_opened");
-  this->serverPub->Publish(msg);
-
-  return true;
-}
-
-/////////////////////////////////////////////////
-bool Server::OpenWorld(const std::string &/*_filename*/)
+bool Server::OpenWorld(const std::string & /*_filename*/)
 {
   gzerr << "Open World is not implemented\n";
   return false;
