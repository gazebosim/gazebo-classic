--- conflicted
+++ resolved
@@ -497,11 +497,7 @@
       << " seconds for namespaces. Giving up.\n";
   }
 
-<<<<<<< HEAD
-  physics::init_worlds(rendering::set_pose_msg);
-=======
   physics::init_worlds(rendering::update_scene_poses);
->>>>>>> 3831e7b0
   this->dataPtr->stop = false;
 
   return true;
