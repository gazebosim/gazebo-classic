/*
 * Copyright 2012 Open Source Robotics Foundation
 *
 * Licensed under the Apache License, Version 2.0 (the "License");
 * you may not use this file except in compliance with the License.
 * You may obtain a copy of the License at
 *
 *     http://www.apache.org/licenses/LICENSE-2.0
 *
 * Unless required by applicable law or agreed to in writing, software
 * distributed under the License is distributed on an "AS IS" BASIS,
 * WITHOUT WARRANTIES OR CONDITIONS OF ANY KIND, either express or implied.
 * See the License for the specific language governing permissions and
 * limitations under the License.
 *
*/
#include <stdio.h>
#include <signal.h>
#include <boost/lexical_cast.hpp>
#include <boost/algorithm/string.hpp>

#include "gazebo/gazebo.hh"
#include "gazebo/transport/transport.hh"

#include "gazebo/common/LogRecord.hh"
#include "gazebo/common/LogPlay.hh"
#include "gazebo/common/Timer.hh"
#include "gazebo/common/Exception.hh"
#include "gazebo/common/Plugin.hh"
#include "gazebo/common/Common.hh"

#include "gazebo/sdf/sdf.hh"

#include "gazebo/sensors/Sensors.hh"

#include "gazebo/physics/Physics.hh"
#include "gazebo/physics/World.hh"
#include "gazebo/physics/Base.hh"

#include "gazebo/Master.hh"
#include "gazebo/Server.hh"

using namespace gazebo;

bool Server::stop = true;

/////////////////////////////////////////////////
Server::Server()
{
  this->receiveMutex = new boost::mutex();
  gazebo::print_version();

  if (signal(SIGINT, Server::SigInt) == SIG_ERR)
    std::cerr << "signal(2) failed while setting up for SIGINT" << std::endl;
}

/////////////////////////////////////////////////
Server::~Server()
{
  fflush(stdout);
  delete this->receiveMutex;
  delete this->master;
}

/////////////////////////////////////////////////
void Server::PrintUsage()
{
  std::cerr << "Run the Gazebo server.\n\n"
    << "Usage: gzserver [options] <world_file>\n\n";
}

/////////////////////////////////////////////////
bool Server::ParseArgs(int argc, char **argv)
{
  // save a copy of argc and argv for consumption by system plugins
  this->systemPluginsArgc = argc;
  this->systemPluginsArgv = new char*[argc];
  for (int i = 0; i < argc; ++i)
  {
    int argv_len = strlen(argv[i]);
    this->systemPluginsArgv[i] = new char[argv_len];
    for (int j = 0; j < argv_len; ++j)
      this->systemPluginsArgv[i][j] = argv[i][j];
  }


  po::options_description v_desc("Allowed options");
  v_desc.add_options()
    ("help,h", "Produce this help message.")
    ("pause,u", "Start the server in a paused state.")
    ("play,p", po::value<std::string>(), "Play a log file.")
    ("record,r", "Record state data to disk.")
    ("seed",  po::value<double>(),
     "Start with a given random number seed.")
    ("server-plugin,s", po::value<std::vector<std::string> >(),
     "Load a plugin.");

  po::options_description h_desc("Hidden options");
  h_desc.add_options()
    ("world_file", po::value<std::string>(), "SDF world to load.");

  h_desc.add_options()
    ("pass_through", po::value<std::vector<std::string> >(),
     "not used, passed through to system plugins.");

  po::options_description desc("Allowed options");
  desc.add(v_desc).add(h_desc);

  po::positional_options_description p_desc;
  p_desc.add("world_file", 1).add("pass_through", -1);

  try
  {
    po::store(po::command_line_parser(argc, argv).options(desc).positional(
          p_desc).allow_unregistered().run(), this->vm);

    po::notify(this->vm);
  }
  catch(boost::exception &_e)
  {
    std::cerr << "Error. Invalid arguments\n";
    // NOTE: boost::diagnostic_information(_e) breaks lucid
    // std::cerr << boost::diagnostic_information(_e) << "\n";
    return false;
  }

  // Set the random number seed if present on the command line.
  if (this->vm.count("seed"))
  {
    try
    {
      math::Rand::SetSeed(this->vm["seed"].as<double>());
    }
    catch(boost::bad_any_cast &_e)
    {
      gzerr << "Unable to set random number seed. Must supply a number.\n";
    }
  }

  if (this->vm.count("help"))
  {
    this->PrintUsage();
    std::cerr << v_desc << "\n";
    return false;
  }

  /// Load all the plugins specified on the command line
  if (this->vm.count("server-plugin"))
  {
    std::vector<std::string> pp =
      this->vm["server-plugin"].as<std::vector<std::string> >();

    for (std::vector<std::string>::iterator iter = pp.begin();
         iter != pp.end(); ++iter)
    {
      gazebo::add_plugin(*iter);
    }
  }

  // Set the parameter to record a log file
  if (this->vm.count("record"))
    this->params["record"] = "bz2";

  if (this->vm.count("pause"))
    this->params["pause"] = "true";
  else
    this->params["pause"] = "false";

  // The following "if" block must be processed directly before
  // this->ProcessPrarams.
  //
  // Set the parameter to playback a log file. The log file contains the
  // world description, so don't try to reead the world file from the
  // command line.
  if (this->vm.count("play"))
  {
    // Load the log file
    common::LogPlay::Instance()->Open(this->vm["play"].as<std::string>());

    gzmsg << "\nLog playback:\n"
      << "  Log Version: "
      << common::LogPlay::Instance()->GetLogVersion() << "\n"
      << "  Gazebo Version: "
      << common::LogPlay::Instance()->GetGazeboVersion() << "\n"
      << "  Random Seed: "
      << common::LogPlay::Instance()->GetRandSeed() << "\n";

    // Get the SDF world description from the log file
    std::string sdfString;
    common::LogPlay::Instance()->Step(sdfString);

    // Load the server
    if (!this->LoadString(sdfString))
      return false;
  }
  else
  {
    // Get the world file name from the command line, or use "empty.world"
    // if no world file is specified.
    //std::string configFilename = "worlds/empty.world";
<<<<<<< HEAD
    std::string configFilename = "worlds/rtql8.world";
=======
    std::string configFilename = "worlds/test_world_rtql8.world";
>>>>>>> 423bd2b9
    if (this->vm.count("world_file"))
      configFilename = this->vm["world_file"].as<std::string>();

    // Load the server
    if (!this->LoadFile(configFilename))
      return false;
  }

  this->ProcessParams();
  this->Init();

  return true;
}

/////////////////////////////////////////////////
bool Server::GetInitialized() const
{
  return !this->stop && !transport::is_stopped();
}

/////////////////////////////////////////////////
bool Server::LoadFile(const std::string &_filename)
{
  // Quick test for a valid file
  FILE *test = fopen(common::find_file(_filename).c_str(), "r");
  if (!test)
  {
    gzerr << "Could not open file[" << _filename << "]\n";
    return false;
  }
  fclose(test);

  // Load the world file
  sdf::SDFPtr sdf(new sdf::SDF);
  if (!sdf::init(sdf))
  {
    gzerr << "Unable to initialize sdf\n";
    return false;
  }

  if (!sdf::readFile(_filename, sdf))
  {
    gzerr << "Unable to read sdf file[" << _filename << "]\n";
    return false;
  }

  return this->LoadImpl(sdf->root);
}

/////////////////////////////////////////////////
bool Server::LoadString(const std::string &_sdfString)
{
  // Load the world file
  sdf::SDFPtr sdf(new sdf::SDF);
  if (!sdf::init(sdf))
  {
    gzerr << "Unable to initialize sdf\n";
    return false;
  }

  if (!sdf::readString(_sdfString, sdf))
  {
    gzerr << "Unable to read SDF string[" << _sdfString << "]\n";
    return false;
  }

  return this->LoadImpl(sdf->root);
}

/////////////////////////////////////////////////
bool Server::LoadImpl(sdf::ElementPtr _elem)
{
  std::string host = "";
  unsigned int port = 0;

  gazebo::transport::get_master_uri(host, port);

  this->master = new gazebo::Master();
  this->master->Init(port);
  this->master->RunThread();


  // Load gazebo
  gazebo::load(this->systemPluginsArgc, this->systemPluginsArgv);

  /// Load the sensors library
  sensors::load();

  /// Load the physics library
  physics::load();

  sdf::ElementPtr worldElem = _elem->GetElement("world");
  if (worldElem)
  {
    physics::WorldPtr world = physics::create_world();

    // Create the world
    try
    {
      physics::load_world(world, worldElem);
    }
    catch(common::Exception &e)
    {
      gzthrow("Failed to load the World\n"  << e);
    }
  }

  this->node = transport::NodePtr(new transport::Node());
  this->node->Init("/gazebo");
  this->serverSub = this->node->Subscribe("/gazebo/server/control",
                                          &Server::OnControl, this);

  this->worldModPub =
    this->node->Advertise<msgs::WorldModify>("/gazebo/world/modify");

  // Run the gazebo, starts a new thread
  gazebo::run();

  return true;
}

/////////////////////////////////////////////////
void Server::Init()
{
  gazebo::init();

  sensors::init();

  physics::init_worlds();
  this->stop = false;
}

/////////////////////////////////////////////////
void Server::SigInt(int)
{
  stop = true;
}

/////////////////////////////////////////////////
void Server::Stop()
{
  this->stop = true;
}

/////////////////////////////////////////////////
void Server::Fini()
{
  this->Stop();

  gazebo::fini();

  physics::fini();

  sensors::fini();

  if (this->master)
    this->master->Fini();
  delete this->master;
  this->master = NULL;
}

/////////////////////////////////////////////////
void Server::Run()
{
  if (this->stop)
    return;

  // Make sure the sensors are updated once before running the world.
  // This makes sure plugins get loaded properly.
  sensors::run_once(true);

  // Run each world. Each world starts a new thread
  physics::run_worlds();

  // Update the sensors.
  while (!this->stop)
  {
    this->ProcessControlMsgs();
    sensors::run_once();
    common::Time::MSleep(1);
  }

  // Stop all the worlds
  physics::stop_worlds();

  sensors::stop();

  // Stop gazebo
  gazebo::stop();

  // Stop the master
  this->master->Stop();
}

/////////////////////////////////////////////////
void Server::ProcessParams()
{
  common::StrStr_M::const_iterator iter;
  for (iter = this->params.begin(); iter != this->params.end(); ++iter)
  {
    if (iter->first == "pause")
    {
      bool p = false;
      try
      {
        p = boost::lexical_cast<bool>(iter->second);
      }
      catch(...)
      {
        // Unable to convert via lexical_cast, so try "true/false" string
        std::string str = iter->second;
        boost::to_lower(str);

        if (str == "true")
          p = true;
        else if (str == "false")
          p = false;
        else
          gzerr << "Invalid param value[" << iter->first << ":"
                << iter->second << "]\n";
      }

      physics::pause_worlds(p);
    }
    else if (iter->first == "record")
    {
      common::LogRecord::Instance()->Start(iter->second);
    }
  }
}

/////////////////////////////////////////////////
void Server::SetParams(const common::StrStr_M &_params)
{
  common::StrStr_M::const_iterator iter;
  for (iter = _params.begin(); iter != _params.end(); ++iter)
    this->params[iter->first] = iter->second;
}

/////////////////////////////////////////////////
void Server::OnControl(ConstServerControlPtr &_msg)
{
  boost::mutex::scoped_lock lock(*this->receiveMutex);
  this->controlMsgs.push_back(*_msg);
}

/////////////////////////////////////////////////
void Server::ProcessControlMsgs()
{
  std::list<msgs::ServerControl>::iterator iter;
  for (iter = this->controlMsgs.begin();
       iter != this->controlMsgs.end(); ++iter)
  {
    if ((*iter).has_save_world_name())
    {
      physics::WorldPtr world = physics::get_world((*iter).save_world_name());
      if ((*iter).has_save_filename())
        world->Save((*iter).save_filename());
      else
        gzerr << "No filename specified.\n";
    }
    else if ((*iter).has_new_world() && (*iter).new_world())
    {
      this->OpenWorld("worlds/empty.world");
    }
    else if ((*iter).has_open_filename())
    {
      this->OpenWorld((*iter).open_filename());
    }
  }
  this->controlMsgs.clear();
}

/////////////////////////////////////////////////
bool Server::OpenWorld(const std::string &_filename)
{
  sdf::SDFPtr sdf(new sdf::SDF);
  if (!sdf::init(sdf))
  {
    gzerr << "Unable to initialize sdf\n";
    return false;
  }

  if (!sdf::readFile(_filename, sdf))
  {
    gzerr << "Unable to read sdf file[" << _filename << "]\n";
    return false;
  }

  msgs::WorldModify worldMsg;
  worldMsg.set_world_name("default");
  worldMsg.set_remove(true);
  this->worldModPub->Publish(worldMsg);

  physics::stop_worlds();

  physics::remove_worlds();

  sensors::remove_sensors();

  gazebo::transport::clear_buffers();

  sdf::ElementPtr worldElem = sdf->root->GetElement("world");

  physics::WorldPtr world = physics::create_world();

  physics::load_world(world, worldElem);

  physics::init_world(world);

  physics::run_world(world);

  worldMsg.set_world_name("default");
  worldMsg.set_remove(false);
  worldMsg.set_create(true);
  this->worldModPub->Publish(worldMsg);
  return true;
}<|MERGE_RESOLUTION|>--- conflicted
+++ resolved
@@ -172,7 +172,6 @@
   // Set the parameter to playback a log file. The log file contains the
   // world description, so don't try to reead the world file from the
   // command line.
-  if (this->vm.count("play"))
   {
     // Load the log file
     common::LogPlay::Instance()->Open(this->vm["play"].as<std::string>());
@@ -198,11 +197,7 @@
     // Get the world file name from the command line, or use "empty.world"
     // if no world file is specified.
     //std::string configFilename = "worlds/empty.world";
-<<<<<<< HEAD
     std::string configFilename = "worlds/rtql8.world";
-=======
-    std::string configFilename = "worlds/test_world_rtql8.world";
->>>>>>> 423bd2b9
     if (this->vm.count("world_file"))
       configFilename = this->vm["world_file"].as<std::string>();
 
