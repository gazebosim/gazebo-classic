/*
 * Copyright (C) 2012-2016 Open Source Robotics Foundation
 *
 * Licensed under the Apache License, Version 2.0 (the "License");
 * you may not use this file except in compliance with the License.
 * You may obtain a copy of the License at
 *
 *     http://www.apache.org/licenses/LICENSE-2.0
 *
 * Unless required by applicable law or agreed to in writing, software
 * distributed under the License is distributed on an "AS IS" BASIS,
 * WITHOUT WARRANTIES OR CONDITIONS OF ANY KIND, either express or implied.
 * See the License for the specific language governing permissions and
 * limitations under the License.
 *
*/

#include "gazebo/test/ServerFixture.hh"
#include "gazebo/test/helper_physics_generator.hh"
#include "gazebo/msgs/msgs.hh"

using namespace gazebo;

class PhysicsEngineTest : public ServerFixture,
                          public testing::WithParamInterface<const char*>
{
  public: void OnPhysicsMsgResponse(ConstResponsePtr &_msg);
  public: void PhysicsEngineParam(const std::string &_physicsEngine);
  public: void PhysicsEngineGetParamBool(const std::string &_physicsEngine);
  public: static msgs::Physics physicsPubMsg;
  public: static msgs::Physics physicsResponseMsg;
};

msgs::Physics PhysicsEngineTest::physicsPubMsg;
msgs::Physics PhysicsEngineTest::physicsResponseMsg;

/////////////////////////////////////////////////
void PhysicsEngineTest::OnPhysicsMsgResponse(ConstResponsePtr &_msg)
{
  if (_msg->type() == physicsPubMsg.GetTypeName())
    physicsResponseMsg.ParseFromString(_msg->serialized_data());
}

/////////////////////////////////////////////////
void PhysicsEngineTest::PhysicsEngineParam(const std::string &_physicsEngine)
{
  physicsPubMsg.Clear();
  physicsResponseMsg.Clear();

  Load("worlds/empty.world", false, _physicsEngine);
  physics::WorldPtr world = physics::get_world("default");
  ASSERT_TRUE(world != NULL);

  transport::NodePtr physicsNode;
  physicsNode = transport::NodePtr(new transport::Node());
  physicsNode->Init();

  transport::PublisherPtr physicsPub
       = physicsNode->Advertise<msgs::Physics>("~/physics");
  transport::PublisherPtr requestPub
      = physicsNode->Advertise<msgs::Request>("~/request");
  transport::SubscriberPtr responsePub = physicsNode->Subscribe("~/response",
      &PhysicsEngineTest::OnPhysicsMsgResponse, this);

  msgs::Physics_Type type;
  if (_physicsEngine == "ode")
    type = msgs::Physics::ODE;
  else if (_physicsEngine == "bullet")
    type = msgs::Physics::BULLET;
  else if (_physicsEngine == "dart")
    type = msgs::Physics::DART;
  else if (_physicsEngine == "simbody")
    type = msgs::Physics::SIMBODY;
  else
    type = msgs::Physics::ODE;
  physicsPubMsg.set_type(type);
  physicsPubMsg.set_max_step_size(0.01);
  physicsPubMsg.set_real_time_update_rate(500);
  physicsPubMsg.set_real_time_factor(1.2);

  physicsPub->Publish(physicsPubMsg);

  msgs::Request *requestMsg = msgs::CreateRequest("physics_info", "");
  requestPub->Publish(*requestMsg);

  int waitCount = 0, maxWaitCount = 3000;
  while (physicsResponseMsg.ByteSize() == 0 && ++waitCount < maxWaitCount)
    common::Time::MSleep(10);

  ASSERT_LT(waitCount, maxWaitCount);

  EXPECT_DOUBLE_EQ(physicsResponseMsg.max_step_size(),
      physicsPubMsg.max_step_size());
  EXPECT_DOUBLE_EQ(physicsResponseMsg.real_time_update_rate(),
      physicsPubMsg.real_time_update_rate());
  EXPECT_DOUBLE_EQ(physicsResponseMsg.real_time_factor(),
      physicsPubMsg.real_time_factor());

  // Test PhysicsEngine::[GS]etParam()
  {
    physics::PhysicsEnginePtr physics = world->Physics();
    boost::any dt = physics->Param("max_step_size");
    EXPECT_DOUBLE_EQ(boost::any_cast<double>(dt),
      physicsPubMsg.max_step_size());

    EXPECT_NO_THROW(physics->Param("fake_param_name"));
    EXPECT_NO_THROW(physics->SetParam("fake_param_name", 0));

    // Try SetParam with wrong type
    EXPECT_NO_THROW(physics->SetParam("iters", std::string("wrong")));
  }

  {
    // Test SetParam for non-implementation-specific parameters
    physics::PhysicsEnginePtr physics = world->Physics();
    try
    {
      boost::any value;
      double maxStepSize = 0.02;
      double realTimeUpdateRate = 0.03;
      double realTimeFactor = 0.04;
      ignition::math::Vector3d gravity(0, 0, 0);
      ignition::math::Vector3d magField(0.1, 0.1, 0.1);
      gazebo::math::Vector3 gravity2(0.2, 0.2, 0.2);
      gazebo::math::Vector3 magField2(0.3, 0.3, 0.3);
      gzdbg << "Set and Get max_step_size" << std::endl;
      EXPECT_TRUE(physics->SetParam("max_step_size", maxStepSize));
      EXPECT_TRUE(physics->Param("max_step_size", value));
      EXPECT_NEAR(boost::any_cast<double>(value), maxStepSize, 1e-6);
      gzdbg << "Set and Get real_time_update_rate" << std::endl;
      EXPECT_TRUE(physics->SetParam("real_time_update_rate",
          realTimeUpdateRate));
      EXPECT_TRUE(physics->Param("real_time_update_rate", value));
      EXPECT_NEAR(boost::any_cast<double>(value), realTimeUpdateRate, 1e-6);
      gzdbg << "Set and Get real_time_factor" << std::endl;
      EXPECT_TRUE(physics->SetParam("real_time_factor",
          realTimeFactor));
      EXPECT_TRUE(physics->Param("real_time_factor", value));
      EXPECT_NEAR(boost::any_cast<double>(value), realTimeFactor, 1e-6);
      gzdbg << "Set gravity as ignition::math::Vector3d" << std::endl;
      EXPECT_TRUE(physics->SetParam("gravity", gravity));
<<<<<<< HEAD
      EXPECT_TRUE(physics->GetParam("gravity", value));
      EXPECT_EQ(boost::any_cast<ignition::math::Vector3d>(value), gravity);
      gzdbg << "Set gravity as gazebo::math::Vector3" << std::endl;
      EXPECT_TRUE(physics->SetParam("gravity", gravity2));
      EXPECT_TRUE(physics->GetParam("gravity", value));
      EXPECT_EQ(boost::any_cast<ignition::math::Vector3d>(value),
                gravity2.Ign());
      gzdbg << "Set magnetic_field as ignition::math::Vector3d" << std::endl;
      EXPECT_TRUE(physics->SetParam("magnetic_field", magField));
      EXPECT_TRUE(physics->GetParam("magnetic_field", value));
      EXPECT_EQ(boost::any_cast<ignition::math::Vector3d>(value), magField);
      gzdbg << "Set magnetic_field as gazebo::math::Vector3" << std::endl;
      EXPECT_TRUE(physics->SetParam("magnetic_field", magField2));
      EXPECT_TRUE(physics->GetParam("magnetic_field", value));
=======
      EXPECT_TRUE(physics->Param("gravity", value));
      EXPECT_EQ(boost::any_cast<math::Vector3>(value), math::Vector3(gravity));
      gzdbg << "Set gravity as gazebo::math::Vector3" << std::endl;
      EXPECT_TRUE(physics->SetParam("gravity", math::Vector3(gravity2)));
      EXPECT_TRUE(physics->Param("gravity", value));
      EXPECT_EQ(boost::any_cast<math::Vector3>(value), math::Vector3(gravity2));
      gzdbg << "Set magnetic_field as ignition::math::Vector3d" << std::endl;
      EXPECT_TRUE(physics->SetParam("magnetic_field", magneticField));
      EXPECT_TRUE(physics->Param("magnetic_field", value));
      EXPECT_EQ(boost::any_cast<ignition::math::Vector3d>(value),
                magneticField);
      gzdbg << "Set magnetic_field as gazebo::math::Vector3" << std::endl;
      EXPECT_TRUE(physics->SetParam("magnetic_field",
                    math::Vector3(magneticField2)));
      EXPECT_TRUE(physics->Param("magnetic_field", value));
>>>>>>> 511b8693
      EXPECT_EQ(boost::any_cast<ignition::math::Vector3d>(value),
                magField2.Ign());
    }
    catch(boost::bad_any_cast &_e)
    {
      std::cout << "Bad any_cast in PhysicsEngine::SetParam test: " << _e.what()
                << std::endl;
      FAIL();
    }
  }

  physicsNode->Fini();
}

/////////////////////////////////////////////////
TEST_P(PhysicsEngineTest, PhysicsEngineParam)
{
  PhysicsEngineParam(GetParam());
}

/////////////////////////////////////////////////
void PhysicsEngineTest::PhysicsEngineGetParamBool
    (const std::string &_physicsEngine)
{
  Load("worlds/empty.world", false, _physicsEngine);
  physics::WorldPtr world = physics::get_world("default");
  ASSERT_TRUE(world != NULL);

  physics::PhysicsEnginePtr physics = world->Physics();

  // Initialize to failure conditions
  boost::any value;

  // Test shared physics engine parameter(s)
<<<<<<< HEAD
  EXPECT_TRUE(physics->GetParam("gravity", value));
  EXPECT_EQ(boost::any_cast<ignition::math::Vector3d>(value),
                            ignition::math::Vector3d(0, 0, -9.8));
  EXPECT_TRUE(physics->GetParam("max_step_size", value));
=======
  EXPECT_TRUE(physics->Param("gravity", value));
  EXPECT_EQ(boost::any_cast<math::Vector3>(value), math::Vector3(0, 0, -9.8));
  EXPECT_TRUE(physics->Param("max_step_size", value));
>>>>>>> 511b8693
  EXPECT_NEAR(boost::any_cast<double>(value), 0.001, 1e-6);
  EXPECT_TRUE(physics->Param("real_time_factor", value));
  EXPECT_NEAR(boost::any_cast<double>(value), 1.0, 1e-6);
  EXPECT_TRUE(physics->Param("real_time_update_rate", value));
  EXPECT_NEAR(boost::any_cast<double>(value), 1000.0, 1e-6);
  EXPECT_TRUE(physics->Param("type", value));
  EXPECT_EQ(boost::any_cast<std::string>(value), _physicsEngine);

  if (_physicsEngine == "ode" || _physicsEngine == "bullet")
  {
    EXPECT_TRUE(physics->Param("iters", value));
    EXPECT_EQ(boost::any_cast<int>(value), 50);
  }
  else if (_physicsEngine == "dart")
  {
    gzwarn << "DARTPhysics::GetParam not yet implemented." << std::endl;
    return;
  }
  else if (_physicsEngine == "simbody")
  {
    EXPECT_TRUE(physics->Param("accuracy", value));
    EXPECT_NEAR(boost::any_cast<double>(value), 1e-3, 1e-6);
  }

  EXPECT_FALSE(physics->Param("param_does_not_exist", value));
}

/////////////////////////////////////////////////
TEST_P(PhysicsEngineTest, PhysicsEngineGetParamBool)
{
  PhysicsEngineGetParamBool(GetParam());
}

INSTANTIATE_TEST_CASE_P(PhysicsEngines, PhysicsEngineTest,
                        PHYSICS_ENGINE_VALUES);

int main(int argc, char **argv)
{
  ::testing::InitGoogleTest(&argc, argv);
  return RUN_ALL_TESTS();
}<|MERGE_RESOLUTION|>--- conflicted
+++ resolved
@@ -139,38 +139,20 @@
       EXPECT_NEAR(boost::any_cast<double>(value), realTimeFactor, 1e-6);
       gzdbg << "Set gravity as ignition::math::Vector3d" << std::endl;
       EXPECT_TRUE(physics->SetParam("gravity", gravity));
-<<<<<<< HEAD
-      EXPECT_TRUE(physics->GetParam("gravity", value));
+      EXPECT_TRUE(physics->Param("gravity", value));
       EXPECT_EQ(boost::any_cast<ignition::math::Vector3d>(value), gravity);
       gzdbg << "Set gravity as gazebo::math::Vector3" << std::endl;
       EXPECT_TRUE(physics->SetParam("gravity", gravity2));
-      EXPECT_TRUE(physics->GetParam("gravity", value));
+      EXPECT_TRUE(physics->Param("gravity", value));
       EXPECT_EQ(boost::any_cast<ignition::math::Vector3d>(value),
                 gravity2.Ign());
       gzdbg << "Set magnetic_field as ignition::math::Vector3d" << std::endl;
       EXPECT_TRUE(physics->SetParam("magnetic_field", magField));
-      EXPECT_TRUE(physics->GetParam("magnetic_field", value));
+      EXPECT_TRUE(physics->Param("magnetic_field", value));
       EXPECT_EQ(boost::any_cast<ignition::math::Vector3d>(value), magField);
       gzdbg << "Set magnetic_field as gazebo::math::Vector3" << std::endl;
       EXPECT_TRUE(physics->SetParam("magnetic_field", magField2));
-      EXPECT_TRUE(physics->GetParam("magnetic_field", value));
-=======
-      EXPECT_TRUE(physics->Param("gravity", value));
-      EXPECT_EQ(boost::any_cast<math::Vector3>(value), math::Vector3(gravity));
-      gzdbg << "Set gravity as gazebo::math::Vector3" << std::endl;
-      EXPECT_TRUE(physics->SetParam("gravity", math::Vector3(gravity2)));
-      EXPECT_TRUE(physics->Param("gravity", value));
-      EXPECT_EQ(boost::any_cast<math::Vector3>(value), math::Vector3(gravity2));
-      gzdbg << "Set magnetic_field as ignition::math::Vector3d" << std::endl;
-      EXPECT_TRUE(physics->SetParam("magnetic_field", magneticField));
       EXPECT_TRUE(physics->Param("magnetic_field", value));
-      EXPECT_EQ(boost::any_cast<ignition::math::Vector3d>(value),
-                magneticField);
-      gzdbg << "Set magnetic_field as gazebo::math::Vector3" << std::endl;
-      EXPECT_TRUE(physics->SetParam("magnetic_field",
-                    math::Vector3(magneticField2)));
-      EXPECT_TRUE(physics->Param("magnetic_field", value));
->>>>>>> 511b8693
       EXPECT_EQ(boost::any_cast<ignition::math::Vector3d>(value),
                 magField2.Ign());
     }
@@ -205,16 +187,10 @@
   boost::any value;
 
   // Test shared physics engine parameter(s)
-<<<<<<< HEAD
-  EXPECT_TRUE(physics->GetParam("gravity", value));
+  EXPECT_TRUE(physics->Param("gravity", value));
   EXPECT_EQ(boost::any_cast<ignition::math::Vector3d>(value),
                             ignition::math::Vector3d(0, 0, -9.8));
-  EXPECT_TRUE(physics->GetParam("max_step_size", value));
-=======
-  EXPECT_TRUE(physics->Param("gravity", value));
-  EXPECT_EQ(boost::any_cast<math::Vector3>(value), math::Vector3(0, 0, -9.8));
   EXPECT_TRUE(physics->Param("max_step_size", value));
->>>>>>> 511b8693
   EXPECT_NEAR(boost::any_cast<double>(value), 0.001, 1e-6);
   EXPECT_TRUE(physics->Param("real_time_factor", value));
   EXPECT_NEAR(boost::any_cast<double>(value), 1.0, 1e-6);
