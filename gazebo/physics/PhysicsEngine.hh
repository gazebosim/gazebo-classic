--- conflicted
+++ resolved
@@ -24,13 +24,9 @@
 #include <boost/thread/recursive_mutex.hpp>
 #include <string>
 
-#include "gazebo/sdf/sdf.hh"
 #include "gazebo/transport/TransportTypes.hh"
-<<<<<<< HEAD
-=======
 #include "gazebo/msgs/msgs.hh"
 
->>>>>>> 45422796
 #include "gazebo/physics/PhysicsTypes.hh"
 
 namespace gazebo
@@ -102,10 +98,6 @@
 
       /// \brief Update the physics engine.
       public: virtual void UpdatePhysics() {}
-
-      /// \brief Create a new model.
-      /// \param[in] _parent Parent object.
-      public: virtual ModelPtr CreateModel(BasePtr _parent);
 
       /// \brief Create a new body.
       /// \param[in] _parent Parent model for the link.
