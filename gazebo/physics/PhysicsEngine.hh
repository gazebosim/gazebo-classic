/*
 * Copyright (C) 2012-2015 Open Source Robotics Foundation
 *
 * Licensed under the Apache License, Version 2.0 (the "License");
 * you may not use this file except in compliance with the License.
 * You may obtain a copy of the License at
 *
 *     http://www.apache.org/licenses/LICENSE-2.0
 *
 * Unless required by applicable law or agreed to in writing, software
 * distributed under the License is distributed on an "AS IS" BASIS,
 * WITHOUT WARRANTIES OR CONDITIONS OF ANY KIND, either express or implied.
 * See the License for the specific language governing permissions and
 * limitations under the License.
 *
*/
#ifndef _PHYSICSENGINE_HH_
#define _PHYSICSENGINE_HH_

#include <boost/thread/recursive_mutex.hpp>
#include <string>

#include "gazebo/transport/TransportTypes.hh"
#include "gazebo/msgs/msgs.hh"

#include "gazebo/physics/PhysicsTypes.hh"
#include "gazebo/util/system.hh"

namespace gazebo
{
  namespace physics
  {
    class ContactManager;

    /// \addtogroup gazebo_physics
    /// \{

    /// \class PhysicsEngine PhysicsEngine.hh physics/physics.hh
    /// \brief Base class for a physics engine.
    class GZ_PHYSICS_VISIBLE PhysicsEngine
    {
      /// \brief Default constructor.
      /// \param[in] _world Pointer to the world.
      public: explicit PhysicsEngine(WorldPtr _world);

      /// \brief Destructor.
      public: virtual ~PhysicsEngine();

      /// \brief Load the physics engine.
      /// \param[in] _sdf Pointer to the SDF parameters.
      public: virtual void Load(sdf::ElementPtr _sdf);

      /// \brief Initialize the physics engine.
      public: virtual void Init() = 0;

      /// \brief Finilize the physics engine.
      public: virtual void Fini();

      /// \brief Rest the physics engine.
      public: virtual void Reset() {}

      /// \brief Init the engine for threads.
      public: virtual void InitForThread() = 0;

      /// \brief Update the physics engine collision.
      public: virtual void UpdateCollision() = 0;

      /// \brief Return the physics engine type (ode|bullet|dart|simbody).
      /// \return Type of the physics engine.
      public: virtual std::string GetType() const = 0;

      /// \brief Set the random number seed for the physics engine.
      /// \param[in] _seed The random number seed.
      public: virtual void SetSeed(uint32_t _seed) = 0;

      /// \brief Get the simulation update period.
      /// \return Simulation update period.
      public: double GetUpdatePeriod();

      /// \brief Get target real time factor
      /// \return Target real time factor
      public: double GetTargetRealTimeFactor() const;

      /// \brief Get real time update rate
      /// \return Update rate
      public: double GetRealTimeUpdateRate() const;

      /// \brief Get max step size.
      /// \return Max step size.
      public: double GetMaxStepSize() const;

      /// \brief Set target real time factor
      /// \param[in] _factor Target real time factor
      public: void SetTargetRealTimeFactor(double _factor);

      /// \brief Set real time update rate
      /// \param[in] _rate Update rate
      public: void SetRealTimeUpdateRate(double _rate);

      /// \brief Set max step size.
      /// \param[in] _stepSize Max step size.
      public: void SetMaxStepSize(double _stepSize);

      /// \brief Update the physics engine.
      public: virtual void UpdatePhysics() {}

      /// \brief Create a new model.
      /// \param[in] _base Boost shared pointer to a new model.
      public: virtual ModelPtr CreateModel(BasePtr _base);

      /// \brief Create a new body.
      /// \param[in] _parent Parent model for the link.
      public: virtual LinkPtr CreateLink(ModelPtr _parent) = 0;

      /// \brief Create a collision.
      /// \param[in] _shapeType Type of collision to create.
      /// \param[in] _link Parent link.
      public: virtual CollisionPtr CreateCollision(
                  const std::string &_shapeType, LinkPtr _link) = 0;

      /// \brief Create a collision.
      /// \param[in] _shapeType Type of collision to create.
      /// \param[in] _linkName Name of the parent link.
      public: CollisionPtr CreateCollision(const std::string &_shapeType,
                                           const std::string &_linkName);

      /// \brief Create a physics::Shape object.
      /// \param[in] _shapeType Type of shape to create.
      /// \param[in] _collision Collision parent.
      public: virtual ShapePtr CreateShape(const std::string &_shapeType,
                                           CollisionPtr _collision) = 0;

      /// \brief Create a new joint.
      /// \param[in] _type Type of joint to create.
      /// \param[in] _parent Model parent.
      public: virtual JointPtr CreateJoint(const std::string &_type,
                                           ModelPtr _parent = ModelPtr()) = 0;

      /// \brief Return the gavity vector.
      /// \return The gavity vector.
      public: virtual math::Vector3 GetGravity() const;

      /// \brief Set the gavity vector.
      /// \param[in] _gravity New gravity vector.
      public: virtual void SetGravity(
                  const gazebo::math::Vector3 &_gravity) = 0;

      /// \TODO: Remove this function, and replace it with a more generic
      /// property map
      /// \brief Access functions to set ODE parameters.
      /// \param[in] _cfm Constraint force mixing.
      public: virtual void SetWorldCFM(double /*_cfm*/)
                  GAZEBO_DEPRECATED(6.0) {}

      /// \TODO: Remove this function, and replace it with a more generic
      /// property map
      /// \brief Access functions to set ODE parameters.
      /// \param[in] _erp Error reduction parameter.
      public: virtual void SetWorldERP(double /*_erp*/)
                  GAZEBO_DEPRECATED(6.0) {}

      /// \TODO: Remove this function, and replace it with a more generic
      /// property map
      /// \brief Access functions to set ODE parameters.
      /// \param[in] _autoDisable True to enable auto disabling of bodies.
      public: virtual void SetAutoDisableFlag(bool _autoDisable);

      /// \TODO: Remove this function, and replace it with a more generic
      /// property map
      /// \brief Access functions to set ODE parameters.
      /// \param[in] _vel Max correcting velocity.
      public: virtual void SetContactMaxCorrectingVel(double /*_vel*/)
                  GAZEBO_DEPRECATED(6.0) {}

      /// \TODO: Remove this function, and replace it with a more generic
      /// property map
      /// \brief Access functions to set ODE parameters.
      /// \param[in] _layerDepth Surface layer depth
      public: virtual void SetContactSurfaceLayer(double /*_layerDepth*/)
                  GAZEBO_DEPRECATED(6.0) {}

      /// \TODO: Remove this function, and replace it with a more generic
      /// property map
      /// \brief access functions to set ODE parameters
      /// \param[in] _maxContacts Maximum number of contacts.
      public: virtual void SetMaxContacts(unsigned int _maxContacts);

      /// \TODO: Remove this function, and replace it with a more generic
      /// property map
      /// \brief Get World CFM.
      /// \return World CFM.
      public: virtual double GetWorldCFM() GAZEBO_DEPRECATED(6.0) {return 0;}

      /// \TODO: Remove this function, and replace it with a more generic
      /// property map
      /// \brief Get World ERP.
      /// \return World ERP.
      public: virtual double GetWorldERP() GAZEBO_DEPRECATED(6.0) {return 0;}

      /// \TODO: Remove this function, and replace it with a more generic
      /// property map
      /// \brief access functions to set ODE parameters..
      /// \return Auto disable flag.
      public: virtual bool GetAutoDisableFlag() {return 0;}

      /// \TODO: Remove this function, and replace it with a more generic
      /// property map.
      /// \brief access functions to set ODE parameters.
      /// \return Max correcting velocity.
      public: virtual double GetContactMaxCorrectingVel()
              GAZEBO_DEPRECATED(6.0) {return 0;}

      /// \TODO: Remove this function, and replace it with a more generic
      /// property map.
      /// \brief access functions to set ODE parameters.
      /// \return Contact suerface layer depth.
      public: virtual double GetContactSurfaceLayer()
              GAZEBO_DEPRECATED(6.0) {return 0;}

      /// \TODO: Remove this function, and replace it with a more generic
      /// property map.
      /// \brief access functions to set ODE parameters.
      /// \return Maximum number of allows contacts.
      public: virtual unsigned int GetMaxContacts() {return 0;}

      /// \brief Set a parameter of the physics engine.
      /// See SetParam documentation for descriptions of duplicate parameters.
      /// \param[in] _key String key
      /// Below is a list of _key parameter definitions:
      ///       -# "solver_type" (string) - returns solver used by engine, e.g.
      ///          "sequential_impulse' for Bullet, "quick" for ODE
      ///          "Featherstone and Lemkes" for DART and
      ///          "Spatial Algebra and Elastic Foundation" for Simbody.
      ///       -# "cfm" (double) - global CFM (ODE/Bullet)
      ///       -# "erp" (double) - global ERP (ODE/Bullet)
      ///       -# "precon_iters" (bool) - precondition iterations
      ///          (experimental). (ODE)
      ///       -# "iters" (int) - number of LCP PGS iterations. If
      ///          sor_lcp_tolerance is negative, full iteration count is
      ///          executed.  Otherwise, PGS may stop iteration early if
      ///          sor_lcp_tolerance is satisfied by the total RMS residual.
      ///       -# "sor" (double) - relaxation parameter for Projected
      ///          Gauss-Seidel (PGS) updates. (ODE/Bullet)
      ///       -# "contact_max_correcting_vel" (double) - truncates correction
      ///          impulses from ERP by this value. (ODE)
      ///       -# "contact_surface_layer" (double) - ERP is 0 for
      ///          interpenetration depths below this value. (ODE/Bullet)
      ///       -# "max_contacts" (int) - max number of contact constraints
      ///          between any pair of collision bodies.
      ///       -# "min_step_size" (double) - minimum internal step size.
      ///          (defined but not used in ode).
      ///       -# "max_step_size" (double) - maximum physics step size when
      ///          physics update step must return.
      ///
      /// \param[in] _value The value to set to
      /// \return true if SetParam is successful, false if operation fails.
      public: virtual bool SetParam(const std::string &_key,
                  const boost::any &_value);

      /// \brief Get an parameter of the physics engine
      /// \param[in] _attr String key
      /// \sa SetParam
      /// \return The value of the parameter
      public: virtual boost::any GetParam(const std::string &_key) const;

      /// \brief Get a parameter from the physics engine with a boolean to
      /// indicate success or failure
      /// \param[in] _key Key of the accessed param
      /// \param[out] _value Value of the accessed param
      /// \return True if the parameter was successfully retrieved
      public: virtual bool GetParam(const std::string &_key,
                  boost::any &_value) const;

      /// \brief Debug print out of the physic engine state.
      public: virtual void DebugPrint() const = 0;

      /// \brief Get a pointer to the contact manger.
      /// \return Pointer to the contact manager.
      public: ContactManager *GetContactManager() const;

      /// \brief returns a pointer to the PhysicsEngine#physicsUpdateMutex.
      /// \return Pointer to the physics mutex.
      public: boost::recursive_mutex *GetPhysicsUpdateMutex() const
              {return this->physicsUpdateMutex;}

<<<<<<< HEAD
      private: void ParamsFromSDFElement(sdf::ElementPtr _elem);
=======
      /// \brief Get a pointer to the SDF element for this physics engine.
      /// \return Pointer to the physics SDF element.
      public: sdf::ElementPtr GetSDF() const;
>>>>>>> 65a07fbf

      /// \brief virtual callback for gztopic "~/request".
      /// \param[in] _msg Request message.
      protected: virtual void OnRequest(ConstRequestPtr &_msg);

      /// \brief virtual callback for gztopic "~/physics".
      /// \param[in] _msg Physics message.
      protected: virtual void OnPhysicsMsg(ConstPhysicsPtr &_msg);

      /// \brief Pointer to the world.
      protected: WorldPtr world;

      /// \brief Our SDF values.
      protected: sdf::ElementPtr sdf;

      /// \brief Node for communication.
      protected: transport::NodePtr node;

      /// \brief Response publisher.
      protected: transport::PublisherPtr responsePub;

      /// \brief Subscribe to the physics topic.
      protected: transport::SubscriberPtr physicsSub;

      /// \brief Subscribe to the request topic.
      protected: transport::SubscriberPtr requestSub;

      /// \brief Mutex to protect the update cycle.
      protected: boost::recursive_mutex *physicsUpdateMutex;

      /// \brief Class that handles all contacts generated by the physics
      /// engine.
      protected: ContactManager *contactManager;

      /// \brief Real time update rate.
      protected: double realTimeUpdateRate;

      /// \brief Target real time factor.
      protected: double targetRealTimeFactor;

      /// \brief Real time update rate.
      protected: double maxStepSize;

      /// \brief Gravity.
      protected: math::Vector3 gravity;
    };
    /// \}
  }
}
#endif<|MERGE_RESOLUTION|>--- conflicted
+++ resolved
@@ -283,13 +283,11 @@
       public: boost::recursive_mutex *GetPhysicsUpdateMutex() const
               {return this->physicsUpdateMutex;}
 
-<<<<<<< HEAD
-      private: void ParamsFromSDFElement(sdf::ElementPtr _elem);
-=======
       /// \brief Get a pointer to the SDF element for this physics engine.
       /// \return Pointer to the physics SDF element.
       public: sdf::ElementPtr GetSDF() const;
->>>>>>> 65a07fbf
+
+      private: void ParamsFromSDFElement(sdf::ElementPtr _elem);
 
       /// \brief virtual callback for gztopic "~/request".
       /// \param[in] _msg Request message.
