/*
 * Copyright 2012 Open Source Robotics Foundation
 *
 * Licensed under the Apache License, Version 2.0 (the "License")
 * you may not use this file except in compliance with the License.
 * You may obtain a copy of the License at
 *
 *     http://www.apache.org/licenses/LICENSE-2.0
 *
 * Unless required by applicable law or agreed to in writing, software
 * distributed under the License is distributed on an "AS IS" BASIS,
 * WITHOUT WARRANTIES OR CONDITIONS OF ANY KIND, either express or implied.
 * See the License for the specific language governing permissions and
 * limitations under the License.
 *
 */

<<<<<<< HEAD
#include "common/Console.hh"

#include "physics/Link.hh"
#include "physics/Collision.hh"
#include "physics/World.hh"
#include "physics/LinkState.hh"
=======
#include "gazebo/common/Exception.hh"
#include "gazebo/physics/Link.hh"
#include "gazebo/physics/Collision.hh"
#include "gazebo/physics/World.hh"
#include "gazebo/physics/LinkState.hh"
>>>>>>> 4ada83f1

using namespace gazebo;
using namespace physics;

/////////////////////////////////////////////////
LinkState::LinkState()
: State()
{
}

/////////////////////////////////////////////////
LinkState::LinkState(const LinkPtr _link)
  : State(_link->GetName(), _link->GetWorld()->GetRealTime(),
          _link->GetWorld()->GetSimTime())
{
  this->pose = _link->GetRelativePose();
  this->velocity = math::Pose(_link->GetRelativeLinearVel(),
                   math::Quaternion(_link->GetRelativeAngularVel()));
  this->acceleration = math::Pose(_link->GetRelativeLinearAccel(),
                       math::Quaternion(_link->GetRelativeAngularAccel()));
  this->wrench = math::Pose(_link->GetRelativeForce(), math::Quaternion());

  // Create all the collision states.
  Collision_V collisions = _link->GetCollisions();
  for (Collision_V::const_iterator iter = collisions.begin();
       iter != collisions.end(); ++iter)
  {
    this->collisionStates.push_back(CollisionState(*iter));
  }
}

/////////////////////////////////////////////////
LinkState::LinkState(const sdf::ElementPtr _sdf)
  : State()
{
  this->Load(_sdf);
}

/////////////////////////////////////////////////
LinkState::~LinkState()
{
}

/////////////////////////////////////////////////
void LinkState::Load(const sdf::ElementPtr _elem)
{
<<<<<<< HEAD
  this->name = _elem->Get<std::string>("name");
=======
  // Set the name
  this->name = _elem->GetValueString("name");
>>>>>>> 4ada83f1

  // Set the link name
  if (_elem->HasElement("pose"))
<<<<<<< HEAD
    this->pose = _elem->GetElement("pose")->Get<math::Pose>("");
=======
    this->pose = _elem->GetValuePose("pose");
  else
    this->pose.Set(0, 0, 0, 0, 0, 0);

  // Set the link velocity
  if (_elem->HasElement("velocity"))
    this->velocity = _elem->GetValuePose("velocity");
  else
    this->velocity.Set(0, 0, 0, 0, 0, 0);

  // Set the link acceleration
  if (_elem->HasElement("acceleration"))
    this->acceleration = _elem->GetValuePose("acceleration");
  else
    this->acceleration.Set(0, 0, 0, 0, 0, 0);

  // Set the link wrench
  if (_elem->HasElement("wrench"))
    this->wrench = _elem->GetValuePose("wrench");
  else
    this->wrench.Set(0, 0, 0, 0, 0, 0);
>>>>>>> 4ada83f1
}

/////////////////////////////////////////////////
const math::Pose &LinkState::GetPose() const
{
  return this->pose;
}

/////////////////////////////////////////////////
const math::Pose &LinkState::GetVelocity() const
{
  return this->velocity;
}

/////////////////////////////////////////////////
const math::Pose &LinkState::GetAcceleration() const
{
  return this->acceleration;
}

/////////////////////////////////////////////////
const math::Pose &LinkState::GetWrench() const
{
  return this->wrench;
}

/////////////////////////////////////////////////
unsigned int LinkState::GetCollisionStateCount() const
{
  return this->collisionStates.size();
}

/////////////////////////////////////////////////
CollisionState LinkState::GetCollisionState(unsigned int _index) const
{
  if (_index < this->collisionStates.size())
    return this->collisionStates[_index];

  gzthrow("Index is out of range");
  return CollisionState();
}

/////////////////////////////////////////////////
CollisionState LinkState::GetCollisionState(
    const std::string &_collisionName) const
{
  for (std::vector<CollisionState>::const_iterator
       iter = this->collisionStates.begin();
       iter != this->collisionStates.end(); ++iter)
  {
    if ((*iter).GetName() == _collisionName)
      return *iter;
  }

  gzthrow("Invalid collision name[" + _collisionName + "]");
  return CollisionState();
}

/////////////////////////////////////////////////
const std::vector<CollisionState> &LinkState::GetCollisionStates() const
{
  return this->collisionStates;
}

/////////////////////////////////////////////////
bool LinkState::IsZero() const
{
  bool result = true;

  for (std::vector<CollisionState>::const_iterator iter =
       this->collisionStates.begin();
       iter != this->collisionStates.end() && result; ++iter)
  {
    result = result && (*iter).IsZero();
  }

  return result && this->pose == math::Pose::Zero &&
         this->velocity == math::Pose::Zero &&
         this->acceleration == math::Pose::Zero &&
         this->wrench == math::Pose::Zero;
}

/////////////////////////////////////////////////
LinkState &LinkState::operator=(const LinkState &_state)
{
  State::operator=(_state);

  // Copy the pose
  this->pose = _state.pose;

  // Copy the velocity
  this->velocity = _state.velocity;

  // Copy the acceleration
  this->acceleration = _state.acceleration;

  // Copy the wrench
  this->wrench = _state.wrench;

  // Clear the collision states
  this->collisionStates.clear();

  // Copy the collision states
  for (std::vector<CollisionState>::const_iterator iter =
       _state.collisionStates.begin();
       iter != _state.collisionStates.end(); ++iter)
  {
    this->collisionStates.push_back(*iter);
  }

  return *this;
}

/////////////////////////////////////////////////
LinkState LinkState::operator-(const LinkState &_state) const
{
  LinkState result;

  result.name = this->name;

  result.pose.pos = this->pose.pos - _state.pose.pos;
  result.pose.rot = _state.pose.rot.GetInverse() * this->pose.rot;

  result.velocity = this->velocity - _state.velocity;
  result.acceleration = this->acceleration - _state.acceleration;
  result.wrench = this->wrench - _state.wrench;

  // Insert the collision differences
  for (std::vector<CollisionState>::const_iterator iter =
       _state.collisionStates.begin();
       iter != _state.collisionStates.end(); ++iter)
  {
    CollisionState state = this->GetCollisionState((*iter).GetName()) - *iter;
    if (!state.IsZero())
      result.collisionStates.push_back(state);
  }

  return result;
}

/////////////////////////////////////////////////
LinkState LinkState::operator+(const LinkState &_state) const
{
  LinkState result;

  result.name = this->name;

  result.pose.pos = this->pose.pos + _state.pose.pos;
  result.pose.rot = _state.pose.rot * this->pose.rot;

  result.velocity = this->velocity + _state.velocity;
  result.acceleration = this->acceleration + _state.acceleration;
  result.wrench = this->wrench + _state.wrench;

  // Insert the collision differences
  for (std::vector<CollisionState>::const_iterator iter =
       _state.collisionStates.begin();
       iter != _state.collisionStates.end(); ++iter)
  {
    CollisionState state = this->GetCollisionState((*iter).GetName()) + *iter;
    result.collisionStates.push_back(state);
  }

  return result;
}

/////////////////////////////////////////////////
void LinkState::FillSDF(sdf::ElementPtr _sdf)
{
  _sdf->ClearElements();

  _sdf->GetAttribute("name")->Set(this->name);
  _sdf->GetElement("pose")->Set(this->pose);
  _sdf->GetElement("velocity")->Set(this->velocity);
  _sdf->GetElement("acceleration")->Set(this->acceleration);
  _sdf->GetElement("wrench")->Set(this->wrench);

  for (std::vector<CollisionState>::iterator iter =
       this->collisionStates.begin();
       iter != this->collisionStates.end(); ++iter)
  {
    sdf::ElementPtr elem = _sdf->AddElement("collision");
    (*iter).FillSDF(elem);
  }
}<|MERGE_RESOLUTION|>--- conflicted
+++ resolved
@@ -15,20 +15,11 @@
  *
  */
 
-<<<<<<< HEAD
-#include "common/Console.hh"
-
-#include "physics/Link.hh"
-#include "physics/Collision.hh"
-#include "physics/World.hh"
-#include "physics/LinkState.hh"
-=======
 #include "gazebo/common/Exception.hh"
 #include "gazebo/physics/Link.hh"
 #include "gazebo/physics/Collision.hh"
 #include "gazebo/physics/World.hh"
 #include "gazebo/physics/LinkState.hh"
->>>>>>> 4ada83f1
 
 using namespace gazebo;
 using namespace physics;
@@ -75,40 +66,32 @@
 /////////////////////////////////////////////////
 void LinkState::Load(const sdf::ElementPtr _elem)
 {
-<<<<<<< HEAD
+  // Set the name
   this->name = _elem->Get<std::string>("name");
-=======
-  // Set the name
-  this->name = _elem->GetValueString("name");
->>>>>>> 4ada83f1
 
   // Set the link name
   if (_elem->HasElement("pose"))
-<<<<<<< HEAD
-    this->pose = _elem->GetElement("pose")->Get<math::Pose>("");
-=======
-    this->pose = _elem->GetValuePose("pose");
+    this->pose = _elem->Get<math::Pose>("pose");
   else
     this->pose.Set(0, 0, 0, 0, 0, 0);
 
   // Set the link velocity
   if (_elem->HasElement("velocity"))
-    this->velocity = _elem->GetValuePose("velocity");
+    this->velocity = _elem->Get<math::Pose>("velocity");
   else
     this->velocity.Set(0, 0, 0, 0, 0, 0);
 
   // Set the link acceleration
   if (_elem->HasElement("acceleration"))
-    this->acceleration = _elem->GetValuePose("acceleration");
+    this->acceleration = _elem->Get<math::Pose>("acceleration");
   else
     this->acceleration.Set(0, 0, 0, 0, 0, 0);
 
   // Set the link wrench
   if (_elem->HasElement("wrench"))
-    this->wrench = _elem->GetValuePose("wrench");
+    this->wrench = _elem->Get<math::Pose>("wrench");
   else
     this->wrench.Set(0, 0, 0, 0, 0, 0);
->>>>>>> 4ada83f1
 }
 
 /////////////////////////////////////////////////
