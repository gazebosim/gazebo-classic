/*
 * Copyright 2012 Open Source Robotics Foundation
 *
 * Licensed under the Apache License, Version 2.0 (the "License");
 * you may not use this file except in compliance with the License.
 * You may obtain a copy of the License at
 *
 *     http://www.apache.org/licenses/LICENSE-2.0
 *
 * Unless required by applicable law or agreed to in writing, software
 * distributed under the License is distributed on an "AS IS" BASIS,
 * WITHOUT WARRANTIES OR CONDITIONS OF ANY KIND, either express or implied.
 * See the License for the specific language governing permissions and
 * limitations under the License.
 *
*/
/* Desc: Collision class
 * Author: Nate Koenig
 * Date: 13 Feb 2006
 */

#include <sstream>

#include "msgs/msgs.hh"
#include "msgs/MessageTypes.hh"

#include "common/Events.hh"
#include "common/Console.hh"

#include "transport/Publisher.hh"

#include "physics/Contact.hh"
#include "physics/Shape.hh"
#include "physics/BoxShape.hh"
#include "physics/CylinderShape.hh"
#include "physics/TrimeshShape.hh"
#include "physics/SphereShape.hh"
#include "physics/HeightmapShape.hh"
#include "physics/SurfaceParams.hh"
#include "physics/Model.hh"
#include "physics/Link.hh"
#include "physics/Collision.hh"

using namespace gazebo;
using namespace physics;

//////////////////////////////////////////////////
Collision::Collision(LinkPtr _link)
    : Entity(_link), maxContacts(0)
{
  this->AddType(Base::COLLISION);

  this->link = _link;

  this->contactsEnabled = false;

  this->surface.reset(new SurfaceParams());
}

//////////////////////////////////////////////////
Collision::~Collision()
{
}

//////////////////////////////////////////////////
void Collision::Fini()
{
  if (this->requestPub)
  {
    msgs::Request *msg = msgs::CreateRequest("entity_delete",
        this->GetScopedName()+"__COLLISION_VISUAL__");
    this->requestPub->Publish(*msg, true);
  }

  Entity::Fini();
  this->link.reset();
  this->shape.reset();
  this->surface.reset();
}

//////////////////////////////////////////////////
void Collision::Load(sdf::ElementPtr _sdf)
{
  Entity::Load(_sdf);

<<<<<<< HEAD
  float retro;
  if (this->sdf->HasElement("laser_retro"))
    {
      retro = this->sdf->GetElement("laser_retro")->GetValueDouble();
      this->SetLaserRetro(retro);
    }
=======
  this->maxContacts = _sdf->GetElement("max_contacts")->GetValueInt();
  this->SetMaxContacts(this->maxContacts);

  if (this->sdf->HasElement("laser_retro"))
    this->SetLaserRetro(this->sdf->GetElement("laser_retro")->GetValueDouble());
>>>>>>> 9f534e0e

  this->SetRelativePose(this->sdf->GetValuePose("pose"));

  this->surface->Load(this->sdf->GetElement("surface"));

  if (this->shape)
    this->shape->Load(this->sdf->GetElement("geometry")->GetFirstElement());
  else
    gzwarn << "No shape has been specified. Error!!!\n";

  if (!this->shape->HasType(Base::MULTIRAY_SHAPE) &&
      !this->shape->HasType(Base::RAY_SHAPE))
  {
    this->visPub->Publish(this->CreateCollisionVisual());
  }

  // Force max correcting velocity to zero for certain collision entities
  if (this->IsStatic() || this->shape->HasType(Base::HEIGHTMAP_SHAPE) ||
      this->shape->HasType(Base::MAP_SHAPE))
  {
    this->surface->maxVel = 0.0;
  }
}

//////////////////////////////////////////////////
void Collision::Init()
{
  this->shape->Init();

  this->SetRelativePose(
    this->sdf->GetValuePose("pose"));
}

//////////////////////////////////////////////////
void Collision::SetCollision(bool _placeable)
{
  this->placeable = _placeable;

  if (this->IsStatic())
  {
    this->SetCategoryBits(GZ_FIXED_COLLIDE);
    this->SetCollideBits(~GZ_FIXED_COLLIDE);
  }
  else
  {
    // collide with all
    this->SetCategoryBits(GZ_ALL_COLLIDE);
    this->SetCollideBits(GZ_ALL_COLLIDE);
  }
}

//////////////////////////////////////////////////
bool Collision::IsPlaceable() const
{
  return this->placeable;
}


//////////////////////////////////////////////////
void Collision::SetLaserRetro(float _retro)
{
  this->sdf->GetElement("laser_retro")->Set(_retro);
  this->laserRetro = _retro;
}

//////////////////////////////////////////////////
float Collision::GetLaserRetro() const
{
  return this->laserRetro;
}

//////////////////////////////////////////////////
LinkPtr Collision::GetLink() const
{
  return this->link;
}

//////////////////////////////////////////////////
ModelPtr Collision::GetModel() const
{
  return this->link->GetModel();
}

//////////////////////////////////////////////////
unsigned int Collision::GetShapeType()
{
  return this->shape->GetType();
}

//////////////////////////////////////////////////
void Collision::SetShape(ShapePtr _shape)
{
  this->shape = _shape;
}

//////////////////////////////////////////////////
ShapePtr Collision::GetShape() const
{
  return this->shape;
}

//////////////////////////////////////////////////
void Collision::SetContactsEnabled(bool _enable)
{
  this->contactsEnabled = _enable;
}

//////////////////////////////////////////////////
bool Collision::GetContactsEnabled() const
{
  return this->contact.ConnectionCount() > 0 || this->contactsEnabled;
}

//////////////////////////////////////////////////
void Collision::AddContact(const Contact &_contact)
{
  if (!this->GetContactsEnabled() ||
      this->HasType(Base::RAY_SHAPE) ||
      this->HasType(Base::PLANE_SHAPE))
    return;

  this->contact(this->GetScopedName(), _contact);
}

//////////////////////////////////////////////////
math::Vector3 Collision::GetRelativeLinearVel() const
{
  if (this->link)
    return this->link->GetRelativeLinearVel();
  else
    return math::Vector3();
}

//////////////////////////////////////////////////
math::Vector3 Collision::GetWorldLinearVel() const
{
  if (this->link)
    return this->link->GetWorldLinearVel();
  else
    return math::Vector3();
}

//////////////////////////////////////////////////
math::Vector3 Collision::GetRelativeAngularVel() const
{
  if (this->link)
    return this->link->GetRelativeAngularVel();
  else
    return math::Vector3();
}

//////////////////////////////////////////////////
math::Vector3 Collision::GetWorldAngularVel() const
{
  if (this->link)
    return this->link->GetWorldAngularVel();
  else
    return math::Vector3();
}

//////////////////////////////////////////////////
math::Vector3 Collision::GetRelativeLinearAccel() const
{
  if (this->link)
    return this->link->GetRelativeLinearAccel();
  else
    return math::Vector3();
}

//////////////////////////////////////////////////
math::Vector3 Collision::GetWorldLinearAccel() const
{
  if (this->link)
    return this->link->GetWorldLinearAccel();
  else
    return math::Vector3();
}

//////////////////////////////////////////////////
math::Vector3 Collision::GetRelativeAngularAccel() const
{
  if (this->link)
    return this->link->GetRelativeAngularAccel();
  else
    return math::Vector3();
}

//////////////////////////////////////////////////
math::Vector3 Collision::GetWorldAngularAccel() const
{
  if (this->link)
    return this->link->GetWorldAngularAccel();
  else
    return math::Vector3();
}

//////////////////////////////////////////////////
void Collision::UpdateParameters(sdf::ElementPtr _sdf)
{
  Entity::UpdateParameters(_sdf);
}

//////////////////////////////////////////////////
void Collision::FillMsg(msgs::Collision &_msg)
{
  msgs::Set(_msg.mutable_pose(), this->GetRelativePose());
  _msg.set_id(this->GetId());
  _msg.set_name(this->GetScopedName());
  _msg.set_laser_retro(this->GetLaserRetro());

  this->shape->FillMsg(*_msg.mutable_geometry());
  this->surface->FillMsg(*_msg.mutable_surface());

  msgs::Set(this->visualMsg->mutable_pose(), this->GetRelativePose());
  _msg.add_visual()->CopyFrom(*this->visualMsg);
  _msg.add_visual()->CopyFrom(this->CreateCollisionVisual());
}

//////////////////////////////////////////////////
void Collision::ProcessMsg(const msgs::Collision &_msg)
{
  if (_msg.id() != this->GetId())
  {
    gzerr << "Incorrect ID\n";
    return;
  }

  this->SetName(_msg.name());
  if (_msg.has_laser_retro())
    this->SetLaserRetro(_msg.laser_retro());

  if (_msg.has_pose())
  {
    this->link->SetEnabled(true);
    this->SetRelativePose(msgs::Convert(_msg.pose()));
  }

  if (_msg.has_geometry())
  {
    this->link->SetEnabled(true);
    this->shape->ProcessMsg(_msg.geometry());
  }

  if (_msg.has_surface())
  {
    this->link->SetEnabled(true);
    this->surface->ProcessMsg(_msg.surface());
  }
}

/////////////////////////////////////////////////
msgs::Visual Collision::CreateCollisionVisual()
{
  msgs::Visual msg;
  msg.set_name(this->GetScopedName()+"__COLLISION_VISUAL__");
  msg.set_parent_name(this->parent->GetScopedName());
  msg.set_is_static(this->IsStatic());
  msg.set_cast_shadows(false);
  msgs::Set(msg.mutable_pose(), this->GetRelativePose());
  msg.mutable_material()->mutable_script()->add_uri(
      "file://media/materials/scripts/gazebo.material");
  msg.mutable_material()->mutable_script()->set_name(
      "Gazebo/OrangeTransparent");
  msgs::Geometry *geom = msg.mutable_geometry();
  geom->CopyFrom(msgs::GeometryFromSDF(this->sdf->GetElement("geometry")));

  return msg;
}

/////////////////////////////////////////////////
CollisionState Collision::GetState()
{
  return this->state;
}

/////////////////////////////////////////////////
void Collision::SetState(const CollisionState &_state)
{
  this->SetRelativePose(_state.GetPose());
}

/////////////////////////////////////////////////
void Collision::SetMaxContacts(double _maxContacts)
{
  this->maxContacts = static_cast<int>(_maxContacts);
  this->sdf->GetElement("max_contacts")->GetValue()->Set(_maxContacts);
}

/////////////////////////////////////////////////
int Collision::GetMaxContacts()
{
  return this->maxContacts;
}<|MERGE_RESOLUTION|>--- conflicted
+++ resolved
@@ -83,20 +83,11 @@
 {
   Entity::Load(_sdf);
 
-<<<<<<< HEAD
-  float retro;
-  if (this->sdf->HasElement("laser_retro"))
-    {
-      retro = this->sdf->GetElement("laser_retro")->GetValueDouble();
-      this->SetLaserRetro(retro);
-    }
-=======
   this->maxContacts = _sdf->GetElement("max_contacts")->GetValueInt();
   this->SetMaxContacts(this->maxContacts);
 
   if (this->sdf->HasElement("laser_retro"))
     this->SetLaserRetro(this->sdf->GetElement("laser_retro")->GetValueDouble());
->>>>>>> 9f534e0e
 
   this->SetRelativePose(this->sdf->GetValuePose("pose"));
 
