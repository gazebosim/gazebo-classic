/*
 * Copyright 2012 Open Source Robotics Foundation
 *
 * Licensed under the Apache License, Version 2.0 (the "License");
 * you may not use this file except in compliance with the License.
 * You may obtain a copy of the License at
 *
 *     http://www.apache.org/licenses/LICENSE-2.0
 *
 * Unless required by applicable law or agreed to in writing, software
 * distributed under the License is distributed on an "AS IS" BASIS,
 * WITHOUT WARRANTIES OR CONDITIONS OF ANY KIND, either express or implied.
 * See the License for the specific language governing permissions and
 * limitations under the License.
 *
*/

#include <boost/bind.hpp>

#include "gazebo_config.h"
#include "gazebo/common/Console.hh"
#include "gazebo/common/Exception.hh"

#include "gazebo/physics/Link.hh"
#include "gazebo/physics/rtql8/RTQL8SliderJoint.hh"

#include "rtql8/kinematics/Dof.h"
#include "rtql8/kinematics/Joint.h"

using namespace gazebo;
using namespace physics;


//////////////////////////////////////////////////
RTQL8SliderJoint::RTQL8SliderJoint(BasePtr _parent)
    : SliderJoint<RTQL8Joint>(_parent)
{
//   this->jointId = dJointCreateSlider(_worldId, NULL);
}

//////////////////////////////////////////////////
RTQL8SliderJoint::~RTQL8SliderJoint()
{
}

//////////////////////////////////////////////////
void RTQL8SliderJoint::Load(sdf::ElementPtr _sdf)
{
  //
  SliderJoint<RTQL8Joint>::Load(_sdf);

  // Slider joint has only one degree of freedom.
<<<<<<< HEAD
  rtql8::kinematics::Dof* dofs = new rtql8::kinematics::Dof;
=======
  // rtql8::kinematics::Dof* dofs = new rtql8::kinematics::Dof;
>>>>>>> 31bebe87

  // TODO: Could I know the sliding axis?; x, y, z

  //
//  kinematics::TrfmTranslate* trans
//      = new kinematics::TrfmTranslate(dofs[0], dofs[1], dofs[2]);

  //
  //this->rtql8Joint->addTransform(trans);
}

//////////////////////////////////////////////////
math::Vector3 RTQL8SliderJoint::GetGlobalAxis(int /*_index*/) const
{
//   dVector3 result;
//   dJointGetSliderAxis(this->jointId, result);
//   return math::Vector3(result[0], result[1], result[2]);
  return math::Vector3(0, 0, 0);
}

//////////////////////////////////////////////////
math::Angle RTQL8SliderJoint::GetAngleImpl(int /*_index*/) const
{
   math::Angle result;
//   if (this->jointId)
//     result = dJointGetSliderPosition(this->jointId);
   return result;
}

//////////////////////////////////////////////////
double RTQL8SliderJoint::GetVelocity(int /*index*/) const
{
//   double result = dJointGetSliderPositionRate(this->jointId);
//   return result;
  return 0;
}

//////////////////////////////////////////////////
void RTQL8SliderJoint::SetVelocity(int /*index*/, double /*_angle*/)
{
   //this->SetParam(dParamVel, _angle);
}

//////////////////////////////////////////////////
void RTQL8SliderJoint::SetAxis(int /*index*/, const math::Vector3 &_axis)
{
  // TODO: check whether below code is needed.
   if (this->childLink)
     this->childLink->SetEnabled(true);
   if (this->parentLink)
     this->parentLink->SetEnabled(true);

  // Slider joint has only one degree of freedom.
  // _axis must have a value of (1, 0, 0), (0, 1, 0), and (0, 0, 1)
  if (_axis == math::Vector3(1, 0, 0))
  {
    // When rtql8's 'Joint' is destroied, it deletes all 'Transform's.
    // When 'Transform' is destroied, it deletes all 'Dof's.
    rtql8::kinematics::Dof* dofs = new rtql8::kinematics::Dof;
    rtql8::kinematics::TrfmTranslateX* trans = new rtql8::kinematics::TrfmTranslateX(dofs);
    this->rtql8Joint->addTransform(trans);
  }
  else if (_axis == math::Vector3(1, 0, 0))
  {
    // When rtql8's 'Joint' is destroied, it deletes all 'Transform's.
    // When 'Transform' is destroied, it deletes all 'Dof's.
    rtql8::kinematics::Dof* dofs = new rtql8::kinematics::Dof;
    rtql8::kinematics::TrfmTranslateY* trans = new rtql8::kinematics::TrfmTranslateY(dofs);
    this->rtql8Joint->addTransform(trans);
  }
  else if (_axis == math::Vector3(1, 0, 0))
  {
    // When rtql8's 'Joint' is destroied, it deletes all 'Transform's.
    // When 'Transform' is destroied, it deletes all 'Dof's.
    rtql8::kinematics::Dof* dofs = new rtql8::kinematics::Dof;
    rtql8::kinematics::TrfmTranslateZ* trans = new rtql8::kinematics::TrfmTranslateZ(dofs);
    this->rtql8Joint->addTransform(trans);
  }
  else
  {
    // We assume that the axis has the value among these:
    // (1, 0, 0), (0, 1, 0), (0, 0, 1)
    gzthrow("Axis must be one of these: (1, 0, 0), (0, 1, 0), (0, 0, 1)\n");
  }
}

//////////////////////////////////////////////////
void RTQL8SliderJoint::SetDamping(int /*index*/, double /*_damping*/)
{
//   this->damping_coefficient = _damping;
//   dJointSetDamping(this->jointId, this->damping_coefficient);
}

//////////////////////////////////////////////////
void RTQL8SliderJoint::ApplyDamping()
{
//   double damping_force = this->damping_coefficient * this->GetVelocity(0);
//   this->SetForce(0, damping_force);
}

//////////////////////////////////////////////////
void RTQL8SliderJoint::SetForce(int /*index*/, double /*_force*/)
{
//   if (this->childLink)
//     this->childLink->SetEnabled(true);
//   if (this->parentLink)
//     this->parentLink->SetEnabled(true);
// 
//   dJointAddSliderForce(this->jointId, _force);
}

//////////////////////////////////////////////////
<<<<<<< HEAD
void RTQL8SliderJoint::SetMaxForce(int /*_index*/, double _t)
=======
void RTQL8SliderJoint::SetMaxForce(int /*_index*/, double /*_t*/)
>>>>>>> 31bebe87
{
//   this->SetParam(dParamFMax, _t);
}

//////////////////////////////////////////////////
double RTQL8SliderJoint::GetMaxForce(int /*_index*/)
{
//   return this->GetParam(dParamFMax);

  return 0;
}




<|MERGE_RESOLUTION|>--- conflicted
+++ resolved
@@ -50,11 +50,7 @@
   SliderJoint<RTQL8Joint>::Load(_sdf);
 
   // Slider joint has only one degree of freedom.
-<<<<<<< HEAD
   rtql8::kinematics::Dof* dofs = new rtql8::kinematics::Dof;
-=======
-  // rtql8::kinematics::Dof* dofs = new rtql8::kinematics::Dof;
->>>>>>> 31bebe87
 
   // TODO: Could I know the sliding axis?; x, y, z
 
@@ -167,11 +163,7 @@
 }
 
 //////////////////////////////////////////////////
-<<<<<<< HEAD
-void RTQL8SliderJoint::SetMaxForce(int /*_index*/, double _t)
-=======
 void RTQL8SliderJoint::SetMaxForce(int /*_index*/, double /*_t*/)
->>>>>>> 31bebe87
 {
 //   this->SetParam(dParamFMax, _t);
 }
