--- conflicted
+++ resolved
@@ -14,18 +14,7 @@
  * limitations under the License.
  *
 */
-<<<<<<< HEAD
-
-#ifdef _WIN32
-  // Ensure that Winsock2.h is included before Windows.h, which can get
-  // pulled in by anybody (e.g., Boost).
-  #include <Winsock2.h>
-#endif
-
-#include <boost/thread/recursive_mutex.hpp>
-=======
 #include "gazebo/common/Console.hh"
->>>>>>> 95e69a7c
 #include "gazebo/physics/Collision.hh"
 #include "gazebo/physics/Shape.hh"
 
