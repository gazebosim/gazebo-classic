--- conflicted
+++ resolved
@@ -203,14 +203,9 @@
           joint->GetParent()->GetName());
     }
 
-<<<<<<< HEAD
+    // Loop joint completes a kinematic loop
     if (!DARTModelPrivate::CreateLoopJointAndNodePair(this->dataPtr->dtSkeleton,
         dtParentBodyNode, joint, joint->GetChild(), false))
-=======
-    // Loop joint completes a kinematic loop
-    if (!DARTModelPrivate::CreateLoopJointAndNodePair(this->DARTWorld(),
-        this->dataPtr->dtSkeleton, dtParentBodyNode, joint, joint->GetChild()))
->>>>>>> 9fd310e8
     {
       gzdbg << "Could not create loop joint and node.\n";
       break;
