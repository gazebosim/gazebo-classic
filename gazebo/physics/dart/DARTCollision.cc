/*
 * Copyright (C) 2014-2016 Open Source Robotics Foundation
 *
 * Licensed under the Apache License, Version 2.0 (the "License");
 * you may not use this file except in compliance with the License.
 * You may obtain a copy of the License at
 *
 *     http://www.apache.org/licenses/LICENSE-2.0
 *
 * Unless required by applicable law or agreed to in writing, software
 * distributed under the License is distributed on an "AS IS" BASIS,
 * WITHOUT WARRANTIES OR CONDITIONS OF ANY KIND, either express or implied.
 * See the License for the specific language governing permissions and
 * limitations under the License.
 *
 */

#include <sstream>

#include "gazebo/common/Console.hh"
#include "gazebo/math/Box.hh"

#include "gazebo/physics/SurfaceParams.hh"

#include "gazebo/physics/dart/dart_inc.h"
#include "gazebo/physics/dart/DARTLink.hh"
#include "gazebo/physics/dart/DARTCollision.hh"
#include "gazebo/physics/dart/DARTPlaneShape.hh"
#include "gazebo/physics/dart/DARTSurfaceParams.hh"

#include "gazebo/physics/dart/DARTCollisionPrivate.hh"

using namespace gazebo;
using namespace physics;

//////////////////////////////////////////////////
DARTCollision::DARTCollision(LinkPtr _link)
  : Collision(_link),
    dataPtr(new DARTCollisionPrivate())
<<<<<<< HEAD

=======
>>>>>>> c8fc8401
{
  this->SetName("DART_Collision");
  this->surface.reset(new DARTSurfaceParams());
}

//////////////////////////////////////////////////
DARTCollision::~DARTCollision()
{
  delete this->dataPtr;
  this->dataPtr = nullptr;
}

//////////////////////////////////////////////////
void DARTCollision::Load(sdf::ElementPtr _sdf)
{
  Collision::Load(_sdf);

  if (this->IsStatic())
  {
    this->SetCategoryBits(GZ_FIXED_COLLIDE);
    this->SetCollideBits(~GZ_FIXED_COLLIDE);
  }
<<<<<<< HEAD

  // Pose offset
  if (this->dataPtr->dtCollisionShape)
  {
    // TODO: Remove type check once DART completely supports plane shape.
    // Please see: https://github.com/dartsim/dart/issues/114
    const bool isPlaneShape =
        (boost::dynamic_pointer_cast<DARTPlaneShape>(this->shape) != NULL);

    if (!isPlaneShape)
    {
      dart::dynamics::BodyNode *bn = GetDARTBodyNode();
      if (!bn)
      {
        gzerr << "Body node should have been initialized! \n";
        return;
      }
      Eigen::Isometry3d tf = DARTTypes::ConvPose(this->GetRelativePose());
      bn->getParentJoint()->setTransformFromParentBodyNode(tf);
      //this->dataPtr->dtCollisionShape->setLocalTransform(
      //      DARTTypes::ConvPose(this->GetRelativePose()));
    }
  }
}

//////////////////////////////////////////////////
void DARTCollision::Init()
{
  Collision::Init();

  // Offset
/*  if (this->dataPtr->dtCollisionShape)
=======

  // Pose offset
  if (this->dataPtr->dtCollisionShape)
>>>>>>> c8fc8401
  {
    // TODO: Remove type check once DART completely supports plane shape.
    // Please see: https://github.com/dartsim/dart/issues/114
    const bool isPlaneShape =
        (boost::dynamic_pointer_cast<DARTPlaneShape>(this->shape) != nullptr);

    if (!isPlaneShape)
    {
      this->dataPtr->dtCollisionShape->setLocalTransform(
            DARTTypes::ConvPose(this->GetRelativePose()));
    }
  }
*/
}

//////////////////////////////////////////////////
void DARTCollision::Init()
{
  Collision::Init();
}

//////////////////////////////////////////////////
void DARTCollision::Fini()
{
  Collision::Fini();
}

//////////////////////////////////////////////////
void DARTCollision::OnPoseChange()
{
  // Nothing to do in dart.
}

//////////////////////////////////////////////////
void DARTCollision::SetCategoryBits(unsigned int _bits)
{
  this->dataPtr->categoryBits = _bits;
}

//////////////////////////////////////////////////
void DARTCollision::SetCollideBits(unsigned int _bits)
{
  this->dataPtr->collideBits = _bits;
}

//////////////////////////////////////////////////
unsigned int DARTCollision::GetCategoryBits() const
{
  return this->dataPtr->categoryBits;
}

//////////////////////////////////////////////////
unsigned int DARTCollision::GetCollideBits() const
{
  return this->dataPtr->collideBits;
}

//////////////////////////////////////////////////
gazebo::math::Box DARTCollision::GetBoundingBox() const
{
  math::Box result;

  gzerr << "DART does not provide bounding box info.\n";

  return result;
}

//////////////////////////////////////////////////
dart::dynamics::BodyNode *DARTCollision::GetDARTBodyNode() const
{
  return boost::static_pointer_cast<DARTLink>(this->link)->GetDARTBodyNode();
}

//////////////////////////////////////////////////
<<<<<<< HEAD
void DARTCollision::SetDARTCollisionShape(dart::dynamics::Shape * /* *_shape*/,
                                          bool _placeable)
{
  gzerr << "Deprecated. Use SetDARTCollisionShape(ShapePtr, bool) instead.\n";
=======
void DARTCollision::SetDARTCollisionShape(dart::dynamics::Shape */*_shape*/,
                                          bool _placeable)
{
  gzerr << "Deprecated. Use SetDARTCollisionShape(ShapePtr, bool) instead.\n";

>>>>>>> c8fc8401
  Collision::SetCollision(_placeable);
}

//////////////////////////////////////////////////
void DARTCollision::SetDARTCollisionShape(dart::dynamics::ShapePtr _shape,
                                          bool _placeable)
{
  Collision::SetCollision(_placeable);
  this->dataPtr->dtCollisionShape = _shape;
}

//////////////////////////////////////////////////
dart::dynamics::ShapePtr DARTCollision::GetDARTCollisionShapePtr() const
{
  return this->GetDARTCollisionShapePtr().get();
}

//////////////////////////////////////////////////
dart::dynamics::ShapePtr DARTCollision::GetDARTCollisionShapePtr() const
{
  return this->dataPtr->dtCollisionShape;
}


//////////////////////////////////////////////////
dart::dynamics::Shape *DARTCollision::GetDARTCollisionShape() const
{
  return this->dataPtr->dtCollisionShape.get();
}

/////////////////////////////////////////////////
DARTSurfaceParamsPtr DARTCollision::GetDARTSurface() const
{
  return boost::dynamic_pointer_cast<DARTSurfaceParams>(this->surface);
}<|MERGE_RESOLUTION|>--- conflicted
+++ resolved
@@ -37,10 +37,7 @@
 DARTCollision::DARTCollision(LinkPtr _link)
   : Collision(_link),
     dataPtr(new DARTCollisionPrivate())
-<<<<<<< HEAD
 
-=======
->>>>>>> c8fc8401
 {
   this->SetName("DART_Collision");
   this->surface.reset(new DARTSurfaceParams());
@@ -63,7 +60,6 @@
     this->SetCategoryBits(GZ_FIXED_COLLIDE);
     this->SetCollideBits(~GZ_FIXED_COLLIDE);
   }
-<<<<<<< HEAD
 
   // Pose offset
   if (this->dataPtr->dtCollisionShape)
@@ -87,33 +83,6 @@
       //      DARTTypes::ConvPose(this->GetRelativePose()));
     }
   }
-}
-
-//////////////////////////////////////////////////
-void DARTCollision::Init()
-{
-  Collision::Init();
-
-  // Offset
-/*  if (this->dataPtr->dtCollisionShape)
-=======
-
-  // Pose offset
-  if (this->dataPtr->dtCollisionShape)
->>>>>>> c8fc8401
-  {
-    // TODO: Remove type check once DART completely supports plane shape.
-    // Please see: https://github.com/dartsim/dart/issues/114
-    const bool isPlaneShape =
-        (boost::dynamic_pointer_cast<DARTPlaneShape>(this->shape) != nullptr);
-
-    if (!isPlaneShape)
-    {
-      this->dataPtr->dtCollisionShape->setLocalTransform(
-            DARTTypes::ConvPose(this->GetRelativePose()));
-    }
-  }
-*/
 }
 
 //////////////////////////////////////////////////
@@ -175,18 +144,11 @@
 }
 
 //////////////////////////////////////////////////
-<<<<<<< HEAD
 void DARTCollision::SetDARTCollisionShape(dart::dynamics::Shape * /* *_shape*/,
                                           bool _placeable)
 {
   gzerr << "Deprecated. Use SetDARTCollisionShape(ShapePtr, bool) instead.\n";
-=======
-void DARTCollision::SetDARTCollisionShape(dart::dynamics::Shape */*_shape*/,
-                                          bool _placeable)
-{
-  gzerr << "Deprecated. Use SetDARTCollisionShape(ShapePtr, bool) instead.\n";
 
->>>>>>> c8fc8401
   Collision::SetCollision(_placeable);
 }
 
@@ -198,11 +160,6 @@
   this->dataPtr->dtCollisionShape = _shape;
 }
 
-//////////////////////////////////////////////////
-dart::dynamics::ShapePtr DARTCollision::GetDARTCollisionShapePtr() const
-{
-  return this->GetDARTCollisionShapePtr().get();
-}
 
 //////////////////////////////////////////////////
 dart::dynamics::ShapePtr DARTCollision::GetDARTCollisionShapePtr() const
