--- conflicted
+++ resolved
@@ -455,32 +455,6 @@
 }
 
 //////////////////////////////////////////////////
-<<<<<<< HEAD
-boost::any DARTPhysics::GetParam(DARTPhysics::DARTParam _param) const
-{
-  boost::any value = 0;
-  switch (_param)
-  {
-    case MAX_CONTACTS:
-    {
-      return this->GetParam("max_contacts");
-    }
-    case MIN_STEP_SIZE:
-    {
-      return this->GetParam("min_step_size");
-    }
-    default:
-    {
-      gzwarn << "Attribute not supported in bullet" << std::endl;
-      break;
-    }
-  }
-  return value;
-}
-
-//////////////////////////////////////////////////
-=======
->>>>>>> 42656aca
 dart::simulation::World *DARTPhysics::GetDARTWorld()
 {
   return this->dtWorld;
