/*
 * Copyright (C) 2014-2016 Open Source Robotics Foundation
 *
 * Licensed under the Apache License, Version 2.0 (the "License");
 * you may not use this file except in compliance with the License.
 * You may obtain a copy of the License at
 *
 *     http://www.apache.org/licenses/LICENSE-2.0
 *
 * Unless required by applicable law or agreed to in writing, software
 * distributed under the License is distributed on an "AS IS" BASIS,
 * WITHOUT WARRANTIES OR CONDITIONS OF ANY KIND, either express or implied.
 * See the License for the specific language governing permissions and
 * limitations under the License.
 *
*/

#include "gazebo/common/Assert.hh"
#include "gazebo/common/Console.hh"
#include "gazebo/common/Exception.hh"
#include "gazebo/math/Vector3.hh"

#include "gazebo/transport/Publisher.hh"

#include "gazebo/physics/Collision.hh"
#include "gazebo/physics/ContactManager.hh"
#include "gazebo/physics/Entity.hh"
#include "gazebo/physics/MapShape.hh"
#include "gazebo/physics/Model.hh"
#include "gazebo/physics/PhysicsTypes.hh"
#include "gazebo/physics/PhysicsFactory.hh"
#include "gazebo/physics/SurfaceParams.hh"
#include "gazebo/physics/World.hh"

#include "gazebo/physics/dart/DARTScrewJoint.hh"
#include "gazebo/physics/dart/DARTHingeJoint.hh"
#include "gazebo/physics/dart/DARTHinge2Joint.hh"
#include "gazebo/physics/dart/DARTSliderJoint.hh"
#include "gazebo/physics/dart/DARTBallJoint.hh"
#include "gazebo/physics/dart/DARTUniversalJoint.hh"
#include "gazebo/physics/dart/DARTFixedJoint.hh"

#include "gazebo/physics/dart/DARTRayShape.hh"
#include "gazebo/physics/dart/DARTBoxShape.hh"
#include "gazebo/physics/dart/DARTSphereShape.hh"
#include "gazebo/physics/dart/DARTCylinderShape.hh"
#include "gazebo/physics/dart/DARTPlaneShape.hh"
#include "gazebo/physics/dart/DARTMeshShape.hh"
#include "gazebo/physics/dart/DARTPolylineShape.hh"
#include "gazebo/physics/dart/DARTMultiRayShape.hh"
#include "gazebo/physics/dart/DARTHeightmapShape.hh"

#include "gazebo/physics/dart/DARTModel.hh"
#include "gazebo/physics/dart/DARTLink.hh"

#include "gazebo/physics/dart/DARTPhysics.hh"

#include "gazebo/physics/dart/DARTPhysicsPrivate.hh"

using namespace gazebo;
using namespace physics;

GZ_REGISTER_PHYSICS_ENGINE("dart", DARTPhysics)

//////////////////////////////////////////////////
DARTPhysics::DARTPhysics(WorldPtr _world)
    : PhysicsEngine(_world), dataPtr(new DARTPhysicsPrivate())
{
}

//////////////////////////////////////////////////
DARTPhysics::~DARTPhysics()
{
  delete this->dataPtr;
  this->dataPtr = nullptr;
}

//////////////////////////////////////////////////
void DARTPhysics::Load(sdf::ElementPtr _sdf)
{
  PhysicsEngine::Load(_sdf);

  // Gravity
  auto g = this->world->Gravity();
  // ODEPhysics checks this, so we will too.
  if (g == ignition::math::Vector3d::Zero)
    gzwarn << "Gravity vector is (0, 0, 0). Objects will float.\n";
  this->dataPtr->dtWorld->setGravity(Eigen::Vector3d(g.X(), g.Y(), g.Z()));
}

//////////////////////////////////////////////////
void DARTPhysics::Init()
{
}

//////////////////////////////////////////////////
void DARTPhysics::Fini()
{
  PhysicsEngine::Fini();
}

//////////////////////////////////////////////////
void DARTPhysics::Reset()
{
  boost::recursive_mutex::scoped_lock lock(*this->physicsUpdateMutex);

  // Restore state all the models
  unsigned int modelCount = this->world->GetModelCount();
  DARTModelPtr dartModelIt;

  for (unsigned int i = 0; i < modelCount; ++i)
  {
    dartModelIt =
      boost::dynamic_pointer_cast<DARTModel>(this->world->GetModel(i));
    GZ_ASSERT(dartModelIt.get(), "dartModelIt pointer is null");

    dartModelIt->RestoreState();
  }
}

//////////////////////////////////////////////////
void DARTPhysics::InitForThread()
{
}

//////////////////////////////////////////////////
void DARTPhysics::UpdateCollision()
{
  this->contactManager->ResetCount();

  dart::constraint::ConstraintSolver *dtConstraintSolver =
      this->dataPtr->dtWorld->getConstraintSolver();
  dart::collision::CollisionDetector *dtCollisionDetector =
      dtConstraintSolver->getCollisionDetector();
  int numContacts = dtCollisionDetector->getNumContacts();

  for (int i = 0; i < numContacts; ++i)
  {
    const dart::collision::Contact &dtContact =
        dtCollisionDetector->getContact(i);
    dart::dynamics::BodyNode *dtBodyNode1 = dtContact.bodyNode1.lock().get();
    dart::dynamics::BodyNode *dtBodyNode2 = dtContact.bodyNode2.lock().get();

    DARTLinkPtr dartLink1 = this->FindDARTLink(dtBodyNode1);
    DARTLinkPtr dartLink2 = this->FindDARTLink(dtBodyNode2);

    GZ_ASSERT(dartLink1.get() != nullptr,
<<<<<<< HEAD
        "dartLink1 in collision pair is null");
    GZ_ASSERT(dartLink2.get() != nullptr,
        "dartLink2 in collision pair is null");
=======
        "dartLink1 in collision pare is null");
    GZ_ASSERT(dartLink2.get() != nullptr,
        "dartLink2 in collision pare is null");
>>>>>>> 077adecd

    unsigned int colIndex = 0;
    CollisionPtr collisionPtr1 = dartLink1->GetCollision(colIndex);
    CollisionPtr collisionPtr2 = dartLink2->GetCollision(colIndex);

    // Add a new contact to the manager. This will return nullptr if no one is
    // listening for contact information.
    Contact *contactFeedback = this->GetContactManager()->NewContact(
                                 collisionPtr1.get(), collisionPtr2.get(),
                                 this->world->GetSimTime());

    if (!contactFeedback)
      continue;

    math::Pose body1Pose = dartLink1->GetWorldPose();
    math::Pose body2Pose = dartLink2->GetWorldPose();
    math::Vector3 localForce1;
    math::Vector3 localForce2;
    math::Vector3 localTorque1;
    math::Vector3 localTorque2;

    // calculate force in world frame
    Eigen::Vector3d force = dtContact.force;

    // calculate torque in world frame
    Eigen::Vector3d torqueA =
        (dtContact.point -
         dtBodyNode1->getTransform().translation()).cross(force);
    Eigen::Vector3d torqueB =
        (dtContact.point -
         dtBodyNode2->getTransform().translation()).cross(-force);

    // Convert from world to link frame
    localForce1 = body1Pose.rot.RotateVectorReverse(
        DARTTypes::ConvVec3(force));
    localForce2 = body2Pose.rot.RotateVectorReverse(
        DARTTypes::ConvVec3(-force));
    localTorque1 = body1Pose.rot.RotateVectorReverse(
        DARTTypes::ConvVec3(torqueA));
    localTorque2 = body2Pose.rot.RotateVectorReverse(
        DARTTypes::ConvVec3(torqueB));

    contactFeedback->positions[0] = DARTTypes::ConvVec3(dtContact.point);
    contactFeedback->normals[0] = DARTTypes::ConvVec3(dtContact.normal);
    contactFeedback->depths[0] = dtContact.penetrationDepth;

    if (!dartLink1->IsStatic())
    {
      contactFeedback->wrench[0].body1Force = localForce1;
      contactFeedback->wrench[0].body1Torque = localTorque1;
    }

    if (!dartLink2->IsStatic())
    {
      contactFeedback->wrench[0].body2Force = localForce2;
      contactFeedback->wrench[0].body2Torque = localTorque2;
    }

    ++contactFeedback->count;
  }
}

//////////////////////////////////////////////////
void DARTPhysics::UpdatePhysics()
{
  // need to lock, otherwise might conflict with world resetting
  boost::recursive_mutex::scoped_lock lock(*this->physicsUpdateMutex);

  // common::Time currTime =  this->world->GetRealTime();

  this->dataPtr->dtWorld->setTimeStep(this->maxStepSize);
  this->dataPtr->dtWorld->step();

  // Update all the transformation of DART's links to gazebo's links
  // TODO: How to visit all the links in the world?
  unsigned int modelCount = this->world->GetModelCount();
  ModelPtr modelItr;

  for (unsigned int i = 0; i < modelCount; ++i)
  {
    modelItr = this->world->GetModel(i);
    // TODO: need to improve speed
    Link_V links = modelItr->GetLinks();
    unsigned int linkCount = links.size();
    DARTLinkPtr dartLinkItr;

    for (unsigned int j = 0; j < linkCount; ++j)
    {
      dartLinkItr
          = boost::dynamic_pointer_cast<DARTLink>(links.at(j));
      dartLinkItr->updateDirtyPoseFromDARTTransformation();
    }
  }
}

//////////////////////////////////////////////////
std::string DARTPhysics::GetType() const
{
  return "dart";
}

//////////////////////////////////////////////////
void DARTPhysics::SetSeed(uint32_t /*_seed*/)
{
  gzwarn << "Not implemented yet in DART.\n";
}

//////////////////////////////////////////////////
ModelPtr DARTPhysics::CreateModel(BasePtr _parent)
{
  DARTModelPtr model(new DARTModel(_parent));

  return model;
}

//////////////////////////////////////////////////
LinkPtr DARTPhysics::CreateLink(ModelPtr _parent)
{
  if (_parent == nullptr)
  {
    gzerr << "Link must have a parent in DART.\n";
    return LinkPtr();
  }

  DARTLinkPtr link(new DARTLink(_parent));
  link->SetWorld(_parent->GetWorld());

  return link;
}

//////////////////////////////////////////////////
CollisionPtr DARTPhysics::CreateCollision(const std::string &_type,
                                          LinkPtr _body)
{
  DARTCollisionPtr collision(new DARTCollision(_body));
  ShapePtr shape = this->CreateShape(_type, collision);
  collision->SetShape(shape);
  shape->SetWorld(_body->GetWorld());
  return collision;
}

//////////////////////////////////////////////////
ShapePtr DARTPhysics::CreateShape(const std::string &_type,
                                    CollisionPtr _collision)
{
  ShapePtr shape;
  DARTCollisionPtr collision =
    boost::dynamic_pointer_cast<DARTCollision>(_collision);

  if (_type == "sphere")
    shape.reset(new DARTSphereShape(collision));
  else if (_type == "plane")
    shape.reset(new DARTPlaneShape(collision));
  else if (_type == "box")
    shape.reset(new DARTBoxShape(collision));
  else if (_type == "cylinder")
    shape.reset(new DARTCylinderShape(collision));
  else if (_type == "multiray")
    shape.reset(new DARTMultiRayShape(collision));
  else if (_type == "mesh" || _type == "trimesh")
    shape.reset(new DARTMeshShape(collision));
  else if (_type == "polyline")
    shape.reset(new DARTPolylineShape(collision));
  else if (_type == "heightmap")
    shape.reset(new DARTHeightmapShape(collision));
  else if (_type == "map" || _type == "image")
    shape.reset(new MapShape(collision));
  else if (_type == "ray")
    if (_collision)
      shape.reset(new DARTRayShape(collision));
    else
      shape.reset(new DARTRayShape(this->world->GetPhysicsEngine()));
  else
    gzerr << "Unable to create collision of type[" << _type << "]\n";

  return shape;
}

//////////////////////////////////////////////////
JointPtr DARTPhysics::CreateJoint(const std::string &_type, ModelPtr _parent)
{
  JointPtr joint;

  if (_type == "prismatic")
    joint.reset(new DARTSliderJoint(_parent));
  else if (_type == "screw")
    joint.reset(new DARTScrewJoint(_parent));
  else if (_type == "revolute")
    joint.reset(new DARTHingeJoint(_parent));
  else if (_type == "revolute2")
    joint.reset(new DARTHinge2Joint(_parent));
  else if (_type == "ball")
    joint.reset(new DARTBallJoint(_parent));
  else if (_type == "universal")
    joint.reset(new DARTUniversalJoint(_parent));
  else if (_type == "fixed")
    joint.reset(new DARTFixedJoint(_parent));
  else
    gzerr << "Unable to create joint of type[" << _type << "]";

  return joint;
}

//////////////////////////////////////////////////
void DARTPhysics::SetGravity(const gazebo::math::Vector3 &_gravity)
{
  this->world->SetGravitySDF(_gravity.Ign());
  this->dataPtr->dtWorld->setGravity(
    Eigen::Vector3d(_gravity.x, _gravity.y, _gravity.z));
}

//////////////////////////////////////////////////
void DARTPhysics::DebugPrint() const
{
  gzwarn << "Not implemented in DART.\n";
}

//////////////////////////////////////////////////
boost::any DARTPhysics::GetParam(const std::string &_key) const
{
  boost::any value;
  this->GetParam(_key, value);
  return value;
}

//////////////////////////////////////////////////
bool DARTPhysics::GetParam(const std::string &_key, boost::any &_value) const
{
  if (!this->sdf->HasElement("dart"))
  {
    return PhysicsEngine::GetParam(_key, _value);
  }
  sdf::ElementPtr dartElem = this->sdf->GetElement("dart");
  // physics dart element not yet added to sdformat
  // GZ_ASSERT(dartElem != nullptr, "DART SDF element does not exist");

  if (_key == "max_contacts")
  {
    _value = dartElem->GetElement("max_contacts")->Get<int>();
  }
  else if (_key == "min_step_size")
  {
    _value = dartElem->GetElement("solver")->Get<double>("min_step_size");
  }
  else
  {
    return PhysicsEngine::GetParam(_key, _value);
  }

  return true;
}

//////////////////////////////////////////////////
bool DARTPhysics::SetParam(const std::string &_key, const boost::any &_value)
{
  /// \TODO fill this out, see issue #1115
  try
  {
    if (_key == "max_contacts")
    {
      int value = boost::any_cast<int>(_value);
      gzerr << "Setting [" << _key << "] in DART to [" << value
            << "] not yet supported.\n";
    }
    else if (_key == "min_step_size")
    {
      double value = boost::any_cast<double>(_value);
      gzerr << "Setting [" << _key << "] in DART to [" << value
            << "] not yet supported.\n";
    }
    else
    {
      if (_key == "max_step_size")
      {
        this->dataPtr->dtWorld->setTimeStep(boost::any_cast<double>(_value));
      }
      return PhysicsEngine::SetParam(_key, _value);
    }
  }
  catch(boost::bad_any_cast &e)
  {
    gzerr << "DARTPhysics::SetParam(" << _key << ") boost::any_cast error: "
          << e.what() << std::endl;
    return false;
  }
  return true;
}

//////////////////////////////////////////////////
dart::simulation::World *DARTPhysics::GetDARTWorld()
{
  return this->GetDARTWorldPtr().get();
}

//////////////////////////////////////////////////
dart::simulation::WorldPtr DARTPhysics::GetDARTWorldPtr()
{
  return this->dataPtr->dtWorld;
}

//////////////////////////////////////////////////
void DARTPhysics::OnRequest(ConstRequestPtr &_msg)
{
  msgs::Response response;
  response.set_id(_msg->id());
  response.set_request(_msg->request());
  response.set_response("success");
  std::string *serializedData = response.mutable_serialized_data();

  if (_msg->request() == "physics_info")
  {
    msgs::Physics physicsMsg;
    physicsMsg.set_type(msgs::Physics::DART);
    physicsMsg.mutable_gravity()->CopyFrom(
      msgs::Convert(this->world->Gravity()));
    physicsMsg.mutable_magnetic_field()->CopyFrom(
      msgs::Convert(this->world->MagneticField()));
    physicsMsg.set_enable_physics(this->world->GetEnablePhysicsEngine());
    physicsMsg.set_real_time_update_rate(this->realTimeUpdateRate);
    physicsMsg.set_real_time_factor(this->targetRealTimeFactor);
    physicsMsg.set_max_step_size(this->maxStepSize);

    response.set_type(physicsMsg.GetTypeName());
    physicsMsg.SerializeToString(serializedData);
    this->responsePub->Publish(response);
  }
}

//////////////////////////////////////////////////
void DARTPhysics::OnPhysicsMsg(ConstPhysicsPtr& _msg)
{
  // Parent class handles many generic parameters
  // This should be done first so that the profile settings
  // can be over-ridden by other message parameters.
  PhysicsEngine::OnPhysicsMsg(_msg);

  if (_msg->has_enable_physics())
    this->world->EnablePhysicsEngine(_msg->enable_physics());

  if (_msg->has_gravity())
    this->SetGravity(msgs::ConvertIgn(_msg->gravity()));

  if (_msg->has_real_time_factor())
    this->SetTargetRealTimeFactor(_msg->real_time_factor());

  if (_msg->has_real_time_update_rate())
  {
    this->SetRealTimeUpdateRate(_msg->real_time_update_rate());
  }

  if (_msg->has_max_step_size())
  {
    this->SetMaxStepSize(_msg->max_step_size());
  }

  /// Make sure all models get at least on update cycle.
  this->world->EnableAllModels();
}

//////////////////////////////////////////////////
DARTLinkPtr DARTPhysics::FindDARTLink(
    const dart::dynamics::BodyNode *_dtBodyNode)
{
  DARTLinkPtr res;

  const Model_V& models = this->world->GetModels();

  for (Model_V::const_iterator itModel = models.begin();
       itModel != models.end(); ++itModel)
  {
    const Link_V& links = (*itModel)->GetLinks();

    for (Link_V::const_iterator itLink = links.begin();
         itLink != links.end(); ++itLink)
    {
      DARTLinkPtr dartLink = boost::dynamic_pointer_cast<DARTLink>(*itLink);

      if (dartLink->GetDARTBodyNode() == _dtBodyNode)
      {
        res = dartLink;
        break;
      }
    }
  }

  return res;
}
<|MERGE_RESOLUTION|>--- conflicted
+++ resolved
@@ -145,15 +145,9 @@
     DARTLinkPtr dartLink2 = this->FindDARTLink(dtBodyNode2);
 
     GZ_ASSERT(dartLink1.get() != nullptr,
-<<<<<<< HEAD
         "dartLink1 in collision pair is null");
     GZ_ASSERT(dartLink2.get() != nullptr,
         "dartLink2 in collision pair is null");
-=======
-        "dartLink1 in collision pare is null");
-    GZ_ASSERT(dartLink2.get() != nullptr,
-        "dartLink2 in collision pare is null");
->>>>>>> 077adecd
 
     unsigned int colIndex = 0;
     CollisionPtr collisionPtr1 = dartLink1->GetCollision(colIndex);
