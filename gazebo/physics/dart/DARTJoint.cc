--- conflicted
+++ resolved
@@ -231,12 +231,7 @@
   }
   else
   {
-<<<<<<< HEAD
-    gzerr << "DARTJoint::SetDamping: index[" << _index
-          << "] is out of bounds (GetAngleCount() = "
-=======
     gzerr << "Index[" << _index << "] is out of bounds (GetAngleCount() = "
->>>>>>> b2147ecb
           << this->GetAngleCount() << ").\n";
     return;
   }
