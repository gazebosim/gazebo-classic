--- conflicted
+++ resolved
@@ -180,20 +180,12 @@
     if (_index == 0)
     {
       // angular position
-<<<<<<< HEAD
-      result.SetFromRadian(this->dartScrewJoint->getGenCoord(0)->getConfig());
-=======
       result.SetFromRadian(this->dartScrewJoint->getGenCoord(0)->getPos());
->>>>>>> 430c5d18
     }
     else if (_index == 1)
     {
       // linear position
-<<<<<<< HEAD
-      double angPos = this->dartScrewJoint->getGenCoord(0)->getConfig();
-=======
       double angPos = this->dartScrewJoint->getGenCoord(0)->getPos();
->>>>>>> 430c5d18
       result = dartScrewJoint->getPitch() * angPos * 0.5 / M_PI;
     }
     else
@@ -246,11 +238,7 @@
   switch (_index)
   {
   case 0:
-<<<<<<< HEAD
-    return this->dtJoint->getGenCoord(_index)->getConfigMax();
-=======
     return this->dtJoint->getGenCoord(_index)->getPosMax();
->>>>>>> 430c5d18
   default:
     gzerr << "Invalid index[" << _index << "]\n";
   };
@@ -264,11 +252,7 @@
   switch (_index)
   {
   case 0:
-<<<<<<< HEAD
-    return this->dtJoint->getGenCoord(_index)->getConfigMin();
-=======
     return this->dtJoint->getGenCoord(_index)->getPosMin();
->>>>>>> 430c5d18
   default:
     gzerr << "Invalid index[" << _index << "]\n";
   };
