/*
 * Copyright (C) 2014-2016 Open Source Robotics Foundation
 *
 * Licensed under the Apache License, Version 2.0 (the "License");
 * you may not use this file except in compliance with the License.
 * You may obtain a copy of the License at
 *
 *     http://www.apache.org/licenses/LICENSE-2.0
 *
 * Unless required by applicable law or agreed to in writing, software
 * distributed under the License is distributed on an "AS IS" BASIS,
 * WITHOUT WARRANTIES OR CONDITIONS OF ANY KIND, either express or implied.
 * See the License for the specific language governing permissions and
 * limitations under the License.
 *
*/

#include <functional>

#include "gazebo/common/Assert.hh"
#include "gazebo/common/Console.hh"
#include "gazebo/common/Exception.hh"

#include "gazebo/physics/World.hh"
#include "gazebo/physics/WorldPrivate.hh"

#include "gazebo/physics/dart/dart_inc.h"
#include "gazebo/physics/dart/DARTCollision.hh"
#include "gazebo/physics/dart/DARTPhysics.hh"
#include "gazebo/physics/dart/DARTModel.hh"
#include "gazebo/physics/dart/DARTLink.hh"
#include "gazebo/physics/dart/DARTJoint.hh"
#include "gazebo/physics/dart/DARTSurfaceParams.hh"

#include "gazebo/physics/dart/DARTLinkPrivate.hh"

using namespace gazebo;
using namespace physics;

//////////////////////////////////////////////////
DARTLink::DARTLink(EntityPtr _parent)
  : Link(_parent), dataPtr(new DARTLinkPrivate())
{
}

//////////////////////////////////////////////////
DARTLink::~DARTLink()
{
  delete this->dataPtr;
  this->dataPtr = nullptr;
}

//////////////////////////////////////////////////
void DARTLink::Load(sdf::ElementPtr _sdf)
{
  Link::Load(_sdf);

  // Name
  std::string bodyName = this->GetName();

  this->dataPtr->dartPhysics = boost::dynamic_pointer_cast<DARTPhysics>(
      this->GetWorld()->Physics());

  if (this->dataPtr->dartPhysics == nullptr)
    gzthrow("Not using the dart physics engine");

  // Check if soft_contact element is contained in this link. If so,
  // SoftBodyNode will be created. Otherwise, BodyNode will be created.
  sdf::ElementPtr dartElem;
  sdf::ElementPtr softCollElem;
  sdf::ElementPtr softGeomElem;

  if (_sdf->HasElement("collision"))
  {
    sdf::ElementPtr collElem = _sdf->GetElement("collision");
    while (collElem)
    {
      // Geometry
      sdf::ElementPtr geomElem = collElem->GetElement("geometry");

      // Surface
      if (collElem->HasElement("surface"))
      {
        sdf::ElementPtr surfaceElem = collElem->GetElement("surface");

        // Soft contact
        if (surfaceElem->HasElement("soft_contact"))
        {
          sdf::ElementPtr softContactElem
              = surfaceElem->GetElement("soft_contact");

          if (softContactElem->HasElement("dart"))
          {
            if (dartElem != nullptr)
            {
              gzerr << "DART supports only one deformable body in a link.\n";
              break;
            }

            dartElem = softContactElem->GetElement("dart");
            softCollElem = collElem;
            softGeomElem = geomElem;
          }
        }
      }

      collElem = collElem->GetNextElement("collision");
    }
  }

  if (dartElem != nullptr)
  {
    dart::dynamics::SoftBodyNode::UniqueProperties softProperties;

    // Mass
    double fleshMassFraction = dartElem->Get<double>("flesh_mass_fraction");

    // bone_attachment (Kv)
    double boneAttachment = DART_DEFAULT_VERTEX_STIFFNESS;
    if (dartElem->HasElement("bone_attachment"))
      boneAttachment = dartElem->Get<double>("bone_attachment");

    // stiffness (Ke)
    double stiffness = DART_DEFAULT_EDGE_STIFNESS;
    if (dartElem->HasElement("stiffness"))
      stiffness = dartElem->Get<double>("stiffness");

    // damping
    double damping = DART_DEFAULT_DAMPING_COEFF;
    if (dartElem->HasElement("damping"))
      damping = dartElem->Get<double>("damping");

    // pose
    Eigen::Isometry3d T = Eigen::Isometry3d::Identity();
    gzdbg << "pose" << T.matrix() << std::endl;
    if (softCollElem->HasElement("pose"))
    {
      T = DARTTypes::ConvPose(
          softCollElem->Get<ignition::math::Pose3d>("pose"));
    }

    // geometry
    if (softGeomElem->HasElement("box"))
    {
      sdf::ElementPtr boxEle = softGeomElem->GetElement("box");
      Eigen::Vector3d size =
          DARTTypes::ConvVec3(boxEle->Get<ignition::math::Vector3d>("size"));
      softProperties = dart::dynamics::SoftBodyNodeHelper::makeBoxProperties(
            size, T, fleshMassFraction, boneAttachment, stiffness, damping);
    }
//    else if (geomElem->HasElement("ellipsoid"))
//    {
//      sdf::ElementPtr ellipsoidEle = geomElem->GetElement("ellipsoid");
//      Eigen::Vector3d size
//          = DARTTypes::ConvVec3(ellipsoidEle->Get<
//          ignition::math::Vector3d>("size"));
//      double nSlices = ellipsoidEle->Get<double>("num_slices");
//      double nStacks = ellipsoidEle->Get<double>("num_stacks");
//      dart::dynamics::SoftBodyNodeHelper::setEllipsoid(
//            dtSoftBodyNode, size, nSlices, nStacks, fleshMassFraction);
//      dtSoftBodyNode->addCollisionShape(
//            new dart::dynamics::SoftMeshShape(dtSoftBodyNode));
//    }
    else
    {
      gzerr << "Unknown soft shape" << std::endl;
    }

    // Create DART SoftBodyNode properties
    dart::dynamics::BodyNode::Properties properties(bodyName);
    this->dataPtr->dtProperties.reset(
          new dart::dynamics::SoftBodyNode::Properties(
            properties, softProperties));

    this->dataPtr->isSoftBody;
  }
  else
  {
    // Create DART BodyNode properties
    this->dataPtr->dtProperties.reset(
          new dart::dynamics::BodyNode::Properties(bodyName));
  }

  for (auto child : this->children)
  {
    if (child->HasType(Base::COLLISION))
    {
      DARTCollisionPtr dartCollision =
          boost::static_pointer_cast<DARTCollision>(child);
      this->dataPtr->dtProperties->mColShapes.push_back(
            dartCollision->DARTCollisionShape());
    }
  }
}

//////////////////////////////////////////////////
void DARTLink::Init()
{
  Link::Init();

  this->dataPtr->Initialize();

  // DARTModel::Load() should be called first
  GZ_ASSERT(this->dataPtr->dtBodyNode != nullptr,
            "DART BodyNode is not initialized.");

  // Name
  std::string bodyName = this->GetName();
  this->dataPtr->dtBodyNode->setName(bodyName);

  // Mass
  double mass = this->inertial->Mass();
  this->dataPtr->dtBodyNode->setMass(mass);

  // Inertia
  double Ixx = this->inertial->IXX();
  double Iyy = this->inertial->IYY();
  double Izz = this->inertial->IZZ();
  double Ixy = this->inertial->IXY();
  double Ixz = this->inertial->IXZ();
  double Iyz = this->inertial->IYZ();
  this->dataPtr->dtBodyNode->setMomentOfInertia(Ixx, Iyy, Izz, Ixy, Ixz, Iyz);

  // Visual
  this->visuals;

  // COG offset
<<<<<<< HEAD
  math::Vector3 cog = this->inertial->CoG();
=======
  ignition::math::Vector3d cog = this->inertial->GetCoG().Ign();
>>>>>>> 6f8ef68a
  this->dataPtr->dtBodyNode->setLocalCOM(DARTTypes::ConvVec3(cog));

  // Gravity mode
  this->SetGravityMode(this->sdf->Get<bool>("gravity"));

  // Friction coefficient

  /// \todo FIXME: Friction Parameters
  /// Gazebo allows different friction parameters per collision objects,
  /// while DART stores the friction parameter per link (BodyNode in DART). For
  /// now, the average friction parameter of all the child collision objects is
  /// stored in this->dataPtr->dtBodyNode.
  /// Final friction coefficient is applied in DART's constraint solver by
  /// taking the lower of the 2 colliding rigidLink's.
  /// See also:
  /// - https://github.com/dartsim/dart/issues/141
  /// - https://github.com/dartsim/dart/issues/266

  double hackAvgMu1 = 0;
  double hackAvgMu2 = 0;
  int numCollisions = 0;

  for (auto const &child : this->children)
  {
    if (child->HasType(Base::COLLISION))
    {
      CollisionPtr collision =
          boost::static_pointer_cast<Collision>(child);

      SurfaceParamsPtr surface = collision->GetSurface();
      GZ_ASSERT(surface, "Surface pointer for is invalid");
      FrictionPyramidPtr friction = surface->FrictionPyramid();
      GZ_ASSERT(friction, "Friction pointer for is invalid");

      numCollisions++;
      hackAvgMu1 += friction->MuPrimary();
      hackAvgMu2 += friction->MuSecondary();
    }
  }

  hackAvgMu1 /= static_cast<double>(numCollisions);
  hackAvgMu2 /= static_cast<double>(numCollisions);

  this->dataPtr->dtBodyNode->setFrictionCoeff(0.5 * (hackAvgMu1 + hackAvgMu2));

  // We don't add dart body node to the skeleton here because dart body node
  // should be set its parent joint before being added. This body node will be
  // added to the skeleton in DARTModel::Init().
}

//////////////////////////////////////////////////
void DARTLink::Fini()
{
  Link::Fini();
}

/////////////////////////////////////////////////////////////////////
void DARTLink::UpdateMass()
{
  if (this->dataPtr->dtBodyNode && this->inertial)
  {
    this->dataPtr->dtBodyNode->setMass(this->inertial->Mass());
    auto Ixxyyzz = this->inertial->PrincipalMoments();
    auto Ixyxzyz = this->inertial->ProductsOfInertia();
    this->dataPtr->dtBodyNode->setMomentOfInertia(
        Ixxyyzz[0], Ixxyyzz[1], Ixxyyzz[2],
        Ixyxzyz[0], Ixyxzyz[1], Ixyxzyz[2]);
    auto cog = DARTTypes::ConvVec3(this->inertial->CoG());
    this->dataPtr->dtBodyNode->setLocalCOM(cog);
  }
}

//////////////////////////////////////////////////
void DARTLink::OnPoseChange()
{
  if (!this->dataPtr->IsInitialized())
  {
    this->dataPtr->Cache("DARTLink::OnPoseChange",
                         std::bind(&DARTLink::OnPoseChange, this));
    return;
  }

  Link::OnPoseChange();

  // DART body node always have its parent joint.
  dart::dynamics::Joint *joint = this->dataPtr->dtBodyNode->getParentJoint();

  dart::dynamics::FreeJoint *freeJoint =
      dynamic_cast<dart::dynamics::FreeJoint*>(joint);
  if (freeJoint)
  {
    // If the parent joint is free joint, set the 6 dof to fit the target pose.
    const Eigen::Isometry3d &W = DARTTypes::ConvPose(this->WorldPose());
    const Eigen::Isometry3d &T1 = joint->getTransformFromParentBodyNode();
    const Eigen::Isometry3d &InvT2 = joint->getTransformFromChildBodyNode();
    Eigen::Isometry3d P = Eigen::Isometry3d::Identity();

    if (this->dataPtr->dtBodyNode->getParentBodyNode())
      P = this->dataPtr->dtBodyNode->getParentBodyNode()->getTransform();

    Eigen::Isometry3d Q = T1.inverse() * P.inverse() * W * InvT2;

    // Convert homogeneous transformation matrix to 6-dimensional generalized
    // coordinates. There are several ways of conversions. Here is the way of
    // DART. The orientation part is converted by using logarithm map, which
    // maps SO(3) to so(3), and it takes the first three components of the
    // generalized coordinates. On the other hand, the position part just takes
    // the last three components of the generalized coordinates without any
    // conversion.
    freeJoint->setPositions(dart::dynamics::FreeJoint::convertToPositions(Q));
  }
  else
  {
    gzdbg << "OnPoseChange() doesn't make sense if the parent joint "
          << "is not free joint (6-dof).\n";
  }
}

//////////////////////////////////////////////////
void DARTLink::SetEnabled(bool /*_enable*/) const
{
  // TODO: DART does not support this functionality.
}

//////////////////////////////////////////////////
bool DARTLink::GetEnabled() const
{
  // TODO: DART does not support this functionality.
  return true;
}

//////////////////////////////////////////////////
void DARTLink::SetLinearVel(const ignition::math::Vector3d &_vel)
{
  if (!this->dataPtr->IsInitialized())
  {
    this->dataPtr->Cache("WorldLinearVel",
                         std::bind(&DARTLink::SetLinearVel, this, _vel),
                         _vel);
    return;
  }

  // DART body node always have its parent joint.
  dart::dynamics::Joint *joint = this->dataPtr->dtBodyNode->getParentJoint();

  // Check if the parent joint is free joint
  dart::dynamics::FreeJoint *freeJoint =
      dynamic_cast<dart::dynamics::FreeJoint*>(joint);

  // If the parent joint is free joint, set the proper generalized velocity to
  // fit the linear velocity of the link
  if (freeJoint)
  {
    // Generalized velocities
    Eigen::Vector3d genVel = DARTTypes::ConvVec3(_vel);

    dart::dynamics::BodyNode *dtBodyNode = this->dataPtr->dtBodyNode;

    // If this link has parent link then subtract the effect of parent link's
    // linear and angular velocities
    if (dtBodyNode->getParentBodyNode())
    {
      // Local transformation from the parent link frame to this link frame
      Eigen::Isometry3d T = freeJoint->getLocalTransform();

      // Parent link's linear and angular velocities
      Eigen::Vector3d parentLinVel =
          dtBodyNode->getParentBodyNode()->getLinearVelocity();
      Eigen::Vector3d parentAngVel =
          dtBodyNode->getParentBodyNode()->getAngularVelocity();

      // The effect of the parent link's velocities
      Eigen::Vector3d propagatedLinVel =
          T.linear().transpose() *
          (parentAngVel.cross(T.translation()) + parentLinVel);

      // Subtract the effect
      genVel -= propagatedLinVel;
    }

    // Rotation matrix from world frame to this link frame
    Eigen::Matrix3d R = dtBodyNode->getTransform().linear();

    // Change the reference frame to world
    genVel = R * genVel;

    // Set the generalized velocities
    freeJoint->setVelocity(3, genVel[0]);
    freeJoint->setVelocity(4, genVel[1]);
    freeJoint->setVelocity(5, genVel[2]);
  }
  else
  {
    gzdbg << "DARTLink::SetLinearVel() doesn't make sense if the parent joint "
          << "is not free joint (6-dof).\n";
  }
}

//////////////////////////////////////////////////
void DARTLink::SetAngularVel(const ignition::math::Vector3d &_vel)
{
  if (!this->dataPtr->IsInitialized())
  {
    this->dataPtr->Cache("WorldAngularVel",
                         std::bind(&DARTLink::SetAngularVel, this, _vel),
                         _vel);
    return;
  }

  // DART body node always have its parent joint.
  dart::dynamics::Joint *joint = this->dataPtr->dtBodyNode->getParentJoint();

  // This is for the case this function called before DARTModel::Init() is
  // called.
  if (joint == nullptr)
  {
    gzerr << "DARTModel::Init() should be called first.\n";
    return;
  }

  // Check if the parent joint is free joint
  dart::dynamics::FreeJoint *freeJoint =
      dynamic_cast<dart::dynamics::FreeJoint*>(joint);

  // If the parent joint is free joint, set the proper generalized velocity to
  // fit the linear velocity of the link
  if (freeJoint)
  {
    // Generalized velocities
    Eigen::Vector3d genVel = DARTTypes::ConvVec3(_vel);

    dart::dynamics::BodyNode *dtBodyNode = this->dataPtr->dtBodyNode;

    // If this link has parent link then subtract the effect of parent link's
    // linear and angular velocities
    if (dtBodyNode->getParentBodyNode())
    {
      // Local transformation from the parent link frame to this link frame
      Eigen::Isometry3d T = freeJoint->getLocalTransform();

      // Parent link's linear and angular velocities
      Eigen::Vector3d parentAngVel =
          dtBodyNode->getParentBodyNode()->getAngularVelocity();

      // The effect of the parent link's velocities
      Eigen::Vector3d propagatedAngVel = T.linear().transpose() * parentAngVel;

      // Subtract the effect
      genVel -= propagatedAngVel;
    }

    // Rotation matrix from world frame to this link frame
    Eigen::Matrix3d R = dtBodyNode->getTransform().linear();

    // Change the reference frame to world
    genVel = R * genVel;

    // Set the generalized velocities
    freeJoint->setVelocity(0, genVel[0]);
    freeJoint->setVelocity(1, genVel[1]);
    freeJoint->setVelocity(2, genVel[2]);
  }
  else
  {
    gzdbg << "DARTLink::SetLinearVel() doesn't make sense if the parent joint "
          << "is not free joint (6-dof).\n";
  }
}

//////////////////////////////////////////////////
void DARTLink::SetForce(const ignition::math::Vector3d &_force)
{
  if (!this->dataPtr->IsInitialized())
  {
    this->dataPtr->Cache(
          "Force", std::bind(&DARTLink::SetForce, this, _force));
    return;
  }

  // DART assume that _force is external force.
  this->dataPtr->dtBodyNode->setExtForce(DARTTypes::ConvVec3(_force));
}

//////////////////////////////////////////////////
void DARTLink::SetTorque(const ignition::math::Vector3d &_torque)
{
  if (!this->dataPtr->IsInitialized())
  {
    this->dataPtr->Cache(
          "Torque", std::bind(&DARTLink::SetTorque, this, _torque));
    return;
  }

  // DART assume that _torque is external torque.
  this->dataPtr->dtBodyNode->setExtTorque(DARTTypes::ConvVec3(_torque));
}

//////////////////////////////////////////////////
void DARTLink::AddForce(const ignition::math::Vector3d &_force)
{
  if (!this->dataPtr->IsInitialized())
  {
    this->dataPtr->Cache(
          "Force", std::bind(&DARTLink::AddForce, this, _force));
    return;
  }

  this->dataPtr->dtBodyNode->addExtForce(DARTTypes::ConvVec3(_force));
}

/////////////////////////////////////////////////
void DARTLink::AddRelativeForce(const ignition::math::Vector3d &_force)
{
  if (!this->dataPtr->IsInitialized())
  {
    this->dataPtr->Cache(
          "RelativeForce",
          std::bind(&DARTLink::AddRelativeForce, this, _force));
    return;
  }

  this->dataPtr->dtBodyNode->addExtForce(DARTTypes::ConvVec3(_force),
                                Eigen::Vector3d::Zero(),
                                true, true);
}

/////////////////////////////////////////////////
void DARTLink::AddForceAtWorldPosition(const ignition::math::Vector3d &_force,
                                        const ignition::math::Vector3d &_pos)
{
  if (!this->dataPtr->IsInitialized())
  {
    this->dataPtr->Cache(
          "ForceAtWorldPosition",
          std::bind(&DARTLink::AddForceAtWorldPosition, this, _force, _pos));
    return;
  }

  this->dataPtr->dtBodyNode->addExtForce(DARTTypes::ConvVec3(_pos),
                                DARTTypes::ConvVec3(_force),
                                false, false);
}

/////////////////////////////////////////////////
void DARTLink::AddForceAtRelativePosition(
    const ignition::math::Vector3d &_force,
    const ignition::math::Vector3d &_relpos)
{
  if (!this->dataPtr->IsInitialized())
  {
    this->dataPtr->Cache(
          "ForceAtRelativePosition",
          std::bind(
            &DARTLink::AddForceAtRelativePosition, this, _force, _relpos));
    return;
  }

  this->dataPtr->dtBodyNode->addExtForce(DARTTypes::ConvVec3(_force),
                                DARTTypes::ConvVec3(_relpos),
                                true, true);
}

//////////////////////////////////////////////////
void DARTLink::AddLinkForce(const ignition::math::Vector3d &/*_force*/,
    const ignition::math::Vector3d &/*_offset*/)
{
  gzlog << "DARTLink::AddLinkForce not yet implemented (issue #1477)."
        << std::endl;
}

/////////////////////////////////////////////////
void DARTLink::AddTorque(const ignition::math::Vector3d &_torque)
{
  if (!this->dataPtr->IsInitialized())
  {
    this->dataPtr->Cache(
          "Torque", std::bind(&DARTLink::AddTorque, this, _torque));
    return;
  }

  this->dataPtr->dtBodyNode->addExtTorque(DARTTypes::ConvVec3(_torque));
}

/////////////////////////////////////////////////
void DARTLink::AddRelativeTorque(const ignition::math::Vector3d &_torque)
{
  if (!this->dataPtr->IsInitialized())
  {
    this->dataPtr->Cache(
          "RelativeTorque",
          std::bind(&DARTLink::AddRelativeTorque, this, _torque));
    return;
  }

  this->dataPtr->dtBodyNode->addExtTorque(DARTTypes::ConvVec3(_torque), true);
}

//////////////////////////////////////////////////
ignition::math::Vector3d DARTLink::WorldLinearVel(
    const ignition::math::Vector3d &_offset) const
{
  if (!this->dataPtr->IsInitialized())
    return this->dataPtr->GetCached<ignition::math::Vector3d>("WorldLinearVel");

  Eigen::Vector3d linVel = this->dataPtr->dtBodyNode->getLinearVelocity(
        DARTTypes::ConvVec3(_offset));

  return DARTTypes::ConvVec3Ign(linVel);
}

//////////////////////////////////////////////////
ignition::math::Vector3d DARTLink::WorldLinearVel(
    const ignition::math::Vector3d &_offset,
    const ignition::math::Quaterniond &_q) const
{
  if (!this->dataPtr->IsInitialized())
    return this->dataPtr->GetCached<ignition::math::Vector3d>("WorldLinearVel");

  Eigen::Matrix3d R1 = Eigen::Matrix3d(DARTTypes::ConvQuat(_q));
  Eigen::Vector3d worldOffset = R1 * DARTTypes::ConvVec3(_offset);
  Eigen::Vector3d bodyOffset =
      this->dataPtr->dtBodyNode->getTransform().linear().transpose() *
      worldOffset;
  Eigen::Vector3d linVel =
      this->dataPtr->dtBodyNode->getLinearVelocity(bodyOffset);

  return DARTTypes::ConvVec3Ign(linVel);
}

//////////////////////////////////////////////////
ignition::math::Vector3d DARTLink::WorldCoGLinearVel() const
{
  if (!this->dataPtr->IsInitialized())
  {
    return this->dataPtr->GetCached<ignition::math::Vector3d>(
        "WorldCoGLinearVel");
  }

  Eigen::Vector3d linVel = this->dataPtr->dtBodyNode->getCOMLinearVelocity();

  return DARTTypes::ConvVec3Ign(linVel);
}

//////////////////////////////////////////////////
ignition::math::Vector3d DARTLink::WorldAngularVel() const
{
  if (!this->dataPtr->IsInitialized())
  {
    return this->dataPtr->GetCached<ignition::math::Vector3d>(
        "WorldAngularVel");
  }

  Eigen::Vector3d angVel = this->dataPtr->dtBodyNode->getAngularVelocity();

  return DARTTypes::ConvVec3Ign(angVel);
}

/////////////////////////////////////////////////
ignition::math::Vector3d DARTLink::WorldForce() const
{
  if (!this->dataPtr->IsInitialized())
    return this->dataPtr->GetCached<ignition::math::Vector3d>("WorldForce");

  Eigen::Vector6d F = this->dataPtr->dtBodyNode->getExternalForceGlobal();
  return DARTTypes::ConvVec3Ign(F.tail<3>());
}

//////////////////////////////////////////////////
ignition::math::Vector3d DARTLink::WorldTorque() const
{
  if (!this->dataPtr->IsInitialized())
    return this->dataPtr->GetCached<ignition::math::Vector3d>("WorldTorque");

  // TODO: Need verification
  ignition::math::Vector3d torque;

  Eigen::Isometry3d W = this->dataPtr->dtBodyNode->getTransform();
  Eigen::Matrix6d G   = this->dataPtr->dtBodyNode->getSpatialInertia();
  Eigen::VectorXd V   = this->dataPtr->dtBodyNode->getSpatialVelocity();
  Eigen::VectorXd dV  = this->dataPtr->dtBodyNode->getSpatialAcceleration();
  Eigen::Vector6d F   = G * dV - dart::math::dad(V, G * V);

  torque = DARTTypes::ConvVec3Ign(W.linear() * F.head<3>());

  return torque;
}

//////////////////////////////////////////////////
void DARTLink::SetGravityMode(bool _mode)
{
  this->sdf->GetElement("gravity")->Set(_mode);

  if (!this->dataPtr->IsInitialized())
  {
    this->dataPtr->Cache(
          "GravityMode", std::bind(&DARTLink::SetGravityMode, this, _mode));
    return;
  }

  this->dataPtr->dtBodyNode->setGravityMode(_mode);
}

//////////////////////////////////////////////////
bool DARTLink::GetGravityMode() const
{
  GZ_ASSERT(!this->dataPtr->IsInitialized() ||
            (this->dataPtr->dtBodyNode->getGravityMode() ==
             this->sdf->Get<bool>("gravity")),
            "Gazebo and DART disagree in gravity mode of the link.");

  return this->sdf->Get<bool>("gravity");
}

//////////////////////////////////////////////////
void DARTLink::SetSelfCollide(bool _collide)
{
  this->sdf->GetElement("self_collide")->Set(_collide);

  if (!this->dataPtr->IsInitialized())
  {
    this->dataPtr->Cache(
          "SelfCollide",
          std::bind(&DARTLink::SetSelfCollide, this, _collide));
    return;
  }

  dart::dynamics::BodyNode *dtBodyNode = this->dataPtr->dtBodyNode;

  // If this function is called before the body node is not added to a skeleton,
  // the body node does not have parent skeleton. So we just return here. Self
  // collision setting will be done later in DARTModel::Init().
  if (dtBodyNode->getSkeleton() == nullptr)
    return;

  dart::simulation::WorldPtr dtWorld = this->dataPtr->dartPhysics->DARTWorld();
  dart::dynamics::SkeletonPtr dtSkeleton =
      dtBodyNode->getSkeleton();
  dart::collision::CollisionDetector *dtCollDet =
      dtWorld->getConstraintSolver()->getCollisionDetector();

  Link_V links = this->GetModel()->GetLinks();

  bool isSkeletonSelfCollidable =
      dtBodyNode->getSkeleton()->isEnabledSelfCollisionCheck();

  if (_collide)
  {
    // If the skeleton is already self collidable, then we enable self
    // collidable pairs those are associated with this link. The links in the
    // pairs should be all and not itself each other.
    if (isSkeletonSelfCollidable)
    {
      for (size_t i = 0; i < links.size(); ++i)
      {
        if (links[i].get() != this && links[i]->GetSelfCollide())
        {
          dart::dynamics::BodyNode *itdtBodyNode =
            boost::dynamic_pointer_cast<DARTLink>(links[i])->GetDARTBodyNode();

          // If this->dataPtr->dtBodyNode and itdtBodyNode are connected then
          // don't enable the pair.
          // Please see: https://bitbucket.org/osrf/gazebo/issue/899
          if ((dtBodyNode->getParentBodyNode() == itdtBodyNode) ||
              itdtBodyNode->getParentBodyNode() == this->dataPtr->dtBodyNode)
            continue;

          dtCollDet->enablePair(dtBodyNode, itdtBodyNode);
        }
      }
    }
    // If the skeleton is not self collidable, we first set the skeleton as
    // self collidable. If the skeleton is self collidable, then DART regards
    // that all the links in the skeleton is self collidable. So, we disable all
    // the pairs of which both of the links in the pair is not self collidable.
    else
    {
      dtSkeleton->enableSelfCollision();

      for (size_t i = 0; i < links.size() - 1; ++i)
      {
        for (size_t j = i + 1; j < links.size(); ++j)
        {
          dart::dynamics::BodyNode *itdtBodyNode1 =
            boost::dynamic_pointer_cast<DARTLink>(links[i])->GetDARTBodyNode();
          dart::dynamics::BodyNode *itdtBodyNode2 =
            boost::dynamic_pointer_cast<DARTLink>(links[j])->GetDARTBodyNode();

          // If this->dataPtr->dtBodyNode and itdtBodyNode are connected then
          // don't enable the pair.
          // Please see: https://bitbucket.org/osrf/gazebo/issue/899
          if ((itdtBodyNode1->getParentBodyNode() == itdtBodyNode2) ||
              itdtBodyNode2->getParentBodyNode() == itdtBodyNode1)
            dtCollDet->disablePair(itdtBodyNode1, itdtBodyNode2);

          if (!links[i]->GetSelfCollide() || !links[j]->GetSelfCollide())
            dtCollDet->disablePair(itdtBodyNode1, itdtBodyNode2);
        }
      }
    }
  }
  else
  {
    // If the skeleton is self collidable, then we disable all the pairs
    // associated with this link.
    if (isSkeletonSelfCollidable)
    {
      for (size_t i = 0; i < links.size(); ++i)
      {
        if (links[i].get() != this)
        {
          dart::dynamics::BodyNode *itdtBodyNode =
            boost::dynamic_pointer_cast<DARTLink>(links[i])->GetDARTBodyNode();
          dtCollDet->disablePair(dtBodyNode, itdtBodyNode);
        }
      }
    }

    // If now all the links are not self collidable, then we set the skeleton
    // as not self collidable.
    bool isAllLinksNotCollidable = true;
    for (size_t i = 0; i < links.size(); ++i)
    {
      if (links[i]->GetSelfCollide())
      {
        isAllLinksNotCollidable = false;
        break;
      }
    }
    if (isAllLinksNotCollidable)
      dtSkeleton->disableSelfCollision();
  }
}

//////////////////////////////////////////////////
void DARTLink::SetLinearDamping(double /*_damping*/)
{
  // see: https://github.com/dartsim/dart/issues/85
  gzwarn << "DART does not support DARTLink::SetLinearDamping() yet.\n";
}

//////////////////////////////////////////////////
void DARTLink::SetAngularDamping(double /*_damping*/)
{
  // see: https://github.com/dartsim/dart/issues/85
  gzwarn << "DART does not support DARTLink::SetAngularDamping() yet.\n";
}

//////////////////////////////////////////////////
void DARTLink::SetKinematic(const bool& _state)
{
  this->sdf->GetElement("kinematic")->Set(_state);

  gzwarn << "DART does not support DARTLink::SetKinematic() yet.\n";
}

//////////////////////////////////////////////////
bool DARTLink::GetKinematic() const
{
  // DART does not support kinematic mode for link.";
  return false;
}

//////////////////////////////////////////////////
void DARTLink::SetAutoDisable(bool /*_disable*/)
{
  gzwarn << "DART does not support DARTLink::SetAutoDisable() yet.\n";
}

//////////////////////////////////////////////////
void DARTLink::SetLinkStatic(bool _static)
{
  if (!this->dataPtr->IsInitialized())
  {
    this->dataPtr->Cache(
          "LinkStatic", std::bind(&DARTLink::SetLinkStatic, this, _static));
    return;
  }

  if (_static == this->dataPtr->staticLink)
    return;

  if (_static == true)
  {
    // Add weld joint constraint to DART
    this->dataPtr->dtWeldJointConst =
        new dart::constraint::WeldJointConstraint(this->dataPtr->dtBodyNode);
    this->DARTWorld()->getConstraintSolver()->addConstraint(
        this->dataPtr->dtWeldJointConst);
  }
  else
  {
    // Remove ball and revolute joint constraints from DART
    this->DARTWorld()->getConstraintSolver()->removeConstraint(
        this->dataPtr->dtWeldJointConst);
    delete this->dataPtr->dtWeldJointConst;
    this->dataPtr->dtWeldJointConst = nullptr;
  }

  this->dataPtr->staticLink = _static;
}

//////////////////////////////////////////////////
void DARTLink::updateDirtyPoseFromDARTTransformation()
{
  if (!this->dataPtr->IsInitialized())
  {
    this->dataPtr->Cache(
          "DirtyPoseFromDARTTransformation",
          std::bind(&DARTLink::updateDirtyPoseFromDARTTransformation, this));
    return;
  }

  // Step 1: get dart body's transformation
  // Step 2: set gazebo link's pose using the transformation
  ignition::math::Pose3d newPose = DARTTypes::ConvPoseIgn(
      this->dataPtr->dtBodyNode->getTransform());

  // Set the new pose to this link
  this->dirtyPose = newPose;

  // Set the new pose to the world
  // (Below method can be changed in gazebo code)
  this->world->dataPtr->dirtyPoses.push_back(this);
}

//////////////////////////////////////////////////
DARTPhysicsPtr DARTLink::GetDARTPhysics(void) const
{
  return boost::dynamic_pointer_cast<DARTPhysics>(
        this->GetWorld()->Physics());
}

//////////////////////////////////////////////////
dart::simulation::World *DARTLink::GetDARTWorld(void) const
{
  return this->GetDARTPhysics()->DARTWorld().get();
}

//////////////////////////////////////////////////
dart::simulation::WorldPtr DARTLink::DARTWorld(void) const
{
  return this->GetDARTPhysics()->DARTWorld();
}

//////////////////////////////////////////////////
DARTModelPtr DARTLink::GetDARTModel() const
{
  return boost::dynamic_pointer_cast<DARTModel>(this->GetModel());
}

//////////////////////////////////////////////////
DARTBodyNodePropPtr DARTLink::DARTProperties() const
{
  return this->dataPtr->dtProperties;
}

//////////////////////////////////////////////////
void DARTLink::SetDARTBodyNode(dart::dynamics::BodyNode *_dtBodyNode)
{
  this->dataPtr->dtBodyNode = _dtBodyNode;
}

//////////////////////////////////////////////////
dart::dynamics::BodyNode *DARTLink::GetDARTBodyNode() const
{
  return this->dataPtr->dtBodyNode;
}

//////////////////////////////////////////////////
void DARTLink::SetDARTParentJoint(DARTJointPtr _dartParentJoint)
{
  this->dataPtr->dartParentJoint = _dartParentJoint;
}

//////////////////////////////////////////////////
void DARTLink::AddDARTChildJoint(DARTJointPtr _dartChildJoint)
{
  this->dataPtr->dartChildJoints.push_back(_dartChildJoint);
}

//////////////////////////////////////////////////
bool DARTLink::IsSoftBody() const
{
  return this->dataPtr->isSoftBody;
}
<|MERGE_RESOLUTION|>--- conflicted
+++ resolved
@@ -225,11 +225,7 @@
   this->visuals;
 
   // COG offset
-<<<<<<< HEAD
-  math::Vector3 cog = this->inertial->CoG();
-=======
-  ignition::math::Vector3d cog = this->inertial->GetCoG().Ign();
->>>>>>> 6f8ef68a
+  ignition::math::Vector3d cog = this->inertial->CoG();
   this->dataPtr->dtBodyNode->setLocalCOM(DARTTypes::ConvVec3(cog));
 
   // Gravity mode
