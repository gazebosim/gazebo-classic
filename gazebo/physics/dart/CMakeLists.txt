include (${gazebo_cmake_dir}/GazeboUtils.cmake)

set (sources ${sources}
    dart/DARTBallJoint.cc
    dart/DARTBoxShape.cc
    dart/DARTCollision.cc
    dart/DARTCylinderShape.cc
    dart/DARTFixedJoint.cc
    dart/DARTHeightmapShape.cc
    dart/DARTHingeJoint.cc
    dart/DARTHinge2Joint.cc
    dart/DARTJoint.cc
    dart/DARTLink.cc
    dart/DARTMesh.cc
    dart/DARTMeshShape.cc
    dart/DARTModel.cc
    dart/DARTMultiRayShape.cc
    dart/DARTPhysics.cc
    dart/DARTPlaneShape.cc
    dart/DARTPolylineShape.cc
    dart/DARTRayShape.cc
    dart/DARTScrewJoint.cc
    dart/DARTSliderJoint.cc
    dart/DARTSphereShape.cc
    dart/DARTSurfaceParams.cc
    dart/DARTUniversalJoint.cc
    PARENT_SCOPE
)

SET (headers
    DARTBallJoint.hh
    DARTBoxShape.hh
    DARTCollision.hh
    DARTCylinderShape.hh
    DARTFixedJoint.hh
    DARTHeightmapShape.hh
    DARTHingeJoint.hh
    DARTHinge2Joint.hh
    DARTJoint.hh
    DARTLink.hh
    DARTMesh.hh
    DARTMeshShape.hh
    DARTModel.hh
    DARTMultiRayShape.hh
    DARTPhysics.hh
    DARTPlaneShape.hh
    DARTPolylineShape.hh
    DARTRayShape.hh
    DARTScrewJoint.hh
    DARTSliderJoint.hh
    DARTSphereShape.hh
    DARTSurfaceParams.hh
    DARTTypes.hh
    DARTUniversalJoint.hh
    dart_inc.h
)

<<<<<<< HEAD
set (gtest_sources
  # DARTPhysics_TEST.cc
  # DARTJoint_TEST.cc
)
# gz_build_tests(${gtest_sources})

=======
>>>>>>> 876c85db
gz_install_includes("physics/dart" ${headers})<|MERGE_RESOLUTION|>--- conflicted
+++ resolved
@@ -55,13 +55,4 @@
     dart_inc.h
 )
 
-<<<<<<< HEAD
-set (gtest_sources
-  # DARTPhysics_TEST.cc
-  # DARTJoint_TEST.cc
-)
-# gz_build_tests(${gtest_sources})
-
-=======
->>>>>>> 876c85db
 gz_install_includes("physics/dart" ${headers})