/*
 * Copyright (C) 2014-2016 Open Source Robotics Foundation
 *
 * Licensed under the Apache License, Version 2.0 (the "License");
 * you may not use this file except in compliance with the License.
 * You may obtain a copy of the License at
 *
 *     http://www.apache.org/licenses/LICENSE-2.0
 *
 * Unless required by applicable law or agreed to in writing, software
 * distributed under the License is distributed on an "AS IS" BASIS,
 * WITHOUT WARRANTIES OR CONDITIONS OF ANY KIND, either express or implied.
 * See the License for the specific language governing permissions and
 * limitations under the License.
 *
*/
#ifndef GAZEBO_PHYSICS_DART_DARTTYPES_HH_
#define GAZEBO_PHYSICS_DART_DARTTYPES_HH_

#include <boost/shared_ptr.hpp>
#include <ignition/math/Pose3.hh>
#include <ignition/math/Quaternion.hh>
#include <ignition/math/Vector3.hh>

#include "gazebo/common/Assert.hh"
#include "gazebo/physics/dart/dart_inc.h"
#include "gazebo/util/system.hh"

/// \file
/// \ingroup gazebo_physics
/// \ingroup gazebo_physics_dart
/// \brief DART wrapper forward declarations and typedefs
namespace gazebo
{
  namespace physics
  {
    class DARTPhysics;
    class DARTModel;
    class DARTLink;
    class DARTJoint;
    class DARTCollision;
    class DARTRayShape;
    class DARTSurfaceParams;

    typedef boost::shared_ptr<DARTPhysics>   DARTPhysicsPtr;
    typedef boost::shared_ptr<DARTModel>     DARTModelPtr;
    typedef boost::shared_ptr<DARTLink>      DARTLinkPtr;
    typedef boost::shared_ptr<DARTJoint>     DARTJointPtr;
    typedef boost::shared_ptr<DARTCollision> DARTCollisionPtr;
    typedef boost::shared_ptr<DARTRayShape>  DARTRayShapePtr;
    typedef boost::shared_ptr<DARTSurfaceParams> DARTSurfaceParamsPtr;

    using DARTBodyNodePropPtr =
      std::shared_ptr<dart::dynamics::BodyNode::Properties>;
    using DARTJointPropPtr =
      std::shared_ptr<dart::dynamics::Joint::Properties>;

    /// \addtogroup gazebo_physics_dart
    /// \{

    /// \class DARTTypes DARTTypes.hh
    /// \brief A set of functions for converting between the math types used
    ///        by gazebo and dart.
    class GZ_PHYSICS_VISIBLE DARTTypes
    {
      /// \brief Convert ignition math vector3d to eigen vector3d.
      /// \param[in] _vec3 Ignition math equalivent object.
      /// \return Eigen vector3 to convert.
      public: static Eigen::Vector3d ConvVec3(
          const ignition::math::Vector3d &_vec3)
      {
        return Eigen::Vector3d(_vec3.X(), _vec3.Y(), _vec3.Z());
      }

      /// \brief Convert eigen vector3d to ignition math vector3d.
      /// \param[in] _vec3 Eigen vector3 to convert.
      /// \return Ignition math equalivent object.
      public: static ignition::math::Vector3d ConvVec3Ign(
                  const Eigen::Vector3d &_vec3)
      {
        return ignition::math::Vector3d(_vec3.x(), _vec3.y(), _vec3.z());
      }

<<<<<<< HEAD
=======
      /// \brief
      public: static Eigen::Quaterniond ConvQuat(const math::Quaternion &_quat)
          GAZEBO_DEPRECATED(8.0)
      {
#ifndef _WIN32
  #pragma GCC diagnostic push
  #pragma GCC diagnostic ignored "-Wdeprecated-declarations"
#endif
        return ConvQuat(_quat.Ign());
#ifndef _WIN32
  #pragma GCC diagnostic pop
#endif
      }

>>>>>>> efe6fdea
      /// \brief Convert ignition quaternion to eigen quaternion.
      /// \param[in] _quat Ignition object.
      /// \return Equivalent eigen object.
      public: static Eigen::Quaterniond ConvQuat(
          const ignition::math::Quaterniond &_quat)
      {
        return Eigen::Quaterniond(_quat.W(), _quat.X(), _quat.Y(), _quat.Z());
      }

<<<<<<< HEAD
=======
      /// \brief
      public: static math::Quaternion ConvQuat(const Eigen::Quaterniond &_quat)
          GAZEBO_DEPRECATED(8.0)
      {
#ifndef _WIN32
  #pragma GCC diagnostic push
  #pragma GCC diagnostic ignored "-Wdeprecated-declarations"
#endif
        return ConvQuatIgn(_quat);
#ifndef _WIN32
  #pragma GCC diagnostic pop
#endif
      }

>>>>>>> efe6fdea
      /// \brief Convert eigen quaternion to ignition quaternion.
      /// \param[in] _quat Eigen object to convert.
      /// \return Equivalent ignition object.
      public: static ignition::math::Quaterniond ConvQuatIgn(
                  const Eigen::Quaterniond &_quat)
      {
        return ignition::math::Quaterniond(
            _quat.w(), _quat.x(), _quat.y(), _quat.z());
      }

      /// \brief
      public: static Eigen::Isometry3d ConvPose(
          const ignition::math::Pose3d &_pose)
      {
          // Below line doesn't work with 'libeigen3-dev is 3.0.5-1'
          // return Eigen::Translation3d(ConvVec3(_pose.pos)) *
          //        ConvQuat(_pose.rot);

          Eigen::Isometry3d res = Eigen::Isometry3d::Identity();

          res.translation() = ConvVec3(_pose.Pos());
          res.linear() = Eigen::Matrix3d(ConvQuat(_pose.Rot()));

          return res;
      }

      /// \brief Convert eigen iosmetry3d to ignition math pose3d.
      /// \param[in] _T eigen object to convert
      /// \return Equvalent ignition math object.
      public: static ignition::math::Pose3d ConvPoseIgn(
                  const Eigen::Isometry3d &_T)
      {
        ignition::math::Pose3d pose;
        pose.Pos() = ConvVec3Ign(_T.translation());
        pose.Rot() = ConvQuatIgn(Eigen::Quaterniond(_T.linear()));
        return pose;
      }

      /// \brief Invert thread pitch to match the different definitions of
      /// thread pitch in Gazebo and DART.
      ///
      /// [Definitions of thread pitch]
      /// Gazebo: NEGATIVE angular motion per linear motion.
      /// DART  : linear motion per single rotation.
      public: static double InvertThreadPitch(double _pitch)
      {
        GZ_ASSERT(std::abs(_pitch) > 0.0,
                  "Zero thread pitch is not allowed.\n");

        return -2.0 * M_PI / _pitch;
      }
    };
  }
}

#endif<|MERGE_RESOLUTION|>--- conflicted
+++ resolved
@@ -18,11 +18,10 @@
 #define GAZEBO_PHYSICS_DART_DARTTYPES_HH_
 
 #include <boost/shared_ptr.hpp>
-#include <ignition/math/Pose3.hh>
-#include <ignition/math/Quaternion.hh>
 #include <ignition/math/Vector3.hh>
 
 #include "gazebo/common/Assert.hh"
+#include "gazebo/math/Pose.hh"
 #include "gazebo/physics/dart/dart_inc.h"
 #include "gazebo/util/system.hh"
 
@@ -81,23 +80,6 @@
         return ignition::math::Vector3d(_vec3.x(), _vec3.y(), _vec3.z());
       }
 
-<<<<<<< HEAD
-=======
-      /// \brief
-      public: static Eigen::Quaterniond ConvQuat(const math::Quaternion &_quat)
-          GAZEBO_DEPRECATED(8.0)
-      {
-#ifndef _WIN32
-  #pragma GCC diagnostic push
-  #pragma GCC diagnostic ignored "-Wdeprecated-declarations"
-#endif
-        return ConvQuat(_quat.Ign());
-#ifndef _WIN32
-  #pragma GCC diagnostic pop
-#endif
-      }
-
->>>>>>> efe6fdea
       /// \brief Convert ignition quaternion to eigen quaternion.
       /// \param[in] _quat Ignition object.
       /// \return Equivalent eigen object.
@@ -107,23 +89,6 @@
         return Eigen::Quaterniond(_quat.W(), _quat.X(), _quat.Y(), _quat.Z());
       }
 
-<<<<<<< HEAD
-=======
-      /// \brief
-      public: static math::Quaternion ConvQuat(const Eigen::Quaterniond &_quat)
-          GAZEBO_DEPRECATED(8.0)
-      {
-#ifndef _WIN32
-  #pragma GCC diagnostic push
-  #pragma GCC diagnostic ignored "-Wdeprecated-declarations"
-#endif
-        return ConvQuatIgn(_quat);
-#ifndef _WIN32
-  #pragma GCC diagnostic pop
-#endif
-      }
-
->>>>>>> efe6fdea
       /// \brief Convert eigen quaternion to ignition quaternion.
       /// \param[in] _quat Eigen object to convert.
       /// \return Equivalent ignition object.
