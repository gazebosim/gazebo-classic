--- conflicted
+++ resolved
@@ -53,12 +53,7 @@
       /// \brief Set the axis of motion
       public: void SetAxis(int _index, const math::Vector3 &_axis);
 
-<<<<<<< HEAD
-=======
-      // Documentation inherited.
-      public: virtual void SetDamping(int _index, double _damping);
 
->>>>>>> b8766d32
       /// \copydoc ScrewJoint::SetThreadPitch
       public: virtual void SetThreadPitch(int _index, double _threadPitch);
 
