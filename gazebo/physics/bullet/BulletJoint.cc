/*
 * Copyright (C) 2012-2014 Open Source Robotics Foundation
 *
 * Licensed under the Apache License, Version 2.0 (the "License");
 * you may not use this file except in compliance with the License.
 * You may obtain a copy of the License at
 *
 *     http://www.apache.org/licenses/LICENSE-2.0
 *
 * Unless required by applicable law or agreed to in writing, software
 * distributed under the License is distributed on an "AS IS" BASIS,
 * WITHOUT WARRANTIES OR CONDITIONS OF ANY KIND, either express or implied.
 * See the License for the specific language governing permissions and
 * limitations under the License.
 *
*/
/* Desc: The base Bullet joint class
 * Author: Nate Koenig, Andrew Howard
 * Date: 15 May 2009
 */

#include <string>

#include "gazebo/common/Exception.hh"
#include "gazebo/common/Console.hh"

#include "gazebo/physics/World.hh"
#include "gazebo/physics/bullet/bullet_inc.h"
#include "gazebo/physics/bullet/BulletLink.hh"
#include "gazebo/physics/bullet/BulletJoint.hh"

using namespace gazebo;
using namespace physics;

//////////////////////////////////////////////////
BulletJoint::BulletJoint(BasePtr _parent)
  : Joint(_parent)
{
  this->constraint = NULL;
  this->bulletWorld = NULL;
  this->feedback = NULL;
  this->stiffnessDampingInitialized = false;
  this->forceApplied[0] = 0;
  this->forceApplied[1] = 0;
}

//////////////////////////////////////////////////
BulletJoint::~BulletJoint()
{
  delete this->constraint;
  this->bulletWorld = NULL;
}

//////////////////////////////////////////////////
void BulletJoint::Load(sdf::ElementPtr _sdf)
{
  Joint::Load(_sdf);

  if (this->sdf->HasElement("axis"))
  {
    sdf::ElementPtr axisElem = this->sdf->GetElement("axis");
    if (axisElem->HasElement("dynamics"))
    {
      sdf::ElementPtr dynamicsElem = axisElem->GetElement("dynamics");

      if (dynamicsElem->HasElement("damping"))
      {
        this->SetDamping(0, dynamicsElem->Get<double>("damping"));
      }
      if (dynamicsElem->HasElement("friction"))
      {
        sdf::ElementPtr frictionElem = dynamicsElem->GetElement("friction");
        gzlog << "joint friction not implemented\n";
      }
    }
  }

  if (this->sdf->HasElement("axis2"))
  {
    sdf::ElementPtr axisElem = this->sdf->GetElement("axis");
    if (axisElem->HasElement("dynamics"))
    {
      sdf::ElementPtr dynamicsElem = axisElem->GetElement("dynamics");

      if (dynamicsElem->HasElement("damping"))
      {
        this->SetDamping(1, dynamicsElem->Get<double>("damping"));
      }
      if (dynamicsElem->HasElement("friction"))
      {
        sdf::ElementPtr frictionElem = dynamicsElem->GetElement("friction");
        gzlog << "joint friction not implemented\n";
      }
    }
  }
}

//////////////////////////////////////////////////
void BulletJoint::Init()
{
  Joint::Init();
}

//////////////////////////////////////////////////
void BulletJoint::Reset()
{
  Joint::Reset();
}

//////////////////////////////////////////////////
LinkPtr BulletJoint::GetJointLink(unsigned int _index) const
{
  LinkPtr result;

  if (this->constraint == NULL)
    gzthrow("Attach bodies to the joint first");

  if (_index == 0 || _index == 1)
  {
    BulletLinkPtr bulletLink1 =
      boost::static_pointer_cast<BulletLink>(this->childLink);

    BulletLinkPtr bulletLink2 =
      boost::static_pointer_cast<BulletLink>(this->parentLink);

    btRigidBody rigidLink = this->constraint->getRigidBodyA();

    if (bulletLink1 && rigidLink.getUserPointer() == bulletLink1.get())
      result = this->childLink;
    else if (bulletLink2)
      result = this->parentLink;
  }

  return result;
}

//////////////////////////////////////////////////
bool BulletJoint::AreConnected(LinkPtr _one, LinkPtr _two) const
{
  return this->constraint && ((this->childLink.get() == _one.get() &&
                               this->parentLink.get() == _two.get()) ||
                              (this->childLink.get() == _two.get() &&
                               this->parentLink.get() == _one.get()));
}

//////////////////////////////////////////////////
void BulletJoint::Detach()
{
  this->childLink.reset();
  this->parentLink.reset();
  if (this->constraint && this->bulletWorld)
    this->bulletWorld->removeConstraint(this->constraint);
  delete this->constraint;
}

//////////////////////////////////////////////////
void BulletJoint::CacheForceTorque()
{
  if (!this->provideFeedback)
    return;

  // caching force torque for the joint
  // if cached, GetForceTorque should use this value
  // this->wrench
  this->wrench.body2Force = BulletTypes::ConvertVector3(
                      this->feedback->m_appliedForceBodyA);
  this->wrench.body2Torque = BulletTypes::ConvertVector3(
                      this->feedback->m_appliedTorqueBodyA);
  this->wrench.body1Force = BulletTypes::ConvertVector3(
                      this->feedback->m_appliedForceBodyB);
  this->wrench.body1Torque = BulletTypes::ConvertVector3(
                      this->feedback->m_appliedTorqueBodyB);
  // gzerr << "   " << this->GetName()
  //       << " : " << this->wrench.body1Force
  //       << " : " << this->wrench.body1Torque
  //       << " : " << this->wrench.body2Force
  //       << " : " << this->wrench.body2Torque
  //       << "\n";

  // get force applied through SetForce
  physics::JointWrench wrenchAppliedWorld;
  if (this->HasType(physics::Base::HINGE_JOINT))
  {
    // rotate force into child link frame
    // GetLocalAxis is the axis specified in parent link frame!!!
    wrenchAppliedWorld.body2Torque =
      this->GetForce(0u) * this->GetLocalAxis(0u);

    // gzerr << "body2Torque [" << wrenchAppliedWorld.body2Torque
    //       << "] axis [" << this->GetLocalAxis(0u)
    //       << "]\n";

    wrenchAppliedWorld.body1Torque = -wrenchAppliedWorld.body2Torque;
  }
  else if (this->HasType(physics::Base::SLIDER_JOINT))
  {
    // rotate force into child link frame
    wrenchAppliedWorld.body2Force =
      this->GetForce(0u) * this->GetLocalAxis(0u);
    wrenchAppliedWorld.body1Force = -wrenchAppliedWorld.body2Force;
  }
  else
  {
    /// \TODO: implement for other joint types
    // gzerr << "force torque for joint type [" << this->GetType()
    //       << "] not implemented, returns false results!!\n";
  }

  // convert wrench from child cg location to child link frame
  if (this->childLink)
  {
    math::Pose childPose = this->childLink->GetWorldPose();

    // convert torque from about child CG to joint anchor location
    // cg position specified in child link frame
    math::Pose cgPose = this->childLink->GetInertial()->GetPose();

    // anchorPose location of joint in child frame
    // childMomentArm: from child CG to joint location in child link frame
    // moment arm rotated into world frame (given feedback is in world frame)
    math::Vector3 childMomentArm = childPose.rot.RotateVector(
      (this->anchorPose - math::Pose(cgPose.pos, math::Quaternion())).pos);

    // gzerr << "anchor [" << anchorPose
    //       << "] iarm[" << this->childLink->GetInertial()->GetPose().pos
    //       << "] childMomentArm[" << childMomentArm
    //       << "] f1[" << this->wrench.body2Force
    //       << "] t1[" << this->wrench.body2Torque
    //       << "] fxp[" << this->wrench.body2Force.Cross(childMomentArm)
    //       << "]\n";

    this->wrench.body2Torque += this->wrench.body2Force.Cross(childMomentArm);

    // rotate resulting body2Force in world frame into link frame
    this->wrench.body2Force = childPose.rot.RotateVectorReverse(
      -this->wrench.body2Force);

    // rotate resulting body2Torque in world frame into link frame
    this->wrench.body2Torque = childPose.rot.RotateVectorReverse(
      -this->wrench.body2Torque);
  }

  // convert torque from about parent CG to joint anchor location
  if (this->parentLink)
  {
    // get child pose, or it's the inertial world if childLink is NULL
    math::Pose childPose;
    if (this->childLink)
      childPose = this->childLink->GetWorldPose();

    math::Pose parentPose = this->parentLink->GetWorldPose();

    // if parent link exists, convert torque from about parent
    // CG to joint anchor location

    // parent cg specified in parent link frame
    math::Pose cgPose = this->parentLink->GetInertial()->GetPose();

    // get parent CG pose in child link frame
    math::Pose parentCGInChildLink =
      math::Pose(cgPose.pos, math::Quaternion()) - (childPose - parentPose);

    // anchor location in parent CG frame
    // this is the moment arm, but it's in parent CG frame, we need
    // to convert it into world frame
    math::Pose anchorInParendCGFrame = this->anchorPose - parentCGInChildLink;

    // paretnCGFrame in world frame
    math::Pose parentCGInWorld = cgPose + parentPose;

    // rotate momeent arms into world frame
    math::Vector3 parentMomentArm = parentCGInWorld.rot.RotateVector(
      (this->anchorPose - parentCGInChildLink).pos);

    // gzerr << "anchor [" << this->anchorPose
    //       << "] pcginc[" << parentCGInChildLink
    //       << "] iarm[" << cgPose
    //       << "] anc2pcg[" << this->anchorPose - parentCGInChildLink
    //       << "] parentMomentArm[" << parentMomentArm
    //       << "] f1[" << this->wrench.body1Force
    //       << "] t1[" << this->wrench.body1Torque
    //       << "] fxp[" << this->wrench.body1Force.Cross(parentMomentArm)
    //       << "]\n";

    this->wrench.body1Torque += this->wrench.body1Force.Cross(parentMomentArm);

    // rotate resulting body1Force in world frame into link frame
    this->wrench.body1Force = parentPose.rot.RotateVectorReverse(
      -this->wrench.body1Force);

    // rotate resulting body1Torque in world frame into link frame
    this->wrench.body1Torque = parentPose.rot.RotateVectorReverse(
      -this->wrench.body1Torque);

    if (!this->childLink)
    {
      // if child link does not exist, use equal and opposite
      this->wrench.body2Force = -this->wrench.body1Force;
      this->wrench.body2Torque = -this->wrench.body1Torque;

      // force/torque are in parent link frame, transform them into
      // child link(world) frame.
      math::Pose parentToWorldTransform = this->parentLink->GetWorldPose();
      this->wrench.body1Force =
        parentToWorldTransform.rot.RotateVector(
        this->wrench.body1Force);
      this->wrench.body1Torque =
        parentToWorldTransform.rot.RotateVector(
        this->wrench.body1Torque);
    }
  }
  else
  {
    if (!this->childLink)
    {
      gzerr << "Joint [" << this->GetScopedName()
            << "]: Both parent and child links are invalid, abort.\n";
      return;
    }
    else
    {
      // if parentLink does not exist, use equal opposite body1 wrench
      this->wrench.body1Force = -this->wrench.body2Force;
      this->wrench.body1Torque = -this->wrench.body2Torque;

      // force/torque are in child link frame, transform them into
      // parent link frame.  Here, parent link is world, so zero transform.
      math::Pose childToWorldTransform = this->childLink->GetWorldPose();
      this->wrench.body1Force =
        childToWorldTransform.rot.RotateVector(
        this->wrench.body1Force);
      this->wrench.body1Torque =
        childToWorldTransform.rot.RotateVector(
        this->wrench.body1Torque);
    }
  }
  this->wrench = this->wrench - wrenchAppliedWorld;
}

//////////////////////////////////////////////////
JointWrench BulletJoint::GetForceTorque(unsigned int /*_index*/)
{
  return this->wrench;
}

//////////////////////////////////////////////////
void BulletJoint::SetupJointFeedback()
{
  if (this->provideFeedback)
  {
    this->feedback = new btJointFeedback;
    this->feedback->m_appliedForceBodyA = btVector3(0, 0, 0);
    this->feedback->m_appliedForceBodyB = btVector3(0, 0, 0);
    this->feedback->m_appliedTorqueBodyA = btVector3(0, 0, 0);
    this->feedback->m_appliedTorqueBodyB = btVector3(0, 0, 0);

    if (this->constraint)
      this->constraint->setJointFeedback(this->feedback);
    else
    {
      gzerr << "Bullet Joint [" << this->GetName() << "] ID is invalid\n";
      getchar();
    }
  }
}

//////////////////////////////////////////////////
<<<<<<< HEAD
void BulletJoint::SetDamping(int _index, double _damping)
{
  if (static_cast<unsigned int>(_index) < this->GetAngleCount())
  {
    this->SetStiffnessDamping(static_cast<unsigned int>(_index),
      this->stiffnessCoefficient[_index],
=======
void BulletJoint::SetDamping(unsigned int _index, double _damping)
{
  if (_index < this->GetAngleCount())
  {
    this->SetStiffnessDamping(_index, this->stiffnessCoefficient[_index],
>>>>>>> c9dc1434
      _damping);
  }
  else
  {
     gzerr << "BulletJoint::SetDamping: index[" << _index
           << "] is out of bounds (GetAngleCount() = "
           << this->GetAngleCount() << ").\n";
     return;
  }
}

//////////////////////////////////////////////////
<<<<<<< HEAD
void BulletJoint::SetStiffness(int _index, double _stiffness)
{
  if (static_cast<unsigned int>(_index) < this->GetAngleCount())
  {
    this->SetStiffnessDamping(static_cast<unsigned int>(_index),
      _stiffness,
=======
void BulletJoint::SetStiffness(unsigned int _index, double _stiffness)
{
  if (_index < this->GetAngleCount())
  {
    this->SetStiffnessDamping(_index, _stiffness,
>>>>>>> c9dc1434
      this->dissipationCoefficient[_index]);
  }
  else
  {
     gzerr << "BulletJoint::SetStiffness: index[" << _index
           << "] is out of bounds (GetAngleCount() = "
           << this->GetAngleCount() << ").\n";
     return;
  }
}

//////////////////////////////////////////////////
void BulletJoint::SetStiffnessDamping(unsigned int _index,
  double _stiffness, double _damping, double _reference)
{
  if (_index < this->GetAngleCount())
  {
    this->stiffnessCoefficient[_index] = _stiffness;
    this->dissipationCoefficient[_index] = _damping;
    this->springReferencePosition[_index] = _reference;

    /// \TODO: this check might not be needed?  attaching an object to a static
    /// body should not affect damping application.
    bool parentStatic =
      this->GetParent() ? this->GetParent()->IsStatic() : false;
    bool childStatic =
      this->GetChild() ? this->GetChild()->IsStatic() : false;

    if (!this->stiffnessDampingInitialized)
    {
      if (!parentStatic && !childStatic)
      {
        this->applyDamping = physics::Joint::ConnectJointUpdate(
          boost::bind(&BulletJoint::ApplyStiffnessDamping, this));
        this->stiffnessDampingInitialized = true;
      }
      else
      {
        gzwarn << "Spring Damper for Joint[" << this->GetName()
               << "] is not initialized because either parent[" << parentStatic
               << "] or child[" << childStatic << "] is static.\n";
      }
    }
  }
  else
    gzerr << "SetStiffnessDamping _index too large.\n";
}

//////////////////////////////////////////////////
void BulletJoint::SetForce(unsigned int _index, double _force)
{
  double force = Joint::CheckAndTruncateForce(_index, _force);
  this->SaveForce(_index, force);
  this->SetForceImpl(_index, force);

  // for engines that supports auto-disable of links
  if (this->childLink) this->childLink->SetEnabled(true);
  if (this->parentLink) this->parentLink->SetEnabled(true);
}

//////////////////////////////////////////////////
void BulletJoint::SaveForce(unsigned int _index, double _force)
{
  // this bit of code actually doesn't do anything physical,
  // it simply records the forces commanded inside forceApplied.
  if (_index < this->GetAngleCount())
  {
    if (this->forceAppliedTime < this->GetWorld()->GetSimTime())
    {
      // reset forces if time step is new
      this->forceAppliedTime = this->GetWorld()->GetSimTime();
      this->forceApplied[0] = this->forceApplied[1] = 0;
    }

    this->forceApplied[_index] += _force;
  }
  else
    gzerr << "Something's wrong, joint [" << this->GetName()
          << "] index [" << _index
          << "] out of range.\n";
}

//////////////////////////////////////////////////
double BulletJoint::GetForce(unsigned int _index)
{
  if (_index < this->GetAngleCount())
  {
    return this->forceApplied[_index];
  }
  else
  {
    gzerr << "Invalid joint index [" << _index
          << "] when trying to get force\n";
    return 0;
  }
}

//////////////////////////////////////////////////
void BulletJoint::ApplyStiffnessDamping()
<<<<<<< HEAD
{
  for (unsigned int i = 0; i < this->GetAngleCount(); ++i)
  {
    // Take absolute value of dissipationCoefficient, since negative values of
    // dissipationCoefficient are used for adaptive damping to
    // enforce stability.
    double dampingForce = -fabs(this->dissipationCoefficient[i])
      * this->GetVelocity(i);

    double springForce = this->stiffnessCoefficient[i]
      * (this->springReferencePosition[i] - this->GetAngle(i).Radian());

    // do not change forceApplied if setting internal damping forces
    this->SetForceImpl(i, dampingForce + springForce);

    // gzerr << this->GetVelocity(0) << " : " << dampingForce << "\n";
  }
=======
{
  for (unsigned int i = 0; i < this->GetAngleCount(); ++i)
  {
    // Take absolute value of dissipationCoefficient, since negative values of
    // dissipationCoefficient are used for adaptive damping to
    // enforce stability.
    double dampingForce = -fabs(this->dissipationCoefficient[i])
      * this->GetVelocity(i);

    double springForce = this->stiffnessCoefficient[i]
      * (this->springReferencePosition[i] - this->GetAngle(i).Radian());

    // do not change forceApplied if setting internal damping forces
    this->SetForceImpl(i, dampingForce + springForce);

    // gzerr << this->GetVelocity(0) << " : " << dampingForce << "\n";
  }
}

//////////////////////////////////////////////////
void BulletJoint::SetAnchor(unsigned int /*_index*/,
    const gazebo::math::Vector3 & /*_anchor*/)
{
  // nothing to do here for bullet.
}

//////////////////////////////////////////////////
math::Vector3 BulletJoint::GetAnchor(unsigned int /*_index*/) const
{
  gzerr << "Not implement in Bullet\n";
  return math::Vector3();
}

//////////////////////////////////////////////////
math::Vector3 BulletJoint::GetLinkForce(unsigned int /*_index*/) const
{
  gzerr << "Not implement in Bullet\n";
  return math::Vector3();
}

//////////////////////////////////////////////////
math::Vector3 BulletJoint::GetLinkTorque(unsigned int /*_index*/) const
{
  gzerr << "Not implement in Bullet\n";
  return math::Vector3();
}

//////////////////////////////////////////////////
void BulletJoint::SetAttribute(Attribute, unsigned int /*_index*/,
    double /*_value*/)
{
  gzdbg << "Not implement in Bullet\n";
}

//////////////////////////////////////////////////
bool BulletJoint::SetParam(const std::string &/*_key*/,
    unsigned int /*_index*/,
    const boost::any &/*_value*/)
{
  gzdbg << "Not implement in Bullet\n";
  return false;
}

//////////////////////////////////////////////////
double BulletJoint::GetParam(const std::string &/*_key*/,
    unsigned int /*_index*/)
{
  gzdbg << "Not implement in Bullet\n";
  return 0;
}

//////////////////////////////////////////////////
math::Angle BulletJoint::GetHighStop(unsigned int _index)
{
  return this->GetUpperLimit(_index);
}

//////////////////////////////////////////////////
math::Angle BulletJoint::GetLowStop(unsigned int _index)
{
  return this->GetLowerLimit(_index);
>>>>>>> c9dc1434
}<|MERGE_RESOLUTION|>--- conflicted
+++ resolved
@@ -365,20 +365,11 @@
 }
 
 //////////////////////////////////////////////////
-<<<<<<< HEAD
-void BulletJoint::SetDamping(int _index, double _damping)
-{
-  if (static_cast<unsigned int>(_index) < this->GetAngleCount())
-  {
-    this->SetStiffnessDamping(static_cast<unsigned int>(_index),
-      this->stiffnessCoefficient[_index],
-=======
 void BulletJoint::SetDamping(unsigned int _index, double _damping)
 {
   if (_index < this->GetAngleCount())
   {
     this->SetStiffnessDamping(_index, this->stiffnessCoefficient[_index],
->>>>>>> c9dc1434
       _damping);
   }
   else
@@ -391,20 +382,11 @@
 }
 
 //////////////////////////////////////////////////
-<<<<<<< HEAD
-void BulletJoint::SetStiffness(int _index, double _stiffness)
-{
-  if (static_cast<unsigned int>(_index) < this->GetAngleCount())
-  {
-    this->SetStiffnessDamping(static_cast<unsigned int>(_index),
-      _stiffness,
-=======
 void BulletJoint::SetStiffness(unsigned int _index, double _stiffness)
 {
   if (_index < this->GetAngleCount())
   {
     this->SetStiffnessDamping(_index, _stiffness,
->>>>>>> c9dc1434
       this->dissipationCoefficient[_index]);
   }
   else
@@ -504,7 +486,6 @@
 
 //////////////////////////////////////////////////
 void BulletJoint::ApplyStiffnessDamping()
-<<<<<<< HEAD
 {
   for (unsigned int i = 0; i < this->GetAngleCount(); ++i)
   {
@@ -522,24 +503,6 @@
 
     // gzerr << this->GetVelocity(0) << " : " << dampingForce << "\n";
   }
-=======
-{
-  for (unsigned int i = 0; i < this->GetAngleCount(); ++i)
-  {
-    // Take absolute value of dissipationCoefficient, since negative values of
-    // dissipationCoefficient are used for adaptive damping to
-    // enforce stability.
-    double dampingForce = -fabs(this->dissipationCoefficient[i])
-      * this->GetVelocity(i);
-
-    double springForce = this->stiffnessCoefficient[i]
-      * (this->springReferencePosition[i] - this->GetAngle(i).Radian());
-
-    // do not change forceApplied if setting internal damping forces
-    this->SetForceImpl(i, dampingForce + springForce);
-
-    // gzerr << this->GetVelocity(0) << " : " << dampingForce << "\n";
-  }
 }
 
 //////////////////////////////////////////////////
@@ -604,5 +567,4 @@
 math::Angle BulletJoint::GetLowStop(unsigned int _index)
 {
   return this->GetLowerLimit(_index);
->>>>>>> c9dc1434
 }