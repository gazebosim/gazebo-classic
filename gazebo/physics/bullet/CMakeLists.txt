--- conflicted
+++ resolved
@@ -1,9 +1,9 @@
 include (${gazebo_cmake_dir}/GazeboUtils.cmake)
 
-<<<<<<< HEAD
 set (sources ${sources}
   bullet/BulletBallJoint.cc
   bullet/BulletCollision.cc
+  bullet/BulletFixedJoint.cc
   bullet/BulletHeightmapShape.cc
   bullet/BulletHinge2Joint.cc
   bullet/BulletHingeJoint.cc
@@ -22,35 +22,6 @@
   bullet/BulletUniversalJoint.cc
   bullet/gzBtUniversalConstraint.cc
   PARENT_SCOPE
-=======
-include_directories(${BULLET_INCLUDE_DIRS})
-
-link_directories(${BULLET_LIBRARY_DIRS})
-
-add_definitions(${BULLET_CFLAGS})
-
-set (sources
-  BulletBallJoint.cc
-  BulletCollision.cc
-  BulletFixedJoint.cc
-  BulletHeightmapShape.cc
-  BulletHinge2Joint.cc
-  BulletHingeJoint.cc
-  BulletJoint.cc
-  BulletLink.cc
-  BulletMesh.cc
-  BulletMeshShape.cc
-  BulletMotionState.cc
-  BulletMultiRayShape.cc
-  BulletPhysics.cc
-  BulletPolylineShape.cc
-  BulletRayShape.cc
-  BulletScrewJoint.cc
-  BulletSliderJoint.cc
-  BulletSurfaceParams.cc
-  BulletUniversalJoint.cc
-  gzBtUniversalConstraint.cc
->>>>>>> 448ff5e1
 )
 
 set (headers
