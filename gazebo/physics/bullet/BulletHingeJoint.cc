/*
 * Copyright 2012 Open Source Robotics Foundation
 *
 * Licensed under the Apache License, Version 2.0 (the "License");
 * you may not use this file except in compliance with the License.
 * You may obtain a copy of the License at
 *
 *     http://www.apache.org/licenses/LICENSE-2.0
 *
 * Unless required by applicable law or agreed to in writing, software
 * distributed under the License is distributed on an "AS IS" BASIS,
 * WITHOUT WARRANTIES OR CONDITIONS OF ANY KIND, either express or implied.
 * See the License for the specific language governing permissions and
 * limitations under the License.
 *
*/
/* Desc: A BulletHingeJoint
 * Author: Nate Koenig, Andrew Howard
 * Date: 21 May 2003
 */
#include "gazebo/common/Assert.hh"
#include "gazebo/common/Console.hh"
#include "gazebo/common/Exception.hh"

#include "gazebo/physics/bullet/BulletLink.hh"
#include "gazebo/physics/bullet/BulletPhysics.hh"
#include "gazebo/physics/bullet/BulletHingeJoint.hh"

using namespace gazebo;
using namespace physics;

//////////////////////////////////////////////////
BulletHingeJoint::BulletHingeJoint(btDynamicsWorld *_world, BasePtr _parent)
    : HingeJoint<BulletJoint>(_parent)
{
  this->bulletWorld = _world;
  this->bulletHinge = NULL;
  this->angleOffset = 0;
}

//////////////////////////////////////////////////
BulletHingeJoint::~BulletHingeJoint()
{
}

//////////////////////////////////////////////////
void BulletHingeJoint::Load(sdf::ElementPtr _sdf)
{
  HingeJoint<BulletJoint>::Load(_sdf);
}

//////////////////////////////////////////////////
void BulletHingeJoint::Init()
{
  HingeJoint<BulletJoint>::Init();

  // Cast to BulletLink
  BulletLinkPtr bulletChildLink =
    boost::shared_static_cast<BulletLink>(this->childLink);
  BulletLinkPtr bulletParentLink =
    boost::shared_static_cast<BulletLink>(this->parentLink);

  // Get axis unit vector (expressed in world frame).
  math::Vector3 axis = this->initialWorldAxis;
  if (axis == math::Vector3::Zero)
  {
    gzerr << "axis must have non-zero length, resetting to 0 0 1\n";
    axis.Set(0, 0, 1);
  }

  // Local variables used to compute pivots and axes in body-fixed frames
  // for the parent and child links.
  math::Vector3 pivotParent, pivotChild, axisParent, axisChild;
  math::Pose pose;

  // Initialize pivots to anchorPos, which is expressed in the
  // world coordinate frame.
  pivotParent = this->anchorPos;
  pivotChild = this->anchorPos;

  // Check if parentLink exists. If not, the parent will be the world.
  if (this->parentLink)
  {
    // Compute relative pose between joint anchor and CoG of parent link.
    pose = this->parentLink->GetWorldCoGPose();
    // Subtract CoG position from anchor position, both in world frame.
    pivotParent -= pose.pos;
    // Rotate pivot offset and axis into body-fixed frame of parent.
    pivotParent = pose.rot.RotateVectorReverse(pivotParent);
    axisParent = pose.rot.RotateVectorReverse(axis);
    axisParent = axisParent.Normalize();
  }
  // Check if childLink exists. If not, the child will be the world.
  if (this->childLink)
  {
    // Compute relative pose between joint anchor and CoG of child link.
    pose = this->childLink->GetWorldCoGPose();
    // Subtract CoG position from anchor position, both in world frame.
    pivotChild -= pose.pos;
    // Rotate pivot offset and axis into body-fixed frame of child.
    pivotChild = pose.rot.RotateVectorReverse(pivotChild);
    axisChild = pose.rot.RotateVectorReverse(axis);
    axisChild = axisChild.Normalize();
  }

  // If both links exist, then create a joint between the two links.
  if (bulletChildLink && bulletParentLink)
  {
    this->bulletHinge = new btHingeConstraint(
        *(bulletChildLink->GetBulletLink()),
        *(bulletParentLink->GetBulletLink()),
        BulletTypes::ConvertVector3(pivotChild),
        BulletTypes::ConvertVector3(pivotParent),
        BulletTypes::ConvertVector3(axisChild),
        BulletTypes::ConvertVector3(axisParent));
  }
  // If only the child exists, then create a joint between the child
  // and the world.
  else if (bulletChildLink)
  {
    this->bulletHinge = new btHingeConstraint(
        *(bulletChildLink->GetBulletLink()),
        BulletTypes::ConvertVector3(pivotChild),
        BulletTypes::ConvertVector3(axisChild));
  }
  // If only the parent exists, then create a joint between the parent
  // and the world.
  else if (bulletParentLink)
  {
    this->bulletHinge = new btHingeConstraint(
        *(bulletParentLink->GetBulletLink()),
        BulletTypes::ConvertVector3(pivotParent),
        BulletTypes::ConvertVector3(axisParent));
  }
  // Throw an error if no links are given.
  else
  {
    gzthrow("joint without links\n");
  }

  if (!this->bulletHinge)
    gzthrow("memory allocation error\n");

  // Give parent class BulletJoint a pointer to this constraint.
  this->constraint = this->bulletHinge;

  // Set angleOffset based on hinge angle at joint creation.
  // GetAngleImpl will report angles relative to this offset.
  this->angleOffset = this->bulletHinge->getHingeAngle();

  // Apply joint angle limits here.
  // TODO: velocity and effort limits.
  GZ_ASSERT(this->sdf != NULL, "Joint sdf member is NULL");
  sdf::ElementPtr limitElem;
  limitElem = this->sdf->GetElement("axis")->GetElement("limit");
  this->bulletHinge->setLimit(
    this->angleOffset + limitElem->GetValueDouble("lower"),
    this->angleOffset + limitElem->GetValueDouble("upper"));

  // Add the joint to the world
  this->bulletWorld->addConstraint(this->bulletHinge, true);

  // Allows access to impulse
  this->bulletHinge->enableFeedback(true);
}

//////////////////////////////////////////////////
math::Vector3 BulletHingeJoint::GetAnchor(int /*_index*/) const
{
  btTransform trans = this->bulletHinge->getAFrame();
  trans.getOrigin() +=
    this->bulletHinge->getRigidBodyA().getCenterOfMassTransform().getOrigin();
  return math::Vector3(trans.getOrigin().getX(),
      trans.getOrigin().getY(), trans.getOrigin().getZ());
}

//////////////////////////////////////////////////
void BulletHingeJoint::SetAnchor(int /*_index*/,
                                 const math::Vector3 &/*_anchor*/)
{
  // The anchor (pivot in Bullet lingo), can only be set on creation
}

//////////////////////////////////////////////////
void BulletHingeJoint::SetAxis(int /*_index*/, const math::Vector3 &_axis)
{
  // Note that _axis is given in a world frame,
  // but bullet uses a body-fixed frame
  if (this->bulletHinge == NULL)
  {
    // this hasn't been initialized yet, store axis in initialWorldAxis
    this->initialWorldAxis = _axis;
  }
  else
  {
    gzerr << "not implemented\n";
  }

  // Bullet seems to handle setAxis improperly. It readjust all the pivot
  // points
  /*btmath::Vector3 vec(_axis.x, _axis.y, _axis.z);
  ((btHingeConstraint*)this->bulletHinge)->setAxis(vec);
  */
}

//////////////////////////////////////////////////
void BulletHingeJoint::SetDamping(int /*index*/, double /*_damping*/)
{
  gzerr << "Not implemented\n";
}

//////////////////////////////////////////////////
math::Angle BulletHingeJoint::GetAngleImpl(int /*_index*/) const
{
  math::Angle result;
  if (this->bulletHinge)
    result = this->bulletHinge->getHingeAngle() - this->angleOffset;
  else
    gzwarn << "bulletHinge does not exist, returning default angle\n";
  return result;
}

//////////////////////////////////////////////////
void BulletHingeJoint::SetVelocity(int /*_index*/, double /*_angle*/)
{
  // this->bulletHinge->enableAngularMotor(true, -_angle,
  // this->GetMaxForce(_index));
}

//////////////////////////////////////////////////
double BulletHingeJoint::GetVelocity(int /*_index*/) const
{
  double result = 0;
  math::Vector3 globalAxis = this->GetGlobalAxis(0);
  if (this->childLink)
    result += globalAxis.Dot(this->childLink->GetWorldAngularVel());
  if (this->parentLink)
    result -= globalAxis.Dot(this->parentLink->GetWorldAngularVel());
  return result;
}

//////////////////////////////////////////////////
void BulletHingeJoint::SetMaxForce(int /*_index*/, double _t)
{
  this->bulletHinge->setMaxMotorImpulse(_t);
}

//////////////////////////////////////////////////
double BulletHingeJoint::GetMaxForce(int /*_index*/)
{
  return this->bulletHinge->getMaxMotorImpulse();
}

//////////////////////////////////////////////////
void BulletHingeJoint::SetForce(int _index, double _effort)
{
  if (_index < 0 || static_cast<unsigned int>(_index) >= this->GetAngleCount())
  {
    gzerr << "Calling BulletHingeJoint::SetForce with an index ["
          << _index << "] out of range\n";
    return;
  }

  // truncating SetForce effort if velocity limit reached.
  if (this->velocityLimit[_index] >= 0)
  {
    if (this->GetVelocity(_index) > this->velocityLimit[_index])
      _effort = _effort > 0 ? 0 : _effort;
    else if (this->GetVelocity(_index) < -this->velocityLimit[_index])
      _effort = _effort < 0 ? 0 : _effort;
  }

  // truncate effort unless effortLimit is negative.
  if (this->effortLimit[_index] >= 0)
    _effort = math::clamp(_effort, -this->effortLimit[_index],
       this->effortLimit[_index]);

<<<<<<< HEAD
  if (this->bulletHinge)
  {
    // z-axis of constraint frame
    btVector3 hingeAxisLocalA =
      this->bulletHinge->getFrameOffsetA().getBasis().getColumn(2);
    btVector3 hingeAxisLocalB =
      this->bulletHinge->getFrameOffsetB().getBasis().getColumn(2);

    btVector3 hingeAxisWorldA =
      this->bulletHinge->getRigidBodyA().getWorldTransform().getBasis() *
      hingeAxisLocalA;
    btVector3 hingeAxisWorldB =
      this->bulletHinge->getRigidBodyB().getWorldTransform().getBasis() *
      hingeAxisLocalB;

    btVector3 hingeTorqueA = _torque * hingeAxisWorldA;
    btVector3 hingeTorqueB = _torque * hingeAxisWorldB;

    this->bulletHinge->getRigidBodyA().applyTorque(hingeTorqueA);
    this->bulletHinge->getRigidBodyB().applyTorque(-hingeTorqueB);
  }
=======
  // math::Vector3 axis = this->GetLocalAxis(_index);
  // this->bulletHinge->enableAngularMotor(true);

  // z-axis of constraint frame
  btVector3 hingeAxisLocal =
    this->bulletHinge->getAFrame().getBasis().getColumn(2);

  btVector3 hingeAxisWorld =
    this->bulletHinge->getRigidBodyA().getWorldTransform().getBasis() *
    hingeAxisLocal;

  btVector3 hingeTorque = _effort * hingeAxisWorld;

  this->bulletHinge->getRigidBodyA().applyTorque(hingeTorque);
  this->bulletHinge->getRigidBodyB().applyTorque(-hingeTorque);
>>>>>>> c694abc3
}

//////////////////////////////////////////////////
double BulletHingeJoint::GetForce(int /*_index*/)
{
  return this->bulletHinge->getAppliedImpulse();
}

//////////////////////////////////////////////////
void BulletHingeJoint::SetHighStop(int /*_index*/,
                      const math::Angle &_angle)
{
  Joint::SetHighStop(0, _angle);
  if (this->bulletHinge)
  {
    // this function has additional parameters that we may one day
    // implement. Be warned that this function will reset them to default
    // settings
    this->bulletHinge->setLimit(this->bulletHinge->getLowerLimit(),
                                this->angleOffset + _angle.Radian());
  }
}

//////////////////////////////////////////////////
void BulletHingeJoint::SetLowStop(int /*_index*/,
                     const math::Angle &_angle)
{
  Joint::SetLowStop(0, _angle);
  if (this->bulletHinge)
  {
    // this function has additional parameters that we may one day
    // implement. Be warned that this function will reset them to default
    // settings
    this->bulletHinge->setLimit(this->angleOffset + _angle.Radian(),
                                this->bulletHinge->getUpperLimit());
  }
}

//////////////////////////////////////////////////
math::Angle BulletHingeJoint::GetHighStop(int /*_index*/)
{
  math::Angle result;

  if (this->bulletHinge)
    result = this->bulletHinge->getUpperLimit();
  else
    gzthrow("Joint must be created first");

  return result;
}

//////////////////////////////////////////////////
math::Angle BulletHingeJoint::GetLowStop(int /*_index*/)
{
  math::Angle result;
  if (this->bulletHinge)
    result = this->bulletHinge->getLowerLimit();
  else
    gzthrow("Joint must be created first");

  return result;
}

//////////////////////////////////////////////////
math::Vector3 BulletHingeJoint::GetGlobalAxis(int /*_index*/) const
{
  math::Vector3 result;
  if (this->bulletHinge)
  {
    // I have not verified the following math, though I based it on internal
    // bullet code at line 250 of btHingeConstraint.cpp
    btVector3 vec =
      bulletHinge->getRigidBodyA().getCenterOfMassTransform().getBasis() *
      bulletHinge->getFrameOffsetA().getBasis().getColumn(2);
    result = BulletTypes::ConvertVector3(vec);
  }
  else
    gzwarn << "bulletHinge does not exist, returning fake axis\n";
  return result;
}<|MERGE_RESOLUTION|>--- conflicted
+++ resolved
@@ -275,7 +275,6 @@
     _effort = math::clamp(_effort, -this->effortLimit[_index],
        this->effortLimit[_index]);
 
-<<<<<<< HEAD
   if (this->bulletHinge)
   {
     // z-axis of constraint frame
@@ -291,29 +290,12 @@
       this->bulletHinge->getRigidBodyB().getWorldTransform().getBasis() *
       hingeAxisLocalB;
 
-    btVector3 hingeTorqueA = _torque * hingeAxisWorldA;
-    btVector3 hingeTorqueB = _torque * hingeAxisWorldB;
+    btVector3 hingeTorqueA = _effort * hingeAxisWorldA;
+    btVector3 hingeTorqueB = _effort * hingeAxisWorldB;
 
     this->bulletHinge->getRigidBodyA().applyTorque(hingeTorqueA);
     this->bulletHinge->getRigidBodyB().applyTorque(-hingeTorqueB);
   }
-=======
-  // math::Vector3 axis = this->GetLocalAxis(_index);
-  // this->bulletHinge->enableAngularMotor(true);
-
-  // z-axis of constraint frame
-  btVector3 hingeAxisLocal =
-    this->bulletHinge->getAFrame().getBasis().getColumn(2);
-
-  btVector3 hingeAxisWorld =
-    this->bulletHinge->getRigidBodyA().getWorldTransform().getBasis() *
-    hingeAxisLocal;
-
-  btVector3 hingeTorque = _effort * hingeAxisWorld;
-
-  this->bulletHinge->getRigidBodyA().applyTorque(hingeTorque);
-  this->bulletHinge->getRigidBodyB().applyTorque(-hingeTorque);
->>>>>>> c694abc3
 }
 
 //////////////////////////////////////////////////
