/*
 * Copyright (C) 2012-2015 Open Source Robotics Foundation
 *
 * Licensed under the Apache License, Version 2.0 (the "License");
 * you may not use this file except in compliance with the License.
 * You may obtain a copy of the License at
 *
 *     http://www.apache.org/licenses/LICENSE-2.0
 *
 * Unless required by applicable law or agreed to in writing, software
 * distributed under the License is distributed on an "AS IS" BASIS,
 * WITHOUT WARRANTIES OR CONDITIONS OF ANY KIND, either express or implied.
 * See the License for the specific language governing permissions and
 * limitations under the License.
 *
*/

#include <algorithm>
#include <string>

#include "gazebo/physics/bullet/BulletTypes.hh"
#include "gazebo/physics/bullet/BulletLink.hh"
#include "gazebo/physics/bullet/BulletCollision.hh"

#include "gazebo/physics/bullet/BulletPlaneShape.hh"
#include "gazebo/physics/bullet/BulletSphereShape.hh"
#include "gazebo/physics/bullet/BulletHeightmapShape.hh"
#include "gazebo/physics/bullet/BulletMultiRayShape.hh"
#include "gazebo/physics/bullet/BulletBoxShape.hh"
#include "gazebo/physics/bullet/BulletCylinderShape.hh"
#include "gazebo/physics/bullet/BulletMeshShape.hh"
#include "gazebo/physics/bullet/BulletPolylineShape.hh"
#include "gazebo/physics/bullet/BulletRayShape.hh"

#include "gazebo/physics/bullet/BulletHingeJoint.hh"
#include "gazebo/physics/bullet/BulletUniversalJoint.hh"
#include "gazebo/physics/bullet/BulletBallJoint.hh"
#include "gazebo/physics/bullet/BulletSliderJoint.hh"
#include "gazebo/physics/bullet/BulletHinge2Joint.hh"
#include "gazebo/physics/bullet/BulletScrewJoint.hh"

#include "gazebo/transport/Publisher.hh"

#include "gazebo/physics/PhysicsTypes.hh"
#include "gazebo/physics/PhysicsFactory.hh"
#include "gazebo/physics/World.hh"
#include "gazebo/physics/Entity.hh"
#include "gazebo/physics/Model.hh"
#include "gazebo/physics/SurfaceParams.hh"
#include "gazebo/physics/Collision.hh"
#include "gazebo/physics/MapShape.hh"
#include "gazebo/physics/ContactManager.hh"

#include "gazebo/common/Assert.hh"
#include "gazebo/common/Console.hh"
#include "gazebo/common/Exception.hh"
#include "gazebo/math/Vector3.hh"
#include "gazebo/math/Rand.hh"

#include "gazebo/physics/bullet/BulletPhysics.hh"
#include "gazebo/physics/bullet/BulletSurfaceParams.hh"

using namespace gazebo;
using namespace physics;

GZ_REGISTER_PHYSICS_ENGINE("bullet", BulletPhysics)

extern ContactAddedCallback gContactAddedCallback;
extern ContactProcessedCallback gContactProcessedCallback;

//////////////////////////////////////////////////
struct CollisionFilter : public btOverlapFilterCallback
{
  // return true when pairs need collision
  virtual bool needBroadphaseCollision(btBroadphaseProxy *_proxy0,
      btBroadphaseProxy *_proxy1) const
    {
      GZ_ASSERT(_proxy0 != NULL && _proxy1 != NULL,
          "Bullet broadphase overlapping pair proxies are NULL");

      bool collide = (_proxy0->m_collisionFilterGroup
          & _proxy1->m_collisionFilterMask) != 0;
      collide = collide && (_proxy1->m_collisionFilterGroup
          & _proxy0->m_collisionFilterMask);

      btRigidBody *rb0 = btRigidBody::upcast(
              static_cast<btCollisionObject *>(_proxy0->m_clientObject));
      if (!rb0)
        return collide;

      btRigidBody *rb1 = btRigidBody::upcast(
              static_cast<btCollisionObject *>(_proxy1->m_clientObject));
      if (!rb1)
         return collide;

      BulletLink *link0 = static_cast<BulletLink *>(
          rb0->getUserPointer());
      GZ_ASSERT(link0 != NULL, "Link0 in collision pair is NULL");

      BulletLink *link1 = static_cast<BulletLink *>(
          rb1->getUserPointer());
      GZ_ASSERT(link1 != NULL, "Link1 in collision pair is NULL");

      if (!link0->GetSelfCollide() || !link1->GetSelfCollide())
      {
        if (link0->GetModel() == link1->GetModel())
          collide = false;
      }
      return collide;
    }
};

//////////////////////////////////////////////////
void InternalTickCallback(btDynamicsWorld *_world, btScalar _timeStep)
{
  int numManifolds = _world->getDispatcher()->getNumManifolds();
  for (int i = 0; i < numManifolds; ++i)
  {
    btPersistentManifold *contactManifold =
        _world->getDispatcher()->getManifoldByIndexInternal(i);
    const btCollisionObject *obA =
        static_cast<const btCollisionObject *>(contactManifold->getBody0());
    const btCollisionObject *obB =
        static_cast<const btCollisionObject *>(contactManifold->getBody1());

    const btRigidBody *rbA = btRigidBody::upcast(obA);
    const btRigidBody *rbB = btRigidBody::upcast(obB);

    BulletLink *link1 = static_cast<BulletLink *>(
        obA->getUserPointer());
    GZ_ASSERT(link1 != NULL, "Link1 in collision pair is NULL");

    BulletLink *link2 = static_cast<BulletLink *>(
        obB->getUserPointer());
    GZ_ASSERT(link2 != NULL, "Link2 in collision pair is NULL");

    unsigned int colIndex = 0;
    CollisionPtr collisionPtr1 = link1->GetCollision(colIndex);
    CollisionPtr collisionPtr2 = link2->GetCollision(colIndex);

    if (!collisionPtr1 || !collisionPtr2)
      continue;

    PhysicsEnginePtr engine = collisionPtr1->GetWorld()->GetPhysicsEngine();
    BulletPhysicsPtr bulletPhysics =
          boost::static_pointer_cast<BulletPhysics>(engine);

    // Add a new contact to the manager. This will return NULL if no one is
    // listening for contact information.
    Contact *contactFeedback = bulletPhysics->GetContactManager()->NewContact(
        collisionPtr1.get(), collisionPtr2.get(),
        collisionPtr1->GetWorld()->GetSimTime());

    if (!contactFeedback)
      continue;

    math::Pose body1Pose = link1->GetWorldPose();
    math::Pose body2Pose = link2->GetWorldPose();
    math::Vector3 cg1Pos = link1->GetInertial()->GetPose().pos;
    math::Vector3 cg2Pos = link2->GetInertial()->GetPose().pos;
    math::Vector3 localForce1;
    math::Vector3 localForce2;
    math::Vector3 localTorque1;
    math::Vector3 localTorque2;

    int numContacts = contactManifold->getNumContacts();
    for (int j = 0; j < numContacts; ++j)
    {
      btManifoldPoint &pt = contactManifold->getContactPoint(j);
      if (pt.getDistance() < 0.f)
      {
        const btVector3 &ptB = pt.getPositionWorldOnB();
        const btVector3 &normalOnB = pt.m_normalWorldOnB;
        btVector3 impulse = pt.m_appliedImpulse * normalOnB;

        // calculate force in world frame
        btVector3 force = impulse/_timeStep;

        // calculate torque in world frame
        btVector3 torqueA = (ptB-rbA->getCenterOfMassPosition()).cross(force);
        btVector3 torqueB = (ptB-rbB->getCenterOfMassPosition()).cross(-force);

        // Convert from world to link frame
        localForce1 = body1Pose.rot.RotateVectorReverse(
            BulletTypes::ConvertVector3(force));
        localForce2 = body2Pose.rot.RotateVectorReverse(
            BulletTypes::ConvertVector3(-force));
        localTorque1 = body1Pose.rot.RotateVectorReverse(
            BulletTypes::ConvertVector3(torqueA));
        localTorque2 = body2Pose.rot.RotateVectorReverse(
            BulletTypes::ConvertVector3(torqueB));

        contactFeedback->positions[j] = BulletTypes::ConvertVector3(ptB);
        contactFeedback->normals[j] = BulletTypes::ConvertVector3(normalOnB);
        contactFeedback->depths[j] = -pt.getDistance();
        if (!link1->IsStatic())
        {
          contactFeedback->wrench[j].body1Force = localForce1;
          contactFeedback->wrench[j].body1Torque = localTorque1;
        }
        if (!link2->IsStatic())
        {
          contactFeedback->wrench[j].body2Force = localForce2;
          contactFeedback->wrench[j].body2Torque = localTorque2;
        }
        contactFeedback->count++;
      }
    }
  }
}

//////////////////////////////////////////////////
bool ContactCallback(btManifoldPoint &_cp,
    const btCollisionObjectWrapper *_obj0, int /*_partId0*/, int /*_index0*/,
    const btCollisionObjectWrapper *_obj1, int /*_partId1*/, int /*_index1*/)
{
  _cp.m_combinedFriction = std::min(_obj1->m_collisionObject->getFriction(),
    _obj0->m_collisionObject->getFriction());

  // this return value is currently ignored, but to be on the safe side:
  //  return false if you don't calculate friction
  return true;
}

//////////////////////////////////////////////////
bool ContactProcessed(btManifoldPoint &/*_cp*/, void * /*_body0*/,
                      void * /*_body1*/)
{
  return true;
}

//////////////////////////////////////////////////
BulletPhysics::BulletPhysics(WorldPtr _world)
    : PhysicsEngine(_world)
{
  // This function currently follows the pattern of bullet/Demos/HelloWorld

  // Default setup for memory and collisions
  this->collisionConfig = new btDefaultCollisionConfiguration();

  // Default collision dispatcher, a multi-threaded dispatcher may be available
  this->dispatcher = new btCollisionDispatcher(this->collisionConfig);

  // Broadphase collision detection uses axis-aligned bounding boxes (AABB)
  // to detect pairs of objects that may be in contact.
  // The narrow-phase collision detection evaluates each pair generated by the
  // broadphase.
  // "btDbvtBroadphase uses a fast dynamic bounding volume hierarchy based on
  // AABB tree" according to Bullet_User_Manual.pdf
  // "btAxis3Sweep and bt32BitAxisSweep3 implement incremental 3d sweep and
  // prune" also according to the user manual.
  // btCudaBroadphase can be used if GPU hardware is available
  // Here we are using btDbvtBroadphase.
  this->broadPhase = new btDbvtBroadphase();

  // Create btSequentialImpulseConstraintSolver, the default constraint solver.
  // Note that a multi-threaded solver may be available.
  this->solver = new btSequentialImpulseConstraintSolver;

  // Create a btDiscreteDynamicsWorld, which is used for discrete rigid bodies.
  // An alternative is btSoftRigidDynamicsWorld, which handles both soft and
  // rigid bodies.
  this->dynamicsWorld = new btDiscreteDynamicsWorld(this->dispatcher,
      this->broadPhase, this->solver, this->collisionConfig);

  btOverlapFilterCallback *filterCallback = new CollisionFilter();
  btOverlappingPairCache* pairCache = this->dynamicsWorld->getPairCache();
  GZ_ASSERT(pairCache != NULL,
      "Bullet broadphase overlapping pair cache is NULL");
  pairCache->setOverlapFilterCallback(filterCallback);

  // TODO: Enable this to do custom contact setting
  gContactAddedCallback = ContactCallback;
  gContactProcessedCallback = ContactProcessed;

  this->dynamicsWorld->setInternalTickCallback(
      InternalTickCallback, static_cast<void *>(this));

  // Set random seed for physics engine based on gazebo's random seed.
  // Note: this was moved from physics::PhysicsEngine constructor.
  this->SetSeed(math::Rand::GetSeed());

  btGImpactCollisionAlgorithm::registerAlgorithm(dispatcher);
}

//////////////////////////////////////////////////
BulletPhysics::~BulletPhysics()
{
  // Delete in reverse-order of creation
  delete this->dynamicsWorld;
  delete this->solver;
  delete this->broadPhase;
  delete this->dispatcher;
  delete this->collisionConfig;

  this->dynamicsWorld = NULL;
  this->solver = NULL;
  this->broadPhase = NULL;
  this->dispatcher = NULL;
  this->collisionConfig = NULL;
}

//////////////////////////////////////////////////
void BulletPhysics::Load(sdf::ElementPtr _sdf)
{
  PhysicsEngine::Load(_sdf);

  sdf::ElementPtr bulletElem = this->sdf->GetElement("bullet");

  math::Vector3 g = this->sdf->Get<math::Vector3>("gravity");
  // ODEPhysics checks this, so we will too.
  if (g == math::Vector3(0, 0, 0))
    gzwarn << "Gravity vector is (0, 0, 0). Objects will float.\n";
  this->dynamicsWorld->setGravity(btVector3(g.x, g.y, g.z));

  btContactSolverInfo& info = this->dynamicsWorld->getSolverInfo();

  // Split impulse feature. This reduces large bounces from deep penetrations,
  // but can lead to improper stacking of objects, see
  // http://web.archive.org/web/20120430155635/http://bulletphysics.org/
  //     mediawiki-1.5.8/index.php/BtContactSolverInfo#Split_Impulse
  info.m_splitImpulse =
      boost::any_cast<bool>(this->GetParam("split_impulse"));
  info.m_splitImpulsePenetrationThreshold =
    boost::any_cast<double>(
    this->GetParam("split_impulse_penetration_threshold"));

  // Use multiple friction directions.
  // This is important for rolling without slip (see issue #480)
  info.m_solverMode |= SOLVER_USE_2_FRICTION_DIRECTIONS;

  // the following are undocumented members of btContactSolverInfo
  // m_globalCfm: constraint force mixing
  info.m_globalCfm =
    bulletElem->GetElement("constraints")->Get<double>("cfm");
  // m_erp: Baumgarte factor
  info.m_erp = bulletElem->GetElement("constraints")->Get<double>("erp");

  info.m_numIterations =
      boost::any_cast<int>(this->GetParam("iters"));
  info.m_sor =
      boost::any_cast<double>(this->GetParam("sor"));

  gzlog << " debug physics: "
        << " iters[" << info.m_numIterations
        << "] sor[" << info.m_sor
        << "] erp[" << info.m_erp
        << "] cfm[" << info.m_globalCfm
        << "] split[" << info.m_splitImpulse
        << "] split tol[" << info.m_splitImpulsePenetrationThreshold
        << "]\n";

  // debugging
  // info.m_numIterations = 1000;
  // info.m_sor = 1.0;
  // info.m_erp = 0.2;
  // info.m_globalCfm = 0.0;
  // info.m_splitImpulse = 0;
  // info.m_splitImpulsePenetrationThreshold = 0.0;
}

//////////////////////////////////////////////////
void BulletPhysics::Init()
{
}

//////////////////////////////////////////////////
void BulletPhysics::InitForThread()
{
}

/////////////////////////////////////////////////
void BulletPhysics::OnRequest(ConstRequestPtr &_msg)
{
  msgs::Response response;
  response.set_id(_msg->id());
  response.set_request(_msg->request());
  response.set_response("success");
  std::string *serializedData = response.mutable_serialized_data();

  if (_msg->request() == "physics_info")
  {
    msgs::Physics physicsMsg;
    physicsMsg.set_type(msgs::Physics::BULLET);
    physicsMsg.set_solver_type(this->solverType);
    // min_step_size is defined but not yet used
    physicsMsg.set_min_step_size(
      boost::any_cast<double>(this->GetParam("min_step_size")));
    physicsMsg.set_iters(
      boost::any_cast<int>(this->GetParam("iters")));
    physicsMsg.set_enable_physics(this->world->GetEnablePhysicsEngine());
    physicsMsg.set_sor(
      boost::any_cast<double>(this->GetParam("sor")));
    physicsMsg.set_cfm(
      boost::any_cast<double>(this->GetParam("cfm")));
    physicsMsg.set_erp(
      boost::any_cast<double>(this->GetParam("erp")));

    physicsMsg.set_contact_surface_layer(
      boost::any_cast<double>(this->GetParam("contact_surface_layer")));

    physicsMsg.mutable_gravity()->CopyFrom(msgs::Convert(this->GetGravity()));
    physicsMsg.set_real_time_update_rate(this->realTimeUpdateRate);
    physicsMsg.set_real_time_factor(this->targetRealTimeFactor);
    physicsMsg.set_max_step_size(this->maxStepSize);

    response.set_type(physicsMsg.GetTypeName());
    physicsMsg.SerializeToString(serializedData);
    this->responsePub->Publish(response);
  }
}

/////////////////////////////////////////////////
void BulletPhysics::OnPhysicsMsg(ConstPhysicsPtr &_msg)
{
  if (_msg->has_min_step_size())
    this->SetParam("min_step_size", _msg->min_step_size());

  if (_msg->has_solver_type())
    this->SetParam("solver_type", _msg->solver_type());

  if (_msg->has_iters())
    this->SetParam("iters", _msg->iters());

  if (_msg->has_sor())
    this->SetParam("sor", _msg->sor());

  if (_msg->has_cfm())
    this->SetParam("cfm", _msg->cfm());

  if (_msg->has_erp())
    this->SetParam("erp", _msg->erp());

  if (_msg->has_enable_physics())
    this->world->EnablePhysicsEngine(_msg->enable_physics());

  if (_msg->has_contact_surface_layer())
    this->SetParam("contact_surface_layer", _msg->contact_surface_layer());

  if (_msg->has_gravity())
    this->SetGravity(msgs::Convert(_msg->gravity()));

  if (_msg->has_real_time_factor())
    this->SetTargetRealTimeFactor(_msg->real_time_factor());

  if (_msg->has_real_time_update_rate())
  {
    this->SetRealTimeUpdateRate(_msg->real_time_update_rate());
  }

  if (_msg->has_max_step_size())
  {
    this->SetMaxStepSize(_msg->max_step_size());
  }

  /// Make sure all models get at least one update cycle.
  this->world->EnableAllModels();

  // Parent class handles many generic parameters
  PhysicsEngine::OnPhysicsMsg(_msg);
}

//////////////////////////////////////////////////
void BulletPhysics::UpdateCollision()
{
  this->contactManager->ResetCount();
}

//////////////////////////////////////////////////
void BulletPhysics::UpdatePhysics()
{
  // need to lock, otherwise might conflict with world resetting
  boost::recursive_mutex::scoped_lock lock(*this->physicsUpdateMutex);

  this->dynamicsWorld->stepSimulation(
    this->maxStepSize, 1, this->maxStepSize);
}

//////////////////////////////////////////////////
void BulletPhysics::Fini()
{
  PhysicsEngine::Fini();
}

//////////////////////////////////////////////////
void BulletPhysics::Reset()
{
  // See DemoApplication::clientResetScene() in
  // bullet/Demos/OpenGL/DemoApplication.cpp
  // this->physicsUpdateMutex->lock();
  // this->physicsUpdateMutex->unlock();
}

//////////////////////////////////////////////////

//////////////////////////////////////////////////
void BulletPhysics::SetSORPGSIters(unsigned int _iters)
{
  // TODO: set SDF parameter
  btContactSolverInfo& info = this->dynamicsWorld->getSolverInfo();
  // Line below commented out because it wasn't helping pendulum test.
  info.m_numIterations = _iters;

  this->sdf->GetElement("bullet")->GetElement(
      "solver")->GetElement("iters")->Set(_iters);
}

//////////////////////////////////////////////////
bool BulletPhysics::SetParam(const std::string &_key, const boost::any &_value)
{
  sdf::ElementPtr bulletElem = this->sdf->GetElement("bullet");
  GZ_ASSERT(bulletElem != NULL, "Bullet SDF element does not exist");

  btContactSolverInfo& info = this->dynamicsWorld->getSolverInfo();

  try
  {
    if (_key == "solver_type")
    {
      std::string value = boost::any_cast<std::string>(_value);
      if (value == "sequential_impulse")
      {
        bulletElem->GetElement("solver")->GetElement("type")->Set(value);
        this->solverType = value;
      }
      else
      {
        gzwarn << "Currently only 'sequential_impulse' solver is supported"
               << std::endl;
        return false;
      }
    }
    else if (_key == "cfm")
    {
      double value = boost::any_cast<double>(_value);
      bulletElem->GetElement("constraints")->GetElement("cfm")->Set(value);
      info.m_globalCfm = value;
    }
    else if (_key == "erp")
    {
      double value = boost::any_cast<double>(_value);
      bulletElem->GetElement("constraints")->GetElement("erp")->Set(value);
      info.m_erp = value;
    }
    else if (_key == "iters")
    {
      int value = boost::any_cast<int>(_value);
      bulletElem->GetElement("solver")->GetElement("iters")->Set(value);
      info.m_numIterations = value;
    }
    else if (_key == "sor")
    {
      double value = boost::any_cast<double>(_value);
      bulletElem->GetElement("solver")->GetElement("sor")->Set(value);
      info.m_sor = value;
    }
    else if (_key == "contact_surface_layer")
    {
      double value = boost::any_cast<double>(_value);
      bulletElem->GetElement("constraints")->GetElement(
          "contact_surface_layer")->Set(value);
    }
    else if (_key == "split_impulse")
    {
      bool value = boost::any_cast<bool>(_value);
      bulletElem->GetElement("constraints")->GetElement(
          "split_impulse")->Set(value);
    }
    else if (_key == "split_impulse_penetration_threshold")
    {
      double value = boost::any_cast<double>(_value);
      bulletElem->GetElement("constraints")->GetElement(
          "split_impulse_penetration_threshold")->Set(value);
    }
    else if (_key == "max_contacts")
    {
      /// TODO: Implement max contacts param
      int value = boost::any_cast<int>(_value);
      this->sdf->GetElement("max_contacts")->GetValue()->Set(value);
    }
    else if (_key == "min_step_size")
    {
      /// TODO: Implement min step size param
      double value = boost::any_cast<double>(_value);
      bulletElem->GetElement("solver")->GetElement("min_step_size")->Set(value);
    }
    else if (_key == "max_step_size")
    {
      this->SetMaxStepSize(boost::any_cast<double>(_value));
    }
    else
    {
      gzwarn << _key << " is not supported in Bullet" << std::endl;
      return false;
    }
  }
  catch(boost::bad_any_cast &e)
  {
<<<<<<< HEAD
    //gzwarn << _key << " is not supported in bullet" << std::endl;
    return PhysicsEngine::SetParam(_key, _value);
=======
    gzerr << "BulletPhysics::SetParam(" << _key << ") boost::any_cast error: "
          << e.what() << std::endl;
    return false;
>>>>>>> 138f5fbb
  }

  return true;
}

//////////////////////////////////////////////////
boost::any BulletPhysics::GetParam(const std::string &_key) const
{
  sdf::ElementPtr bulletElem = this->sdf->GetElement("bullet");
  GZ_ASSERT(bulletElem != NULL, "Bullet SDF element does not exist");

  if (_key == "solver_type")
    return bulletElem->GetElement("solver")->Get<std::string>("type");
  else if (_key == "cfm")
    return bulletElem->GetElement("constraints")->Get<double>("cfm");
  else if (_key == "erp")
    return bulletElem->GetElement("constraints")->Get<double>("erp");
  else if (_key == "iters")
    return bulletElem->GetElement("solver")->Get<int>("iters");
  else if (_key == "sor")
    return bulletElem->GetElement("solver")->Get<double>("sor");
  else if (_key == "contact_surface_layer")
    return bulletElem->GetElement("constraints")->Get<double>(
        "contact_surface_layer");
  else if (_key == "split_impulse")
  {
    return bulletElem->GetElement("constraints")->Get<bool>(
      "split_impulse");
  }
  else if (_key == "split_impulse_penetration_threshold")
  {
    return bulletElem->GetElement("constraints")->Get<double>(
      "split_impulse_penetration_threshold");
  }
  else if (_key == "max_contacts")
    return this->sdf->GetElement("max_contacts")->Get<int>();
  else if (_key == "min_step_size")
    return bulletElem->GetElement("solver")->Get<double>("min_step_size");
  else if (_key == "max_step_size")
    return this->GetMaxStepSize();
  else
  {
    //gzwarn << _key << " is not supported in bullet" << std::endl;
    return PhysicsEngine::GetParam(_key);
  }
}

//////////////////////////////////////////////////
LinkPtr BulletPhysics::CreateLink(ModelPtr _parent)
{
  if (_parent == NULL)
    gzthrow("Link must have a parent\n");

  BulletLinkPtr link(new BulletLink(_parent));
  link->SetWorld(_parent->GetWorld());

  return link;
}

//////////////////////////////////////////////////
CollisionPtr BulletPhysics::CreateCollision(const std::string &_type,
                                            LinkPtr _parent)
{
  BulletCollisionPtr collision(new BulletCollision(_parent));
  ShapePtr shape = this->CreateShape(_type, collision);
  collision->SetShape(shape);
  shape->SetWorld(_parent->GetWorld());
  return collision;
}

//////////////////////////////////////////////////
ShapePtr BulletPhysics::CreateShape(const std::string &_type,
                                    CollisionPtr _collision)
{
  ShapePtr shape;
  BulletCollisionPtr collision =
    boost::dynamic_pointer_cast<BulletCollision>(_collision);

  if (_type == "plane")
    shape.reset(new BulletPlaneShape(collision));
  else if (_type == "sphere")
    shape.reset(new BulletSphereShape(collision));
  else if (_type == "box")
    shape.reset(new BulletBoxShape(collision));
  else if (_type == "cylinder")
    shape.reset(new BulletCylinderShape(collision));
  else if (_type == "mesh" || _type == "trimesh")
    shape.reset(new BulletMeshShape(collision));
  else if (_type == "polyline")
    shape.reset(new BulletPolylineShape(collision));
  else if (_type == "heightmap")
    shape.reset(new BulletHeightmapShape(collision));
  else if (_type == "multiray")
    shape.reset(new BulletMultiRayShape(collision));
  else if (_type == "ray")
    if (_collision)
      shape.reset(new BulletRayShape(_collision));
    else
      shape.reset(new BulletRayShape(this->world->GetPhysicsEngine()));
  else
    gzerr << "Unable to create collision of type[" << _type << "]\n";

  /*
  else if (_type == "map" || _type == "image")
    shape.reset(new MapShape(collision));
    */
  return shape;
}

//////////////////////////////////////////////////
JointPtr BulletPhysics::CreateJoint(const std::string &_type, ModelPtr _parent)
{
  JointPtr joint;

  if (_type == "revolute")
    joint.reset(new BulletHingeJoint(this->dynamicsWorld, _parent));
  else if (_type == "universal")
    joint.reset(new BulletUniversalJoint(this->dynamicsWorld, _parent));
  else if (_type == "ball")
    joint.reset(new BulletBallJoint(this->dynamicsWorld, _parent));
  else if (_type == "prismatic")
    joint.reset(new BulletSliderJoint(this->dynamicsWorld, _parent));
  else if (_type == "revolute2")
    joint.reset(new BulletHinge2Joint(this->dynamicsWorld, _parent));
  else if (_type == "screw")
    joint.reset(new BulletScrewJoint(this->dynamicsWorld, _parent));
  else
    gzthrow("Unable to create joint of type[" << _type << "]");

  return joint;
}

//////////////////////////////////////////////////
void BulletPhysics::ConvertMass(InertialPtr /*_inertial*/,
                                void * /*_engineMass*/)
{
}

//////////////////////////////////////////////////
void BulletPhysics::ConvertMass(void * /*_engineMass*/,
                                const InertialPtr /*_inertial*/)
{
}

//////////////////////////////////////////////////
double BulletPhysics::GetWorldCFM()
{
  sdf::ElementPtr elem = this->sdf->GetElement("bullet");
  elem = elem->GetElement("constraints");
  return elem->Get<double>("cfm");
}

//////////////////////////////////////////////////
void BulletPhysics::SetWorldCFM(double _cfm)
{
  sdf::ElementPtr elem = this->sdf->GetElement("bullet");
  elem = elem->GetElement("constraints");
  elem->GetElement("cfm")->Set(_cfm);

  btContactSolverInfo& info = this->dynamicsWorld->getSolverInfo();
  info.m_globalCfm = _cfm;
}

//////////////////////////////////////////////////
void BulletPhysics::SetGravity(const gazebo::math::Vector3 &_gravity)
{
  this->sdf->GetElement("gravity")->Set(_gravity);
  this->dynamicsWorld->setGravity(
    BulletTypes::ConvertVector3(_gravity));
}

//////////////////////////////////////////////////
void BulletPhysics::DebugPrint() const
{
}

/////////////////////////////////////////////////
void BulletPhysics::SetSeed(uint32_t /*_seed*/)
{
  // GEN_srand is defined in btRandom.h, but nothing in bullet uses it
  // GEN_srand(_seed);

  // The best bet is probably btSequentialImpulseConstraintSolver::setRandSeed,
  // but it's not a static function.
  // There's 2 other instances of random number generation in bullet classes:
  //  btSoftBody.cpp:1160
  //  btConvexHullComputer.cpp:2188
  // It's going to be blank for now.
  /// \todo Implement this function.
}<|MERGE_RESOLUTION|>--- conflicted
+++ resolved
@@ -596,14 +596,9 @@
   }
   catch(boost::bad_any_cast &e)
   {
-<<<<<<< HEAD
-    //gzwarn << _key << " is not supported in bullet" << std::endl;
-    return PhysicsEngine::SetParam(_key, _value);
-=======
     gzerr << "BulletPhysics::SetParam(" << _key << ") boost::any_cast error: "
           << e.what() << std::endl;
     return false;
->>>>>>> 138f5fbb
   }
 
   return true;
