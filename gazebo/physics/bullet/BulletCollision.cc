/*
 * Copyright (C) 2012-2016 Open Source Robotics Foundation
 *
 * Licensed under the Apache License, Version 2.0 (the "License");
 * you may not use this file except in compliance with the License.
 * You may obtain a copy of the License at
 *
 *     http://www.apache.org/licenses/LICENSE-2.0
 *
 * Unless required by applicable law or agreed to in writing, software
 * distributed under the License is distributed on an "AS IS" BASIS,
 * WITHOUT WARRANTIES OR CONDITIONS OF ANY KIND, either express or implied.
 * See the License for the specific language governing permissions and
 * limitations under the License.
 *
*/

#include "gazebo/physics/PlaneShape.hh"

#include "gazebo/physics/bullet/bullet_inc.h"
#include "gazebo/physics/bullet/BulletLink.hh"
#include "gazebo/physics/bullet/BulletSurfaceParams.hh"
#include "gazebo/physics/bullet/BulletCollisionPrivate.hh"
#include "gazebo/physics/bullet/BulletCollision.hh"

using namespace gazebo;
using namespace physics;

//////////////////////////////////////////////////
BulletCollision::BulletCollision(LinkPtr _parent)
: Collision(*new BulletCollisionPrivate, _parent),
  bulletCollisionDPtr(static_cast<BulletCollisionPrivate*>(this->collDPtr))
{
  this->SetName("Bullet_Collision");
  this->bulletCollisionDPtr->collisionShape = nullptr;
  this->bulletCollisionDPtr->surface.reset(new BulletSurfaceParams());
}

//////////////////////////////////////////////////
BulletCollision::~BulletCollision()
{
}

//////////////////////////////////////////////////
void BulletCollision::Load(sdf::ElementPtr _sdf)
{
  Collision::Load(_sdf);

  if (this->IsStatic())
  {
    this->SetCategoryBits(GZ_FIXED_COLLIDE);
    this->SetCollideBits(~GZ_FIXED_COLLIDE);
  }
}

//////////////////////////////////////////////////
void BulletCollision::OnPoseChange()
{
  // math::Pose pose = this->GetRelativePose();
  // BulletLinkPtr bbody =
  //     boost::dynamic_pointer_cast<BulletLink>(this->parent);

  // bbody->motionState.setWorldTransform(this, pose);
}

//////////////////////////////////////////////////
void BulletCollision::SetCategoryBits(const unsigned int _bits)
{
  this->bulletCollisionDPtr->categoryBits = _bits;
}

//////////////////////////////////////////////////
void BulletCollision::SetCollideBits(const unsigned int _bits)
{
  this->bulletCollisionDPtr->collideBits = _bits;
}

//////////////////////////////////////////////////
unsigned int BulletCollision::CategoryBits() const
{
  return this->bulletCollisionDPtr->categoryBits;
}

//////////////////////////////////////////////////
unsigned int BulletCollision::CollideBits() const
{
  return this->bulletCollisionDPtr->collideBits;
}

//////////////////////////////////////////////////
/*Mass BulletCollision::GetLinkMassMatrix()
{
  Mass result;
  return result;
}*/

//////////////////////////////////////////////////
ignition::math::Box BulletCollision::BoundingBox() const
{
  ignition::math::Box result;
  if (this->bulletCollisionDPtr->collisionShape)
  {
    btVector3 btMin, btMax;
    this->bulletCollisionDPtr->collisionShape->getAabb(
        btTransform::getIdentity(), btMin, btMax);

<<<<<<< HEAD
    result.Min().Set(btMin.x(), btMin.y(), btMin.z());
    result.Max().Set(btMax.x(), btMax.y(), btMax.z());
=======
    result = math::Box(math::Vector3(btMin.x(), btMin.y(), btMin.z()),
                       math::Vector3(btMax.x(), btMax.y(), btMax.z()));
>>>>>>> aff36556

    if (this->ShapeType() & PLANE_SHAPE)
    {
      PlaneShapePtr plane =
        std::dynamic_pointer_cast<PlaneShape>(this->bulletCollisionDPtr->shape);
      ignition::math::Vector3d normal = plane->Normal();
      if (normal == ignition::math::Vector3d::UnitZ)
      {
        // Should check altitude, but it's not implemented
        result.Max().Z(0.0);
      }
    }
  }
  return result;
}

//////////////////////////////////////////////////
void BulletCollision::SetCollisionShape(btCollisionShape *_shape,
    const bool _placeable)
{
  Collision::SetCollision(_placeable);
  this->bulletCollisionDPtr->collisionShape = _shape;

  // btmath::Vector3 vec;
  // this->bulletCollisionDPtr->collisionShape->calculateLocalInertia(
  // this->mass.GetAsDouble(), vec);

  // this->mass.SetCoG(this->GetRelativePose().pos);

  // this->bulletCollisionDPtr->collisionShape->setFriction(1.0);
  // this->bulletCollisionDPtr->collisionShape->setAnisotropicFriction(
  // btVector3(0, 0, 0));
}

//////////////////////////////////////////////////
btCollisionShape *BulletCollision::CollisionShape() const
{
  return this->bulletCollisionDPtr->collisionShape;
}

//////////////////////////////////////////////////
void BulletCollision::SetCompoundShapeIndex(const int /*_index*/)
{
  // this->compoundShapeIndex = 0;
}

/////////////////////////////////////////////////
BulletSurfaceParamsPtr BulletCollision::BulletSurface() const
{
  return std::dynamic_pointer_cast<BulletSurfaceParams>(
      this->bulletCollisionDPtr->surface);
}<|MERGE_RESOLUTION|>--- conflicted
+++ resolved
@@ -104,13 +104,8 @@
     this->bulletCollisionDPtr->collisionShape->getAabb(
         btTransform::getIdentity(), btMin, btMax);
 
-<<<<<<< HEAD
-    result.Min().Set(btMin.x(), btMin.y(), btMin.z());
-    result.Max().Set(btMax.x(), btMax.y(), btMax.z());
-=======
     result = math::Box(math::Vector3(btMin.x(), btMin.y(), btMin.z()),
                        math::Vector3(btMax.x(), btMax.y(), btMax.z()));
->>>>>>> aff36556
 
     if (this->ShapeType() & PLANE_SHAPE)
     {
