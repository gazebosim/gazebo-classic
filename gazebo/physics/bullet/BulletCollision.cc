/*
 * Copyright (C) 2012-2016 Open Source Robotics Foundation
 *
 * Licensed under the Apache License, Version 2.0 (the "License");
 * you may not use this file except in compliance with the License.
 * You may obtain a copy of the License at
 *
 *     http://www.apache.org/licenses/LICENSE-2.0
 *
 * Unless required by applicable law or agreed to in writing, software
 * distributed under the License is distributed on an "AS IS" BASIS,
 * WITHOUT WARRANTIES OR CONDITIONS OF ANY KIND, either express or implied.
 * See the License for the specific language governing permissions and
 * limitations under the License.
 *
*/

#include "gazebo/physics/PlaneShape.hh"

#include "gazebo/physics/bullet/bullet_inc.h"
#include "gazebo/physics/bullet/BulletLink.hh"
#include "gazebo/physics/bullet/BulletSurfaceParams.hh"
#include "gazebo/physics/bullet/BulletCollisionPrivate.hh"
#include "gazebo/physics/bullet/BulletCollision.hh"

using namespace gazebo;
using namespace physics;

//////////////////////////////////////////////////
BulletCollision::BulletCollision(LinkPtr _parent)
: Collision(*new BulletCollisionPrivate, _parent),
  bulletCollisionDPtr(static_cast<BulletCollisionPrivate*>(this->collDPtr))
{
  this->SetName("Bullet_Collision");
<<<<<<< HEAD
  this->bulletCollisionDPtr->collisionShape = NULL;
  this->bulletCollisionDPtr->surface.reset(new BulletSurfaceParams());
=======
  this->collisionShape = nullptr;
  this->surface.reset(new BulletSurfaceParams());
>>>>>>> 16553424
}

//////////////////////////////////////////////////
BulletCollision::~BulletCollision()
{
<<<<<<< HEAD
=======
  /*
  delete this->collisionShape;
  this->collisionShape = nullptr;
  */
>>>>>>> 16553424
}

//////////////////////////////////////////////////
void BulletCollision::Load(sdf::ElementPtr _sdf)
{
  Collision::Load(_sdf);

  if (this->IsStatic())
  {
    this->SetCategoryBits(GZ_FIXED_COLLIDE);
    this->SetCollideBits(~GZ_FIXED_COLLIDE);
  }
}

//////////////////////////////////////////////////
void BulletCollision::OnPoseChange()
{
<<<<<<< HEAD
  ignition::math::Pose3d pose = this->RelativePose();
  BulletLinkPtr bbody = std::dynamic_pointer_cast<BulletLink>(
      this->bulletCollisionDPtr->parent);
=======
  // math::Pose pose = this->GetRelativePose();
  // BulletLinkPtr bbody =
  //     boost::dynamic_pointer_cast<BulletLink>(this->parent);
>>>>>>> 16553424

  // bbody->motionState.setWorldTransform(this, pose);
}

//////////////////////////////////////////////////
void BulletCollision::SetCategoryBits(const unsigned int _bits)
{
  this->bulletCollisionDPtr->categoryBits = _bits;
}

//////////////////////////////////////////////////
void BulletCollision::SetCollideBits(const unsigned int _bits)
{
  this->bulletCollisionDPtr->collideBits = _bits;
}

//////////////////////////////////////////////////
unsigned int BulletCollision::CategoryBits() const
{
  return this->bulletCollisionDPtr->categoryBits;
}

//////////////////////////////////////////////////
unsigned int BulletCollision::CollideBits() const
{
  return this->bulletCollisionDPtr->collideBits;
}

//////////////////////////////////////////////////
/*Mass BulletCollision::GetLinkMassMatrix()
{
  Mass result;
  return result;
}*/

//////////////////////////////////////////////////
ignition::math::Box BulletCollision::BoundingBox() const
{
  ignition::math::Box result;
  if (this->bulletCollisionDPtr->collisionShape)
  {
    btVector3 btMin, btMax;
    this->bulletCollisionDPtr->collisionShape->getAabb(
        btTransform::getIdentity(), btMin, btMax);

    result.Min().Set(btMin.x(), btMin.y(), btMin.z());
    result.Max().Set(btMax.x(), btMax.y(), btMax.z());

    if (this->ShapeType() & PLANE_SHAPE)
    {
      PlaneShapePtr plane =
        std::dynamic_pointer_cast<PlaneShape>(this->bulletCollisionDPtr->shape);
      ignition::math::Vector3d normal = plane->Normal();
      if (normal == ignition::math::Vector3d::UnitZ)
      {
        // Should check altitude, but it's not implemented
        result.Max().Z(0.0);
      }
    }
  }
  return result;
}

//////////////////////////////////////////////////
void BulletCollision::SetCollisionShape(btCollisionShape *_shape,
    const bool _placeable)
{
  Collision::SetCollision(_placeable);
  this->bulletCollisionDPtr->collisionShape = _shape;

  // btmath::Vector3 vec;
  // this->bulletCollisionDPtr->collisionShape->calculateLocalInertia(
  // this->mass.GetAsDouble(), vec);

  // this->mass.SetCoG(this->GetRelativePose().pos);

  // this->bulletCollisionDPtr->collisionShape->setFriction(1.0);
  // this->bulletCollisionDPtr->collisionShape->setAnisotropicFriction(
  // btVector3(0, 0, 0));
}

//////////////////////////////////////////////////
btCollisionShape *BulletCollision::CollisionShape() const
{
  return this->bulletCollisionDPtr->collisionShape;
}

//////////////////////////////////////////////////
void BulletCollision::SetCompoundShapeIndex(const int /*_index*/)
{
  // this->compoundShapeIndex = 0;
}

/////////////////////////////////////////////////
BulletSurfaceParamsPtr BulletCollision::BulletSurface() const
{
  return std::dynamic_pointer_cast<BulletSurfaceParams>(
      this->bulletCollisionDPtr->surface);
}<|MERGE_RESOLUTION|>--- conflicted
+++ resolved
@@ -32,25 +32,13 @@
   bulletCollisionDPtr(static_cast<BulletCollisionPrivate*>(this->collDPtr))
 {
   this->SetName("Bullet_Collision");
-<<<<<<< HEAD
-  this->bulletCollisionDPtr->collisionShape = NULL;
+  this->bulletCollisionDPtr->collisionShape = nullptr;
   this->bulletCollisionDPtr->surface.reset(new BulletSurfaceParams());
-=======
-  this->collisionShape = nullptr;
-  this->surface.reset(new BulletSurfaceParams());
->>>>>>> 16553424
 }
 
 //////////////////////////////////////////////////
 BulletCollision::~BulletCollision()
 {
-<<<<<<< HEAD
-=======
-  /*
-  delete this->collisionShape;
-  this->collisionShape = nullptr;
-  */
->>>>>>> 16553424
 }
 
 //////////////////////////////////////////////////
@@ -68,15 +56,9 @@
 //////////////////////////////////////////////////
 void BulletCollision::OnPoseChange()
 {
-<<<<<<< HEAD
-  ignition::math::Pose3d pose = this->RelativePose();
-  BulletLinkPtr bbody = std::dynamic_pointer_cast<BulletLink>(
-      this->bulletCollisionDPtr->parent);
-=======
   // math::Pose pose = this->GetRelativePose();
   // BulletLinkPtr bbody =
   //     boost::dynamic_pointer_cast<BulletLink>(this->parent);
->>>>>>> 16553424
 
   // bbody->motionState.setWorldTransform(this, pose);
 }
