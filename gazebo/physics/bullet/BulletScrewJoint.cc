--- conflicted
+++ resolved
@@ -311,13 +311,8 @@
   if (!this->bulletScrew)
   {
     // this hasn't been initialized yet, store axis in initialWorldAxis
-<<<<<<< HEAD
     auto axisFrame = this->AxisFrame(0);
-    this->initialWorldAxis = axisFrame.RotateVector(_axis.Ign());
-=======
-    auto axisFrame = this->GetAxisFrame(0).Ign();
     this->initialWorldAxis = axisFrame.RotateVector(_axis);
->>>>>>> e9e13846
   }
   else
   {
