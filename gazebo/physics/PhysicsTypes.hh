--- conflicted
+++ resolved
@@ -162,7 +162,6 @@
     #ifndef GZ_COLLIDE_BITS
 
     /// \def GZ_ALL_COLLIDE
-<<<<<<< HEAD
     /// \brief Default collision bitmask. Collision objects will collide
     /// with everything.
     #define GZ_ALL_COLLIDE 0x0FFFFFFF
@@ -178,26 +177,10 @@
     /// \def GZ_SENSOR_COLLIDE
     /// \brief Collision object will collide only with sensors
     #define GZ_SENSOR_COLLIDE 0x00000003
-=======
-    /// \brief Collides with everything.
-    #define GZ_ALL_COLLIDE 0x0FFFFFFF
-
-    /// \def GZ_NONE_COLLIDE
-    /// \brief Collides with nothing.
-    #define GZ_NONE_COLLIDE 0x00000000
-
-    /// \def GZ_FIXED_COLLIDE
-    /// \brief Collides with everything else but other fixed.
-    #define GZ_FIXED_COLLIDE 0x00000001
-
-    /// \def GZ_SENSOR_COLLIDE
-    /// \brief Collides with everything else but other sensors.
-    #define GZ_SENSOR_COLLIDE 0x00000003
 
     /// \def GZ_GHOST_COLLIDE
     /// \brief Collides with everything else but other ghost.
     #define GZ_GHOST_COLLIDE 0x10000000
->>>>>>> 41750fac
 
     #endif
   }
