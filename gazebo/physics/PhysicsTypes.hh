--- conflicted
+++ resolved
@@ -48,11 +48,8 @@
     class UserCmd;
     class UserCmdManager;
     class PhysicsEngine;
-<<<<<<< HEAD
     class Wind;
-=======
     class Atmosphere;
->>>>>>> 20cb5e31
     class Mass;
     class Road;
     class Shape;
@@ -120,15 +117,13 @@
     /// \brief Boost shared pointer to a PhysicsEngine object
     typedef boost::shared_ptr<PhysicsEngine> PhysicsEnginePtr;
 
-<<<<<<< HEAD
     /// \def  WindPtr
     /// \brief Standard shared pointer to a Wind object
     typedef std::shared_ptr<Wind> WindPtr;
-=======
+
     /// \def AtmospherePtr
     /// \brief Standard shared pointer to an Atmosphere object
     typedef std::shared_ptr<Atmosphere> AtmospherePtr;
->>>>>>> 20cb5e31
 
     /// \def  PresetManagerPtr
     /// \brief Shared pointer to a PresetManager object
