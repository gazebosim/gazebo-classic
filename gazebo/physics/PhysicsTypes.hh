--- conflicted
+++ resolved
@@ -45,10 +45,7 @@
     class JointController;
     class Contact;
     class PresetManager;
-<<<<<<< HEAD
-=======
     class UserCmd;
->>>>>>> 213a9ba5
     class UserCmdManager;
     class PhysicsEngine;
     class Mass;
@@ -122,11 +119,6 @@
     /// \brief Shared pointer to a PresetManager object
     typedef boost::shared_ptr<PresetManager> PresetManagerPtr;
 
-<<<<<<< HEAD
-    /// \def  UserCmdManagerPtr
-    /// \brief Shared pointer to a UserCmdManager object
-    typedef boost::shared_ptr<UserCmdManager> UserCmdManagerPtr;
-=======
     /// \def  UserCmdPtr
     /// \brief Shared pointer to a UserCmd object
     typedef std::shared_ptr<UserCmd> UserCmdPtr;
@@ -134,7 +126,6 @@
     /// \def  UserCmdManagerPtr
     /// \brief Shared pointer to a UserCmdManager object
     typedef std::shared_ptr<UserCmdManager> UserCmdManagerPtr;
->>>>>>> 213a9ba5
 
     /// \def ShapePtr
     /// \brief Boost shared pointer to a Shape object
