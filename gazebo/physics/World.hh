--- conflicted
+++ resolved
@@ -253,14 +253,6 @@
       public: void DisableAllModels();
 
       /// \brief Step the world forward in time.
-<<<<<<< HEAD
-      /// \param[in] _steps The number of steps the World should take.
-      /// \note Deprecated. Please use World::Step
-      public: void StepWorld(int _steps) GAZEBO_DEPRECATED(3.0);
-
-      /// \brief Step the world forward in time.
-=======
->>>>>>> c9dc1434
       /// \param[in] _steps The number of steps the World should take.
       public: void Step(unsigned int _steps);
 
@@ -312,13 +304,10 @@
       /// \return Number of iterations that simulation has taken.
       public: uint32_t GetIterations() const;
 
-<<<<<<< HEAD
-=======
       /// \brief Get the current scene in message form.
       /// \return The scene state as a protobuf message.
       public: msgs::Scene GetSceneMsg() const;
 
->>>>>>> c9dc1434
       /// \cond
       /// This is an internal function.
       /// \brief Get a model by id.
