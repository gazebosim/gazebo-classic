--- conflicted
+++ resolved
@@ -513,18 +513,8 @@
       /// \brief Period used to send out world statistics.
       private: common::Time statPeriod;
 
-<<<<<<< HEAD
-      /// \brief Period used to process messages
-      private: common::Time processMsgsPeriod;
-
-      /// \brief Last time a world statistics message was sent
-=======
       /// \brief Last time a world statistics message was sent.
->>>>>>> db0608e9
       private: common::Time prevStatTime;
-
-      /// \brief Last time messages were processed
-      private: common::Time prevProcessMsgsTime;
 
       /// \brief Time at which pause started.
       private: common::Time pauseStartTime;
