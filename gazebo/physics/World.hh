/*
 * Copyright 2011 Nate Koenig
 *
 * Licensed under the Apache License, Version 2.0 (the "License");
 * you may not use this file except in compliance with the License.
 * You may obtain a copy of the License at
 *
 *     http://www.apache.org/licenses/LICENSE-2.0
 *
 * Unless required by applicable law or agreed to in writing, software
 * distributed under the License is distributed on an "AS IS" BASIS,
 * WITHOUT WARRANTIES OR CONDITIONS OF ANY KIND, either express or implied.
 * See the License for the specific language governing permissions and
 * limitations under the License.
 *
*/
/* Desc: The world; all models are collected here
 * Author: Andrew Howard and Nate Koenig
 * Date: 3 Apr 2007
 */

#ifndef _WORLD_HH_
#define _WORLD_HH_

#include <vector>
#include <list>
#include <deque>
#include <string>
#include <boost/enable_shared_from_this.hpp>
#include <boost/shared_ptr.hpp>

#include "gazebo/transport/TransportTypes.hh"

#include "gazebo/msgs/msgs.hh"

#include "gazebo/common/CommonTypes.hh"
#include "gazebo/common/Event.hh"

#include "gazebo/physics/Base.hh"
#include "gazebo/physics/PhysicsTypes.hh"
#include "gazebo/physics/WorldState.hh"
#include "gazebo/sdf/sdf.hh"

namespace boost
{
  class thread;
  class mutex;
  class recursive_mutex;
}

namespace gazebo
{
  namespace physics
  {
    /// \addtogroup gazebo_physics
    /// \{

    /// \class World World.hh physics/physics.hh
    /// \brief The world provides access to all other object within a simulated
    /// environment.
    ///
    /// The World is the container for all models and their components
    /// (links, joints, sensors, plugins, etc), and WorldPlugin instances.
    /// Many core function are also handled in the World, including physics
    /// update, model updates, and message processing.
    class World : public boost::enable_shared_from_this<World>
    {
      /// \brief Constructor.
      ///
      /// Constructor for the World. Must specify a unique name.
      /// \param[in] _name Name of the world.
      public: explicit World(const std::string &_name = "");

      /// \brief Destructor.
      public: ~World();

      /// \brief Load the world using SDF parameters.
      ///
      /// Load a world from and SDF pointer.
      /// \param[in] _sdf SDF parameters.
      public: void Load(sdf::ElementPtr _sdf);

      /// \brief Save a world to a file.
      ///
      /// Save the current world and its state to a file.
      /// \param[in] _filename Name of the file to save into.
      public: void Save(const std::string &_filename);

      /// \brief Initialize the world.
      ///
      /// This is called after Load.
      public: void Init();

      /// \brief Run the world in a thread.
      ///
      /// Run the update loop.
      public: void Run();

      /// \brief Stop the world.
      ///
      /// Stop the update loop.
      public: void Stop();

      /// \brief Finalize the world.
      ///
      /// Call this function to tear-down the world.
      public: void Fini();

      /// \brief Remove all entities from the world.
      public: void Clear();

      /// \brief Get the name of the world.
      /// \return The name of the world.
      public: std::string GetName() const;

      /// \brief Return the physics engine.
      ///
      /// Get a pointer to the physics engine used by the world.
      /// \return Pointer to the physics engine.
      public: PhysicsEnginePtr GetPhysicsEngine() const;

      /// \brief Get the number of models.
      /// \return The number of models in the World.
      public: unsigned int GetModelCount() const;

      /// \brief Get a model based on an index.
      ///
      /// Get a Model using an index, where index must be greater than zero
      /// and less than World::GetModelCount()
      /// \param[in] _index The index of the model [0..GetModelCount)
      /// \return A pointer to the Model. NULL if _index is invalid.
      public: ModelPtr GetModel(unsigned int _index) const;

      /// \brief Get a list of all the models.
      /// \return A list of all the Models in the world.
      public: Model_V GetModels() const;

      /// \brief Reset with options.
      ///
      /// The _type parameter specifies which type of eneities to reset. See
      /// Base::EntityType.
      /// \param[in] _type The type of reset.
      public: void ResetEntities(Base::EntityType _type = Base::BASE);

      /// \brief Reset simulation time back to zero.
      public: void ResetTime();

      /// \brief Reset time and model poses, configurations in simulation.
      public: void Reset();

      /// \brief Get the selected Entity.
      ///
      /// The selected entity is set via the GUI.
      /// \return A point to the Entity, NULL if nothing is selected.
      public: EntityPtr GetSelectedEntity() const;

      /// \brief Print Entity tree.
      ///
      /// Prints alls the entities to stdout.
      public: void PrintEntityTree();

      /// \brief Get the world simulation time, note if you want the PC
      /// wall clock call common::Time::GetWallTime.
      /// \return The current simulation time
      public: common::Time GetSimTime() const;

      /// \brief Set the sim time.
      /// \param[in] _t The new simulation time
      public: void SetSimTime(const common::Time &_t);

      /// \brief Get the amount of time simulation has been paused.
      /// \return The pause time.
      public: common::Time GetPauseTime() const;

      /// \brief Get the wall time simulation was started..
      /// \return The start time.
      public: common::Time GetStartTime() const;

      /// \brief Get the real time (elapsed time).
      /// \return The real time.
      public: common::Time GetRealTime() const;

      /// \brief Returns the state of the simulation true if paused.
      /// \return True if paused.
      public: bool IsPaused() const;

      /// \brief Set whether the simulation is paused.
      /// \param[in] _p True pauses the simulation. False runs the simulation.
      public: void SetPaused(bool _p);

      /// \brief Get an element by name.
      ///
      /// Searches the list of entities, and return a pointer to the model
      /// with a matching _name.
      /// \param[in] _name The name of the Model to find.
      /// \return A pointer to the entity, or NULL if no entity was found.
      public: BasePtr GetByName(const std::string &_name);

      /// \brief Deprecated
      public: ModelPtr GetModelByName(const std::string &name)GAZEBO_DEPRECATED;

      /// \brief Get a model by name.
      ///
      /// This function is the same as GetByName, but limits the search to
      /// only models.
      /// \param[in] _name The name of the Model to find.
      /// \return A pointer to the Model, or NULL if no model was found.
      public: ModelPtr GetModel(const std::string &_name);

      /// \brief Deprecated
      public: EntityPtr GetEntityByName(
                  const std::string &_name) GAZEBO_DEPRECATED;

      /// \brief Get a pointer to an Entity based on a name.
      ///
      /// This function is the same as GetByName, but limits the search to
      /// only Entities.
      /// \param[in] _name The name of the Entity to find.
      /// \return A pointer to the Entity, or NULL if no Entity was found.
      public: EntityPtr GetEntity(const std::string &_name);

      /// \brief Get the nearest model below a point.
      ///
      /// This function makes use of World::GetEntityBelowPoint.
      /// \param[in] _pt The 3D point to search below.
      /// \return A pointer to nearest Model, NULL if none is found.
      public: ModelPtr GetModelBelowPoint(const math::Vector3 &_pt);

      /// \brief Get the nearest entity below a point.
      ///
      /// Projects a Ray down (-Z axis) starting at the given point. The
      /// first entity hit by the Ray is returned.
      /// \param[in] _pt The 3D point to search below
      /// \return A pointer to nearest Entity, NULL if none is found.
      public: EntityPtr GetEntityBelowPoint(const math::Vector3 &_pt);

<<<<<<< HEAD

=======
>>>>>>> 95ba88a8
      /// \brief Set the current world state.
      /// \param _state The state to set the World to.
      public: void SetState(const WorldState &_state);

      /// \brief Insert a model from an SDF file.
      ///
      /// Spawns a model into the world base on and SDF file.
      /// \param[in] _sdfFilename The name of the SDF file (including path).
      public: void InsertModelFile(const std::string &_sdfFilename);

      /// \brief Insert a model from an SDF string.
      ///
      /// Spawns a model into the world base on and SDF string.
      /// \param[in] _sdfString A string containing valid SDF markup.
      public: void InsertModelString(const std::string &_sdfString);

      /// \brief Insert a model using SDF.
      ///
      /// Spawns a model into the world base on and SDF object.
      /// \param[in] _sdf A reference to an SDF object.
      public: void InsertModelSDF(const sdf::SDF &_sdf);

      /// \brief Return a version of the name with "<world_name>::" removed
      /// \param[in] _name Usually the name of an entity.
      /// \return The stripped world name.
      public: std::string StripWorldName(const std::string &_name) const;

      /// \brief Enable all links in all the models.
      ///
      /// Enable is a physics concept. Enabling means that the physics
      /// engine should update an entity.
      public: void EnableAllModels();

      /// \brief Disable all links in all the models.
      ///
      /// Disable is a physics concept. Disabling means that the physics
      /// engine should not update an entity.
      public: void DisableAllModels();

      /// \brief Step callback.
      /// \param[in] _steps The number of steps the World should take.
      public: void StepWorld(int _steps);

      /// \brief Load a plugin
      /// \param[in] _filename The filename of the plugin.
      /// \param[in] _name A unique name for the plugin.
      /// \param[in] _sdf The SDF to pass into the plugin.
      public: void LoadPlugin(const std::string &_filename,
                              const std::string &_name,
                              sdf::ElementPtr _sdf);

      /// \brief Remove a running plugin.
      /// \param[in] _name The unique name of the plugin to remove.
      public: void RemovePlugin(const std::string &_name);

      /// \brief Get the set world pose mutex.
      /// \return Pointer to the mutex.
      public: boost::mutex *GetSetWorldPoseMutex() const
        {return this->setWorldPoseMutex;}

      /// \brief check if physics engine is enabled/disabled.
      /// \param True if the physics engine is enabled.
      public: bool GetEnablePhysicsEngine()
              {return this->enablePhysicsEngine;}

      /// \brief enable/disable physics engine during World::Update.
      /// \param[in] _enable True to enable the physics engine.
      public: void EnablePhysicsEngine(bool _enable)
              {this->enablePhysicsEngine = _enable;}

      /// \brief Update the state SDF value from the current state.
      public: void UpdateStateSDF();

<<<<<<< HEAD
      /// \brief Get a model by id
=======
      /// \brief Get a model by id.
>>>>>>> 95ba88a8
      ///
      /// Each Entity has a unique ID, this function finds a Model with
      /// a passed in _id.
      /// \param[in] _id The id of the Model
      /// \return A pointer to the model, or NULL if no Model was found.
      private: ModelPtr GetModelById(unsigned int _id);

      /// \brief Load all plugins.
      ///
      /// Load all plugins specified in the SDF for the model.
      private: void LoadPlugins();

      /// \brief Create and load all entities.
      /// \param[in] _sdf SDF element.
      /// \param[in] _parent Parent of the model to load.
      private: void LoadEntities(sdf::ElementPtr _sdf, BasePtr _parent);

      /// \brief Load a model.
      /// \param[in] _sdf SDF element containing the Model description.
      /// \param[in] _parent Parent of the model.
      /// \return Pointer to the newly created Model.
      private: ModelPtr LoadModel(sdf::ElementPtr _sdf, BasePtr _parent);

      /// \brief Load an actor.
      /// \param[in] _sdf SDF element containing the Actor description.
      /// \param[in] _parent Parent of the Actor.
      /// \return Pointer to the newly created Actor.
      private: ActorPtr LoadActor(sdf::ElementPtr _sdf, BasePtr _parent);

      /// \brief Load a road.
      /// \param[in] _sdf SDF element containing the Road description.
      /// \param[in] _parent Parent of the Road.
      /// \return Pointer to the newly created Road.
      private: RoadPtr LoadRoad(sdf::ElementPtr _sdf, BasePtr _parent);

      /// \brief Function to run physics. Used by physicsThread.
      private: void RunLoop();

      /// \brief Step the world once.
      private: void Step();

      /// \brief Step the world once by reading from a log file.
      private: void LogStep();

<<<<<<< HEAD
      /// \brief Update the world
=======
      /// \brief Update the world.
>>>>>>> 95ba88a8
      private: void Update();

      /// \brief Pause callback.
      /// \param[in] _p True if paused.
      private: void OnPause(bool _p);

      /// \brief Step callback.
      private: void OnStep();

      /// \brief Called when a world control message is received.
      /// \param[in] _data The world control message.
      private: void OnControl(ConstWorldControlPtr &_data);

      /// \brief Called when a request message is received.
      /// \param[in] _msg The request message.
      private: void OnRequest(ConstRequestPtr &_msg);

      /// \brief Set the selected entity.
      /// \param[in] _name Name of the entity to select.
      private: void SetSelectedEntityCB(const std::string &_name);

      /// \brief Construct a scene message from the known world state
      /// \param[out] _scene Scene message to build.
      /// \param[in] _entity Pointer to entity from which to build the scene
      /// message.
      private: void BuildSceneMsg(msgs::Scene &_scene, BasePtr _entity);

      /// \brief Logs joint information.
      /// \param[in] _msg Incoming joint message.
      private: void JointLog(ConstJointPtr &_msg);

      /// \brief Called when a factory message is received.
      /// \param[in] _data The factory message.
      private: void OnFactoryMsg(ConstFactoryPtr &_data);

      /// \brief Called when a model message is received.
      /// \param[in] _msg The model message.
      private: void OnModelMsg(ConstModelPtr &_msg);

      /// \brief TBB version of model updating.
      private: void ModelUpdateTBB();

      /// \brief Single loop verison of model updating.
      private: void ModelUpdateSingleLoop();

      /// \brief Helper function to load a plugin from SDF.
      /// \param[in] _sdf SDF plugin description.
      private: void LoadPlugin(sdf::ElementPtr _sdf);

      /// \brief Fills a model message with data from a model
      /// \param[out] _msg Model message to fill.
      /// \param[in] _model Pointer to the model to get the data from.
      private: void FillModelMsg(msgs::Model &_msg, ModelPtr _model);

      /// \brief Process all recieved entity messages.
      private: void ProcessEntityMsgs();

      /// \brief Process all recieved request messages.
      private: void ProcessRequestMsgs();

      /// \brief Process all recieved factory messages.
      private: void ProcessFactoryMsgs();

      /// \brief Process all recieved model messages.
      private: void ProcessModelMsgs();

      /// \brief Log callback. This is where we write out state info.
      private: bool OnLog(std::ostringstream &_stream);
<<<<<<< HEAD

      /// \brief Process all incoming messages.
      private: void ProcessMessages();

=======

      /// \brief Process all incoming messages.
      private: void ProcessMessages();

>>>>>>> 95ba88a8
      /// \brief Publish the world stats message.
      private: void PublishWorldStats();

      /// \brief For keeping track of time step throttling.
      private: common::Time prevStepWallTime;

      /// \brief Pointer the physics engine.
      private: PhysicsEnginePtr physicsEngine;

      /// \brief The root of all entities in the world.
      private: BasePtr rootElement;

      /// \brief thread in which the world is updated.
      private: boost::thread *thread;

      /// \brief True to stop the world from running.
      private: bool stop;

      /// \brief The entity currently selected by the user.
      private: EntityPtr selectedEntity;

      /// \brief Incoming message buffer.
      private: std::vector<google::protobuf::Message> messages;

      /// \brief Name of the world.
      private: std::string name;

      /// \brief Current simulation time.
      private: common::Time simTime;

      /// \brief Amount of time simulation has been paused.
      private: common::Time pauseTime;

      /// \brief Clock time when simulation was started.
      private: common::Time startTime;

      /// \brief True if simulation is paused.
      private: bool pause;

      /// \brief Number of steps in increment by.
      private: int stepInc;

      /// \brief All the event connections.
      private: event::Connection_V connections;

      /// \brief Transportation node.
      private: transport::NodePtr node;

      /// \brief Publisher for selection messages.
      private: transport::PublisherPtr selectionPub;

      /// \brief Publisher for world statistics messages.
      private: transport::PublisherPtr statPub;

      /// \brief Publisher for request response messages.
      private: transport::PublisherPtr responsePub;

      /// \brief Publisher for model messages.
      private: transport::PublisherPtr modelPub;

      /// \brief Publisher for gui messages.
      private: transport::PublisherPtr guiPub;

      /// \brief Publisher for light messages.
      private: transport::PublisherPtr lightPub;

      /// \brief Subscriber to world control messages.
      private: transport::SubscriberPtr controlSub;

      /// \brief Subscriber to factory messages.
      private: transport::SubscriberPtr factorySub;

      /// \brief Subscriber to joint messages.
      private: transport::SubscriberPtr jointSub;

      /// \brief Subscriber to model messages.
      private: transport::SubscriberPtr modelSub;

      /// \brief Subscriber to request messages.
      private: transport::SubscriberPtr requestSub;

      /// \brief Outgoing world statistics message.
      private: msgs::WorldStatistics worldStatsMsg;

      /// \brief Outgoing scene message.
      private: msgs::Scene sceneMsg;

      /// \brief Function pointer to the model update function.
      private: void (World::*modelUpdateFunc)();

      /// \brief Period used to send out world statistics.
      private: common::Time statPeriod;

      /// \brief Last time a world statistics message was sent.
      private: common::Time prevStatTime;

      /// \brief Time at which pause started.
      private: common::Time pauseStartTime;

      /// \brief Used to compute a more accurate real time value.
      private: common::Time realTimeOffset;

      /// \brief Mutext to protect incoming message buffers.
      private: boost::mutex *receiveMutex;

      /// \brief Mutex to protext loading of models.
      private: boost::mutex *loadModelMutex;

      /// \TODO: Add an accessor for this, and make it private
      /// Used in Entity.cc.
      /// Entity::Reset to call Entity::SetWorldPose and Entity::SetRelativePose
      /// Entity::SetWorldPose to call Entity::setWorldPoseFunc
      private: boost::mutex *setWorldPoseMutex;

      /// \brief Used by World classs in following calls:
      /// World::Step for then entire function
      /// World::StepWorld for changing World::stepInc,
      /// and waits on setpInc on World::stepIhc as it's decremented.
      /// World::Reset while World::ResetTime, entities, World::physicsEngine
      /// World::SetPaused to assign world::pause
      private: boost::recursive_mutex *worldUpdateMutex;

      /// \brief THe world's SDF values.
      private: sdf::ElementPtr sdf;

      /// \brief All the plugins.
      private: std::vector<WorldPluginPtr> plugins;

      /// \brief List of entities to delete.
      private: std::list<std::string> deleteEntity;

      /// \brief when physics engine makes an update and changes a link pose,
      /// this flag is set to trigger Entity::SetWorldPose on the
      /// physics::Link in World::Update.
      public: std::list<Entity*> dirtyPoses;

      /// \brief Request message buffer.
      private: std::list<msgs::Request> requestMsgs;

      /// \brief Factory message buffer.
      private: std::list<msgs::Factory> factoryMsgs;

      /// \brief Model message buffer.
      private: std::list<msgs::Model> modelMsgs;

      /// \brief True to reset the world on next update.
      private: bool needsReset;

      /// \brief True to reset everything.
      private: bool resetAll;

      /// \brief True to reset only the time.
      private: bool resetTimeOnly;

      /// \brief True to reset only model poses.
      private: bool resetModelOnly;

      /// \brief True if the world has been initialized.
      private: bool initialized;

      /// \brief True to enable the physics engine.
      private: bool enablePhysicsEngine;

      /// \brief Ray used to test for collisions when placing entities.
      private: RayShapePtr testRay;

      /// \brief True if the plugins have been loaded.
      private: bool pluginsLoaded;

      /// \brief sleep timing error offset due to clock wake up latency
      private: common::Time sleepOffset;

      /// \brief Last time incoming messages were processed.
      private: common::Time prevProcessMsgsTime;

      /// \brief Period over which messages should be processed.
      private: common::Time processMsgsPeriod;

      /// \brief Buffer of states.
      private: std::deque<WorldState> states;
      private: WorldState prevStates[2];
      private: int stateToggle;

      private: sdf::ElementPtr logPlayStateSDF;
      private: WorldState logPlayState;
    };
    /// \}
  }
}
#endif<|MERGE_RESOLUTION|>--- conflicted
+++ resolved
@@ -234,10 +234,6 @@
       /// \return A pointer to nearest Entity, NULL if none is found.
       public: EntityPtr GetEntityBelowPoint(const math::Vector3 &_pt);
 
-<<<<<<< HEAD
-
-=======
->>>>>>> 95ba88a8
       /// \brief Set the current world state.
       /// \param _state The state to set the World to.
       public: void SetState(const WorldState &_state);
@@ -311,11 +307,7 @@
       /// \brief Update the state SDF value from the current state.
       public: void UpdateStateSDF();
 
-<<<<<<< HEAD
-      /// \brief Get a model by id
-=======
       /// \brief Get a model by id.
->>>>>>> 95ba88a8
       ///
       /// Each Entity has a unique ID, this function finds a Model with
       /// a passed in _id.
@@ -360,11 +352,7 @@
       /// \brief Step the world once by reading from a log file.
       private: void LogStep();
 
-<<<<<<< HEAD
-      /// \brief Update the world
-=======
       /// \brief Update the world.
->>>>>>> 95ba88a8
       private: void Update();
 
       /// \brief Pause callback.
@@ -433,17 +421,10 @@
 
       /// \brief Log callback. This is where we write out state info.
       private: bool OnLog(std::ostringstream &_stream);
-<<<<<<< HEAD
 
       /// \brief Process all incoming messages.
       private: void ProcessMessages();
 
-=======
-
-      /// \brief Process all incoming messages.
-      private: void ProcessMessages();
-
->>>>>>> 95ba88a8
       /// \brief Publish the world stats message.
       private: void PublishWorldStats();
 
