/*
 * Copyright (C) 2015-2016 Open Source Robotics Foundation
 *
 * Licensed under the Apache License, Version 2.0 (the "License");
 * you may not use this file except in compliance with the License.
 * You may obtain a copy of the License at
 *
 *     http://www.apache.org/licenses/LICENSE-2.0
 *
 * Unless required by applicable law or agreed to in writing, software
 * distributed under the License is distributed on an "AS IS" BASIS,
 * WITHOUT WARRANTIES OR CONDITIONS OF ANY KIND, either express or implied.
 * See the License for the specific language governing permissions and
 * limitations under the License.
 *
*/

#include "gazebo/test/ServerFixture.hh"
#include "test/util.hh"
#include "gazebo/physics/PhysicsTypes.hh"
#include "gazebo/physics/Model.hh"

using namespace gazebo;

class ModelTest : public ServerFixture { };

//////////////////////////////////////////////////
TEST_F(ModelTest, Scale)
{
  // Load a world
  this->Load("worlds/empty.world", true);
  auto world = physics::get_world("default");

  // Create a base to be the model's parent
  physics::BasePtr basePtr;
  basePtr.reset(new physics::Base(physics::BasePtr()));
  basePtr->SetName("world_root_element");
  basePtr->SetWorld(world);

  // Create the model
  physics::ModelPtr modelPtr(new physics::Model(basePtr));
  EXPECT_TRUE(modelPtr != NULL);

  // Check default scale
  EXPECT_EQ(modelPtr->Scale(), ignition::math::Vector3d(1, 1, 1));

  // Set scale
  ignition::math::Vector3d scale(0.5, 2, 3);
  modelPtr->SetScale(scale);

  // Check scale
  EXPECT_EQ(modelPtr->Scale(), scale);

  // Cleanup
  modelPtr.reset();
}

//////////////////////////////////////////////////
TEST_F(ModelTest, PluginInfoFailures)
{
  this->Load("worlds/shapes.world", true);

  auto world = physics::get_world("default");
  ASSERT_TRUE(world != nullptr);

  auto model = world->GetModel("box");
  ASSERT_TRUE(model != nullptr);

  ignition::msgs::Plugin_V plugins;
  bool success;
  common::URI pluginUri;

  gzmsg << "Get all plugins" << std::endl;
  {
    pluginUri.Parse("data://world/default/model/box/plugin/");
    model->PluginInfo(pluginUri, plugins, success);

    EXPECT_TRUE(success);
    EXPECT_EQ(plugins.plugins_size(), 0);
  }

  gzmsg << "Wrong world" << std::endl;
  {
    pluginUri.Parse("data://world/wrong/model/box/plugin/");
    model->PluginInfo(pluginUri, plugins, success);

    EXPECT_FALSE(success);
  }

  gzmsg << "Wrong model" << std::endl;
  {
    pluginUri.Parse("data://world/default/model/cone/plugin/");
    model->PluginInfo(pluginUri, plugins, success);

    EXPECT_FALSE(success);
  }

  gzmsg << "Invalid URI" << std::endl;
  {
    pluginUri = common::URI("tell me about your plugins");
    model->PluginInfo(pluginUri, plugins, success);

    EXPECT_FALSE(success);
  }

  gzmsg << "Unhandled URI" << std::endl;
  {
    pluginUri.Parse("data://world/default/plugin/");
    model->PluginInfo(pluginUri, plugins, success);

    EXPECT_FALSE(success);
  }

  gzmsg << "Inexistent nested model" << std::endl;
  {
    pluginUri.Parse(
        "data://world/default/model/box/model/box_in_a_box/plugin");
    model->PluginInfo(pluginUri, plugins, success);

    EXPECT_FALSE(success);
  }

  gzmsg << "Incomplete URI" << std::endl;
  {
    pluginUri.Parse("data://world/default/model/box");
    model->PluginInfo(pluginUri, plugins, success);

    EXPECT_FALSE(success);
  }
}

//////////////////////////////////////////////////
TEST_F(ModelTest, ModelPluginInfo)
{
  this->Load("worlds/underwater.world", true);

  auto world = physics::get_world("default");
  ASSERT_TRUE(world != nullptr);

  auto model = world->GetModel("submarine");
  ASSERT_TRUE(model != nullptr);

  ignition::msgs::Plugin_V plugins;
  bool success;
  common::URI pluginUri;

  gzmsg << "Get an existing plugin" << std::endl;
  {
    pluginUri.Parse(
        "data://world/default/model/submarine/plugin/submarine_propeller_3");
    model->PluginInfo(pluginUri, plugins, success);

    EXPECT_TRUE(success);
    EXPECT_EQ(plugins.plugins_size(), 1);
    EXPECT_EQ(plugins.plugins(0).name(), "submarine_propeller_3");
  }

  gzmsg << "Get all plugins" << std::endl;
  {
    pluginUri.Parse("data://world/default/model/submarine/plugin/");
    model->PluginInfo(pluginUri, plugins, success);

    EXPECT_TRUE(success);
    EXPECT_EQ(plugins.plugins_size(), 5);
    EXPECT_EQ(plugins.plugins(0).name(), "submarine_propeller_1");
    EXPECT_EQ(plugins.plugins(1).name(), "submarine_propeller_2");
    EXPECT_EQ(plugins.plugins(2).name(), "submarine_propeller_3");
    EXPECT_EQ(plugins.plugins(3).name(), "submarine_propeller_4");
    EXPECT_EQ(plugins.plugins(4).name(), "buoyancy");
  }
}

//////////////////////////////////////////////////
TEST_F(ModelTest, NestedModelPluginInfo)
{
  this->Load("test/worlds/deeply_nested_models.world", true);

  auto world = physics::get_world("default");
  ASSERT_TRUE(world != nullptr);

  auto model = world->GetModel("model_00");
  ASSERT_TRUE(model != nullptr);

  ignition::msgs::Plugin_V plugins;
  bool success;
  common::URI pluginUri;

  gzmsg << "Get an existing plugin" << std::endl;
  {
    pluginUri.Parse(
        "data://world/default/model/model_00/model/model_01/model/model_02/"
        "model/model_03/plugin/initial_velocity");
    model->PluginInfo(pluginUri, plugins, success);

<<<<<<< HEAD
    EXPECT_TRUE(success);
    EXPECT_EQ(plugins.plugins_size(), 1);
    EXPECT_EQ(plugins.plugins(0).name(), "initial_velocity");
  }
=======
  pluginUri.Parse(
      "data://world/default/model/model_00/model/model_01/model/model_02/"
      "model/model_03/plugin/region_event_box");
  model->PluginInfo(pluginUri, plugins, success);

  EXPECT_TRUE(success);
  EXPECT_EQ(plugins.plugins_size(), 1);
  EXPECT_EQ(plugins.plugins(0).name(), "region_event_box");
>>>>>>> 3513eb62
}

//////////////////////////////////////////////////
int main(int argc, char **argv)
{
  ::testing::InitGoogleTest(&argc, argv);
  return RUN_ALL_TESTS();
}<|MERGE_RESOLUTION|>--- conflicted
+++ resolved
@@ -186,18 +186,7 @@
   common::URI pluginUri;
 
   gzmsg << "Get an existing plugin" << std::endl;
-  {
-    pluginUri.Parse(
-        "data://world/default/model/model_00/model/model_01/model/model_02/"
-        "model/model_03/plugin/initial_velocity");
-    model->PluginInfo(pluginUri, plugins, success);
-
-<<<<<<< HEAD
-    EXPECT_TRUE(success);
-    EXPECT_EQ(plugins.plugins_size(), 1);
-    EXPECT_EQ(plugins.plugins(0).name(), "initial_velocity");
-  }
-=======
+
   pluginUri.Parse(
       "data://world/default/model/model_00/model/model_01/model/model_02/"
       "model/model_03/plugin/region_event_box");
@@ -206,7 +195,6 @@
   EXPECT_TRUE(success);
   EXPECT_EQ(plugins.plugins_size(), 1);
   EXPECT_EQ(plugins.plugins(0).name(), "region_event_box");
->>>>>>> 3513eb62
 }
 
 //////////////////////////////////////////////////
