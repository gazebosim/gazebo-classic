/*
 * Copyright 2012 Open Source Robotics Foundation
 *
 * Licensed under the Apache License, Version 2.0 (the "License");
 * you may not use this file except in compliance with the License.
 * You may obtain a copy of the License at
 *
 *     http://www.apache.org/licenses/LICENSE-2.0
 *
 * Unless required by applicable law or agreed to in writing, software
 * distributed under the License is distributed on an "AS IS" BASIS,
 * WITHOUT WARRANTIES OR CONDITIONS OF ANY KIND, either express or implied.
 * See the License for the specific language governing permissions and
 * limitations under the License.
 *
*/
/* Desc: The base class for all physics engines
 * Author: Nate Koenig
 */

#include <sdf/sdf.hh>

#include "gazebo/msgs/msgs.hh"
#include "gazebo/common/Exception.hh"
#include "gazebo/common/Console.hh"
#include "gazebo/common/Events.hh"

#include "gazebo/transport/TransportIface.hh"
#include "gazebo/transport/Node.hh"

#include "gazebo/math/Rand.hh"

#include "gazebo/physics/ContactManager.hh"
#include "gazebo/physics/Link.hh"
#include "gazebo/physics/Model.hh"
#include "gazebo/physics/World.hh"
#include "gazebo/physics/PhysicsEngine.hh"

using namespace gazebo;
using namespace physics;

//////////////////////////////////////////////////
PhysicsEngine::PhysicsEngine(WorldPtr _world)
  : world(_world)
{
  this->sdf.reset(new sdf::Element);
  sdf::initFile("physics.sdf", this->sdf);

  this->targetRealTimeFactor = 0;
  this->realTimeUpdateRate = 0;
  this->maxStepSize = 0;

  this->node = transport::NodePtr(new transport::Node());
  this->node->Init(this->world->GetName());
  this->physicsSub = this->node->Subscribe("~/physics",
      &PhysicsEngine::OnPhysicsMsg, this);

  this->responsePub =
    this->node->Advertise<msgs::Response>("~/response");

  this->requestSub = this->node->Subscribe("~/request",
                                           &PhysicsEngine::OnRequest, this);

  this->physicsUpdateMutex = new boost::recursive_mutex();

  // Create and initialized the contact manager.
  this->contactManager = new ContactManager();
  this->contactManager->Init(this->world);
}

//////////////////////////////////////////////////
void PhysicsEngine::Load(sdf::ElementPtr _sdf)
{
  this->sdf->Copy(_sdf);

  this->realTimeUpdateRate =
      this->sdf->GetElement("real_time_update_rate")->Get<double>();
  this->targetRealTimeFactor =
      this->sdf->GetElement("real_time_factor")->Get<double>();
  this->maxStepSize =
      this->sdf->GetElement("max_step_size")->Get<double>();
}

//////////////////////////////////////////////////
void PhysicsEngine::Fini()
{
  this->world.reset();
  this->node->Fini();
}

//////////////////////////////////////////////////
PhysicsEngine::~PhysicsEngine()
{
  this->sdf->Reset();
  this->sdf.reset();
  delete this->physicsUpdateMutex;
  this->physicsUpdateMutex = NULL;
  this->responsePub.reset();
  this->requestSub.reset();
  this->node.reset();

  delete this->contactManager;
}

//////////////////////////////////////////////////
math::Vector3 PhysicsEngine::GetGravity() const
{
  return this->sdf->Get<math::Vector3>("gravity");
}

//////////////////////////////////////////////////
CollisionPtr PhysicsEngine::CreateCollision(const std::string &_shapeType,
                                            const std::string &_linkName)
{
  CollisionPtr result;
  LinkPtr link =
    boost::dynamic_pointer_cast<Link>(this->world->GetEntity(_linkName));

  if (!link)
    gzerr << "Unable to find link[" << _linkName << "]\n";
  else
    result = this->CreateCollision(_shapeType, link);

  return result;
}

//////////////////////////////////////////////////
void PhysicsEngine::SetUpdateRate(double _value)
{
  this->SetRealTimeUpdateRate(_value);
}

//////////////////////////////////////////////////
double PhysicsEngine::GetUpdateRate()
{
  return this->GetRealTimeUpdateRate();
}

//////////////////////////////////////////////////
double PhysicsEngine::GetUpdatePeriod()
{
  double updateRate = this->GetRealTimeUpdateRate();
  if (updateRate > 0)
    return 1.0/updateRate;
  else
    return 0;
}

//////////////////////////////////////////////////
ModelPtr PhysicsEngine::CreateModel(BasePtr _base)
{
  ModelPtr ret(new Model(_base));
<<<<<<< HEAD
=======

>>>>>>> 0794659b
  return ret;
}

//////////////////////////////////////////////////
void PhysicsEngine::SetStepTime(double _value)
{
  this->SetMaxStepSize(_value);
}

//////////////////////////////////////////////////
double PhysicsEngine::GetStepTime()
{
  return this->GetMaxStepSize();
}

//////////////////////////////////////////////////
double PhysicsEngine::GetTargetRealTimeFactor() const
{
  return this->targetRealTimeFactor;
}

//////////////////////////////////////////////////
double PhysicsEngine::GetRealTimeUpdateRate() const
{
  return this->realTimeUpdateRate;
}

//////////////////////////////////////////////////
double PhysicsEngine::GetMaxStepSize() const
{
  return this->maxStepSize;
}

//////////////////////////////////////////////////
void PhysicsEngine::SetTargetRealTimeFactor(double _factor)
{
  this->sdf->GetElement("real_time_factor")->Set(_factor);
  this->targetRealTimeFactor = _factor;
}

//////////////////////////////////////////////////
void PhysicsEngine::SetRealTimeUpdateRate(double _rate)
{
  this->sdf->GetElement("real_time_update_rate")->Set(_rate);
  this->realTimeUpdateRate = _rate;
}

//////////////////////////////////////////////////
void PhysicsEngine::SetMaxStepSize(double _stepSize)
{
  this->sdf->GetElement("max_step_size")->Set(_stepSize);
  this->maxStepSize = _stepSize;
}

//////////////////////////////////////////////////
void PhysicsEngine::SetWorldCFM(double /*_cfm*/)
{
}

//////////////////////////////////////////////////
void PhysicsEngine::SetWorldERP(double /*_erp*/)
{
}

//////////////////////////////////////////////////
void PhysicsEngine::SetAutoDisableFlag(bool /*_autoDisable*/)
{
}

//////////////////////////////////////////////////
void PhysicsEngine::SetSORPGSPreconIters(unsigned int /*_iters*/)
{
}

//////////////////////////////////////////////////
void PhysicsEngine::SetSORPGSIters(unsigned int /*_iters*/)
{
}

//////////////////////////////////////////////////
void PhysicsEngine::SetSORPGSW(double /*_w*/)
{
}

//////////////////////////////////////////////////
void PhysicsEngine::SetContactMaxCorrectingVel(double /*_vel*/)
{
}

//////////////////////////////////////////////////
void PhysicsEngine::SetMaxContacts(double /*_maxContacts*/)
{
}

//////////////////////////////////////////////////
void PhysicsEngine::OnRequest(ConstRequestPtr &/*_msg*/)
{
}

//////////////////////////////////////////////////
void PhysicsEngine::OnPhysicsMsg(ConstPhysicsPtr &/*_msg*/)
{
}

//////////////////////////////////////////////////
void PhysicsEngine::SetContactSurfaceLayer(double /*_layerDepth*/)
{
}

//////////////////////////////////////////////////
void PhysicsEngine::SetParam(std::string /*_key*/,
    const boost::any &/*_value*/)
{
}

//////////////////////////////////////////////////
boost::any PhysicsEngine::GetParam(std::string /*_key*/) const
{
  return 0;
}

//////////////////////////////////////////////////
ContactManager *PhysicsEngine::GetContactManager() const
{
  return this->contactManager;
}<|MERGE_RESOLUTION|>--- conflicted
+++ resolved
@@ -150,10 +150,7 @@
 ModelPtr PhysicsEngine::CreateModel(BasePtr _base)
 {
   ModelPtr ret(new Model(_base));
-<<<<<<< HEAD
-=======
-
->>>>>>> 0794659b
+
   return ret;
 }
 
