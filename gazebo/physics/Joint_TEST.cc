--- conflicted
+++ resolved
@@ -540,24 +540,18 @@
     EXPECT_TRUE(parent == NULL);
   }
 
-<<<<<<< HEAD
-  if (_physicsEngine == "dart")
-  {
-    // DART assumes that: (i) every link has its parent joint (ii) root link
-    // is the only link that doesn't have parent link.
-    // Child world link breaks dart for now. Do we need to support it?
-    gzerr << "Skip tests for child world link cases "
-          << "since DART does not allow joint with world as child. "
-          << "Please see issue #914. "
-          << "(https://bitbucket.org/osrf/gazebo/issue/914)\n";
-    return;
-  }
-
-  gzdbg << "SpawnJoint " << _jointType << " world parent" << std::endl;
-  joint = SpawnJoint(_jointType, true, false);
-  EXPECT_TRUE(joint != NULL);
-=======
-  {
+  {
+    if (_physicsEngine == "dart")
+    {
+      // DART assumes that: (i) every link has its parent joint (ii) root link
+      // is the only link that doesn't have parent link.
+      // Child world link breaks dart for now. Do we need to support it?
+      gzerr << "Skip tests for child world link cases "
+            << "since DART does not allow joint with world as child. "
+            << "Please see issue #914. "
+            << "(https://bitbucket.org/osrf/gazebo/issue/914)\n";
+      return;
+    }
     gzdbg << "SpawnJoint " << _jointType << " world parent" << std::endl;
     physics::JointPtr joint = SpawnJoint(_jointType, true, false);
     ASSERT_TRUE(joint != NULL);
@@ -569,7 +563,6 @@
     EXPECT_EQ(parent->GetChildJoints().size(), 1u);
     EXPECT_EQ(parent->GetParentJoints().size(), 0u);
   }
->>>>>>> c608168e
 }
 
 ////////////////////////////////////////////////////////////////////////
