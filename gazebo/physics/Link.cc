--- conflicted
+++ resolved
@@ -51,8 +51,6 @@
 
 #include "gazebo/util/IntrospectionManager.hh"
 
-#include "gazebo/util/IntrospectionManager.hh"
-
 using namespace gazebo;
 using namespace physics;
 
@@ -209,8 +207,6 @@
   std::string topicName = "~/" + this->GetScopedName() + "/wrench";
   boost::replace_all(topicName, "::", "/");
   this->wrenchSub = this->node->Subscribe(topicName, &Link::OnWrenchMsg, this);
-
-  this->RegisterIntrospectionItems();
 }
 
 //////////////////////////////////////////////////
@@ -309,9 +305,6 @@
   this->audioSources.clear();
 #endif
 
-<<<<<<< HEAD
-  this->UnregisterIntrospectionItems();
-=======
   // Clean transport
   {
     this->dataPub.reset();
@@ -323,7 +316,6 @@
 
   delete this->publishDataMutex;
   this->publishDataMutex = NULL;
->>>>>>> e8fb1728
 
   Entity::Fini();
 }
@@ -1694,8 +1686,6 @@
 }
 
 /////////////////////////////////////////////////
-<<<<<<< HEAD
-=======
 const ignition::math::Vector3d Link::RelativeWindLinearVel() const
 {
   return this->GetWorldPose().Ign().Rot().Inverse().RotateVector(
@@ -1703,7 +1693,6 @@
 }
 
 /////////////////////////////////////////////////
->>>>>>> e8fb1728
 void Link::RegisterIntrospectionItems()
 {
   auto uri = this->URI();
@@ -1764,16 +1753,4 @@
   this->introspectionItems.push_back(angAccURI);
   gazebo::util::IntrospectionManager::Instance()->Register
       <ignition::math::Vector3d>(angAccURI.Str(), fLinkAngAcc);
-<<<<<<< HEAD
-}
-
-/////////////////////////////////////////////////
-void Link::UnregisterIntrospectionItems()
-{
-  for (auto &item : this->introspectionItems)
-    util::IntrospectionManager::Instance()->Unregister(item.Str());
-
-  this->introspectionItems.clear();
-=======
->>>>>>> e8fb1728
 }