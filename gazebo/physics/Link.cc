--- conflicted
+++ resolved
@@ -336,11 +336,7 @@
 }
 
 //////////////////////////////////////////////////
-<<<<<<< HEAD
-void Link::SetCollideMode(const std::string & _mode)
-=======
 void Link::SetCollideMode(const std::string &_mode)
->>>>>>> 111b4ca8
 {
   unsigned int categoryBits;
   unsigned int collideBits;
