--- conflicted
+++ resolved
@@ -264,25 +264,12 @@
   // FIXME: Do we really need to send 2 msgs to delete a visual?!
   if (this->visPub && this->requestPub)
   {
-<<<<<<< HEAD
-    msgs::Request *msg = msgs::CreateRequest("entity_delete",
-        boost::lexical_cast<std::string>(iter->second.id()));
-    this->requestPub->Publish(*msg, true);
-    delete msg;
-  }
-
-  for (std::vector<std::string>::iterator iter = this->cgVisuals.begin();
-       iter != this->cgVisuals.end(); ++iter)
-  {
-    msgs::Request *msg = msgs::CreateRequest("entity_delete", *iter);
-    this->requestPub->Publish(*msg, true);
-    delete msg;
-=======
     for (auto iter : this->visuals)
     {
       auto deleteMsg = msgs::CreateRequest("entity_delete",
           std::to_string(iter.second.id()));
       this->requestPub->Publish(*deleteMsg, true);
+      delete deleteMsg;
 
       msgs::Visual msg;
       msg.set_name(iter.second.name());
@@ -300,7 +287,6 @@
       msg.set_delete_me(true);
       this->visPub->Publish(msg);
     }
->>>>>>> 5b475171
   }
   this->visuals.clear();
 
