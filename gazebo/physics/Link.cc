/*
 * Copyright 2012 Open Source Robotics Foundation
 *
 * Licensed under the Apache License, Version 2.0 (the "License");
 * you may not use this file except in compliance with the License.
 * You may obtain a copy of the License at
 *
 *     http://www.apache.org/licenses/LICENSE-2.0
 *
 * Unless required by applicable law or agreed to in writing, software
 * distributed under the License is distributed on an "AS IS" BASIS,
 * WITHOUT WARRANTIES OR CONDITIONS OF ANY KIND, either express or implied.
 * See the License for the specific language governing permissions and
 * limitations under the License.
 *
*/
/* Desc: Link class
 * Author: Nate Koenig
 * Date: 13 Feb 2006
 */

#include <sstream>

#include "msgs/msgs.hh"

#include "gazebo/common/Events.hh"
#include "gazebo/math/Quaternion.hh"
#include "gazebo/common/Console.hh"
#include "gazebo/common/Exception.hh"
#include "gazebo/common/Assert.hh"

#include "gazebo/sensors/Sensors.hh"
#include "gazebo/sensors/Sensor.hh"

#include "gazebo/physics/Model.hh"
#include "gazebo/physics/World.hh"
#include "gazebo/physics/PhysicsEngine.hh"
#include "gazebo/physics/Collision.hh"
#include "gazebo/physics/Link.hh"

#include "gazebo/transport/Publisher.hh"

using namespace gazebo;
using namespace physics;

//////////////////////////////////////////////////
Link::Link(EntityPtr _parent)
    : Entity(_parent)
{
  this->AddType(Base::LINK);
  this->inertial.reset(new Inertial);
  this->parentJoints.clear();
  this->childJoints.clear();
}


//////////////////////////////////////////////////
Link::~Link()
{
  std::vector<Entity*>::iterator iter;

  this->attachedModels.clear();

  for (unsigned int i = 0; i < this->visuals.size(); i++)
  {
    msgs::Visual msg;
    msg.set_name(this->visuals[i]);
    msg.set_delete_me(true);
    this->visPub->Publish(msg);
  }
  this->visuals.clear();

  if (this->cgVisuals.size() > 0)
  {
    for (unsigned int i = 0; i < this->cgVisuals.size(); i++)
    {
      msgs::Visual msg;
      msg.set_name(this->cgVisuals[i]);
      msg.set_delete_me(true);
      this->visPub->Publish(msg);
    }
    this->cgVisuals.clear();
  }

  this->visPub.reset();
  this->sensors.clear();
}

//////////////////////////////////////////////////
void Link::Load(sdf::ElementPtr _sdf)
{
  Entity::Load(_sdf);

  // before loading child collsion, we have to figure out of selfCollide is true
  // and modify parent class Entity so this body has its own spaceId
  this->SetSelfCollide(this->sdf->Get<bool>("self_collide"));
  this->sdf->GetElement("self_collide")->GetValue()->SetUpdateFunc(
      boost::bind(&Link::GetSelfCollide, this));

  // TODO: this shouldn't be in the physics sim
  if (this->sdf->HasElement("visual"))
  {
    sdf::ElementPtr visualElem = this->sdf->GetElement("visual");
    while (visualElem)
    {
      msgs::Visual msg = msgs::VisualFromSDF(visualElem);

      std::string visName = this->GetScopedName() + "::" + msg.name();
      msg.set_name(visName);
      msg.set_parent_name(this->GetScopedName());
      msg.set_is_static(this->IsStatic());

      this->visPub->Publish(msg);

      std::vector<std::string>::iterator iter;
      iter = std::find(this->visuals.begin(), this->visuals.end(), msg.name());
      if (iter != this->visuals.end())
        gzthrow(std::string("Duplicate visual name[")+msg.name()+"]\n");

      this->visuals.push_back(msg.name());

      visualElem = visualElem->GetNextElement("visual");
    }
  }

  // Load the geometries
  if (this->sdf->HasElement("collision"))
  {
    sdf::ElementPtr collisionElem = this->sdf->GetElement("collision");
    while (collisionElem)
    {
      // Create and Load a collision, which will belong to this body.
      this->LoadCollision(collisionElem);
      collisionElem = collisionElem->GetNextElement("collision");
    }
  }

  if (this->sdf->HasElement("sensor"))
  {
    sdf::ElementPtr sensorElem = this->sdf->GetElement("sensor");
    while (sensorElem)
    {
      std::string sensorName =
        sensors::create_sensor(sensorElem, this->GetWorld()->GetName(),
                               this->GetScopedName());
      this->sensors.push_back(sensorName);
      sensorElem = sensorElem->GetNextElement("sensor");
    }
  }

  if (!this->IsStatic())
  {
    this->inertial->Load(this->sdf->GetElement("inertial"));
  }
}

//////////////////////////////////////////////////
void Link::Init()
{
<<<<<<< HEAD
  Base_V::iterator iter;
  for (iter = this->children.begin(); iter != this->children.end(); ++iter)
  {
    if ((*iter)->HasType(Base::COLLISION))
      boost::shared_static_cast<Collision>(*iter)->Init();
  }

  this->SetKinematic(this->sdf->Get<bool>("kinematic"));

  // If no collisions are attached, then don't let gravity affect the body.
  if (this->children.size()== 0 || !this->sdf->Get<bool>("gravity"))
    this->SetGravityMode(false);

  this->SetLinearDamping(this->GetLinearDamping());
  this->SetAngularDamping(this->GetAngularDamping());

=======
>>>>>>> 4ada83f1
  this->linearAccel.Set(0, 0, 0);
  this->angularAccel.Set(0, 0, 0);

  /// Attach mesh for CG visualization
  /// Add a renderable visual for CG, make visible in Update()
  /// TODO: this shouldn't be in the physics sim
  /*if (this->mass.GetAsDouble() > 0.0)
  {
    std::ostringstream visname;
    visname << this->GetCompleteScopedName() + ":" + this->GetName() << "_CGVISUAL" ;

    msgs::Visual msg;
    msg.set_name(visname.str());
    msg.set_parent_id(this->comEntity->GetCompleteScopedName());
    msg.set_render_type(msgs::Visual::MESH_RESOURCE);
    msg.set_mesh("unit_box");
    msg.set_material("Gazebo/RedGlow");
    msg.set_cast_shadows(false);
    msg.set_attach_axes(true);
    msg.set_visible(false);
    msgs::Set(msg.mutable_scale(), math::Vector3(0.1, 0.1, 0.1));
    this->vis_pub->Publish(msg);
    this->cgVisuals.push_back(msg.header().str_id());

    if (this->children.size() > 1)
    {
      msgs::Visual g_msg;
      g_msg.set_name(visname.str() + "_connectors");

      g_msg.set_parent_id(this->comEntity->GetCompleteScopedName());
      g_msg.set_render_type(msgs::Visual::LINE_LIST);
      g_msg.set_attach_axes(false);
      g_msg.set_material("Gazebo/GreenGlow");
      g_msg.set_visible(false);

      // Create a line to each collision
      for (Base_V::iterator giter = this->children.begin();
           giter != this->children.end(); giter++)
      {
        EntityPtr e = boost::shared_dynamic_cast<Entity>(*giter);

        msgs::Point *pt;
        pt = g_msg.add_points();
        pt->set_x(0);
        pt->set_y(0);
        pt->set_z(0);

        pt = g_msg.add_points();
        pt->set_x(e->GetRelativePose().pos.x);
        pt->set_y(e->GetRelativePose().pos.y);
        pt->set_z(e->GetRelativePose().pos.z);
      }
      this->vis_pub->Publish(msg);
      this->cgVisuals.push_back(g_msg.header().str_id());
    }
  }*/

  this->enabled = true;

<<<<<<< HEAD
  // DO THIS LAST!
  this->SetRelativePose(this->sdf->Get<math::Pose>("pose"));
  this->SetInitialRelativePose(this->sdf->Get<math::Pose>("pose"));
=======
  // Set Link pose before setting pose of child collisions
  this->SetRelativePose(this->sdf->GetValuePose("pose"));
  this->SetInitialRelativePose(this->sdf->GetValuePose("pose"));

  // Call Init for child collisions, which whill set their pose
  Base_V::iterator iter;
  for (iter = this->children.begin(); iter != this->children.end(); ++iter)
  {
    if ((*iter)->HasType(Base::COLLISION))
      boost::shared_static_cast<Collision>(*iter)->Init();
  }
>>>>>>> 4ada83f1
}

//////////////////////////////////////////////////
void Link::Fini()
{
  std::vector<std::string>::iterator iter;

  this->parentJoints.clear();
  this->childJoints.clear();
  this->inertial.reset();

  for (iter = this->sensors.begin(); iter != this->sensors.end(); ++iter)
    sensors::remove_sensor(*iter);
  this->sensors.clear();

  for (iter = this->visuals.begin(); iter != this->visuals.end(); ++iter)
  {
    msgs::Request *msg = msgs::CreateRequest("entity_delete", *iter);
    this->requestPub->Publish(*msg, true);
  }

  for (iter = this->cgVisuals.begin(); iter != this->cgVisuals.end(); ++iter)
  {
    msgs::Request *msg = msgs::CreateRequest("entity_delete", *iter);
    this->requestPub->Publish(*msg, true);
  }

  Entity::Fini();
}

//////////////////////////////////////////////////
void Link::Reset()
{
  // resets pose
  Entity::Reset();

  // resets velocity, acceleration, wrench
  this->ResetPhysicsStates();
}

//////////////////////////////////////////////////
void Link::ResetPhysicsStates()
{
  this->SetAngularVel(math::Vector3(0, 0, 0));
  this->SetLinearVel(math::Vector3(0, 0, 0));
  this->SetAngularAccel(math::Vector3(0, 0, 0));
  this->SetLinearAccel(math::Vector3(0, 0, 0));
  this->SetForce(math::Vector3(0, 0, 0));
  this->SetTorque(math::Vector3(0, 0, 0));
}

//////////////////////////////////////////////////
void Link::UpdateParameters(sdf::ElementPtr _sdf)
{
  Entity::UpdateParameters(_sdf);

  if (this->sdf->HasElement("inertial"))
  {
    sdf::ElementPtr inertialElem = this->sdf->GetElement("inertial");
    this->inertial->UpdateParameters(inertialElem);
  }

  this->sdf->GetElement("gravity")->GetValue()->SetUpdateFunc(
      boost::bind(&Link::GetGravityMode, this));
  this->sdf->GetElement("kinematic")->GetValue()->SetUpdateFunc(
      boost::bind(&Link::GetKinematic, this));

  if (this->sdf->Get<bool>("gravity") != this->GetGravityMode())
    this->SetGravityMode(this->sdf->Get<bool>("gravity"));

  // before loading child collsiion, we have to figure out if
  // selfCollide is true and modify parent class Entity so this
  // body has its own spaceId
  this->SetSelfCollide(this->sdf->Get<bool>("self_collide"));

  // TODO: this shouldn't be in the physics sim
  if (this->sdf->HasElement("visual"))
  {
    sdf::ElementPtr visualElem = this->sdf->GetElement("visual");
    while (visualElem)
    {
      // TODO: Update visuals properly
      msgs::Visual msg = msgs::VisualFromSDF(visualElem);

      msg.set_name(this->GetScopedName() + "::" + msg.name());
      msg.set_parent_name(this->GetScopedName());
      msg.set_is_static(this->IsStatic());

      this->visPub->Publish(msg);

      visualElem = visualElem->GetNextElement("visual");
    }
  }

  if (this->sdf->HasElement("collision"))
  {
    sdf::ElementPtr collisionElem = this->sdf->GetElement("collision");
    while (collisionElem)
    {
      CollisionPtr collision = boost::shared_dynamic_cast<Collision>(
          this->GetChild(collisionElem->Get<std::string>("name")));

      if (collision)
        collision->UpdateParameters(collisionElem);
      collisionElem = collisionElem->GetNextElement("collision");
    }
  }
}

//////////////////////////////////////////////////
void Link::SetCollideMode(const std::string &_mode)
{
  unsigned int categoryBits;
  unsigned int collideBits;

  if (_mode == "all")
  {
    categoryBits =  GZ_ALL_COLLIDE;
    collideBits =  GZ_ALL_COLLIDE;
  }
  else if (_mode == "none")
  {
    categoryBits =  GZ_NONE_COLLIDE;
    collideBits =  GZ_NONE_COLLIDE;
  }
  else if (_mode == "sensors")
  {
    categoryBits = GZ_SENSOR_COLLIDE;
    collideBits = ~GZ_SENSOR_COLLIDE;
  }
  else if (_mode == "fixed")
  {
    categoryBits = GZ_FIXED_COLLIDE;
    collideBits = ~GZ_FIXED_COLLIDE;
  }
  else if (_mode == "ghost")
  {
    categoryBits = GZ_GHOST_COLLIDE;
    collideBits = ~GZ_GHOST_COLLIDE;
  }
  else
  {
    gzerr << "Unknown collide mode[" << _mode << "]\n";
    return;
  }

  for (Base_V::iterator iter = this->children.begin();
       iter != this->children.end(); ++iter)
  {
    if ((*iter)->HasType(Base::COLLISION))
    {
      physics::CollisionPtr pc =
        boost::dynamic_pointer_cast<physics::Collision>(*iter);
      if (pc)
      {
        pc->SetCategoryBits(categoryBits);
        pc->SetCollideBits(collideBits);
      }
    }
  }
}

//////////////////////////////////////////////////
bool Link::GetSelfCollide()
{
<<<<<<< HEAD
  return this->sdf->Get<bool>("self_collide");
=======
  GZ_ASSERT(this->sdf != NULL, "Link sdf member is NULL");
  if (this->sdf->HasElement("self_collide"))
    return this->sdf->GetValueBool("self_collide");
  else
    return false;
>>>>>>> 4ada83f1
}

//////////////////////////////////////////////////
void Link::SetLaserRetro(float _retro)
{
  Base_V::iterator iter;

  for (iter = this->children.begin(); iter != this->children.end(); ++iter)
  {
    if ((*iter)->HasType(Base::COLLISION))
      boost::shared_static_cast<Collision>(*iter)->SetLaserRetro(_retro);
  }
}

//////////////////////////////////////////////////
void Link::Update()
{
  // Apply our linear accel
  // this->SetForce(this->linearAccel);

  // Apply our angular accel
  // this->SetTorque(this->angularAccel);

  // FIXME: race condition on factory-based model loading!!!!!
   /*if (this->GetEnabled() != this->enabled)
   {
     this->enabled = this->GetEnabled();
     this->enabledSignal(this->enabled);
   }*/
}

/////////////////////////////////////////////////
Link_V Link::GetChildJointsLinks() const
{
  Link_V links;
  for (std::vector<JointPtr>::const_iterator iter = this->childJoints.begin();
                                             iter != this->childJoints.end();
                                             ++iter)
  {
    if ((*iter)->GetChild())
      links.push_back((*iter)->GetChild());
  }
  return links;
}

/////////////////////////////////////////////////
Link_V Link::GetParentJointsLinks() const
{
  Link_V links;
  for (std::vector<JointPtr>::const_iterator iter = this->parentJoints.begin();
                                             iter != this->parentJoints.end();
                                             ++iter)
  {
    if ((*iter)->GetParent())
      links.push_back((*iter)->GetParent());
  }
  return links;
}

//////////////////////////////////////////////////
void Link::LoadCollision(sdf::ElementPtr _sdf)
{
  CollisionPtr collision;
  std::string geomType =
    _sdf->GetElement("geometry")->GetFirstElement()->GetName();

  if (geomType == "heightmap" || geomType == "map")
    this->SetStatic(true);

  collision = this->GetWorld()->GetPhysicsEngine()->CreateCollision(geomType,
      boost::shared_static_cast<Link>(shared_from_this()));

  if (!collision)
    gzthrow("Unknown Collisionetry Type[" + geomType + "]");

  collision->Load(_sdf);
}

//////////////////////////////////////////////////
CollisionPtr Link::GetCollisionById(unsigned int _id) const
{
  return boost::shared_dynamic_cast<Collision>(this->GetById(_id));
}

//////////////////////////////////////////////////
CollisionPtr Link::GetCollision(const std::string &_name)
{
  CollisionPtr result;
  Base_V::const_iterator biter;
  for (biter = this->children.begin(); biter != this->children.end(); ++biter)
  {
    if ((*biter)->GetName() == _name)
    {
      result = boost::shared_dynamic_cast<Collision>(*biter);
      break;
    }
  }

  return result;
}

//////////////////////////////////////////////////
Collision_V Link::GetCollisions() const
{
  Collision_V result;
  Base_V::const_iterator biter;
  for (biter = this->children.begin(); biter != this->children.end(); ++biter)
  {
    if ((*biter)->HasType(Base::COLLISION))
    {
      result.push_back(boost::shared_static_cast<Collision>(*biter));
    }
  }

  return result;
}

//////////////////////////////////////////////////
CollisionPtr Link::GetCollision(unsigned int _index) const
{
  CollisionPtr collision;
  if (_index <= this->GetChildCount())
    collision = boost::shared_static_cast<Collision>(this->GetChild(_index));
  else
    gzerr << "Index is out of range\n";

  return collision;
}

//////////////////////////////////////////////////
void Link::SetLinearAccel(const math::Vector3 &_accel)
{
  this->SetEnabled(true);
  this->linearAccel = _accel;
}

//////////////////////////////////////////////////
void Link::SetAngularAccel(const math::Vector3 &_accel)
{
  this->SetEnabled(true);
  this->angularAccel = _accel * this->inertial->GetMass();
}

//////////////////////////////////////////////////
math::Pose Link::GetWorldCoGPose() const
{
  math::Pose pose = this->GetWorldPose();
  pose.pos += pose.rot.RotateVector(this->inertial->GetCoG());
  return pose;
}

//////////////////////////////////////////////////
math::Vector3 Link::GetRelativeLinearVel() const
{
  return this->GetWorldPose().rot.RotateVectorReverse(
      this->GetWorldLinearVel());
}

//////////////////////////////////////////////////
math::Vector3 Link::GetRelativeAngularVel() const
{
  return this->GetWorldPose().rot.RotateVectorReverse(
         this->GetWorldAngularVel());
}

//////////////////////////////////////////////////
math::Vector3 Link::GetRelativeLinearAccel() const
{
  return this->GetRelativeForce() / this->inertial->GetMass();
}

//////////////////////////////////////////////////
math::Vector3 Link::GetWorldLinearAccel() const
{
  return this->GetWorldForce() / this->inertial->GetMass();
}

//////////////////////////////////////////////////
math::Vector3 Link::GetRelativeAngularAccel() const
{
  return this->GetRelativeTorque() / this->inertial->GetMass();
}

//////////////////////////////////////////////////
math::Vector3 Link::GetWorldAngularAccel() const
{
  return this->GetWorldTorque() / this->inertial->GetMass();
}

//////////////////////////////////////////////////
math::Vector3 Link::GetRelativeForce() const
{
  return this->GetWorldPose().rot.RotateVectorReverse(this->GetWorldForce());
}

//////////////////////////////////////////////////
math::Vector3 Link::GetRelativeTorque() const
{
  return this->GetWorldPose().rot.RotateVectorReverse(this->GetWorldTorque());
}

//////////////////////////////////////////////////
ModelPtr Link::GetModel() const
{
  return boost::shared_dynamic_cast<Model>(this->GetParent());
}

//////////////////////////////////////////////////
math::Box Link::GetBoundingBox() const
{
  math::Box box;
  Base_V::const_iterator iter;

  box.min.Set(GZ_DBL_MAX, GZ_DBL_MAX, GZ_DBL_MAX);
  box.max.Set(0, 0, 0);

  for (iter = this->children.begin(); iter != this->children.end(); ++iter)
  {
    if ((*iter)->HasType(Base::COLLISION))
      box += boost::shared_static_cast<Collision>(*iter)->GetBoundingBox();
  }

  return box;
}

//////////////////////////////////////////////////
bool Link::SetSelected(bool _s)
{
  Entity::SetSelected(_s);

  if (_s == false)
    this->SetEnabled(true);

  return true;
}

//////////////////////////////////////////////////
void Link::SetInertial(const InertialPtr &/*_inertial*/)
{
  gzwarn << "Link::SetMass is empty\n";
}

//////////////////////////////////////////////////
void Link::AddParentJoint(JointPtr _joint)
{
  this->parentJoints.push_back(_joint);
}

//////////////////////////////////////////////////
void Link::AddChildJoint(JointPtr _joint)
{
  this->childJoints.push_back(_joint);
}

//////////////////////////////////////////////////
void Link::RemoveParentJoint(JointPtr _joint)
{
  for (std::vector<JointPtr>::iterator iter = this->parentJoints.begin();
                                       iter != this->parentJoints.end();
                                       ++iter)
  {
    /// @todo: can we assume there are no repeats?
    if ((*iter)->GetName() == _joint->GetName())
    {
      this->parentJoints.erase(iter);
      break;
    }
  }
}

//////////////////////////////////////////////////
void Link::RemoveChildJoint(JointPtr _joint)
{
  for (std::vector<JointPtr>::iterator iter = this->childJoints.begin();
                                       iter != this->childJoints.end();
                                       ++iter)
  {
    /// @todo: can we assume there are no repeats?
    if ((*iter)->GetName() == _joint->GetName())
    {
      this->childJoints.erase(iter);
      break;
    }
  }
}

//////////////////////////////////////////////////
void Link::RemoveParentJoint(const std::string &_jointName)
{
  for (std::vector<JointPtr>::iterator iter = this->parentJoints.begin();
                                       iter != this->parentJoints.end();
                                       ++iter)
  {
    /// @todo: can we assume there are no repeats?
    if ((*iter)->GetName() == _jointName)
    {
      this->parentJoints.erase(iter);
      break;
    }
  }
}

//////////////////////////////////////////////////
void Link::RemoveChildJoint(const std::string &_jointName)
{
  for (std::vector<JointPtr>::iterator iter = this->childJoints.begin();
                                       iter != this->childJoints.end();
                                       ++iter)
  {
    /// @todo: can we assume there are no repeats?
    if ((*iter)->GetName() == _jointName)
    {
      this->childJoints.erase(iter);
      break;
    }
  }
}

//////////////////////////////////////////////////
void Link::FillMsg(msgs::Link &_msg)
{
  _msg.set_id(this->GetId());
  _msg.set_name(this->GetScopedName());
  _msg.set_self_collide(this->GetSelfCollide());
  _msg.set_gravity(this->GetGravityMode());
  _msg.set_kinematic(this->GetKinematic());
  _msg.set_enabled(this->GetEnabled());
  msgs::Set(_msg.mutable_pose(), this->GetRelativePose());

  msgs::Set(this->visualMsg->mutable_pose(), this->GetRelativePose());
  _msg.add_visual()->CopyFrom(*this->visualMsg);

  _msg.mutable_inertial()->set_mass(this->inertial->GetMass());
  _msg.mutable_inertial()->set_ixx(this->inertial->GetIXX());
  _msg.mutable_inertial()->set_ixy(this->inertial->GetIXY());
  _msg.mutable_inertial()->set_ixz(this->inertial->GetIXZ());
  _msg.mutable_inertial()->set_iyy(this->inertial->GetIYY());
  _msg.mutable_inertial()->set_iyz(this->inertial->GetIYZ());
  _msg.mutable_inertial()->set_izz(this->inertial->GetIZZ());
  msgs::Set(_msg.mutable_inertial()->mutable_pose(), this->inertial->GetPose());

  for (unsigned int j = 0; j < this->GetChildCount(); j++)
  {
    if (this->GetChild(j)->HasType(Base::COLLISION))
    {
      CollisionPtr coll = boost::shared_dynamic_cast<Collision>(
          this->GetChild(j));
      coll->FillMsg(*_msg.add_collision());
    }
  }

  for (std::vector<std::string>::iterator iter = this->sensors.begin();
       iter != this->sensors.end(); ++iter)
  {
    sensors::SensorPtr sensor = sensors::get_sensor(*iter);
    if (sensor)
      sensor->FillMsg(*_msg.add_sensor());
  }

  if (this->sdf->HasElement("visual"))
  {
    sdf::ElementPtr visualElem = this->sdf->GetElement("visual");
    while (visualElem)
    {
      msgs::Visual *vis = _msg.add_visual();
      vis->CopyFrom(msgs::VisualFromSDF(visualElem));
      vis->set_name(this->GetScopedName() + "::" + vis->name());
      vis->set_parent_name(this->GetScopedName());

      visualElem = visualElem->GetNextElement("visual");
    }
  }

  if (this->sdf->HasElement("projector"))
  {
    sdf::ElementPtr elem = this->sdf->GetElement("projector");

    msgs::Projector *proj = _msg.add_projector();
    proj->set_name(this->GetScopedName() + "::" + elem->Get<std::string>("name"));
    proj->set_texture(elem->Get<std::string>("texture"));
    proj->set_fov(elem->Get<double>("fov"));
    proj->set_near_clip(elem->Get<double>("near_clip"));
    proj->set_far_clip(elem->Get<double>("far_clip"));
    msgs::Set(proj->mutable_pose(), elem->Get<math::Pose>("pose"));
  }
}

//////////////////////////////////////////////////
void Link::ProcessMsg(const msgs::Link &_msg)
{
  if (_msg.id() != this->GetId())
  {
    return;
  }

  this->SetName(_msg.name());

  if (_msg.has_self_collide())
    this->SetSelfCollide(_msg.self_collide());
  if (_msg.has_gravity())
  {
    this->SetGravityMode(_msg.gravity());
    this->SetEnabled(true);
  }
  if (_msg.has_kinematic())
  {
    this->SetKinematic(_msg.kinematic());
    this->SetEnabled(true);
  }
  if (_msg.has_inertial())
  {
    this->inertial->ProcessMsg(_msg.inertial());
    this->SetEnabled(true);
    this->UpdateMass();
  }

  if (_msg.has_pose())
  {
    this->SetEnabled(true);
    this->SetRelativePose(msgs::Convert(_msg.pose()));
  }

  for (int i = 0; i < _msg.collision_size(); i++)
  {
    CollisionPtr coll = this->GetCollisionById(_msg.collision(i).id());
    if (coll)
      coll->ProcessMsg(_msg.collision(i));
  }
  if (_msg.collision_size()>0)
    this->UpdateSurface();
}


//////////////////////////////////////////////////
unsigned int Link::GetSensorCount() const
{
  return this->sensors.size();
}

//////////////////////////////////////////////////
std::string Link::GetSensorName(unsigned int _i) const
{
  if (_i < this->sensors.size())
    return this->sensors[_i];

  return std::string();
}

//////////////////////////////////////////////////
void Link::AttachStaticModel(ModelPtr &_model, const math::Pose &_offset)
{
  if (!_model->IsStatic())
  {
    gzerr << "AttachStaticModel requires a static model\n";
    return;
  }

  this->attachedModels.push_back(_model);
  this->attachedModelsOffset.push_back(_offset);
}

//////////////////////////////////////////////////
void Link::DetachStaticModel(const std::string &_modelName)
{
  for (unsigned int i = 0; i < this->attachedModels.size(); i++)
  {
    if (this->attachedModels[i]->GetName() == _modelName)
    {
      this->attachedModels.erase(this->attachedModels.begin()+i);
      this->attachedModelsOffset.erase(this->attachedModelsOffset.begin()+i);
      break;
    }
  }
}

//////////////////////////////////////////////////
void Link::DetachAllStaticModels()
{
  this->attachedModels.clear();
  this->attachedModelsOffset.clear();
}

//////////////////////////////////////////////////
void Link::OnPoseChange()
{
  math::Pose p;
  for (unsigned int i = 0; i < this->attachedModels.size(); i++)
  {
    p = this->GetWorldPose();
    p.pos += this->attachedModelsOffset[i].pos;
    p.rot = p.rot * this->attachedModelsOffset[i].rot;

    this->attachedModels[i]->SetWorldPose(p, true);
  }
}

//////////////////////////////////////////////////
void Link::SetState(const LinkState & /*_state*/)
{
  // this->SetRelativePose(_state.GetPose());

  /*
  for (unsigned int i = 0; i < _state.GetCollisionStateCount(); ++i)
  {
    CollisionState collisionState = _state.GetCollisionState(i);
    CollisionPtr collision = this->GetCollision(collisionState.GetName());
    if (collision)
      collision->SetState(collisionState);
    else
      gzerr << "Unable to find collision[" << collisionState.GetName() << "]\n";
  }*/
}

/////////////////////////////////////////////////
double Link::GetLinearDamping() const
{
  if (this->sdf->HasElement("velocity_decay"))
    return this->sdf->GetElement("velocity_decay")->GetValueDouble("linear");
  else
    return 0.0;
}

/////////////////////////////////////////////////
double Link::GetAngularDamping() const
{
  if (this->sdf->HasElement("velocity_decay"))
    return this->sdf->GetElement("velocity_decay")->Get<double>("angular");
  else
    return 0.0;
}

/////////////////////////////////////////////////
void Link::SetKinematic(const bool &/*_kinematic*/)
{
}<|MERGE_RESOLUTION|>--- conflicted
+++ resolved
@@ -157,25 +157,6 @@
 //////////////////////////////////////////////////
 void Link::Init()
 {
-<<<<<<< HEAD
-  Base_V::iterator iter;
-  for (iter = this->children.begin(); iter != this->children.end(); ++iter)
-  {
-    if ((*iter)->HasType(Base::COLLISION))
-      boost::shared_static_cast<Collision>(*iter)->Init();
-  }
-
-  this->SetKinematic(this->sdf->Get<bool>("kinematic"));
-
-  // If no collisions are attached, then don't let gravity affect the body.
-  if (this->children.size()== 0 || !this->sdf->Get<bool>("gravity"))
-    this->SetGravityMode(false);
-
-  this->SetLinearDamping(this->GetLinearDamping());
-  this->SetAngularDamping(this->GetAngularDamping());
-
-=======
->>>>>>> 4ada83f1
   this->linearAccel.Set(0, 0, 0);
   this->angularAccel.Set(0, 0, 0);
 
@@ -235,14 +216,9 @@
 
   this->enabled = true;
 
-<<<<<<< HEAD
-  // DO THIS LAST!
+  // Set Link pose before setting pose of child collisions
   this->SetRelativePose(this->sdf->Get<math::Pose>("pose"));
   this->SetInitialRelativePose(this->sdf->Get<math::Pose>("pose"));
-=======
-  // Set Link pose before setting pose of child collisions
-  this->SetRelativePose(this->sdf->GetValuePose("pose"));
-  this->SetInitialRelativePose(this->sdf->GetValuePose("pose"));
 
   // Call Init for child collisions, which whill set their pose
   Base_V::iterator iter;
@@ -251,7 +227,6 @@
     if ((*iter)->HasType(Base::COLLISION))
       boost::shared_static_cast<Collision>(*iter)->Init();
   }
->>>>>>> 4ada83f1
 }
 
 //////////////////////////////////////////////////
@@ -417,15 +392,11 @@
 //////////////////////////////////////////////////
 bool Link::GetSelfCollide()
 {
-<<<<<<< HEAD
-  return this->sdf->Get<bool>("self_collide");
-=======
   GZ_ASSERT(this->sdf != NULL, "Link sdf member is NULL");
   if (this->sdf->HasElement("self_collide"))
-    return this->sdf->GetValueBool("self_collide");
+    return this->sdf->Get<bool>("self_collide");
   else
     return false;
->>>>>>> 4ada83f1
 }
 
 //////////////////////////////////////////////////
