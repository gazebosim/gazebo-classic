--- conflicted
+++ resolved
@@ -58,11 +58,6 @@
 
   // Uncomment these lines when simbody supports mesh shapes.
   // this->simbodyMesh->Init(this->mesh,
-<<<<<<< HEAD
   //     std::static_pointer_cast<SimbodyCollision>(this->collisionParent),
-  //     math::Vector3(1, 1, 1));
-=======
-  //     boost::static_pointer_cast<SimbodyCollision>(this->collisionParent),
   //     ignition::math::Vector3d::One);
->>>>>>> 481f40e5
 }