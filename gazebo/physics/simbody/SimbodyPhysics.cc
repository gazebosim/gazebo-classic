--- conflicted
+++ resolved
@@ -225,6 +225,9 @@
       _msg->simbody().max_transient_velocity());
     }
   }
+
+  /// Make sure all models get at least on update cycle.
+  this->world->EnableAllModels();
 
   // Parent class handles many generic parameters
   PhysicsEngine::OnPhysicsMsg(_msg);
@@ -1222,19 +1225,10 @@
     Transform X_LC =
       SimbodyPhysics::Pose2Transform((*ci)->GetRelativePose());
 
-<<<<<<< HEAD
-    // The following is required until the deprecated, non-const version of
-    // Collision::GetShapeType is removed
-    // Otherwise it could be:
-    // (*ci)->GetShapeType()
-    boost::shared_ptr<const Collision> col = *ci;
-    switch (col->GetShapeType() & (~physics::Entity::SHAPE))
-=======
 // Remove these pragmas when non-const GetShapeType is removed
 #pragma GCC diagnostic push
 #pragma GCC diagnostic ignored "-Wdeprecated-declarations"
     switch ((*ci)->GetShapeType() & (~physics::Entity::SHAPE))
->>>>>>> 78ae7760
     {
       case physics::Entity::PLANE_SHAPE:
       {
@@ -1325,7 +1319,7 @@
       }
       break;
       default:
-        gzerr << "Collision type [" << col->GetShapeType()
+        gzerr << "Collision type [" << (*ci)->GetShapeType()
               << "] unimplemented\n";
         break;
     }
