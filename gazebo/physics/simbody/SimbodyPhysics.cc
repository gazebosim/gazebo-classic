--- conflicted
+++ resolved
@@ -209,33 +209,12 @@
 /////////////////////////////////////////////////
 void SimbodyPhysics::OnPhysicsMsg(ConstPhysicsPtr &_msg)
 {
-<<<<<<< HEAD
-  if (_msg->has_simbody())
-=======
   // Parent class handles many generic parameters
   // This should be done first so that the profile settings
   // can be over-ridden by other message parameters.
   PhysicsEngine::OnPhysicsMsg(_msg);
 
-  if (_msg->has_enable_physics())
-    this->world->EnablePhysicsEngine(_msg->enable_physics());
-
-  if (_msg->has_gravity())
-    this->SetGravity(msgs::Convert(_msg->gravity()));
-
-  if (_msg->has_real_time_factor())
-    this->SetTargetRealTimeFactor(_msg->real_time_factor());
-
-  if (_msg->has_real_time_update_rate())
-    this->SetRealTimeUpdateRate(_msg->real_time_update_rate());
-
-  if (_msg->has_max_step_size())
-    this->SetMaxStepSize(_msg->max_step_size());
-
-  /* below will set accuracy for simbody if the messages exist
-  // Set integrator accuracy (measured with Richardson Extrapolation)
-  if (_msg->has_accuracy())
->>>>>>> cc1700c5
+  if (_msg->has_simbody())
   {
     const msgs::PhysicsSimbody *msgSimbody = &_msg->simbody();
 
