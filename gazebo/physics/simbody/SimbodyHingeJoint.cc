--- conflicted
+++ resolved
@@ -57,15 +57,9 @@
 }
 
 //////////////////////////////////////////////////
-<<<<<<< HEAD
-void SimbodyHingeJoint::SetVelocity(int _index, double _rate)
-{
-  if (_index < static_cast<int>(this->GetAngleCount()))
-=======
 void SimbodyHingeJoint::SetVelocity(unsigned int _index, double _rate)
 {
   if (_index < this->GetAngleCount())
->>>>>>> c9dc1434
     this->mobod.setOneU(
       this->simbodyPhysics->integ->updAdvancedState(),
       SimTK::MobilizerUIndex(_index), _rate);
