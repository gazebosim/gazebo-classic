/*
 * Copyright (C) 2015 Open Source Robotics Foundation
 *
 * Licensed under the Apache License, Version 2.0 (the "License");
 * you may not use this file except in compliance with the License.
 * You may obtain a copy of the License at
 *
 *     http://www.apache.org/licenses/LICENSE-2.0
 *
 * Unless required by applicable law or agreed to in writing, software
 * distributed under the License is distributed on an "AS IS" BASIS,
 * WITHOUT WARRANTIES OR CONDITIONS OF ANY KIND, either express or implied.
 * See the License for the specific language governing permissions and
 * limitations under the License.
 *
*/
#ifndef GAZEBO_PHYSICS_ACTORPRIVATE_HH_
#define GAZEBO_PHYSICS_ACTORPRIVATE_HH_

#include <map>
#include <string>
#include <vector>

#include "gazebo/common/Time.hh"
#include "gazebo/common/Skeleton.hh"
#include "gazebo/physics/ModelPrivate.hh"

namespace gazebo
{
  namespace physics
  {
    /// \brief Information about a trajectory for an Actor.
    class TrajectoryInfo
    {
      /// \brief Constructor.
      public: TrajectoryInfo();

      /// \brief ID of the trajectory.
      public: unsigned int id;

      /// \brief Type of trajectory.
      public: std::string type;

      /// \brief Duration of the trajectory.
      public: double duration;

      /// \brief Start time of the trajectory.
      public: double startTime;

      /// \brief End time of the trajectory.
      public: double endTime;

      /// \brief True if the trajectory is tranlated.
      public: bool translated;
    };

    class ActorPrivate : public ModelPrivate
    {
      /// \brief Pointer to the actor's mesh.
      public: const common::Mesh *mesh;

      /// \brief The actor's skeleton.
      public: common::Skeleton *skeleton;

      /// \brief Filename for the skin.
      public: std::string skinFile;

      /// \brief Scaling factor to apply to the skin.
      public: double skinScale;

      /// \brief Amount of time to delay start by.
      public: double startDelay;

      /// \brief Time length of a scipt.
      public: double scriptLength;

      /// \brief True if the animation should loop.
      public: bool loop;

      /// \brief True if the actor is being updated.
      public: bool active;

      /// \brief True if the actor should start running automatically.
      public: bool autoStart;

      /// \brief Base link.
      public: LinkPtr mainLink;

      /// \brief Time of the previous frame.
      public: common::Time prevFrameTime;

      /// \brief Time when the animation was started.
      public: common::Time playStartTime;

      /// \brief All the trajectories.
      public: std::map<unsigned int, common::PoseAnimation*> trajectories;

      /// \brief Trajectory information
      public: std::vector<TrajectoryInfo> trajInfo;

      /// \brief Skeleton animations
      public: std::map<std::string, common::SkeletonAnimation*>
                                                            skelAnimation;

      /// \brief Skeleton to naode map
      public: std::map<std::string, std::map<std::string, std::string> >
                                                            skelNodesMap;

      /// \brief True to interpolate along x direction.
      public: std::map<std::string, bool> interpolateX;

      /// \brief Last position of the actor
      public: ignition::math::Vector3d lastPos;

      /// \brief Length of the actor's path.
      public: double pathLength;

      /// \brief THe last trajectory
      public: unsigned int lastTraj;

      /// \brief Name of the visual
      public: std::string visualName;

      /// \brief ID for this visual
      public: uint32_t visualId;

      /// \brief Where to send bone info.
      public: transport::PublisherPtr bonePosePub;

<<<<<<< HEAD
      /// \brief Current script time
=======
      /// \brief Current script time.
>>>>>>> 511b8693
      public: double scriptTime;

      /// \brief Custom trajectory.
      /// Used to control an actor with a plugin.
      public: TrajectoryInfoPtr customTrajectoryInfo;
<<<<<<< HEAD

=======
>>>>>>> 511b8693
    };
  }
}
#endif<|MERGE_RESOLUTION|>--- conflicted
+++ resolved
@@ -18,7 +18,6 @@
 #define GAZEBO_PHYSICS_ACTORPRIVATE_HH_
 
 #include <map>
-#include <string>
 #include <vector>
 
 #include "gazebo/common/Time.hh"
@@ -127,20 +126,12 @@
       /// \brief Where to send bone info.
       public: transport::PublisherPtr bonePosePub;
 
-<<<<<<< HEAD
-      /// \brief Current script time
-=======
       /// \brief Current script time.
->>>>>>> 511b8693
       public: double scriptTime;
 
       /// \brief Custom trajectory.
       /// Used to control an actor with a plugin.
       public: TrajectoryInfoPtr customTrajectoryInfo;
-<<<<<<< HEAD
-
-=======
->>>>>>> 511b8693
     };
   }
 }
