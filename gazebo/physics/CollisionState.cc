/*
 * Copyright (C) 2012-2016 Open Source Robotics Foundation
 *
 * Licensed under the Apache License, Version 2.0 (the "License")
 * you may not use this file except in compliance with the License.
 * You may obtain a copy of the License at
 *
 *     http://www.apache.org/licenses/LICENSE-2.0
 *
 * Unless required by applicable law or agreed to in writing, software
 * distributed under the License is distributed on an "AS IS" BASIS,
 * WITHOUT WARRANTIES OR CONDITIONS OF ANY KIND, either express or implied.
 * See the License for the specific language governing permissions and
 * limitations under the License.
 *
 */

#ifdef _WIN32
  // Ensure that Winsock2.h is included before Windows.h, which can get
  // pulled in by anybody (e.g., Boost).
  #include <Winsock2.h>
#endif

#include "gazebo/physics/Collision.hh"
#include "gazebo/physics/World.hh"
#include "gazebo/physics/CollisionState.hh"

using namespace gazebo;
using namespace physics;

/////////////////////////////////////////////////
CollisionState::CollisionState()
: State()
{
}

/////////////////////////////////////////////////
CollisionState::CollisionState(const CollisionPtr _collision)
<<<<<<< HEAD
: State(_collision->Name(), _collision->World()->RealTime(),
        _collision->World()->SimTime(),
        _collision->World()->Iterations())
=======
: State(_collision->GetName(), _collision->GetWorld()->RealTime(),
        _collision->GetWorld()->SimTime(),
        _collision->GetWorld()->Iterations())
>>>>>>> 71d0c76a
{
  this->pose = _collision->RelativePose();
}

/////////////////////////////////////////////////
CollisionState::CollisionState(const sdf::ElementPtr _sdf)
  : State()
{
  // Load the state from SDF
  this->Load(_sdf);
}

/////////////////////////////////////////////////
CollisionState::~CollisionState()
{
}

/////////////////////////////////////////////////
void CollisionState::Load(const sdf::ElementPtr _elem)
{
  // Set the name
  this->name = _elem->Get<std::string>("name");

  // Set the pose
  if (_elem->HasElement("pose"))
    this->pose = _elem->Get<ignition::math::Pose3d>("pose");
  else
    this->pose.Set(0, 0, 0, 0, 0, 0);
}

/////////////////////////////////////////////////
math::Pose CollisionState::GetPose() const
{
  return this->Pose();
}

/////////////////////////////////////////////////
const ignition::math::Pose3d &CollisionState::Pose() const
{
  return this->pose;
}

/////////////////////////////////////////////////
bool CollisionState::IsZero() const
{
  return this->pose == ignition::math::Pose3d::Zero;
}

/////////////////////////////////////////////////
CollisionState &CollisionState::operator=(const CollisionState &_state)
{
  State::operator=(_state);
  this->pose = _state.pose;
  return *this;
}

/////////////////////////////////////////////////
CollisionState CollisionState::operator-(const CollisionState &_state) const
{
  CollisionState result;
  result.name = this->name;

  // Subtract the pose
  result.pose.Pos() = this->pose.Pos() - _state.pose.Pos();
  result.pose.Rot() = _state.pose.Rot().Inverse() * this->pose.Rot();

  return result;
}

/////////////////////////////////////////////////
CollisionState CollisionState::operator+(const CollisionState &_state) const
{
  CollisionState result;
  result.name = this->name;

  // Add the pose
  result.pose.Pos() = this->pose.Pos() + _state.pose.Pos();
  result.pose.Rot() = _state.pose.Rot() * this->pose.Rot();

  return result;
}
/////////////////////////////////////////////////
void CollisionState::FillSDF(sdf::ElementPtr _sdf)
{
  _sdf->ClearElements();

  _sdf->GetAttribute("name")->Set(this->name);
  _sdf->GetElement("pose")->Set(this->pose);
}
<|MERGE_RESOLUTION|>--- conflicted
+++ resolved
@@ -36,15 +36,9 @@
 
 /////////////////////////////////////////////////
 CollisionState::CollisionState(const CollisionPtr _collision)
-<<<<<<< HEAD
 : State(_collision->Name(), _collision->World()->RealTime(),
         _collision->World()->SimTime(),
         _collision->World()->Iterations())
-=======
-: State(_collision->GetName(), _collision->GetWorld()->RealTime(),
-        _collision->GetWorld()->SimTime(),
-        _collision->GetWorld()->Iterations())
->>>>>>> 71d0c76a
 {
   this->pose = _collision->RelativePose();
 }
@@ -126,6 +120,7 @@
 
   return result;
 }
+
 /////////////////////////////////////////////////
 void CollisionState::FillSDF(sdf::ElementPtr _sdf)
 {
