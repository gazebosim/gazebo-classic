--- conflicted
+++ resolved
@@ -18,6 +18,8 @@
  * Author: Andrew Howard and Nate Koenig
  */
 
+#include <time.h>
+
 #include <tbb/parallel_for.h>
 #include <tbb/blocked_range.h>
 
@@ -1729,17 +1731,9 @@
       for (Link_V::iterator linkIter = links.begin();
            linkIter != links.end(); ++linkIter)
       {
-<<<<<<< HEAD
-        ModelState modelState = _state.GetModelState(i);
-        if (modelState.GetName() == childElem->Get<std::string>("name"))
-        {
-          modelState.UpdateModelSDF(childElem);
-        }
-=======
         poseMsg = msg.add_pose();
         poseMsg->set_name((*linkIter)->GetScopedName());
         msgs::Set(poseMsg, (*linkIter)->GetRelativePose());
->>>>>>> 4ada83f1
       }
     }
     this->posePub->Publish(msg);
