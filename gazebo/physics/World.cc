--- conflicted
+++ resolved
@@ -699,14 +699,11 @@
 
   DIAG_TIMER_LAP("World::Step", "publishWorldStats");
 
-<<<<<<< HEAD
   IGN_PROFILE_BEGIN("sleepOffset");
-=======
   if (this->dataPtr->waitForSensors)
     this->dataPtr->waitForSensors(this->dataPtr->simTime.Double(),
         this->dataPtr->physicsEngine->GetMaxStepSize());
 
->>>>>>> 2369ecd8
   double updatePeriod = this->dataPtr->physicsEngine->GetUpdatePeriod();
   // sleep here to get the correct update rate
   common::Time tmpTime = common::Time::GetWallTime();
