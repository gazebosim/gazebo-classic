--- conflicted
+++ resolved
@@ -360,17 +360,7 @@
   // Send statistics about the world simulation
   if (common::Time::GetWallTime() - this->prevStatTime > this->statPeriod)
   {
-<<<<<<< HEAD
-    this->prevStatTime = common::Time::GetWallTime();
-    msgs::Set(this->worldStatsMsg.mutable_sim_time(), this->GetSimTime());
-    msgs::Set(this->worldStatsMsg.mutable_real_time(), this->GetRealTime());
-    msgs::Set(this->worldStatsMsg.mutable_pause_time(), this->GetPauseTime());
-    this->worldStatsMsg.set_paused(this->IsPaused());
-
-    this->statPub->Publish(this->worldStatsMsg);
-=======
     this->PublishWorldStats();
->>>>>>> 092f23fe
   }
 
   // sleep here to get the correct update rate
@@ -410,19 +400,7 @@
       this->pauseTime += this->physicsEngine->GetStepTime();
   }
 
-<<<<<<< HEAD
-  if (common::Time::GetWallTime() - this->prevProcessMsgsTime >
-      this->processMsgsPeriod)
-  {
-    this->prevProcessMsgsTime = common::Time::GetWallTime();
-    this->ProcessEntityMsgs();
-    this->ProcessRequestMsgs();
-    this->ProcessFactoryMsgs();
-    this->ProcessModelMsgs();
-  }
-=======
   this->ProcessMessages();
->>>>>>> 092f23fe
 
   this->worldUpdateMutex->unlock();
 }
@@ -1464,7 +1442,6 @@
   }
 }
 
-
 //////////////////////////////////////////////////
 void World::InsertModelFile(const std::string &_sdfFilename)
 {
