--- conflicted
+++ resolved
@@ -552,35 +552,25 @@
   this->updateInfo.realTime = this->GetRealTime();
   event::Events::worldUpdateBegin(this->updateInfo);
 
-<<<<<<< HEAD
-  DIAG_TIMER_LAP("World::Update", "Events::worldUpdateBegin");
-=======
   DIAG_TIMER_LAP("World::Update", "beginEvent");
 
   /// \brief Publish clock
   this->clockPub->Publish(msgs::Convert(this->updateInfo.simTime));
->>>>>>> 74f3ba4b
 
   // Update all the models
   (*this.*modelUpdateFunc)();
   DIAG_TIMER_LAP("World::Update", "modelUpdate");
 
-  DIAG_TIMER_LAP("World::Update", "Model::Update");
-
   // This must be called before PhysicsEngine::UpdatePhysics.
   this->physicsEngine->UpdateCollision();
   DIAG_TIMER_LAP("World::Update", "collision");
 
-  DIAG_TIMER_LAP("World::Update", "PhysicsEngine::UpdateCollision");
-
   // Update the physics engine
   if (this->enablePhysicsEngine && this->physicsEngine)
   {
     // This must be called directly after PhysicsEngine::UpdateCollision.
     this->physicsEngine->UpdatePhysics();
     DIAG_TIMER_LAP("World::Update", "physics");
-
-    DIAG_TIMER_LAP("World::Update", "PhysicsEngine::UpdatePhysics");
 
     // do this after physics update as
     //   ode --> MoveCallback sets the dirtyPoses
@@ -593,15 +583,11 @@
     DIAG_TIMER_LAP("World::Update", "dirtyPoses");
 
     this->dirtyPoses.clear();
-
-    DIAG_TIMER_LAP("World::Update", "SetWorldPose(dirtyPoses)");
   }
 
   // Output the contact information
   this->physicsEngine->GetContactManager()->PublishContacts();
   DIAG_TIMER_LAP("World::Update", "pubContacts");
-
-  DIAG_TIMER_LAP("World::Update", "ContactManager::PublishContacts");
 
   // Only update state informatin if logging data.
   if (common::LogRecord::Instance()->GetRunning())
@@ -626,13 +612,8 @@
     DIAG_TIMER_LAP("World::Update", "stateLog");
   }
 
-  DIAG_TIMER_LAP("World::Update", "LogRecord");
-
   event::Events::worldUpdateEnd();
-<<<<<<< HEAD
-=======
   DIAG_TIMER_LAP("World::Update", "endEvent");
->>>>>>> 74f3ba4b
 
   DIAG_TIMER_STOP("World::Update");
 }
