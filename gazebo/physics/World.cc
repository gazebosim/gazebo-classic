/*
 * Copyright 2012 Open Source Robotics Foundation
 *
 * Licensed under the Apache License, Version 2.0 (the "License");
 * you may not use this file except in compliance with the License.
 * You may obtain a copy of the License at
 *
 *     http://www.apache.org/licenses/LICENSE-2.0
 *
 * Unless required by applicable law or agreed to in writing, software
 * distributed under the License is distributed on an "AS IS" BASIS,
 * WITHOUT WARRANTIES OR CONDITIONS OF ANY KIND, either express or implied.
 * See the License for the specific language governing permissions and
 * limitations under the License.
 *
*/
/* Desc: The world; all models are collected here
 * Author: Andrew Howard and Nate Koenig
 */

#include <time.h>

#include <tbb/parallel_for.h>
#include <tbb/blocked_range.h>

#include <boost/thread.hpp>
#include <boost/thread/mutex.hpp>
#include <boost/thread/recursive_mutex.hpp>

#include "gazebo/sensors/SensorManager.hh"
#include "gazebo/math/Rand.hh"

#include "gazebo/sdf/sdf.hh"
#include "gazebo/transport/Node.hh"
#include "gazebo/transport/Transport.hh"
#include "gazebo/transport/Publisher.hh"
#include "gazebo/transport/Subscriber.hh"

#include "gazebo/common/LogPlay.hh"
#include "gazebo/common/LogRecord.hh"
#include "gazebo/common/ModelDatabase.hh"
#include "gazebo/common/Common.hh"
#include "gazebo/common/Events.hh"
#include "gazebo/common/Exception.hh"
#include "gazebo/common/Console.hh"
#include "gazebo/common/Plugin.hh"

#include "gazebo/util/Diagnostics.hh"

#include "gazebo/physics/Road.hh"
#include "gazebo/physics/RayShape.hh"
#include "gazebo/physics/Link.hh"
#include "gazebo/physics/PhysicsEngine.hh"
#include "gazebo/physics/PhysicsFactory.hh"
#include "gazebo/physics/Model.hh"
#include "gazebo/physics/Actor.hh"
#include "gazebo/physics/World.hh"

#include "physics/Collision.hh"
#include "physics/ContactManager.hh"

using namespace gazebo;
using namespace physics;


class ModelUpdate_TBB
{
  public: ModelUpdate_TBB(Model_V *_models) : models(_models) {}
  public: void operator() (const tbb::blocked_range<size_t> &_r) const
  {
    for (size_t i = _r.begin(); i != _r.end(); i++)
    {
      (*models)[i]->Update();
    }
  }

  private: Model_V *models;
};

//////////////////////////////////////////////////
World::World(const std::string &_name)
{
  this->sdf.reset(new sdf::Element);
  sdf::initFile("world.sdf", this->sdf);

  this->factorySDF.reset(new sdf::SDF);
  sdf::initFile("root.sdf", this->factorySDF);

  this->logPlayStateSDF.reset(new sdf::Element);
  sdf::initFile("state.sdf", this->logPlayStateSDF);

  this->receiveMutex = new boost::recursive_mutex();
  this->loadModelMutex = new boost::mutex();

  this->initialized = false;
  this->loaded = false;
  this->stepInc = 0;
  this->pause = false;
  this->thread = NULL;
  this->stop = false;

  this->stateToggle = 0;

  this->pluginsLoaded = false;

  this->name = _name;

  this->needsReset = false;
  this->resetAll = true;
  this->resetTimeOnly = false;
  this->resetModelOnly = false;
  this->enablePhysicsEngine = true;
  this->setWorldPoseMutex = new boost::mutex();
  this->worldUpdateMutex = new boost::recursive_mutex();

  this->sleepOffset = common::Time(0);

  this->prevStatTime = common::Time::GetWallTime();
  this->prevProcessMsgsTime = common::Time::GetWallTime();

  this->connections.push_back(
     event::Events::ConnectStep(boost::bind(&World::OnStep, this)));
  this->connections.push_back(
     event::Events::ConnectSetSelectedEntity(
       boost::bind(&World::SetSelectedEntityCB, this, _1)));
}

//////////////////////////////////////////////////
World::~World()
{
  delete this->receiveMutex;
  this->receiveMutex = NULL;
  delete this->loadModelMutex;
  this->loadModelMutex = NULL;
  delete this->setWorldPoseMutex;
  this->setWorldPoseMutex = NULL;
  delete this->worldUpdateMutex;
  this->worldUpdateMutex = NULL;

  this->connections.clear();
  this->Fini();

  this->sdf->Reset();
  this->rootElement.reset();
  this->node.reset();

  this->testRay.reset();
}

//////////////////////////////////////////////////
void World::Load(sdf::ElementPtr _sdf)
{
  this->loaded = false;
  this->sdf = _sdf;

  if (this->sdf->GetValueString("name").empty())
    gzwarn << "create_world(world_name =["
           << this->name << "]) overwrites sdf world name\n!";
  else
    this->name = this->sdf->GetValueString("name");

  this->sceneMsg.CopyFrom(msgs::SceneFromSDF(this->sdf->GetElement("scene")));
  this->sceneMsg.set_name(this->GetName());

  // The period at which statistics about the world are published
  this->statPeriod = common::Time(0, 200000000);

  // The period at which messages are processed
  this->processMsgsPeriod = common::Time(0, 200000000);

  this->node = transport::NodePtr(new transport::Node());
  this->node->Init(this->GetName());

  this->worldSub = this->node->Subscribe("~/world", &World::OnWorldMsg, this);

  this->posePub = this->node->Advertise<msgs::Pose_V>("~/pose/info", 10, 60.0);

  this->guiPub = this->node->Advertise<msgs::GUI>("~/gui");
  if (this->sdf->HasElement("gui"))
    this->guiPub->Publish(msgs::GUIFromSDF(this->sdf->GetElement("gui")));

  this->factorySub = this->node->Subscribe("~/factory",
                                           &World::OnFactoryMsg, this);
  this->controlSub = this->node->Subscribe("~/world_control",
                                           &World::OnControl, this);

  this->logControlSub = this->node->Subscribe("~/log/control",
                                              &World::OnLogControl, this);
  this->logStatusPub = this->node->Advertise<msgs::LogStatus>("~/log/status");

  this->requestSub = this->node->Subscribe("~/request",
                                           &World::OnRequest, this, true);
  this->jointSub = this->node->Subscribe("~/joint", &World::JointLog, this);
  this->modelSub = this->node->Subscribe<msgs::Model>("~/model/modify",
      &World::OnModelMsg, this);

  this->responsePub = this->node->Advertise<msgs::Response>("~/response");
  this->statPub =
    this->node->Advertise<msgs::WorldStatistics>("~/world_stats");
  this->selectionPub = this->node->Advertise<msgs::Selection>("~/selection", 1);
  this->modelPub = this->node->Advertise<msgs::Model>("~/model/info");
  this->lightPub = this->node->Advertise<msgs::Light>("~/light");

  std::string type = this->sdf->GetElement("physics")->GetValueString("type");
  this->physicsEngine = PhysicsFactory::NewPhysicsEngine(type,
      shared_from_this());

  if (this->physicsEngine == NULL)
    gzthrow("Unable to create physics engine\n");

  // This should come before loading of entities
  this->physicsEngine->Load(this->sdf->GetElement("physics"));

  this->rootElement.reset(new Base(BasePtr()));
  this->rootElement->SetName(this->GetName());
  this->rootElement->SetWorld(shared_from_this());

  // A special order is necessary when loading a world that contains state
  // information. The joints must be created last, otherwise they get
  // initialized improperly.
  {
    // Create all the entities
    this->LoadEntities(this->sdf, this->rootElement);

    // Set the state of the entities
    if (this->sdf->HasElement("state"))
    {
      sdf::ElementPtr childElem = this->sdf->GetElement("state");

      while (childElem)
      {
        WorldState myState;
        myState.Load(childElem);
        this->SetState(myState);

        childElem = childElem->GetNextElement("state");

        // TODO: We currently load just the first state data. Need to
        // implement a better mechanism for handling multiple states
        break;
      }
    }

    for (unsigned int i = 0; i < this->GetModelCount(); ++i)
      this->GetModel(i)->LoadJoints();
  }

  // TODO: Performance test to see if TBB model updating is necessary
  // Choose threaded or unthreaded model updating depending on the number of
  // models in the scene
  // if (this->GetModelCount() < 20)
  this->modelUpdateFunc = &World::ModelUpdateSingleLoop;
  // else
  // this->modelUpdateFunc = &World::ModelUpdateTBB;

  event::Events::worldCreated(this->GetName());

  this->loaded = true;
}

//////////////////////////////////////////////////
void World::Save(const std::string &_filename)
{
  this->UpdateStateSDF();
  std::string data;
  data = "<?xml version ='1.0'?>\n";
  data += "<sdf version='" +
          boost::lexical_cast<std::string>(SDF_VERSION) + "'>\n";
  data += this->sdf->ToString("");
  data += "</sdf>\n";

  std::ofstream out(_filename.c_str(), std::ios::out);
  if (!out)
    gzerr << "Unable to open file[" << _filename << "]\n";
  else
    out << data;

  out.close();
}

//////////////////////////////////////////////////
void World::Init()
{
  // Initialize all the entities
  for (unsigned int i = 0; i < this->rootElement->GetChildCount(); i++)
    this->rootElement->GetChild(i)->Init();

  // Initialize the physics engine
  this->physicsEngine->Init();

  this->testRay = boost::shared_dynamic_cast<RayShape>(
      this->GetPhysicsEngine()->CreateShape("ray", CollisionPtr()));

  common::LogRecord::Instance()->Add(this->GetName(), "state.log",
      boost::bind(&World::OnLog, this, _1));

  this->prevStates[0].SetWorld(shared_from_this());
  this->prevStates[1].SetWorld(shared_from_this());

  this->prevStates[0].SetName(this->GetName());
  this->prevStates[1].SetName(this->GetName());

  this->initialized = true;

  this->updateInfo.worldName = this->GetName();

  this->iterations = 0;

  // Mark the world initialization
  gzlog << "World::Init" << std::endl;

  util::DiagnosticManager::Instance()->Init(this->GetName());
}

//////////////////////////////////////////////////
void World::Run()
{
  this->stop = false;
  this->thread = new boost::thread(
      boost::bind(&World::RunLoop, this));
}

//////////////////////////////////////////////////
void World::Stop()
{
  this->stop = true;
  if (this->thread)
  {
    this->thread->join();
    delete this->thread;
    this->thread = NULL;
  }
}

//////////////////////////////////////////////////
void World::RunLoop()
{
  this->physicsEngine->InitForThread();

  this->startTime = common::Time::GetWallTime();

  // This fixes a minor issue when the world is paused before it's started
  if (this->IsPaused())
    this->pauseStartTime = this->startTime;

  this->prevStepWallTime = common::Time::GetWallTime();

  // Get the first state
  this->prevStates[0] = WorldState(shared_from_this());
  this->stateToggle = 0;

  if (!common::LogPlay::Instance()->IsOpen())
  {
    while (!this->stop)
      this->Step();
  }
  else
  {
    this->enablePhysicsEngine = false;
    while (!this->stop)
      this->LogStep();
  }
}

//////////////////////////////////////////////////
void World::LogStep()
{
  if (!this->IsPaused() || this->stepInc > 0)
  {
    std::string data;
    if (!common::LogPlay::Instance()->Step(data))
    {
      this->SetPaused(true);
    }
    else
    {
      this->logPlayStateSDF->ClearElements();
      sdf::readString(data, this->logPlayStateSDF);

      this->logPlayState.Load(this->logPlayStateSDF);

      // Process insertions
      if (this->logPlayStateSDF->HasElement("insertions"))
      {
        sdf::ElementPtr modelElem =
          this->logPlayStateSDF->GetElement("insertions")->GetElement("model");

        while (modelElem)
        {
          ModelPtr model = this->LoadModel(modelElem, this->rootElement);
          model->Init();
          model->LoadPlugins();

          modelElem = modelElem->GetNextElement("model");
        }
      }

      // Process deletions
      if (this->logPlayStateSDF->HasElement("deletions"))
      {
        sdf::ElementPtr nameElem =
          this->logPlayStateSDF->GetElement("deletions")->GetElement("name");
        while (nameElem)
        {
          transport::requestNoReply(this->GetName(), "entity_delete",
                                    nameElem->GetValueString());
          nameElem = nameElem->GetNextElement("name");
        }
      }

      WorldState state = WorldState(shared_from_this()) + this->logPlayState;
      this->SetState(state);

      this->Update();
      this->iterations++;
    }

    if (this->stepInc > 0)
      this->stepInc--;
  }

  this->PublishWorldStats();

  this->ProcessMessages();
}

//////////////////////////////////////////////////
void World::Step()
{
  DIAG_TIMER_START("World::Step");

  /// need this because ODE does not call dxReallocateWorldProcessContext()
  /// until dWorld.*Step
  /// Plugins that manipulate joints (and probably other properties) require
  /// one iteration of the physics engine. Do not remove this.
  if (!this->pluginsLoaded &&
      sensors::SensorManager::Instance()->SensorsInitialized())
  {
    this->LoadPlugins();
    this->pluginsLoaded = true;
  }

  DIAG_TIMER_LAP("World::Step", "loadPlugins");

  // Send statistics about the world simulation
  if (common::Time::GetWallTime() - this->prevStatTime > this->statPeriod)
  {
    this->PublishWorldStats();
  }

<<<<<<< HEAD
  double realTimeUpdateRate = this->GetRealTimeUpdateRate();
  double updatePeriod = (realTimeUpdateRate > 0) ? 1.0/realTimeUpdateRate : 0;
=======
  DIAG_TIMER_LAP("World::Step", "publishWorldStats");
>>>>>>> 86adf303

  // sleep here to get the correct update rate
  common::Time tmpTime = common::Time::GetWallTime();
  common::Time sleepTime = this->prevStepWallTime +
    common::Time(updatePeriod) - tmpTime - this->sleepOffset;

  common::Time actualSleep = 0;
  if (sleepTime > 0)
  {
    common::Time::Sleep(sleepTime);
    actualSleep = common::Time::GetWallTime() - tmpTime;
  }
  else
    sleepTime = 0;


  // exponentially avg out
  this->sleepOffset = (actualSleep - sleepTime) * 0.01 +
                      this->sleepOffset * 0.99;

  DIAG_TIMER_LAP("World::Step", "sleepOffset");

  // throttling update rate, with sleepOffset as tolerance
  // the tolerance is needed as the sleep time is not exact
  if (common::Time::GetWallTime() - this->prevStepWallTime + this->sleepOffset
         >= common::Time(updatePeriod))
  {
    boost::recursive_mutex::scoped_lock lock(*this->worldUpdateMutex);

    DIAG_TIMER_LAP("World::Step", "worldUpdateMutex");

    this->prevStepWallTime = common::Time::GetWallTime();

    if (!this->IsPaused() || this->stepInc > 0)
    {
      // query timestep to allow dynamic time step size updates
      this->simTime += this->GetMaxStepSize();
      //this->physicsEngine->GetStepTime();
      this->iterations++;
      this->Update();

      DIAG_TIMER_LAP("World::Step", "update");

      if (this->IsPaused() && this->stepInc > 0)
        this->stepInc--;
    }
    else
      this->pauseTime += this->GetMaxStepSize();
      //this->physicsEngine->GetStepTime();
  }

  this->ProcessMessages();

  DIAG_TIMER_STOP("World::Step");
}

//////////////////////////////////////////////////
void World::StepWorld(int _steps)
{
  if (!this->IsPaused())
  {
    gzwarn << "Calling World::StepWorld(steps) while world is not paused\n";
    this->SetPaused(true);
  }

  {
    boost::recursive_mutex::scoped_lock lock(*this->worldUpdateMutex);
    this->stepInc = _steps;
  }

  // block on completion
  bool wait = true;
  while (wait)
  {
    common::Time::MSleep(1);
    boost::recursive_mutex::scoped_lock lock(*this->worldUpdateMutex);
    if (this->stepInc == 0 || this->stop)
      wait = false;
  }
}

//////////////////////////////////////////////////
void World::Update()
{
  DIAG_TIMER_START("World::Update");

  if (this->needsReset)
  {
    if (this->resetAll)
      this->Reset();
    else if (this->resetTimeOnly)
      this->ResetTime();
    else if (this->resetModelOnly)
      this->ResetEntities(Base::MODEL);
    this->needsReset = false;
  }

  DIAG_TIMER_LAP("World::Update", "needsReset");

  event::Events::worldUpdateStart();
  this->updateInfo.simTime = this->GetSimTime();
  this->updateInfo.realTime = this->GetRealTime();
  event::Events::worldUpdateBegin(this->updateInfo);

  DIAG_TIMER_LAP("World::Update", "Events::worldUpdateBegin");

  // Update all the models
  (*this.*modelUpdateFunc)();

  DIAG_TIMER_LAP("World::Update", "Model::Update");

  // This must be called before PhysicsEngine::UpdatePhysics.
  this->physicsEngine->UpdateCollision();

  DIAG_TIMER_LAP("World::Update", "PhysicsEngine::UpdateCollision");

  // Update the physics engine
  if (this->enablePhysicsEngine && this->physicsEngine)
  {
    // This must be called directly after PhysicsEngine::UpdateCollision.
    this->physicsEngine->UpdatePhysics();

    DIAG_TIMER_LAP("World::Update", "PhysicsEngine::UpdatePhysics");

    // do this after physics update as
    //   ode --> MoveCallback sets the dirtyPoses
    //           and we need to propagate it into Entity::worldPose
    for (std::list<Entity*>::iterator iter = this->dirtyPoses.begin();
        iter != this->dirtyPoses.end(); ++iter)
    {
      (*iter)->SetWorldPose((*iter)->GetDirtyPose(), false);
    }

    this->dirtyPoses.clear();

    DIAG_TIMER_LAP("World::Update", "SetWorldPose(dirtyPoses)");
  }

  // Output the contact information
  this->physicsEngine->GetContactManager()->PublishContacts();

  DIAG_TIMER_LAP("World::Update", "ContactManager::PublishContacts");

  // Only update state informatin if logging data.
  if (common::LogRecord::Instance()->GetRunning())
  {
    int currState = (this->stateToggle + 1) % 2;
    this->prevStates[currState] = WorldState(shared_from_this());

    WorldState diffState = this->prevStates[currState] -
      this->prevStates[this->stateToggle];

    if (!diffState.IsZero())
    {
      this->stateToggle = currState;
      this->states.push_back(diffState);
      if (this->states.size() > 1000)
        this->states.pop_front();

      /// Publish a log status message if the logger is running.
      this->PublishLogStatus();
    }
  }

  DIAG_TIMER_LAP("World::Update", "LogRecord");

  event::Events::worldUpdateEnd();

  DIAG_TIMER_STOP("World::Update");
}

//////////////////////////////////////////////////
void World::Fini()
{
  this->Stop();
  this->plugins.clear();

  this->node->Fini();

  if (this->rootElement)
  {
    this->rootElement->Fini();
    this->rootElement.reset();
  }

  if (this->physicsEngine)
  {
    this->physicsEngine->Fini();
    this->physicsEngine.reset();
  }

  this->prevStates[0].SetWorld(WorldPtr());
  this->prevStates[1].SetWorld(WorldPtr());
}

//////////////////////////////////////////////////
void World::Clear()
{
  // TODO: Implement this
}

//////////////////////////////////////////////////
std::string World::GetName() const
{
  return this->name;
}

//////////////////////////////////////////////////
PhysicsEnginePtr World::GetPhysicsEngine() const
{
  return this->physicsEngine;
}

//////////////////////////////////////////////////
BasePtr World::GetByName(const std::string &_name)
{
  return this->rootElement->GetByName(_name);
}

/////////////////////////////////////////////////
ModelPtr World::GetModelById(unsigned int _id)
{
  return boost::shared_dynamic_cast<Model>(this->rootElement->GetById(_id));
}

//////////////////////////////////////////////////
ModelPtr World::GetModel(const std::string &_name)
{
  boost::mutex::scoped_lock lock(*this->loadModelMutex);
  return boost::shared_dynamic_cast<Model>(this->GetByName(_name));
}

//////////////////////////////////////////////////
EntityPtr World::GetEntity(const std::string &_name)
{
  return boost::shared_dynamic_cast<Entity>(this->GetByName(_name));
}

//////////////////////////////////////////////////
ModelPtr World::LoadModel(sdf::ElementPtr _sdf , BasePtr _parent)
{
  boost::mutex::scoped_lock lock(*this->loadModelMutex);
  ModelPtr model;

  if (_sdf->GetName() == "model")
  {
    model.reset(new Model(_parent));
    model->SetWorld(shared_from_this());
    model->Load(_sdf);

    event::Events::addEntity(model->GetScopedName());

    msgs::Model msg;
    model->FillMsg(msg);
    this->modelPub->Publish(msg);

    this->EnableAllModels();
  }
  else
  {
    gzerr << "SDF is missing the <model> tag:\n";
    _sdf->PrintValues("  ");
  }

  this->PublishModelPose(model->GetName());
  return model;
}

//////////////////////////////////////////////////
ActorPtr World::LoadActor(sdf::ElementPtr _sdf , BasePtr _parent)
{
  ActorPtr actor(new Actor(_parent));
  actor->SetWorld(shared_from_this());
  actor->Load(_sdf);

  event::Events::addEntity(actor->GetScopedName());

  msgs::Model msg;
  actor->FillMsg(msg);
  this->modelPub->Publish(msg);

  return actor;
}

//////////////////////////////////////////////////
RoadPtr World::LoadRoad(sdf::ElementPtr _sdf , BasePtr _parent)
{
  RoadPtr road(new Road(_parent));
  road->Load(_sdf);
  return road;
}

//////////////////////////////////////////////////
void World::LoadEntities(sdf::ElementPtr _sdf, BasePtr _parent)
{
  if (_sdf->HasElement("light"))
  {
    sdf::ElementPtr childElem = _sdf->GetElement("light");
    while (childElem)
    {
      msgs::Light *lm = this->sceneMsg.add_light();
      lm->CopyFrom(msgs::LightFromSDF(childElem));

      childElem = childElem->GetNextElement("light");
    }
  }

  if (_sdf->HasElement("model"))
  {
    sdf::ElementPtr childElem = _sdf->GetElement("model");

    while (childElem)
    {
      this->LoadModel(childElem, _parent);

      // TODO : Put back in the ability to nest models. We should do this
      // without requiring a joint.

      childElem = childElem->GetNextElement("model");
    }
  }

  if (_sdf->HasElement("actor"))
  {
    sdf::ElementPtr childElem = _sdf->GetElement("actor");

    while (childElem)
    {
      this->LoadActor(childElem, _parent);

      childElem = childElem->GetNextElement("actor");
    }
  }

  if (_sdf->HasElement("road"))
  {
    sdf::ElementPtr childElem = _sdf->GetElement("road");
    while (childElem)
    {
      this->LoadRoad(childElem, _parent);
      childElem = childElem->GetNextElement("road");
    }
  }
}

//////////////////////////////////////////////////
unsigned int World::GetModelCount() const
{
  // Not all children of the root element are models. We have to iterate
  // through the children and count only the models.
  unsigned int result = 0;
  for (unsigned int i = 0; i < this->rootElement->GetChildCount(); i++)
    result += this->rootElement->GetChild(i)->HasType(Base::MODEL) ? 1 : 0;
  return result;
}

//////////////////////////////////////////////////
ModelPtr World::GetModel(unsigned int _index) const
{
  ModelPtr model;

  if (_index < this->rootElement->GetChildCount())
  {
    // Not all children of the root element are models. We have to iterate
    // through the children and count only the models.
    for (unsigned int i = 0, count = 0;
         i < this->rootElement->GetChildCount(); i++)
    {
      if (this->rootElement->GetChild(i)->HasType(Base::MODEL))
      {
        if (count == _index)
        {
          model = boost::shared_static_cast<Model>(
              this->rootElement->GetChild(i));
          break;
        }
        count++;
      }
    }

    if (!model)
      gzerr << "Unable to get model with index[" << _index << "]\n";
  }
  else
  {
    gzerr << "Given model index[" << _index << "] is out of range[0.."
          << this->rootElement->GetChildCount() << "]\n";
  }

  return model;
}

//////////////////////////////////////////////////
Model_V World::GetModels() const
{
  Model_V models;
  for (unsigned int i = 0; i < this->GetModelCount(); ++i)
    models.push_back(this->GetModel(i));

  return models;
}

//////////////////////////////////////////////////
void World::ResetTime()
{
  this->simTime = common::Time(0);
  this->pauseTime = common::Time(0);
  this->startTime = common::Time::GetWallTime();
  this->realTimeOffset = common::Time(0);
  this->iterations = 0;
  sensors::SensorManager::Instance()->ResetLastUpdateTimes();
}

//////////////////////////////////////////////////
void World::ResetEntities(Base::EntityType _type)
{
  this->rootElement->Reset(_type);
}

//////////////////////////////////////////////////
void World::Reset()
{
  bool currently_paused = this->IsPaused();
  this->SetPaused(true);

  {
    boost::recursive_mutex::scoped_lock(*this->worldUpdateMutex);

    this->ResetTime();
    this->ResetEntities(Base::BASE);
    for (std::vector<WorldPluginPtr>::iterator iter = this->plugins.begin();
        iter != this->plugins.end(); ++iter)
      (*iter)->Reset();
    this->physicsEngine->Reset();
  }

  this->SetPaused(currently_paused);
}

//////////////////////////////////////////////////
void World::OnStep()
{
  this->stepInc = 1;
}

//////////////////////////////////////////////////
void World::SetSelectedEntityCB(const std::string &_name)
{
  msgs::Selection msg;
  BasePtr base = this->GetByName(_name);
  EntityPtr ent = boost::shared_dynamic_cast<Entity>(base);

  // unselect selectedEntity
  if (this->selectedEntity)
  {
    msg.set_id(this->selectedEntity->GetId());
    msg.set_name(this->selectedEntity->GetScopedName());
    msg.set_selected(false);
    this->selectionPub->Publish(msg);

    this->selectedEntity->SetSelected(false);
  }

  // if a different entity is selected, show bounding box and SetSelected(true)
  if (ent && this->selectedEntity != ent)
  {
    // set selected entity to ent
    this->selectedEntity = ent;
    this->selectedEntity->SetSelected(true);

    msg.set_id(this->selectedEntity->GetId());
    msg.set_name(this->selectedEntity->GetScopedName());
    msg.set_selected(true);

    this->selectionPub->Publish(msg);
  }
  else
    this->selectedEntity.reset();
}

//////////////////////////////////////////////////
EntityPtr World::GetSelectedEntity() const
{
  return this->selectedEntity;
}

//////////////////////////////////////////////////
void World::PrintEntityTree()
{
  // Initialize all the entities
  for (unsigned int i = 0; i < this->rootElement->GetChildCount(); i++)
    this->rootElement->GetChild(i)->Print("");
}

//////////////////////////////////////////////////
gazebo::common::Time World::GetSimTime() const
{
  return this->simTime;
}

//////////////////////////////////////////////////
void World::SetSimTime(const common::Time &_t)
{
  this->simTime = _t;
}

//////////////////////////////////////////////////
gazebo::common::Time World::GetPauseTime() const
{
  return this->pauseTime;
}

//////////////////////////////////////////////////
gazebo::common::Time World::GetStartTime() const
{
  return this->startTime;
}

//////////////////////////////////////////////////
common::Time World::GetRealTime() const
{
  if (this->pause)
    return (this->pauseStartTime - this->startTime) - this->realTimeOffset;
  else
    return (common::Time::GetWallTime() - this->startTime) -
             this->realTimeOffset;
}

//////////////////////////////////////////////////
bool World::IsPaused() const
{
  return this->pause;
}

//////////////////////////////////////////////////
void World::SetPaused(bool _p)
{
  if (this->pause == _p)
    return;

  {
    boost::recursive_mutex::scoped_lock(*this->worldUpdateMutex);
    this->pause = _p;
  }

  if (_p)
    this->pauseStartTime = common::Time::GetWallTime();
  else
    this->realTimeOffset += common::Time::GetWallTime() - this->pauseStartTime;

  event::Events::pause(_p);
}

//////////////////////////////////////////////////
void World::OnFactoryMsg(ConstFactoryPtr &_msg)
{
  boost::recursive_mutex::scoped_lock lock(*this->receiveMutex);
  this->factoryMsgs.push_back(*_msg);
}

//////////////////////////////////////////////////
void World::OnLogControl(ConstLogControlPtr &_data)
{
  if (_data->has_base_path() && !_data->base_path().empty())
    common::LogRecord::Instance()->SetBasePath(_data->base_path());

  if (_data->has_start() && _data->start())
  {
    if (common::LogRecord::Instance()->GetPaused())
    {
      common::LogRecord::Instance()->Start("bz2");
    }
    else
    {
      common::LogRecord::Instance()->Start("bz2");
      common::LogRecord::Instance()->Add(this->GetName(), "state.log",
          boost::bind(&World::OnLog, this, _1));
    }
  }
  else if (_data->has_stop() && _data->stop())
  {
    common::LogRecord::Instance()->Stop();
  }
  else if (_data->has_paused())
  {
    common::LogRecord::Instance()->SetPaused(_data->paused());
  }

  // Output the new log status
  this->PublishLogStatus();
}

//////////////////////////////////////////////////
void World::OnControl(ConstWorldControlPtr &_data)
{
  if (_data->has_pause())
    this->SetPaused(_data->pause());

  if (_data->has_step())
    this->OnStep();

  if (_data->has_seed())
  {
    math::Rand::SetSeed(_data->seed());
    this->physicsEngine->SetSeed(_data->seed());
  }

  if (_data->has_reset())
  {
    this->needsReset = true;

    if (_data->reset().has_all() && _data->reset().all())
    {
      this->resetAll = true;
    }
    else
    {
      this->resetAll = false;

      if (_data->reset().has_time_only() && _data->reset().time_only())
        this->resetTimeOnly = true;

      if (_data->reset().has_model_only() && _data->reset().model_only())
        this->resetModelOnly = true;
    }
  }
}

//////////////////////////////////////////////////
void World::OnRequest(ConstRequestPtr &_msg)
{
  boost::recursive_mutex::scoped_lock lock(*this->receiveMutex);
  this->requestMsgs.push_back(*_msg);
}

//////////////////////////////////////////////////
void World::JointLog(ConstJointPtr &_msg)
{
  boost::recursive_mutex::scoped_lock lock(*this->receiveMutex);
  int i = 0;
  for (; i < this->sceneMsg.joint_size(); i++)
  {
    if (this->sceneMsg.joint(i).name() == _msg->name())
    {
      this->sceneMsg.mutable_joint(i)->CopyFrom(*_msg);
      break;
    }
  }

  if (i >= this->sceneMsg.joint_size())
  {
    msgs::Joint *newJoint = this->sceneMsg.add_joint();
    newJoint->CopyFrom(*_msg);
  }
}

//////////////////////////////////////////////////
void World::OnWorldMsg(ConstWorldPtr &_msg)
{
  if (_msg->has_max_step_size())
    this->SetMaxStepSize(_msg->max_step_size());

  if (_msg->has_real_time_update_rate())
    this->SetRealTimeUpdateRate(_msg->real_time_update_rate());
}

//////////////////////////////////////////////////
void World::OnModelMsg(ConstModelPtr &_msg)
{
  boost::recursive_mutex::scoped_lock lock(*this->receiveMutex);
  this->modelMsgs.push_back(*_msg);
}

//////////////////////////////////////////////////
void World::BuildSceneMsg(msgs::Scene &_scene, BasePtr _entity)
{
  if (_entity)
  {
    if (_entity->HasType(Entity::MODEL))
    {
      msgs::Model *modelMsg = _scene.add_model();
      boost::shared_static_cast<Model>(_entity)->FillMsg(*modelMsg);
    }

    for (unsigned int i = 0; i < _entity->GetChildCount(); ++i)
    {
      this->BuildSceneMsg(_scene, _entity->GetChild(i));
    }
  }
}


//////////////////////////////////////////////////
/*void World::ModelUpdateTBB()
{
  tbb::parallel_for(tbb::blocked_range<size_t>(0, this->models.size(), 10),
      ModelUpdate_TBB(&this->models));
}*/

//////////////////////////////////////////////////
void World::ModelUpdateSingleLoop()
{
  // Update all the models
  for (unsigned int i = 0; i < this->rootElement->GetChildCount(); i++)
    this->rootElement->GetChild(i)->Update();
}


//////////////////////////////////////////////////
void World::LoadPlugins()
{
  // Load the plugins
  if (this->sdf->HasElement("plugin"))
  {
    sdf::ElementPtr pluginElem = this->sdf->GetElement("plugin");
    while (pluginElem)
    {
      this->LoadPlugin(pluginElem);
      pluginElem = pluginElem->GetNextElement("plugin");
    }
  }

  // Load the plugins for all the models
  for (unsigned int i = 0; i < this->rootElement->GetChildCount(); i++)
  {
    if (this->rootElement->GetChild(i)->HasType(Base::MODEL))
    {
      ModelPtr model = boost::shared_static_cast<Model>(
          this->rootElement->GetChild(i));
      model->LoadPlugins();
    }
  }

  for (std::vector<WorldPluginPtr>::iterator iter = this->plugins.begin();
       iter != this->plugins.end(); ++iter)
  {
    (*iter)->Init();
  }
}

//////////////////////////////////////////////////
void World::LoadPlugin(const std::string &_filename,
                       const std::string &_name,
                       sdf::ElementPtr _sdf)
{
  gazebo::WorldPluginPtr plugin = gazebo::WorldPlugin::Create(_filename,
                                                              _name);

  if (plugin)
  {
    if (plugin->GetType() != WORLD_PLUGIN)
    {
      gzerr << "World[" << this->GetName() << "] is attempting to load "
            << "a plugin, but detected an incorrect plugin type. "
            << "Plugin filename[" << _filename << "] name[" << _name << "]\n";
      return;
    }
    plugin->Load(shared_from_this(), _sdf);
    this->plugins.push_back(plugin);

    if (this->initialized)
      plugin->Init();
  }
}

//////////////////////////////////////////////////
void World::RemovePlugin(const std::string &_name)
{
  std::vector<WorldPluginPtr>::iterator iter;
  for (iter = this->plugins.begin(); iter != this->plugins.end(); ++iter)
  {
    if ((*iter)->GetHandle() == _name)
    {
      this->plugins.erase(iter);
      break;
    }
  }
}

//////////////////////////////////////////////////
void World::LoadPlugin(sdf::ElementPtr _sdf)
{
  std::string pluginName = _sdf->GetValueString("name");
  std::string filename = _sdf->GetValueString("filename");
  this->LoadPlugin(filename, pluginName, _sdf);
}

//////////////////////////////////////////////////
void World::ProcessEntityMsgs()
{
  std::list<std::string>::iterator iter;
  for (iter = this->deleteEntity.begin();
       iter != this->deleteEntity.end(); ++iter)
  {
    // Remove all the dirty poses from the delete entity.
    for (std::list<Entity*>::iterator iter2 = this->dirtyPoses.begin();
         iter2 != this->dirtyPoses.end();)
    {
      if ((*iter2)->GetName() == *iter ||
          (*iter2)->GetParent()->GetName() == *iter)
      {
        this->dirtyPoses.erase(iter2++);
      }
      else
        ++iter2;
    }

    if (this->sdf->HasElement("model"))
    {
      sdf::ElementPtr childElem = this->sdf->GetElement("model");
      while (childElem && childElem->GetValueString("name") != (*iter))
        childElem = childElem->GetNextElement("model");
      if (childElem)
        this->sdf->RemoveChild(childElem);
    }

    this->rootElement->RemoveChild((*iter));
  }

  if (this->deleteEntity.size() > 0)
  {
    this->EnableAllModels();
    this->deleteEntity.clear();
  }
}

//////////////////////////////////////////////////
void World::ProcessRequestMsgs()
{
  msgs::Response response;

  std::list<msgs::Request>::iterator iter;
  for (iter = this->requestMsgs.begin();
       iter != this->requestMsgs.end(); ++iter)
  {
    bool send = true;
    response.set_id((*iter).id());
    response.set_request((*iter).request());
    response.set_response("success");

    if ((*iter).request() == "entity_list")
    {
      msgs::Model_V modelVMsg;

      for (unsigned int i = 0; i < this->rootElement->GetChildCount(); ++i)
      {
        BasePtr entity = this->rootElement->GetChild(i);
        if (entity->HasType(Base::MODEL))
        {
          msgs::Model *modelMsg = modelVMsg.add_models();
          ModelPtr model = boost::shared_dynamic_cast<Model>(entity);
          model->FillMsg(*modelMsg);
        }
      }

      response.set_type(modelVMsg.GetTypeName());
      std::string *serializedData = response.mutable_serialized_data();
      modelVMsg.SerializeToString(serializedData);
    }
    else if ((*iter).request() == "entity_delete")
    {
      this->deleteEntity.push_back((*iter).data());
    }
    else if ((*iter).request() == "entity_info")
    {
      BasePtr entity = this->rootElement->GetByName((*iter).data());
      if (entity)
      {
        if (entity->HasType(Base::MODEL))
        {
          msgs::Model modelMsg;
          ModelPtr model = boost::shared_dynamic_cast<Model>(entity);
          model->FillMsg(modelMsg);

          std::string *serializedData = response.mutable_serialized_data();
          modelMsg.SerializeToString(serializedData);
          response.set_type(modelMsg.GetTypeName());
        }
        else if (entity->HasType(Base::LINK))
        {
          msgs::Link linkMsg;
          LinkPtr link = boost::shared_dynamic_cast<Link>(entity);
          link->FillMsg(linkMsg);

          std::string *serializedData = response.mutable_serialized_data();
          linkMsg.SerializeToString(serializedData);
          response.set_type(linkMsg.GetTypeName());
        }
        else if (entity->HasType(Base::COLLISION))
        {
          msgs::Collision collisionMsg;
          CollisionPtr collision =
            boost::shared_dynamic_cast<Collision>(entity);
          collision->FillMsg(collisionMsg);

          std::string *serializedData = response.mutable_serialized_data();
          collisionMsg.SerializeToString(serializedData);
          response.set_type(collisionMsg.GetTypeName());
        }
        else if (entity->HasType(Base::JOINT))
        {
          msgs::Joint jointMsg;
          JointPtr joint = boost::shared_dynamic_cast<Joint>(entity);
          joint->FillMsg(jointMsg);

          std::string *serializedData = response.mutable_serialized_data();
          jointMsg.SerializeToString(serializedData);
          response.set_type(jointMsg.GetTypeName());
        }
      }
      else
      {
        response.set_type("error");
        response.set_response("nonexistant");
      }
    }
    else if ((*iter).request() == "world_sdf")
    {
      msgs::GzString msg;
      this->UpdateStateSDF();
      std::ostringstream stream;
      stream << "<?xml version='1.0'?>\n"
             << "<sdf version='" << SDF_VERSION << "'>\n"
             << this->sdf->ToString("")
             << "</sdf>";

      msg.set_data(stream.str());

      std::string *serializedData = response.mutable_serialized_data();
      msg.SerializeToString(serializedData);
      response.set_type(msg.GetTypeName());
    }
    else if ((*iter).request() == "scene_info")
    {
      this->sceneMsg.clear_model();
      this->BuildSceneMsg(this->sceneMsg, this->rootElement);

      std::string *serializedData = response.mutable_serialized_data();
      this->sceneMsg.SerializeToString(serializedData);
      response.set_type(sceneMsg.GetTypeName());
    }
    else if ((*iter).request() == "world_info")
    {
      msgs::World worldMsg;
      worldMsg.set_real_time_update_rate(this->GetRealTimeUpdateRate());
      worldMsg.set_max_step_size(this->GetMaxStepSize());
      std::string *serializedData = response.mutable_serialized_data();
      worldMsg.SerializeToString(serializedData);
      response.set_type(worldMsg.GetTypeName());
    }
    else
      send = false;

    if (send)
    {
      this->responsePub->Publish(response);
    }
  }

  this->requestMsgs.clear();
}

//////////////////////////////////////////////////
void World::ProcessModelMsgs()
{
  std::list<msgs::Model>::iterator iter;
  for (iter = this->modelMsgs.begin(); iter != this->modelMsgs.end(); ++iter)
  {
    ModelPtr model;
    if ((*iter).has_id())
      model = this->GetModelById((*iter).id());
    else
      model = this->GetModel((*iter).name());

    if (!model)
      gzerr << "Unable to find model["
            << (*iter).name() << "] Id[" << (*iter).id() << "]\n";
    else
    {
      model->ProcessMsg(*iter);

      // Let all other subscribers know about the change
      msgs::Model msg;
      model->FillMsg(msg);
      this->modelPub->Publish(msg);
    }
  }
  if (this->modelMsgs.size())
  {
    this->EnableAllModels();
    this->modelMsgs.clear();
  }
}

//////////////////////////////////////////////////
void World::ProcessFactoryMsgs()
{
  std::list<msgs::Factory>::iterator iter;

  for (iter = this->factoryMsgs.begin();
       iter != this->factoryMsgs.end(); ++iter)
  {
    this->factorySDF->root->ClearElements();

    if ((*iter).has_sdf() && !(*iter).sdf().empty())
    {
      // SDF Parsing happens here
      if (!sdf::readString((*iter).sdf(), factorySDF))
      {
        gzerr << "Unable to read sdf string[" << (*iter).sdf() << "]\n";
        continue;
      }
    }
    else if ((*iter).has_sdf_filename() && !(*iter).sdf_filename().empty())
    {
      std::string filename = common::ModelDatabase::Instance()->GetModelFile(
          (*iter).sdf_filename());

      if (!sdf::readFile(filename, factorySDF))
      {
        gzerr << "Unable to read sdf file.\n";
        continue;
      }
    }
    else if ((*iter).has_clone_model_name())
    {
      ModelPtr model = this->GetModel((*iter).clone_model_name());
      if (!model)
      {
        gzerr << "Unable to clone model[" << (*iter).clone_model_name()
              << "]. Model not found.\n";
        continue;
      }

      factorySDF->root->InsertElement(model->GetSDF()->Clone());

      std::string newName = model->GetName() + "_clone";
      int i = 0;
      while (this->GetModel(newName))
      {
        newName = model->GetName() + "_clone_" +
                  boost::lexical_cast<std::string>(i);
        i++;
      }

      factorySDF->root->GetElement("model")->GetAttribute("name")->Set(newName);
    }
    else
    {
      gzerr << "Unable to load sdf from factory message."
            << "No SDF or SDF filename specified.\n";
      continue;
    }

    if ((*iter).has_edit_name())
    {
      BasePtr base = this->rootElement->GetByName((*iter).edit_name());
      if (base)
      {
        sdf::ElementPtr elem;
        if (factorySDF->root->GetName() == "sdf")
          elem = factorySDF->root->GetFirstElement();
        else
          elem = factorySDF->root;

        base->UpdateParameters(elem);
      }
    }
    else
    {
      bool isActor = false;
      bool isModel = false;
      bool isLight = false;

      sdf::ElementPtr elem = factorySDF->root;

      if (elem->HasElement("world"))
        elem = elem->GetElement("world");

      if (elem->HasElement("model"))
      {
        elem = elem->GetElement("model");
        isModel = true;
      }
      else if (elem->HasElement("light"))
      {
        elem = elem->GetElement("light");
        isLight = true;
      }
      else if (elem->HasElement("actor"))
      {
        elem = elem->GetElement("actor");
        isActor = true;
      }
      else
      {
        gzerr << "Unable to find a model, light, or actor in:\n";
        factorySDF->root->PrintValues("");
        continue;
      }

      if (!elem)
      {
        gzerr << "Invalid SDF:";
        factorySDF->root->PrintValues("");
        continue;
      }

      elem->SetParent(this->sdf);
      elem->GetParent()->InsertElement(elem);
      if ((*iter).has_pose())
        elem->GetElement("pose")->Set(msgs::Convert((*iter).pose()));

      if (isActor)
      {
        ActorPtr actor = this->LoadActor(elem, this->rootElement);
        actor->Init();
      }
      else if (isModel)
      {
        ModelPtr model = this->LoadModel(elem, this->rootElement);
        model->Init();

        model->LoadPlugins();
      }
      else if (isLight)
      {
        /// \TODO: Current broken. See Issue #67.
        msgs::Light *lm = this->sceneMsg.add_light();
        lm->CopyFrom(msgs::LightFromSDF(elem));

        this->lightPub->Publish(*lm);
      }
    }
  }

  this->factoryMsgs.clear();
}

//////////////////////////////////////////////////
ModelPtr World::GetModelBelowPoint(const math::Vector3 &_pt)
{
  ModelPtr model;
  EntityPtr entity = this->GetEntityBelowPoint(_pt);

  if (entity)
    model = entity->GetParentModel();
  else
    gzerr << "Unable to find entity below point[" << _pt << "]\n";

  return model;
}

//////////////////////////////////////////////////
EntityPtr World::GetEntityBelowPoint(const math::Vector3 &_pt)
{
  std::string entityName;
  double dist;
  math::Vector3 end;

  end = _pt;
  end.z -= 1000;

  this->physicsEngine->InitForThread();
  this->testRay->SetPoints(_pt, end);
  this->testRay->GetIntersection(dist, entityName);
  return this->GetEntity(entityName);
}

//////////////////////////////////////////////////
void World::SetState(const WorldState &_state)
{
  this->SetSimTime(_state.GetSimTime());

  for (unsigned int i = 0; i < _state.GetModelStateCount(); ++i)
  {
    ModelState modelState = _state.GetModelState(i);
    ModelPtr model = this->GetModel(modelState.GetName());
    if (model)
      model->SetState(modelState);
    else
      gzerr << "Unable to find model[" << modelState.GetName() << "]\n";
  }
}

//////////////////////////////////////////////////
void World::InsertModelFile(const std::string &_sdfFilename)
{
  boost::recursive_mutex::scoped_lock lock(*this->receiveMutex);
  msgs::Factory msg;
  msg.set_sdf_filename(_sdfFilename);
  this->factoryMsgs.push_back(msg);
}

//////////////////////////////////////////////////
void World::InsertModelSDF(const sdf::SDF &_sdf)
{
  boost::recursive_mutex::scoped_lock lock(*this->receiveMutex);
  msgs::Factory msg;
  msg.set_sdf(_sdf.ToString());
  this->factoryMsgs.push_back(msg);
}

//////////////////////////////////////////////////
void World::InsertModelString(const std::string &_sdfString)
{
  boost::recursive_mutex::scoped_lock lock(*this->receiveMutex);
  msgs::Factory msg;
  msg.set_sdf(_sdfString);
  this->factoryMsgs.push_back(msg);
}

//////////////////////////////////////////////////
std::string World::StripWorldName(const std::string &_name) const
{
  if (_name.find(this->GetName() + "::") == 0)
    return _name.substr(this->GetName().size() + 2);
  else
    return _name;
}

//////////////////////////////////////////////////
void World::EnableAllModels()
{
  for (unsigned int i = 0; i < this->GetModelCount(); ++i)
    this->GetModel(i)->SetEnabled(true);
}

//////////////////////////////////////////////////
void World::DisableAllModels()
{
  for (unsigned int i = 0; i < this->GetModelCount(); ++i)
    this->GetModel(i)->SetEnabled(false);
}

//////////////////////////////////////////////////
void World::UpdateStateSDF()
{
  this->sdf->Update();
  sdf::ElementPtr stateElem = this->sdf->GetElement("state");
  stateElem->ClearElements();

  this->prevStates[(this->stateToggle + 1) % 2].FillSDF(stateElem);
}

//////////////////////////////////////////////////
bool World::OnLog(std::ostringstream &_stream)
{
  // Save the entire state when its the first call to OnLog.
  if (common::LogRecord::Instance()->GetFirstUpdate())
  {
    this->UpdateStateSDF();
    _stream << "<sdf version ='";
    _stream << SDF_VERSION;
    _stream << "'>\n";
    _stream << this->sdf->ToString("");
    _stream << "</sdf>\n";
  }
  else if (this->states.size() >= 1)
  {
    // Get the difference from the previous state.
    _stream << "<sdf version='" << SDF_VERSION << "'>";
    _stream << this->states[0];
    _stream << "</sdf>";
    this->states.pop_front();
  }

  return true;
}

//////////////////////////////////////////////////
void World::ProcessMessages()
{
  boost::recursive_mutex::scoped_lock lock(*this->receiveMutex);
  msgs::Pose *poseMsg;

  if (this->posePub && this->posePub->HasConnections() &&
      this->publishModelPoses.size() > 0)
  {
    msgs::Pose_V msg;

    for (std::set<std::string>::iterator iter =
         this->publishModelPoses.begin();
         iter != this->publishModelPoses.end(); ++iter)
    {
      ModelPtr model = this->GetModel(*iter);

      // It's possible that the model was deleted somewhere along the line.
      // So check to make sure we get a valid model pointer.
      if (!model)
        continue;

      poseMsg = msg.add_pose();

      // Publish the model's relative pose
      poseMsg->set_name(model->GetScopedName());
      msgs::Set(poseMsg, model->GetRelativePose());

      // Publish each of the model's children relative poses
      Link_V links = model->GetLinks();
      for (Link_V::iterator linkIter = links.begin();
           linkIter != links.end(); ++linkIter)
      {
        poseMsg = msg.add_pose();
        poseMsg->set_name((*linkIter)->GetScopedName());
        msgs::Set(poseMsg, (*linkIter)->GetRelativePose());
      }
    }
    this->posePub->Publish(msg);
  }
  this->publishModelPoses.clear();

  if (common::Time::GetWallTime() - this->prevProcessMsgsTime >
      this->processMsgsPeriod)
  {
    this->ProcessEntityMsgs();
    this->ProcessRequestMsgs();
    this->ProcessFactoryMsgs();
    this->ProcessModelMsgs();
    this->prevProcessMsgsTime = common::Time::GetWallTime();
  }
}

//////////////////////////////////////////////////
void World::PublishWorldStats()
{
  msgs::Set(this->worldStatsMsg.mutable_sim_time(), this->GetSimTime());
  msgs::Set(this->worldStatsMsg.mutable_real_time(), this->GetRealTime());
  msgs::Set(this->worldStatsMsg.mutable_pause_time(), this->GetPauseTime());
  this->worldStatsMsg.set_iterations(this->iterations);
  this->worldStatsMsg.set_paused(this->IsPaused());

  this->statPub->Publish(this->worldStatsMsg);
  this->prevStatTime = common::Time::GetWallTime();
}

//////////////////////////////////////////////////
bool World::IsLoaded() const
{
  return this->loaded;
}

//////////////////////////////////////////////////
void World::PublishModelPose(const std::string &_modelName)
{
  boost::recursive_mutex::scoped_lock lock(*this->receiveMutex);

  // Only add if the model name is not in the list
  this->publishModelPoses.insert(_modelName);
}

//////////////////////////////////////////////////
void World::PublishLogStatus()
{
  msgs::LogStatus msg;
  unsigned int size = 0;

  // Set the time of the status message
  msgs::Set(msg.mutable_sim_time(),
            common::LogRecord::Instance()->GetRunTime());

  // Set the log recording base path name
  msg.mutable_log_file()->set_base_path(
      common::LogRecord::Instance()->GetBasePath());

  // Get the full name of the log file
  msg.mutable_log_file()->set_full_path(
    common::LogRecord::Instance()->GetFilename(this->GetName()));

  // Set the URI of th log file
  msg.mutable_log_file()->set_uri(transport::Connection::GetLocalHostname());

  // Get the size of the log file
  size = common::LogRecord::Instance()->GetFileSize(this->GetName());

  if (size < 1000)
    msg.mutable_log_file()->set_size_units(msgs::LogStatus::LogFile::BYTES);
  else if (size < 1e6)
  {
    msg.mutable_log_file()->set_size(size / 1.0e3);
    msg.mutable_log_file()->set_size_units(msgs::LogStatus::LogFile::K_BYTES);
  }
  else if (size < 1e9)
  {
    msg.mutable_log_file()->set_size(size / 1.0e6);
    msg.mutable_log_file()->set_size_units(msgs::LogStatus::LogFile::M_BYTES);
  }
  else
  {
    msg.mutable_log_file()->set_size(size / 1.0e9);
    msg.mutable_log_file()->set_size_units(msgs::LogStatus::LogFile::G_BYTES);
  }

  this->logStatusPub->Publish(msg);
}

//////////////////////////////////////////////////
double World::GetRealTimeUpdateRate() const
{
  return this->sdf->GetElement("real_time_update_rate")->GetValueDouble();
}

//////////////////////////////////////////////////
double World::GetMaxStepSize() const
{
  return this->sdf->GetElement("max_step_size")->GetValueDouble();
}

//////////////////////////////////////////////////
void World::SetRealTimeUpdateRate(double _rate)
{
//  boost::recursive_mutex::scoped_lock lock(*this->worldUpdateMutex);
  this->sdf->GetElement("real_time_update_rate")->Set(_rate);
}

//////////////////////////////////////////////////
void World::SetMaxStepSize(double _stepSize)
{
//  boost::recursive_mutex::scoped_lock lock(*this->worldUpdateMutex);
  this->sdf->GetElement("max_step_size")->Set(_stepSize);
}<|MERGE_RESOLUTION|>--- conflicted
+++ resolved
@@ -448,12 +448,10 @@
     this->PublishWorldStats();
   }
 
-<<<<<<< HEAD
+  DIAG_TIMER_LAP("World::Step", "publishWorldStats");
+
   double realTimeUpdateRate = this->GetRealTimeUpdateRate();
   double updatePeriod = (realTimeUpdateRate > 0) ? 1.0/realTimeUpdateRate : 0;
-=======
-  DIAG_TIMER_LAP("World::Step", "publishWorldStats");
->>>>>>> 86adf303
 
   // sleep here to get the correct update rate
   common::Time tmpTime = common::Time::GetWallTime();
