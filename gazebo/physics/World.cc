/*
 * Copyright (C) 2012 Open Source Robotics Foundation
 *
 * Licensed under the Apache License, Version 2.0 (the "License");
 * you may not use this file except in compliance with the License.
 * You may obtain a copy of the License at
 *
 *     http://www.apache.org/licenses/LICENSE-2.0
 *
 * Unless required by applicable law or agreed to in writing, software
 * distributed under the License is distributed on an "AS IS" BASIS,
 * WITHOUT WARRANTIES OR CONDITIONS OF ANY KIND, either express or implied.
 * See the License for the specific language governing permissions and
 * limitations under the License.
 *
*/

#include <time.h>

#include <tbb/parallel_for.h>
#include <tbb/blocked_range.h>

#include <sdf/sdf.hh>

#include <deque>
#include <list>
#include <set>
#include <string>
#include <vector>

#include <boost/algorithm/string/predicate.hpp>
#include <ignition/math/Rand.hh>

#include <gazebo/gazebo_config.h>

#include <ignition/msgs/plugin_v.pb.h>
#include <ignition/msgs/stringmsg.pb.h>

#include <ignition/common/URI.hh>
#include "gazebo/common/FuelModelDatabase.hh"

#include "gazebo/transport/Node.hh"
#include "gazebo/transport/TransportIface.hh"
#include "gazebo/transport/Publisher.hh"
#include "gazebo/transport/Subscriber.hh"

#include "gazebo/util/LogPlay.hh"

#include "gazebo/common/ModelDatabase.hh"
#include "gazebo/common/CommonIface.hh"
#include "gazebo/common/Events.hh"
#include "gazebo/common/Exception.hh"
#include "gazebo/common/Console.hh"
#include "gazebo/common/Plugin.hh"
#include "gazebo/common/Time.hh"
#include "gazebo/common/URI.hh"

#include "gazebo/msgs/msgs.hh"

#include "gazebo/util/OpenAL.hh"
#include "gazebo/util/Diagnostics.hh"
#include "gazebo/util/IntrospectionManager.hh"
#include "gazebo/util/LogRecord.hh"

#include "gazebo/physics/Road.hh"
#include "gazebo/physics/RayShape.hh"
#include "gazebo/physics/Joint.hh"
#include "gazebo/physics/Link.hh"
#include "gazebo/physics/PhysicsEngine.hh"
#include "gazebo/physics/PhysicsFactory.hh"
#include "gazebo/physics/Atmosphere.hh"
#include "gazebo/physics/AtmosphereFactory.hh"
#include "gazebo/physics/PresetManager.hh"
#include "gazebo/physics/UserCmdManager.hh"
#include "gazebo/physics/Model.hh"
#include "gazebo/physics/Light.hh"
#include "gazebo/physics/Actor.hh"
#include "gazebo/physics/Wind.hh"
#include "gazebo/physics/WorldPrivate.hh"
#include "gazebo/physics/World.hh"
#include "gazebo/common/SphericalCoordinates.hh"

#include "gazebo/physics/Collision.hh"
#include "gazebo/physics/ContactManager.hh"
#include "gazebo/physics/Population.hh"

using namespace gazebo;
using namespace physics;

/// \brief Flag used to say if/when to clear all models.
/// This will be replaced with a class member variable in Gazebo 3.0
bool g_clearModels;

class ModelUpdate_TBB
{
  public: explicit ModelUpdate_TBB(Model_V *_models) : models(_models) {}
  public: void operator() (const tbb::blocked_range<size_t> &_r) const
  {
    for (size_t i = _r.begin(); i != _r.end(); i++)
    {
      (*models)[i]->Update();
    }
  }

  private: Model_V *models;
};

//////////////////////////////////////////////////
World::World(const std::string &_name)
  : dataPtr(new WorldPrivate)
{
  g_clearModels = false;
  this->dataPtr->sdf.reset(new sdf::Element);
  sdf::initFile("world.sdf", this->dataPtr->sdf);

  // Keep this in the constructor for performance.
  // sdf::initFile causes disk access.
  this->dataPtr->factorySDF.reset(new sdf::SDF);
  sdf::initFile("root.sdf", this->dataPtr->factorySDF);

  this->dataPtr->logPlayStateSDF.reset(new sdf::Element);
  sdf::initFile("state.sdf", this->dataPtr->logPlayStateSDF);

  this->dataPtr->initialized = false;
  this->dataPtr->loaded = false;
  this->dataPtr->stepInc = 0;
  this->dataPtr->pause = false;
  this->dataPtr->thread = nullptr;
  this->dataPtr->logThread = nullptr;
  this->dataPtr->stop = false;
  this->dataPtr->sensorsInitialized = false;

  this->dataPtr->currentStateBuffer = 0;
  this->dataPtr->stateToggle = 0;

  this->dataPtr->pluginsLoaded = false;

  this->dataPtr->name = _name;

  this->dataPtr->needsReset = false;
  this->dataPtr->resetAll = true;
  this->dataPtr->resetTimeOnly = false;
  this->dataPtr->resetModelOnly = false;
  this->dataPtr->enablePhysicsEngine = true;
  this->dataPtr->enableWind = true;
  this->dataPtr->enableAtmosphere = true;

  this->dataPtr->sleepOffset = common::Time(0);

  this->dataPtr->prevStatTime = common::Time::GetWallTime();
  this->dataPtr->prevProcessMsgsTime = common::Time::GetWallTime();

  this->dataPtr->connections.push_back(
     event::Events::ConnectStep(std::bind(&World::OnStep, this)));
  this->dataPtr->connections.push_back(
     event::Events::ConnectPause(
       std::bind(&World::SetPaused, this, std::placeholders::_1)));

  // Make sure dbs are initialized
  common::ModelDatabase::Instance();
  common::FuelModelDatabase::Instance();
}

//////////////////////////////////////////////////
World::~World()
{
  this->Fini();
}

//////////////////////////////////////////////////
void World::Load(sdf::ElementPtr _sdf)
{
  this->dataPtr->loaded = false;
  this->dataPtr->sdf = _sdf;

  if (this->dataPtr->sdf->Get<std::string>("name").empty())
    gzwarn << "create_world(world_name =["
           << this->dataPtr->name << "]) overwrites sdf world name\n!";
  else
    this->dataPtr->name = this->dataPtr->sdf->Get<std::string>("name");

#ifdef HAVE_OPENAL
  util::OpenAL::Instance()->Load(this->dataPtr->sdf->GetElement("audio"));
#endif

  this->dataPtr->sceneMsg.CopyFrom(
      msgs::SceneFromSDF(this->dataPtr->sdf->GetElement("scene")));
  this->dataPtr->sceneMsg.set_name(this->Name());

  // The period at which messages are processed
  this->dataPtr->processMsgsPeriod = common::Time(0, 200000000);

  this->dataPtr->node = transport::NodePtr(new transport::Node());
  this->dataPtr->node->Init(this->Name());

  // pose pub for server side, mainly used for updating and timestamping
  // Scene, which in turn will be used by rendering sensors.
  // TODO: replace local communication with shared memory for efficiency.
  this->dataPtr->poseLocalPub =
    this->dataPtr->node->Advertise<msgs::PosesStamped>("~/pose/local/info", 10);

  // pose pub for client with a cap on publishing rate to reduce traffic
  // overhead
  this->dataPtr->posePub = this->dataPtr->node->Advertise<msgs::PosesStamped>(
    "~/pose/info", 10, 60);

  this->dataPtr->guiPub = this->dataPtr->node->Advertise<msgs::GUI>("~/gui", 5);
  if (this->dataPtr->sdf->HasElement("gui"))
  {
    this->dataPtr->guiPub->Publish(
        msgs::GUIFromSDF(this->dataPtr->sdf->GetElement("gui")));
  }

  this->dataPtr->factorySub = this->dataPtr->node->Subscribe("~/factory",
                                           &World::OnFactoryMsg, this);
  this->dataPtr->controlSub = this->dataPtr->node->Subscribe("~/world_control",
                                           &World::OnControl, this);
  this->dataPtr->playbackControlSub = this->dataPtr->node->Subscribe(
      "~/playback_control", &World::OnPlaybackControl, this);

  this->dataPtr->requestSub = this->dataPtr->node->Subscribe("~/request",
                                           &World::OnRequest, this, true);
  this->dataPtr->jointSub = this->dataPtr->node->Subscribe("~/joint",
      &World::JointLog, this);

  this->dataPtr->lightFactorySub =
      this->dataPtr->node->Subscribe("~/factory/light",
      &World::OnLightFactoryMsg, this);
  this->dataPtr->lightModifySub =
      this->dataPtr->node->Subscribe("~/light/modify",
      &World::OnLightModifyMsg, this);

  this->dataPtr->modelSub = this->dataPtr->node->Subscribe<msgs::Model>(
      "~/model/modify", &World::OnModelMsg, this);

  this->dataPtr->responsePub = this->dataPtr->node->Advertise<msgs::Response>(
      "~/response");
  this->dataPtr->statPub =
    this->dataPtr->node->Advertise<msgs::WorldStatistics>(
        "~/world_stats", 100, 5);
  this->dataPtr->modelPub = this->dataPtr->node->Advertise<msgs::Model>(
      "~/model/info");
  this->dataPtr->lightPub = this->dataPtr->node->Advertise<msgs::Light>(
      "~/light/modify");
  this->dataPtr->lightFactoryPub = this->dataPtr->node->Advertise<msgs::Light>(
      "~/factory/light");

  // Ignition transport
  std::string pluginInfoService("/physics/info/plugin");
  if (!this->dataPtr->ignNode.Advertise(pluginInfoService,
      &World::PluginInfoService, this))
  {
    gzerr << "Error advertising service [" << pluginInfoService << "]"
        << std::endl;
  }

  // This should come before loading of entities
  sdf::ElementPtr physicsElem = this->dataPtr->sdf->GetElement("physics");

  std::string type = physicsElem->Get<std::string>("type");
  this->dataPtr->physicsEngine = PhysicsFactory::NewPhysicsEngine(type,
      shared_from_this());

  if (this->dataPtr->physicsEngine == nullptr)
    gzthrow("Unable to create physics engine\n");

  this->dataPtr->physicsEngine->Load(physicsElem);

  // This should come before loading of entities
  sdf::ElementPtr windElem = this->dataPtr->sdf->GetElement("wind");

  this->dataPtr->wind.reset(new physics::Wind(*this,
                            this->dataPtr->sdf->GetElement("wind")));

  if (this->dataPtr->wind == NULL)
    gzthrow("Unable to create wind\n");

  this->dataPtr->wind->Load(windElem);

  // This should come after loading physics engine
  sdf::ElementPtr atmosphereElem = this->dataPtr->sdf->GetElement("atmosphere");

  type = atmosphereElem->Get<std::string>("type");
  this->dataPtr->atmosphere = AtmosphereFactory::NewAtmosphere(type, *this);

  if (this->dataPtr->atmosphere == NULL)
    gzerr << "Unable to create atmosphere model\n";

  this->dataPtr->atmosphere->Load(atmosphereElem);

  // This should also come before loading of entities
  {
    sdf::ElementPtr spherical = this->dataPtr->sdf->GetElement(
        "spherical_coordinates");
    common::SphericalCoordinates::SurfaceType surfaceType =
      common::SphericalCoordinates::Convert(
        spherical->Get<std::string>("surface_model"));
    ignition::math::Angle latitude, longitude, heading;
    double elevation = spherical->Get<double>("elevation");
    latitude.Degree(spherical->Get<double>("latitude_deg"));
    longitude.Degree(spherical->Get<double>("longitude_deg"));
    heading.Degree(spherical->Get<double>("heading_deg"));

    this->dataPtr->sphericalCoordinates.reset(new common::SphericalCoordinates(
      surfaceType, latitude, longitude, elevation, heading));
  }

  if (this->dataPtr->sphericalCoordinates == nullptr)
    gzthrow("Unable to create spherical coordinates data structure\n");

  this->dataPtr->rootElement.reset(new Base(BasePtr()));
  this->dataPtr->rootElement->SetName(this->Name());
  this->dataPtr->rootElement->SetWorld(shared_from_this());

  // A special order is necessary when loading a world that contains state
  // information. The joints must be created last, otherwise they get
  // initialized improperly.
  {
    // Create all the entities
    this->LoadEntities(this->dataPtr->sdf, this->dataPtr->rootElement);

    for (unsigned int i = 0; i < this->ModelCount(); ++i)
      this->ModelByIndex(i)->LoadJoints();
  }

  // TODO: Performance test to see if TBB model updating is necessary
  // Choose threaded or unthreaded model updating depending on the number of
  // models in the scene
  // if (this->ModelCount() < 20)
  this->dataPtr->modelUpdateFunc = &World::ModelUpdateSingleLoop;
  // else
  // this->dataPtr->modelUpdateFunc = &World::ModelUpdateTBB;

  event::Events::worldCreated(this->Name());

  this->dataPtr->userCmdManager = UserCmdManagerPtr(
      new UserCmdManager(shared_from_this()));

  // Initialize the world URI.
  this->dataPtr->uri.Clear();
  this->dataPtr->uri.SetScheme("data");
  this->dataPtr->uri.Path().PushFront(this->Name());
  this->dataPtr->uri.Path().PushFront("world");

  this->RegisterIntrospectionItems();

  this->dataPtr->loaded = true;
}

//////////////////////////////////////////////////
const sdf::ElementPtr World::SDF()
{
  this->UpdateStateSDF();
  return this->dataPtr->sdf;
}

//////////////////////////////////////////////////
void World::Save(const std::string &_filename)
{
  this->UpdateStateSDF();
  std::string data;
  data = "<?xml version ='1.0'?>\n";
  data += "<sdf version='" + std::string(SDF_VERSION) + "'>\n";
  data += this->dataPtr->sdf->ToString("");
  data += "</sdf>\n";

  std::ofstream out(_filename.c_str(), std::ios::out);
  if (!out)
    gzerr << "Unable to open file[" << _filename << "]\n";
  else
    out << data;

  out.close();
}

//////////////////////////////////////////////////
void World::Init()
{
  // Initialize all the entities (i.e. Model)
  for (unsigned int i = 0; i < this->dataPtr->rootElement->GetChildCount(); ++i)
    this->dataPtr->rootElement->GetChild(i)->Init();

  // Initialize the physics engine
  this->dataPtr->physicsEngine->Init();

  this->dataPtr->presetManager = PresetManagerPtr(
      new PresetManager(this->dataPtr->physicsEngine, this->dataPtr->sdf));

  this->dataPtr->testRay = boost::dynamic_pointer_cast<RayShape>(
      this->Physics()->CreateShape("ray", CollisionPtr()));

  this->dataPtr->prevStates[0].SetWorld(shared_from_this());
  this->dataPtr->prevStates[1].SetWorld(shared_from_this());

  this->dataPtr->prevStates[0].SetName(this->Name());
  this->dataPtr->prevStates[1].SetName(this->Name());

  this->dataPtr->updateInfo.worldName = this->Name();

  this->dataPtr->iterations = 0;
  this->dataPtr->logPrevIteration = 0;

  util::DiagnosticManager::Instance()->Init(this->Name());

  util::LogRecord::Instance()->Add(this->Name(), "state.log",
      std::bind(&World::OnLog, this, std::placeholders::_1));

  // Check if we have to insert an object population.
  if (this->dataPtr->sdf->HasElement("population"))
  {
    Population population(this->dataPtr->sdf, shared_from_this());
    population.PopulateAll();
  }

  // Set the state of the entities
  if (this->dataPtr->sdf->HasElement("state"))
  {
    sdf::ElementPtr childElem = this->dataPtr->sdf->GetElement("state");

    while (childElem)
    {
      WorldState myState;
      myState.Load(childElem);
      this->SetState(myState);

      childElem = childElem->GetNextElement("state");

      // TODO: We currently load just the first state data. Need to
      // implement a better mechanism for handling multiple states
      break;
    }
  }

  this->dataPtr->initialized = true;

  // Mark the world initialization
  gzlog << "Init world[" << this->Name() << "]" << std::endl;
}

//////////////////////////////////////////////////
void World::Run(const unsigned int _iterations)
{
  this->dataPtr->stop = false;
  this->dataPtr->stopIterations = _iterations;

  this->dataPtr->thread = new std::thread(std::bind(&World::RunLoop, this));
}

//////////////////////////////////////////////////
void World::RunBlocking(const unsigned int _iterations)
{
  this->dataPtr->stop = false;
  this->dataPtr->stopIterations = _iterations;
  this->RunLoop();
}

//////////////////////////////////////////////////
void World::RemoveModel(ModelPtr _model)
{
  if (_model)
    this->RemoveModel(_model->GetName());
}

//////////////////////////////////////////////////
bool World::Running() const
{
  return !this->dataPtr->stop;
}

//////////////////////////////////////////////////
void World::Stop()
{
  this->dataPtr->stop = true;

  // Make sure that the thread does not try to join with itself
  if (this->dataPtr->thread &&
     this->dataPtr->thread->get_id() != std::this_thread::get_id())
  {
    this->dataPtr->thread->join();
    delete this->dataPtr->thread;
    this->dataPtr->thread = nullptr;
  }

  event::Events::stop();
}

//////////////////////////////////////////////////
void World::RunLoop()
{
  this->dataPtr->physicsEngine->InitForThread();

  this->dataPtr->startTime = common::Time::GetWallTime();

  // This fixes a minor issue when the world is paused before it's started
  if (this->IsPaused())
    this->dataPtr->pauseStartTime = this->dataPtr->startTime;

  this->dataPtr->prevStepWallTime = common::Time::GetWallTime();

  // Get the first state
  this->dataPtr->prevStates[0] = WorldState(shared_from_this());
  this->dataPtr->prevStates[1] = WorldState(shared_from_this());
  this->dataPtr->stateToggle = 0;

  this->dataPtr->logThread =
    new std::thread(std::bind(&World::LogWorker, this));

  if (!util::LogPlay::Instance()->IsOpen())
  {
    for (this->dataPtr->iterations = 0; !this->dataPtr->stop &&
        (!this->dataPtr->stopIterations ||
         (this->dataPtr->iterations < this->dataPtr->stopIterations));)
    {
      this->Step();
    }
  }
  else
  {
    this->dataPtr->enablePhysicsEngine = false;
    for (this->dataPtr->iterations = 0; !this->dataPtr->stop &&
        (!this->dataPtr->stopIterations ||
         (this->dataPtr->iterations < this->dataPtr->stopIterations));)
    {
      this->LogStep();
    }
  }

  this->dataPtr->stop = true;

  if (this->dataPtr->logThread)
  {
    this->dataPtr->logCondition.notify_all();
    {
      std::lock_guard<std::mutex> lock(this->dataPtr->logMutex);
      this->dataPtr->logCondition.notify_all();
    }
    this->dataPtr->logThread->join();
    delete this->dataPtr->logThread;
    this->dataPtr->logThread = nullptr;
  }
}

//////////////////////////////////////////////////
void World::LogStep()
{
  {
    std::lock_guard<std::recursive_mutex> lk(this->dataPtr->worldUpdateMutex);

    if (!this->IsPaused() || this->dataPtr->stepInc != 0)
    {
      if (!this->IsPaused() && this->dataPtr->stepInc == 0)
        this->dataPtr->stepInc = 1;

      std::string data;
      if (!util::LogPlay::Instance()->Step(this->dataPtr->stepInc, data))
      {
        // There are no more chunks, time to exit.
        this->SetPaused(true);
        this->dataPtr->stepInc = 0;
      }
      else
      {
        this->dataPtr->stepInc = 1;

        this->dataPtr->logPlayStateSDF->ClearElements();
        sdf::readString(data, this->dataPtr->logPlayStateSDF);

        this->dataPtr->logPlayState.Load(this->dataPtr->logPlayStateSDF);

        // If the log file does not contain iterations we have to manually
        // increase the iteration counter in logPlayState.
        if (!util::LogPlay::Instance()->HasIterations())
        {
          this->dataPtr->logPlayState.SetIterations(
            this->dataPtr->iterations + 1);
        }

        this->SetState(this->dataPtr->logPlayState);
        this->Update();
      }

      if (this->dataPtr->stepInc > 0)
        this->dataPtr->stepInc--;
    }
  }

  this->PublishWorldStats();

  this->ProcessMessages();
}

//////////////////////////////////////////////////
void World::_SetSensorsInitialized(const bool _init)
{
  this->dataPtr->sensorsInitialized = _init;
}

//////////////////////////////////////////////////
bool World::SensorsInitialized() const
{
  return this->dataPtr->sensorsInitialized;
}

//////////////////////////////////////////////////
void World::Step()
{
  DIAG_TIMER_START("World::Step");

  /// need this because ODE does not call dxReallocateWorldProcessContext()
  /// until dWorld.*Step
  /// Plugins that manipulate joints (and probably other properties) require
  /// one iteration of the physics engine. Do not remove this.
  if (!this->dataPtr->pluginsLoaded && this->SensorsInitialized())
  {
    this->LoadPlugins();
    this->dataPtr->pluginsLoaded = true;
  }

  DIAG_TIMER_LAP("World::Step", "loadPlugins");

  // Send statistics about the world simulation
  this->PublishWorldStats();

  DIAG_TIMER_LAP("World::Step", "publishWorldStats");

  double updatePeriod = this->dataPtr->physicsEngine->GetUpdatePeriod();
  // sleep here to get the correct update rate
  common::Time tmpTime = common::Time::GetWallTime();
  common::Time sleepTime = this->dataPtr->prevStepWallTime +
    common::Time(updatePeriod) - tmpTime - this->dataPtr->sleepOffset;

  common::Time actualSleep;
  if (sleepTime > 0)
  {
    common::Time::Sleep(sleepTime);
    actualSleep = common::Time::GetWallTime() - tmpTime;
  }
  else
    sleepTime = 0;

  // exponentially avg out
  this->dataPtr->sleepOffset = (actualSleep - sleepTime) * 0.01 +
                      this->dataPtr->sleepOffset * 0.99;

  DIAG_TIMER_LAP("World::Step", "sleepOffset");

  // throttling update rate, with sleepOffset as tolerance
  // the tolerance is needed as the sleep time is not exact
  if (common::Time::GetWallTime() - this->dataPtr->prevStepWallTime +
      this->dataPtr->sleepOffset >= common::Time(updatePeriod))
  {
    std::lock_guard<std::recursive_mutex> lock(this->dataPtr->worldUpdateMutex);

    DIAG_TIMER_LAP("World::Step", "worldUpdateMutex");

    this->dataPtr->prevStepWallTime = common::Time::GetWallTime();

    double stepTime = this->dataPtr->physicsEngine->GetMaxStepSize();

    if (!this->IsPaused() || this->dataPtr->stepInc > 0
        || this->dataPtr->needsReset)
    {
      // query timestep to allow dynamic time step size updates
      this->dataPtr->simTime += stepTime;
      this->dataPtr->iterations++;
      this->Update();

      DIAG_TIMER_LAP("World::Step", "update");

      if (this->IsPaused() && this->dataPtr->stepInc > 0)
        this->dataPtr->stepInc--;
    }
    else
    {
      // Flush the log record buffer, if there is data in it.
      if (util::LogRecord::Instance()->BufferSize() > 0)
        util::LogRecord::Instance()->Notify();
      this->dataPtr->pauseTime += stepTime;
    }
  }

  gazebo::util::IntrospectionManager::Instance()->NotifyUpdates();

  this->ProcessMessages();

  DIAG_TIMER_STOP("World::Step");

  if (g_clearModels)
    this->ClearModels();
}

//////////////////////////////////////////////////
void World::Step(const unsigned int _steps)
{
  if (!this->IsPaused())
  {
    gzwarn << "Calling World::Step(steps) while world is not paused\n";
    this->SetPaused(true);
  }

  {
    std::lock_guard<std::recursive_mutex> lock(this->dataPtr->worldUpdateMutex);
    this->dataPtr->stepInc = _steps;
  }

  // block on completion
  bool wait = true;
  while (wait)
  {
    common::Time::NSleep(1);
    std::lock_guard<std::recursive_mutex> lock(this->dataPtr->worldUpdateMutex);
    if (this->dataPtr->stepInc == 0 || this->dataPtr->stop)
      wait = false;
  }
}

//////////////////////////////////////////////////
void World::Update()
{
  DIAG_TIMER_START("World::Update");

  if (this->dataPtr->needsReset)
  {
    if (this->dataPtr->resetAll)
      this->Reset();
    else if (this->dataPtr->resetTimeOnly)
      this->ResetTime();
    else if (this->dataPtr->resetModelOnly)
      this->ResetEntities(Base::MODEL);
    this->dataPtr->needsReset = false;
    return;
  }
  DIAG_TIMER_LAP("World::Update", "needsReset");

  this->dataPtr->updateInfo.simTime = this->SimTime();
  this->dataPtr->updateInfo.realTime = this->RealTime();
  event::Events::worldUpdateBegin(this->dataPtr->updateInfo);

  DIAG_TIMER_LAP("World::Update", "Events::worldUpdateBegin");

  // Update all the models
  (*this.*dataPtr->modelUpdateFunc)();

  DIAG_TIMER_LAP("World::Update", "Model::Update");

  // This must be called before PhysicsEngine::UpdatePhysics for ODE.
  this->dataPtr->physicsEngine->UpdateCollision();

  DIAG_TIMER_LAP("World::Update", "PhysicsEngine::UpdateCollision");

  // Wait for logging to finish, if it's running.
  if (util::LogRecord::Instance()->Running())
  {
    std::unique_lock<std::mutex> lock(this->dataPtr->logMutex);

    // It's possible the logWorker thread never processed the previous
    // state. This checks to make sure that we don't continute until the log
    // worker catchs up.
    if (this->dataPtr->iterations - this->dataPtr->logPrevIteration > 1)
    {
      this->dataPtr->logCondition.notify_one();
      this->dataPtr->logContinueCondition.wait(lock);
    }
  }

  // Give clients a possibility to react to collisions before the physics
  // gets updated.
  this->dataPtr->updateInfo.realTime = this->RealTime();
  event::Events::beforePhysicsUpdate(this->dataPtr->updateInfo);

  DIAG_TIMER_LAP("World::Update", "Events::beforePhysicsUpdate");

  // Update the physics engine
  if (this->dataPtr->enablePhysicsEngine && this->dataPtr->physicsEngine)
  {
    // This must be called directly after PhysicsEngine::UpdateCollision.
    this->dataPtr->physicsEngine->UpdatePhysics();

    DIAG_TIMER_LAP("World::Update", "PhysicsEngine::UpdatePhysics");

    // do this after physics update as
    //   ode --> MoveCallback sets the dirtyPoses
    //           and we need to propagate it into Entity::worldPose
    {
      // block any other pose updates (e.g. Joint::SetPosition)
      boost::recursive_mutex::scoped_lock plock(
          *this->Physics()->GetPhysicsUpdateMutex());

      for (auto &dirtyEntity : this->dataPtr->dirtyPoses)
      {
        dirtyEntity->SetWorldPose(dirtyEntity->DirtyPose(), false);
      }

      this->dataPtr->dirtyPoses.clear();
    }

    DIAG_TIMER_LAP("World::Update", "SetWorldPose(dirtyPoses)");
  }

  // Only update state information if logging data.
  if (util::LogRecord::Instance()->Running())
    this->dataPtr->logCondition.notify_one();
  DIAG_TIMER_LAP("World::Update", "LogRecordNotify");

  // Output the contact information
  this->dataPtr->physicsEngine->GetContactManager()->PublishContacts();

  DIAG_TIMER_LAP("World::Update", "ContactManager::PublishContacts");

  event::Events::worldUpdateEnd();

  gazebo::util::IntrospectionManager::Instance()->Update();

  DIAG_TIMER_STOP("World::Update");
}

//////////////////////////////////////////////////
void World::Fini()
{
  this->dataPtr->stop = true;
  this->dataPtr->enablePhysicsEngine = false;

#ifdef HAVE_OPENAL
  util::OpenAL::Instance()->Fini();
#endif

  // Clean transport
  {
    this->dataPtr->deleteEntity.clear();
    this->dataPtr->requestMsgs.clear();
    this->dataPtr->factoryMsgs.clear();
    this->dataPtr->modelMsgs.clear();
    this->dataPtr->lightFactoryMsgs.clear();
    this->dataPtr->lightModifyMsgs.clear();
    this->dataPtr->playbackControlMsgs.clear();

    this->dataPtr->poseLocalPub.reset();
    this->dataPtr->posePub.reset();
    this->dataPtr->guiPub.reset();
    this->dataPtr->responsePub.reset();
    this->dataPtr->statPub.reset();
    this->dataPtr->modelPub.reset();
    this->dataPtr->lightPub.reset();
    this->dataPtr->lightFactoryPub.reset();

    this->dataPtr->factorySub.reset();
    this->dataPtr->controlSub.reset();
    this->dataPtr->playbackControlSub.reset();
    this->dataPtr->requestSub.reset();
    this->dataPtr->jointSub.reset();
    this->dataPtr->lightSub.reset();
    this->dataPtr->lightFactorySub.reset();
    this->dataPtr->lightModifySub.reset();
    this->dataPtr->modelSub.reset();

    if (this->dataPtr->node)
      this->dataPtr->node->Fini();
    this->dataPtr->node.reset();
  }

  this->dataPtr->connections.clear();

  this->dataPtr->sdf.reset();

  this->dataPtr->testRay.reset();
  this->dataPtr->plugins.clear();

  this->dataPtr->publishModelPoses.clear();
  this->dataPtr->publishModelScales.clear();
  this->dataPtr->publishLightPoses.clear();

  // Clean entities
  for (auto &model : this->dataPtr->models)
  {
    if (model)
      model->Fini();
  }
  this->dataPtr->models.clear();

  for (auto &light : this->dataPtr->lights)
  {
    if (light)
      light->Fini();
  }
  this->dataPtr->lights.clear();

  if (this->dataPtr->rootElement)
  {
    this->dataPtr->rootElement->Fini();
    this->dataPtr->rootElement.reset();
  }
  this->dataPtr->prevStates[0].SetWorld(WorldPtr());
  this->dataPtr->prevStates[1].SetWorld(WorldPtr());
  this->dataPtr->prevUnfilteredState.SetWorld(WorldPtr());
  this->dataPtr->logPlayState.SetWorld(WorldPtr());
  this->dataPtr->states[0].clear();
  this->dataPtr->states[1].clear();

  this->dataPtr->presetManager.reset();
  this->dataPtr->userCmdManager.reset();

  this->dataPtr->atmosphere.reset();
  this->dataPtr->wind.reset();

  // Engine shouldn't outlive world
  if (this->dataPtr->physicsEngine)
    this->dataPtr->physicsEngine->Fini();
  this->dataPtr->physicsEngine.reset();

  // Clear singletons whose states are tied to this world
  util::DiagnosticManager::Instance()->Fini();
  util::LogRecord::Instance()->Fini();

  // End world run thread
  if (this->dataPtr->thread)
  {
    this->dataPtr->thread->join();
    delete this->dataPtr->thread;
    this->dataPtr->thread = nullptr;
  }

  this->UnregisterIntrospectionItems();
}

//////////////////////////////////////////////////
void World::Clear()
{
  g_clearModels = true;
  /// \todo Clear lights too?
}

//////////////////////////////////////////////////
void World::ClearModels()
{
  g_clearModels = false;
  bool pauseState = this->IsPaused();
  this->SetPaused(true);

  while (!this->dataPtr->models.empty())
  {
    this->RemoveModel(this->dataPtr->models[0]);
  }
  this->dataPtr->models.clear();

  this->SetPaused(pauseState);
}

//////////////////////////////////////////////////
std::string World::Name() const
{
  return this->dataPtr->name;
}

//////////////////////////////////////////////////
PhysicsEnginePtr World::Physics() const
{
  return this->dataPtr->physicsEngine;
}

//////////////////////////////////////////////////
Wind &World::Wind() const
{
  return *this->dataPtr->wind;
}

//////////////////////////////////////////////////
Atmosphere &World::Atmosphere() const
{
  return *this->dataPtr->atmosphere;
}

//////////////////////////////////////////////////
PresetManagerPtr World::PresetMgr() const
{
  return this->dataPtr->presetManager;
}

//////////////////////////////////////////////////
common::SphericalCoordinatesPtr World::SphericalCoords() const
{
  return this->dataPtr->sphericalCoordinates;
}

//////////////////////////////////////////////////
ignition::math::Vector3d World::Gravity() const
{
  return this->dataPtr->sdf->Get<ignition::math::Vector3d>("gravity");
}

//////////////////////////////////////////////////
void World::SetGravity(const ignition::math::Vector3d &_gravity)
{
  // This function calls `PhysicsEngine::SetGravity`,
  // which in turn should call `World::SetGravitySDF`.
  this->dataPtr->physicsEngine->SetGravity(_gravity);
}

//////////////////////////////////////////////////
void World::SetGravitySDF(const ignition::math::Vector3d &_gravity)
{
  this->dataPtr->sdf->GetElement("gravity")->Set(_gravity);
}

//////////////////////////////////////////////////
ignition::math::Vector3d World::MagneticField() const
{
  return this->dataPtr->sdf->Get<ignition::math::Vector3d>("magnetic_field");
}

//////////////////////////////////////////////////
void World::SetMagneticField(const ignition::math::Vector3d &_mag)
{
  this->dataPtr->sdf->GetElement("magnetic_field")->Set(_mag);
}

//////////////////////////////////////////////////
BasePtr World::BaseByName(const std::string &_name) const
{
  if (this->dataPtr->rootElement)
    return this->dataPtr->rootElement->GetByName(_name);
  else
    return BasePtr();
}

/////////////////////////////////////////////////
ModelPtr World::ModelById(unsigned int _id) const
{
  return boost::dynamic_pointer_cast<Model>(
      this->dataPtr->rootElement->GetById(_id));
}

//////////////////////////////////////////////////
ModelPtr World::ModelByName(const std::string &_name) const
{
  std::lock_guard<std::mutex> lock(this->dataPtr->loadModelMutex);
  return boost::dynamic_pointer_cast<Model>(this->BaseByName(_name));
}

//////////////////////////////////////////////////
LightPtr World::LightByName(const std::string &_name) const
{
  std::lock_guard<std::mutex> lock(this->dataPtr->loadLightMutex);
  return boost::dynamic_pointer_cast<physics::Light>(this->BaseByName(_name));
}

//////////////////////////////////////////////////
EntityPtr World::EntityByName(const std::string &_name) const
{
  return boost::dynamic_pointer_cast<Entity>(this->BaseByName(_name));
}

//////////////////////////////////////////////////
ModelPtr World::LoadModel(sdf::ElementPtr _sdf , BasePtr _parent)
{
  std::lock_guard<std::mutex> lock(this->dataPtr->loadModelMutex);
  ModelPtr model;

  if (_sdf->GetName() == "model")
  {
    std::string modelName = _sdf->Get<std::string>("name");
    for (auto const m : this->dataPtr->models)
    {
      if (m->GetName() == modelName)
      {
        gzwarn << "Model with name [" << modelName << "] already exists. "
          << "Not inserting model. This warning can be ignored in certain "
          << "situations such as rewind during log playback.\n";
        return model;
      }
    }

    model = this->dataPtr->physicsEngine->CreateModel(_parent);
    model->SetWorld(shared_from_this());
    model->Load(_sdf);

    event::Events::addEntity(model->GetScopedName());

    msgs::Model msg;
    model->FillMsg(msg);
    this->dataPtr->modelPub->Publish(msg);

    this->EnableAllModels();
  }
  else
  {
    gzerr << "SDF is missing the <model> tag:\n";
  }

  this->PublishModelPose(model);
  this->dataPtr->models.push_back(model);
  return model;
}

//////////////////////////////////////////////////
LightPtr World::LoadLight(const sdf::ElementPtr &_sdf, const BasePtr &_parent)
{
  std::lock_guard<std::mutex> lock(this->dataPtr->loadLightMutex);

  if (_sdf->GetName() != "light")
  {
    gzerr << "SDF is missing the <light> tag" << std::endl;
    return nullptr;
  }

  // Add to scene message
  msgs::Light *msg = this->dataPtr->sceneMsg.add_light();
  msg->CopyFrom(msgs::LightFromSDF(_sdf));

  // Create new light object
  LightPtr light(new physics::Light(_parent));
  light->SetStatic(true);
  light->ProcessMsg(*msg);
  light->SetWorld(shared_from_this());
  light->Load(_sdf);
  this->dataPtr->lights.push_back(light);

  // msg should contain scoped name (consistent with other entities)
  msg->set_name(light->GetScopedName());

  // publish after adding light to the lights vector
  // we also process light factory msg in World so this avoids creating a
  // duplicate light
  // Note: models uses /model/info topic. We can consider adding a
  // /light/info topic for this, see issue #2288
  this->dataPtr->lightFactoryPub->Publish(*msg);

  return light;
}

//////////////////////////////////////////////////
ActorPtr World::LoadActor(sdf::ElementPtr _sdf , BasePtr _parent)
{
  ActorPtr actor(new Actor(_parent));
  actor->SetWorld(shared_from_this());
  actor->Load(_sdf);

  event::Events::addEntity(actor->GetScopedName());

  msgs::Model msg;
  actor->FillMsg(msg);
  this->dataPtr->modelPub->Publish(msg);

  this->EnableAllModels();
  this->PublishModelPose(actor);
  this->dataPtr->models.push_back(actor);

  return actor;
}

//////////////////////////////////////////////////
RoadPtr World::LoadRoad(sdf::ElementPtr _sdf , BasePtr _parent)
{
  RoadPtr road(new Road(_parent));
  road->Load(_sdf);
  return road;
}

//////////////////////////////////////////////////
void World::LoadEntities(sdf::ElementPtr _sdf, BasePtr _parent)
{
  if (_sdf->HasElement("light"))
  {
    sdf::ElementPtr childElem = _sdf->GetElement("light");
    while (childElem)
    {
      this->LoadLight(childElem, _parent);

      childElem = childElem->GetNextElement("light");
    }
  }

  if (_sdf->HasElement("model"))
  {
    sdf::ElementPtr childElem = _sdf->GetElement("model");

    while (childElem)
    {
      this->LoadModel(childElem, _parent);

      // TODO : Put back in the ability to nest models. We should do this
      // without requiring a joint.

      childElem = childElem->GetNextElement("model");
    }
  }

  if (_sdf->HasElement("actor"))
  {
    sdf::ElementPtr childElem = _sdf->GetElement("actor");

    while (childElem)
    {
      this->LoadActor(childElem, _parent);

      childElem = childElem->GetNextElement("actor");
    }
  }

  if (_sdf->HasElement("road"))
  {
    sdf::ElementPtr childElem = _sdf->GetElement("road");
    while (childElem)
    {
      this->LoadRoad(childElem, _parent);
      childElem = childElem->GetNextElement("road");
    }
  }
}

//////////////////////////////////////////////////
unsigned int World::ModelCount() const
{
  return this->dataPtr->models.size();
}

//////////////////////////////////////////////////
unsigned int World::LightCount() const
{
  return this->dataPtr->lights.size();
}

//////////////////////////////////////////////////
ModelPtr World::ModelByIndex(const unsigned int _index) const
{
  if (_index >= this->dataPtr->models.size())
  {
    gzerr << "Given model index[" << _index << "] is out of range[0.."
          << this->dataPtr->models.size() << "]\n";
    return ModelPtr();
  }

  return this->dataPtr->models[_index];
}

//////////////////////////////////////////////////
Model_V World::Models() const
{
  return this->dataPtr->models;
}

//////////////////////////////////////////////////
Light_V World::Lights() const
{
  return this->dataPtr->lights;
}

//////////////////////////////////////////////////
void World::ResetTime()
{
  this->dataPtr->simTime = common::Time(0);
  this->dataPtr->pauseTime = common::Time(0);
  this->dataPtr->startTime = common::Time::GetWallTime();
  this->dataPtr->realTimeOffset = common::Time(0);
  this->dataPtr->iterations = 0;

  if (this->IsPaused())
    this->dataPtr->pauseStartTime = this->dataPtr->startTime;

  // Signal a reset has occurred. The SensorManager listens to this event
  // to reset each sensor's last update time.
  event::Events::timeReset();
}

//////////////////////////////////////////////////
void World::ResetEntities(Base::EntityType _type)
{
  this->dataPtr->rootElement->Reset(_type);
}

//////////////////////////////////////////////////
void World::Reset()
{
  bool currentlyPaused = this->IsPaused();
  this->SetPaused(true);

  {
    std::lock_guard<std::recursive_mutex> lk(this->dataPtr->worldUpdateMutex);

    ignition::math::Rand::Seed(ignition::math::Rand::Seed());
    this->dataPtr->physicsEngine->SetSeed(ignition::math::Rand::Seed());

    this->ResetTime();
    this->ResetEntities(Base::BASE);
    for (auto &plugin : this->dataPtr->plugins)
    {
      plugin->Reset();
    }
    this->dataPtr->physicsEngine->Reset();

    // Signal a reset has occurred
    event::Events::worldReset();
  }

  this->SetPaused(currentlyPaused);
}

//////////////////////////////////////////////////
void World::OnStep()
{
  this->dataPtr->stepInc = 1;
}

//////////////////////////////////////////////////
void World::PrintEntityTree()
{
  // Initialize all the entities
  for (unsigned int i = 0; i < this->dataPtr->rootElement->GetChildCount(); ++i)
    this->dataPtr->rootElement->GetChild(i)->Print("");
}

//////////////////////////////////////////////////
gazebo::common::Time World::SimTime() const
{
  return this->dataPtr->simTime;
}

//////////////////////////////////////////////////
void World::SetSimTime(const common::Time &_t)
{
  this->dataPtr->simTime = _t;
}

//////////////////////////////////////////////////
gazebo::common::Time World::PauseTime() const
{
  return this->dataPtr->pauseTime;
}

//////////////////////////////////////////////////
gazebo::common::Time World::StartTime() const
{
  return this->dataPtr->startTime;
}

//////////////////////////////////////////////////
common::Time World::RealTime() const
{
  if (!util::LogPlay::Instance()->IsOpen())
  {
    if (this->dataPtr->pause)
    {
      return (this->dataPtr->pauseStartTime - this->dataPtr->startTime) -
        this->dataPtr->realTimeOffset;
    }
    else
    {
      return (common::Time::GetWallTime() - this->dataPtr->startTime) -
        this->dataPtr->realTimeOffset;
    }
  }
  else
    return this->dataPtr->logRealTime;
}

//////////////////////////////////////////////////
bool World::IsPaused() const
{
  return this->dataPtr->pause;
}

//////////////////////////////////////////////////
void World::SetPaused(const bool _p)
{
  if (this->dataPtr->pause == _p)
    return;

  {
    std::lock_guard<std::recursive_mutex> lk(this->dataPtr->worldUpdateMutex);
    this->dataPtr->pause = _p;
  }

  if (_p)
  {
    // This is also a good time to clear out the logging buffer.
    util::LogRecord::Instance()->Notify();

    this->dataPtr->pauseStartTime = common::Time::GetWallTime();
  }
  else
  {
    this->dataPtr->realTimeOffset += common::Time::GetWallTime() -
      this->dataPtr->pauseStartTime;
  }

  event::Events::pause(_p);
}

//////////////////////////////////////////////////
void World::OnFactoryMsg(ConstFactoryPtr &_msg)
{
  std::lock_guard<std::recursive_mutex> lock(this->dataPtr->receiveMutex);
  this->dataPtr->factoryMsgs.push_back(*_msg);
}

//////////////////////////////////////////////////
void World::OnControl(ConstWorldControlPtr &_data)
{
  if (_data->has_pause())
    this->SetPaused(_data->pause());

  if (_data->has_step())
    this->OnStep();

  if (_data->has_multi_step())
  {
    // stepWorld is a blocking call so set stepInc directly so that world stats
    // will still be published
    this->SetPaused(true);
    std::lock_guard<std::recursive_mutex> lock(this->dataPtr->worldUpdateMutex);
    this->dataPtr->stepInc = _data->multi_step();
  }

  if (_data->has_seed())
  {
    ignition::math::Rand::Seed(_data->seed());
    this->dataPtr->physicsEngine->SetSeed(_data->seed());
  }

  if (_data->has_reset())
  {
    this->dataPtr->needsReset = true;

    if (_data->reset().has_all() && _data->reset().all())
    {
      this->dataPtr->resetAll = true;
    }
    else
    {
      this->dataPtr->resetAll = false;

      if (_data->reset().has_time_only() && _data->reset().time_only())
        this->dataPtr->resetTimeOnly = true;

      if (_data->reset().has_model_only() && _data->reset().model_only())
        this->dataPtr->resetModelOnly = true;
    }
  }
}

//////////////////////////////////////////////////
void World::OnPlaybackControl(ConstLogPlaybackControlPtr &_data)
{
  std::lock_guard<std::recursive_mutex> lock(this->dataPtr->receiveMutex);
  this->dataPtr->playbackControlMsgs.push_back(*_data);
}

//////////////////////////////////////////////////
void World::ProcessPlaybackControlMsgs()
{
  std::lock_guard<std::recursive_mutex> lock(this->dataPtr->worldUpdateMutex);

  for (auto const &msg : this->dataPtr->playbackControlMsgs)
  {
    if (msg.has_pause())
      this->SetPaused(msg.pause());

    if (msg.has_multi_step())
    {
      // stepWorld is a blocking call so set stepInc directly so that
      // world stats will still be published
      this->SetPaused(true);
      this->dataPtr->stepInc += msg.multi_step();
    }

    if (msg.has_seek())
    {
      common::Time targetSimTime = msgs::Convert(msg.seek());
      util::LogPlay::Instance()->Seek(targetSimTime);
      this->dataPtr->stepInc = 1;
    }

    if (msg.has_rewind() && msg.rewind())
    {
      util::LogPlay::Instance()->Rewind();
      this->dataPtr->stepInc = 1;
      if (!util::LogPlay::Instance()->HasIterations())
        this->dataPtr->iterations = 0;
    }

    if (msg.has_forward() && msg.forward())
    {
      util::LogPlay::Instance()->Forward();
      this->dataPtr->stepInc = -1;
      this->SetPaused(true);
      // ToDo: Update iterations if the log doesn't have it.
    }
  }

  this->dataPtr->playbackControlMsgs.clear();
}

//////////////////////////////////////////////////
void World::OnRequest(ConstRequestPtr &_msg)
{
  std::lock_guard<std::recursive_mutex> lock(this->dataPtr->receiveMutex);
  this->dataPtr->requestMsgs.push_back(*_msg);
}

//////////////////////////////////////////////////
void World::JointLog(ConstJointPtr &_msg)
{
  std::lock_guard<std::recursive_mutex> lock(this->dataPtr->receiveMutex);
  int i = 0;
  for (; i < this->dataPtr->sceneMsg.joint_size(); i++)
  {
    if (this->dataPtr->sceneMsg.joint(i).name() == _msg->name())
    {
      this->dataPtr->sceneMsg.mutable_joint(i)->CopyFrom(*_msg);
      break;
    }
  }

  if (i >= this->dataPtr->sceneMsg.joint_size())
  {
    msgs::Joint *newJoint = this->dataPtr->sceneMsg.add_joint();
    newJoint->CopyFrom(*_msg);
  }
}

//////////////////////////////////////////////////
void World::OnModelMsg(ConstModelPtr &_msg)
{
  std::lock_guard<std::recursive_mutex> lock(this->dataPtr->receiveMutex);
  this->dataPtr->modelMsgs.push_back(*_msg);
}

//////////////////////////////////////////////////
void World::BuildSceneMsg(msgs::Scene &_scene, BasePtr _entity)
{
  if (_entity)
  {
    if (_entity->HasType(Entity::MODEL))
    {
      msgs::Model *modelMsg = _scene.add_model();
      boost::static_pointer_cast<Model>(_entity)->FillMsg(*modelMsg);
    }
    else if (_entity->HasType(Entity::LIGHT) &&
        _entity->GetParent() == this->dataPtr->rootElement)
    {
      msgs::Light *lightMsg = _scene.add_light();
      boost::static_pointer_cast<physics::Light>(_entity)->FillMsg(*lightMsg);
    }

    for (unsigned int i = 0; i < _entity->GetChildCount(); ++i)
    {
      this->BuildSceneMsg(_scene, _entity->GetChild(i));
    }
  }
}


//////////////////////////////////////////////////
// void World::ModelUpdateTBB()
// {
//   tbb::parallel_for (tbb::blocked_range<size_t>(0,
//   this->dataPtr->models.size(), 10),
//       ModelUpdate_TBB(&this->dataPtr->models));
// }

//////////////////////////////////////////////////
void World::ModelUpdateSingleLoop()
{
  // Update all the models
  for (unsigned int i = 0; i < this->dataPtr->rootElement->GetChildCount(); ++i)
    this->dataPtr->rootElement->GetChild(i)->Update();
}


//////////////////////////////////////////////////
void World::LoadPlugins()
{
  // Load the plugins
  if (this->dataPtr->sdf->HasElement("plugin"))
  {
    sdf::ElementPtr pluginElem = this->dataPtr->sdf->GetElement("plugin");
    while (pluginElem)
    {
      this->LoadPlugin(pluginElem);
      pluginElem = pluginElem->GetNextElement("plugin");
    }
  }

  // Load the plugins for all the models
  for (unsigned int i = 0; i < this->dataPtr->rootElement->GetChildCount(); ++i)
  {
    if (this->dataPtr->rootElement->GetChild(i)->HasType(Base::MODEL))
    {
      ModelPtr model = boost::static_pointer_cast<Model>(
          this->dataPtr->rootElement->GetChild(i));
      model->LoadPlugins();
    }
  }
}

//////////////////////////////////////////////////
void World::LoadPlugin(const std::string &_filename,
                       const std::string &_name,
                       sdf::ElementPtr _sdf)
{
  gazebo::WorldPluginPtr plugin = gazebo::WorldPlugin::Create(_filename,
                                                              _name);

  if (plugin)
  {
    if (plugin->GetType() != WORLD_PLUGIN)
    {
      gzerr << "World[" << this->Name() << "] is attempting to load "
            << "a plugin, but detected an incorrect plugin type. "
            << "Plugin filename[" << _filename << "] name[" << _name << "]\n";
      return;
    }
    plugin->Load(shared_from_this(), _sdf);
    this->dataPtr->plugins.push_back(plugin);

    if (this->dataPtr->initialized)
      plugin->Init();
  }
}

//////////////////////////////////////////////////
void World::RemovePlugin(const std::string &_name)
{
  for (auto plugin = this->dataPtr->plugins.begin();
           plugin != this->dataPtr->plugins.end(); ++plugin)
  {
    if ((*plugin)->GetHandle() == _name)
    {
      this->dataPtr->plugins.erase(plugin);
      break;
    }
  }
}

//////////////////////////////////////////////////
void World::LoadPlugin(sdf::ElementPtr _sdf)
{
  std::string pluginName = _sdf->Get<std::string>("name");
  std::string filename = _sdf->Get<std::string>("filename");
  this->LoadPlugin(filename, pluginName, _sdf);
}

//////////////////////////////////////////////////
void World::ProcessEntityMsgs()
{
  std::lock_guard<std::mutex> lock(this->dataPtr->entityDeleteMutex);

  for (auto &entityName : this->dataPtr->deleteEntity)
  {
    this->RemoveModel(entityName);
  }

  if (!this->dataPtr->deleteEntity.empty())
  {
    this->EnableAllModels();
    this->dataPtr->deleteEntity.clear();
  }
}

//////////////////////////////////////////////////
void World::ProcessRequestMsgs()
{
  std::lock_guard<std::recursive_mutex> lock(this->dataPtr->receiveMutex);
  msgs::Response response;

  for (auto const &requestMsg : this->dataPtr->requestMsgs)
  {
    bool send = true;
    response.set_id(requestMsg.id());
    response.set_request(requestMsg.request());
    response.set_response("success");

    if (requestMsg.request() == "entity_list")
    {
      msgs::Model_V modelVMsg;

      for (unsigned int i = 0;
          i < this->dataPtr->rootElement->GetChildCount(); ++i)
      {
        BasePtr entity = this->dataPtr->rootElement->GetChild(i);
        if (entity->HasType(Base::MODEL))
        {
          msgs::Model *modelMsg = modelVMsg.add_models();
          ModelPtr model = boost::dynamic_pointer_cast<Model>(entity);
          model->FillMsg(*modelMsg);
        }
      }

      response.set_type(modelVMsg.GetTypeName());
      std::string *serializedData = response.mutable_serialized_data();
      modelVMsg.SerializeToString(serializedData);
    }
    else if (requestMsg.request() == "entity_delete")
    {
      std::lock_guard<std::mutex> lock2(this->dataPtr->entityDeleteMutex);
      this->dataPtr->deleteEntity.push_back(requestMsg.data());
    }
    else if (requestMsg.request() == "entity_info")
    {
      BasePtr entity(
        this->dataPtr->rootElement->GetByName(requestMsg.data()));
      if (entity)
      {
        if (entity->HasType(Base::MODEL))
        {
          msgs::Model modelMsg;
          ModelPtr model = boost::dynamic_pointer_cast<Model>(entity);
          model->FillMsg(modelMsg);

          std::string *serializedData = response.mutable_serialized_data();
          modelMsg.SerializeToString(serializedData);
          response.set_type(modelMsg.GetTypeName());
        }
        else if (entity->HasType(Base::LINK))
        {
          msgs::Link linkMsg;
          LinkPtr link = boost::dynamic_pointer_cast<Link>(entity);
          link->FillMsg(linkMsg);

          std::string *serializedData = response.mutable_serialized_data();
          linkMsg.SerializeToString(serializedData);
          response.set_type(linkMsg.GetTypeName());
        }
        else if (entity->HasType(Base::COLLISION))
        {
          msgs::Collision collisionMsg;
          CollisionPtr collision =
            boost::dynamic_pointer_cast<Collision>(entity);
          collision->FillMsg(collisionMsg);

          std::string *serializedData = response.mutable_serialized_data();
          collisionMsg.SerializeToString(serializedData);
          response.set_type(collisionMsg.GetTypeName());
        }
        else if (entity->HasType(Base::JOINT))
        {
          msgs::Joint jointMsg;
          JointPtr joint = boost::dynamic_pointer_cast<Joint>(entity);
          joint->FillMsg(jointMsg);

          std::string *serializedData = response.mutable_serialized_data();
          jointMsg.SerializeToString(serializedData);
          response.set_type(jointMsg.GetTypeName());
        }
      }
      else
      {
        response.set_type("error");
        response.set_response("nonexistent");
      }
    }
    else if (requestMsg.request().find("world_sdf") != std::string::npos)
    {
      this->UpdateStateSDF();

      sdf::ElementPtr newSdf(this->dataPtr->sdf);

      // FIXME: Handle scale better on the server so we don't need to unscale
      // SDF here. Issue #1825
      if (requestMsg.request() == "world_sdf_save")
      {
        // Substitute all models sdf with unscaled versions
        if (newSdf->HasElement("model"))
        {
          auto modelElem = newSdf->GetElement("model");
          while (modelElem)
          {
            auto name = modelElem->GetAttribute("name")->GetAsString();
            auto model = this->ModelByName(name);
            if (model)
            {
              auto unscaled = model->UnscaledSDF()->Clone();

              modelElem->Copy(unscaled);
            }

            modelElem = modelElem->GetNextElement("model");
          }
        }
      }

      msgs::GzString msg;
      std::ostringstream stream;
      stream << "<?xml version='1.0'?>\n"
             << "<sdf version='" << SDF_VERSION << "'>\n"
             << newSdf->ToString("")
             << "</sdf>";

      msg.set_data(stream.str());

      std::string *serializedData = response.mutable_serialized_data();
      msg.SerializeToString(serializedData);
      response.set_type(msg.GetTypeName());
    }
    else if (requestMsg.request() == "scene_info")
    {
      this->dataPtr->sceneMsg.clear_model();
      this->dataPtr->sceneMsg.clear_light();
      this->BuildSceneMsg(this->dataPtr->sceneMsg, this->dataPtr->rootElement);

      std::string *serializedData = response.mutable_serialized_data();
      this->dataPtr->sceneMsg.SerializeToString(serializedData);
      response.set_type(this->dataPtr->sceneMsg.GetTypeName());
    }
    else if (requestMsg.request() == "spherical_coordinates_info")
    {
      msgs::SphericalCoordinates sphereCoordMsg;
      msgs::Set(&sphereCoordMsg, *(this->dataPtr->sphericalCoordinates));

      std::string *serializedData = response.mutable_serialized_data();
      sphereCoordMsg.SerializeToString(serializedData);
      response.set_type(sphereCoordMsg.GetTypeName());
    }
    else
      send = false;

    if (send)
    {
      this->dataPtr->responsePub->Publish(response);
    }
  }

  this->dataPtr->requestMsgs.clear();
}

//////////////////////////////////////////////////
void World::ProcessModelMsgs()
{
  std::lock_guard<std::recursive_mutex> lock(this->dataPtr->receiveMutex);
  for (auto const &modelMsg : this->dataPtr->modelMsgs)
  {
    ModelPtr model;
    if (modelMsg.has_id())
      model = this->ModelById(modelMsg.id());
    else
      model = this->ModelByName(modelMsg.name());

    if (!model)
      gzerr << "Unable to find model["
            << modelMsg.name() << "] Id[" << modelMsg.id() << "]\n";
    else
    {
      model->ProcessMsg(modelMsg);

      // May 30, 2013: The following code was removed because it has a
      // major performance impact when dragging complex object via the GUI.
      // This code also does not seem to be necessary, since can just
      // publish the incoming changes instead of a full model message. We
      // are leaving it temporarily in case we find a need for it.
      //
      // Let all other subscribers know about the change
      // msgs::Model msg;
      // model->FillMsg(msg);
      // // FillMsg fills the visual components from initial sdf
      // // but problem is that Visuals may have changed e.g. through ~/visual,
      // // so don't publish them to subscribers.
      // for (int i = 0; i < msg.link_size(); ++i)
      // {
      //   msg.mutable_link(i)->clear_visual();
      //   for (int j = 0; j < msg.link(i).collision_size(); ++j)
      //   {
      //     msg.mutable_link(i)->mutable_collision(j)->clear_visual();
      //   }
      // }

      this->dataPtr->modelPub->Publish(modelMsg);
    }
  }

  if (!this->dataPtr->modelMsgs.empty())
  {
    this->EnableAllModels();
    this->dataPtr->modelMsgs.clear();
  }
}

//////////////////////////////////////////////////
void World::ProcessLightModifyMsgs()
{
  std::lock_guard<std::recursive_mutex> lock(this->dataPtr->receiveMutex);
  for (auto const &lightModifyMsg : this->dataPtr->lightModifyMsgs)
  {
    LightPtr light = this->LightByName(lightModifyMsg.name());

    if (!light)
    {
      gzerr << "Light [" << lightModifyMsg.name() << "] not found."
          << " Use topic ~/factory/light to spawn a new light." << std::endl;
      continue;
    }
    else
    {
      // Update in scene message
      for (int i = 0; i < this->dataPtr->sceneMsg.light_size(); ++i)
      {
        if (this->dataPtr->sceneMsg.light(i).name() == lightModifyMsg.name())
        {
          this->dataPtr->sceneMsg.mutable_light(i)->MergeFrom(lightModifyMsg);
          break;
        }
      }

      // Update light object
      light->ProcessMsg(lightModifyMsg);
    }
  }

  if (!this->dataPtr->lightModifyMsgs.empty())
  {
    this->dataPtr->lightModifyMsgs.clear();
  }
}

//////////////////////////////////////////////////
void World::ProcessLightFactoryMsgs()
{
  // LoadLight also publishes to ~/light/factory so copy light factory msgs to
  // avoid deadlock in OnLightFactory callback when trying to lock receiveMutex
  std::list<msgs::Light> lightFactoryMsgsCopy;
  {
    std::lock_guard<std::recursive_mutex> lock(this->dataPtr->receiveMutex);

    std::copy(this->dataPtr->lightFactoryMsgs.begin(),
        this->dataPtr->lightFactoryMsgs.end(),
        std::back_inserter(lightFactoryMsgsCopy));
    this->dataPtr->lightFactoryMsgs.clear();
  }

  for (auto const &lightFactoryMsg : lightFactoryMsgsCopy)
  {
    LightPtr light = this->LightByName(lightFactoryMsg.name());
    if (light)
    {
      continue;
    }
    else
    {
      // Add to world SDF
      sdf::ElementPtr lightSDF = msgs::LightToSDF(lightFactoryMsg);
      lightSDF->SetParent(this->dataPtr->sdf);
      lightSDF->GetParent()->InsertElement(lightSDF);

      // Create new light object
      this->LoadLight(lightSDF, this->dataPtr->rootElement);
    }
  }
}

//////////////////////////////////////////////////
void World::ProcessFactoryMsgs()
{
  std::list<sdf::ElementPtr> modelsToLoad, lightsToLoad;

  std::list<msgs::Factory> factoryMsgsCopy;
  {
    std::lock_guard<std::recursive_mutex> lock(this->dataPtr->receiveMutex);

    std::copy(this->dataPtr->factoryMsgs.begin(),
      this->dataPtr->factoryMsgs.end(),
      std::back_inserter(factoryMsgsCopy));
    this->dataPtr->factoryMsgs.clear();
  }

  for (auto const &factoryMsg : factoryMsgsCopy)
  {
    this->dataPtr->factorySDF->Root()->ClearElements();

    if (factoryMsg.has_sdf() && !factoryMsg.sdf().empty())
    {
      // SDF Parsing happens here
      if (!sdf::readString(factoryMsg.sdf(), this->dataPtr->factorySDF))
      {
        gzerr << "Unable to read sdf string[" << factoryMsg.sdf() << "]\n";
        continue;
      }
<<<<<<< HEAD
      else if (factoryMsg.has_sdf_filename() &&
              !factoryMsg.sdf_filename().empty())
      {
        std::string filename;
        // If http(s), look at Fuel
        auto uri = ignition::common::URI(factoryMsg.sdf_filename());
        if (uri.Valid() && (uri.Scheme() == "https" || uri.Scheme() == "http"))
        {
          filename = common::FuelModelDatabase::Instance()->ModelFile(
              factoryMsg.sdf_filename());
        }
        // Otherwise, look at database
        else
        {
          filename = common::ModelDatabase::Instance()->GetModelFile(
              factoryMsg.sdf_filename());
        }
=======
    }
    else if (factoryMsg.has_sdf_filename() &&
            !factoryMsg.sdf_filename().empty())
    {
      std::string filename;
#ifdef HAVE_IGNITION_FUEL_TOOLS
      // If http(s), look at Fuel
      auto uri = ignition::common::URI(factoryMsg.sdf_filename());
      if (uri.Valid() && (uri.Scheme() == "https" || uri.Scheme() == "http"))
      {
        filename = common::FuelModelDatabase::Instance()->ModelFile(
            factoryMsg.sdf_filename());
      }
      // Otherwise, look at database
      else
#endif
      {
        filename = common::ModelDatabase::Instance()->GetModelFile(
            factoryMsg.sdf_filename());
      }
>>>>>>> 3460ece1

      if (!sdf::readFile(filename, this->dataPtr->factorySDF))
      {
        gzerr << "Unable to read sdf file.\n";
        continue;
      }
    }
    else if (factoryMsg.has_clone_model_name())
    {
      ModelPtr model = this->ModelByName(factoryMsg.clone_model_name());
      if (!model)
      {
        gzerr << "Unable to clone model[" << factoryMsg.clone_model_name()
          << "]. Model not found.\n";
        continue;
      }

      this->dataPtr->factorySDF->Root()->InsertElement(
          model->GetSDF()->Clone());

      std::string newName = model->GetName() + "_clone";
      newName = this->UniqueModelName(newName);

      this->dataPtr->factorySDF->Root()->GetElement("model")->GetAttribute(
          "name")->Set(newName);
    }
    else
    {
      gzerr << "Unable to load sdf from factory message."
        << "No SDF or SDF filename specified.\n";
      continue;
    }

    if (factoryMsg.has_edit_name())
    {
      BasePtr base(
        this->dataPtr->rootElement->GetByName(factoryMsg.edit_name()));
      if (base)
      {
        sdf::ElementPtr elem;
        if (this->dataPtr->factorySDF->Root()->GetName() == "sdf")
          elem = this->dataPtr->factorySDF->Root()->GetFirstElement();
        else
          elem = this->dataPtr->factorySDF->Root();

        base->UpdateParameters(elem);
      }
    }
    else
    {
      bool isActor = false;
      bool isModel = false;
      bool isLight = false;

      sdf::ElementPtr elem = this->dataPtr->factorySDF->Root()->Clone();

      if (!elem)
      {
        gzerr << "Invalid SDF:";
        this->dataPtr->factorySDF->Root()->PrintValues("");
        continue;
      }

      if (elem->HasElement("world"))
        elem = elem->GetElement("world");

      if (elem->HasElement("model"))
      {
        elem = elem->GetElement("model");
        isModel = true;
      }
      else if (elem->HasElement("light"))
      {
        elem = elem->GetElement("light");
        isLight = true;
      }
      else if (elem->HasElement("actor"))
      {
        elem = elem->GetElement("actor");
        isActor = true;
      }
      else
      {
        gzerr << "Unable to find a model, light, or actor in:\n";
        this->dataPtr->factorySDF->Root()->PrintValues("");
        continue;
      }

      elem->SetParent(this->dataPtr->sdf);
      elem->GetParent()->InsertElement(elem);
      if (factoryMsg.has_pose())
      {
        elem->GetElement("pose")->Set(msgs::ConvertIgn(factoryMsg.pose()));
      }

      if (isActor)
      {
        ActorPtr actor = this->LoadActor(elem, this->dataPtr->rootElement);
        actor->Init();
        actor->LoadPlugins();
      }
      else if (isModel)
      {
        // Make sure model name is unique
        auto entityName = elem->Get<std::string>("name");
        if (entityName.empty())
        {
          gzerr << "Can't load model with empty name" << std::endl;
          continue;
        }

        // Model with the given name already exists
        if (this->ModelByName(entityName))
        {
          // If allow renaming is disabled
          if (!factoryMsg.allow_renaming())
          {
            gzwarn << "A model named [" << entityName << "] already exists "
                  << "and allow_renaming is false. Model won't be inserted."
                  << std::endl;
            continue;
          }

          entityName = this->UniqueModelName(entityName);
          elem->GetAttribute("name")->Set(entityName);
        }

        modelsToLoad.push_back(elem);
      }
      else if (isLight)
      {
        lightsToLoad.push_back(elem);
      }
    }
  }

  // Load models
  for (auto const &elem : modelsToLoad)
  {
    try
    {
      std::lock_guard<std::mutex> lock(this->dataPtr->factoryDeleteMutex);

      ModelPtr model = this->LoadModel(elem, this->dataPtr->rootElement);
      if (model != nullptr)
      {
        model->Init();
        model->LoadPlugins();
      }
    }
    catch(...)
    {
      gzerr << "Loading model from factory message failed\n";
    }
  }

  // Load lights
  for (auto const &elem : lightsToLoad)
  {
    try
    {
      std::lock_guard<std::mutex> lock(this->dataPtr->factoryDeleteMutex);

      LightPtr light = this->LoadLight(elem, this->dataPtr->rootElement);
      light->Init();
    }
    catch(...)
    {
      gzerr << "Loading light from factory message failed\n";
    }
  }
}

//////////////////////////////////////////////////
ModelPtr World::ModelBelowPoint(const ignition::math::Vector3d &_pt) const
{
  ModelPtr model;
  EntityPtr entity = this->EntityBelowPoint(_pt);

  if (entity)
    model = entity->GetParentModel();

  return model;
}

//////////////////////////////////////////////////
EntityPtr World::EntityBelowPoint(const ignition::math::Vector3d &_pt) const
{
  std::string entityName;
  double dist;
  ignition::math::Vector3d end;

  end = _pt;
  end.Z() -= 1000;

  this->dataPtr->physicsEngine->InitForThread();
  this->dataPtr->testRay->SetPoints(_pt, end);
  this->dataPtr->testRay->GetIntersection(dist, entityName);
  return this->EntityByName(entityName);
}

//////////////////////////////////////////////////
void World::SetState(const WorldState &_state)
{
  this->SetSimTime(_state.GetSimTime());
  this->dataPtr->logRealTime = _state.GetRealTime();
  this->dataPtr->iterations = _state.GetIterations();

  // Insertions (adapted from ProcessFactoryMsgs)
  auto insertions = _state.Insertions();
  for (auto const &insertion : insertions)
  {
    this->dataPtr->factorySDF->Root()->ClearElements();

    std::stringstream sdfStr;
    sdfStr << "<sdf version='" << SDF_VERSION << "'>"
           << insertion
           << "</sdf>";

    // SDF Parsing happens here
    if (!sdf::readString(sdfStr.str(), this->dataPtr->factorySDF))
    {
      gzerr << "Unable to read sdf string[" << insertion << "]" << std::endl;
      continue;
    }

    // Get entity being inserted
    bool isModel = false;
    bool isLight = false;

    auto elem = this->dataPtr->factorySDF->Root()->Clone();

    if (!elem)
    {
      gzerr << "Invalid SDF:" << std::endl;
      this->dataPtr->factorySDF->Root()->PrintValues("");
      continue;
    }

    if (elem->HasElement("world"))
      elem = elem->GetElement("world");

    if (elem->HasElement("model"))
    {
      elem = elem->GetElement("model");
      isModel = true;
    }
    else if (elem->HasElement("light"))
    {
      elem = elem->GetElement("light");
      isLight = true;
    }
    else
    {
      gzerr << "Unable to find a model or light in:" << std::endl;
      this->dataPtr->factorySDF->Root()->PrintValues("");
      continue;
    }

    elem->SetParent(this->dataPtr->sdf);
    elem->GetParent()->InsertElement(elem);

    if (isModel)
    {
      try
      {
        std::lock_guard<std::mutex> lock(this->dataPtr->factoryDeleteMutex);

        ModelPtr model = this->LoadModel(elem, this->dataPtr->rootElement);
        if (model != nullptr)
        {
          model->Init();
          if (!util::LogPlay::Instance()->IsOpen())
            model->LoadPlugins();
        }
      }
      catch(...)
      {
        gzerr << "Loading model from world state insertion failed" <<
            std::endl;
      }
    }
    else if (isLight)
    {
      try
      {
        std::lock_guard<std::mutex> lock(this->dataPtr->factoryDeleteMutex);

        LightPtr light = this->LoadLight(elem, this->dataPtr->rootElement);
        light->Init();
      }
      catch(...)
      {
        gzerr << "Loading light from world state insertion failed." <<
            std::endl;
      }
    }
  }

  // Model updates
  const ModelState_M modelStates = _state.GetModelStates();
  for (auto const &modelState : modelStates)
  {
    ModelPtr model = this->ModelByName(modelState.second.GetName());
    if (model)
      model->SetState(modelState.second);
    else
      gzerr << "Unable to find model[" << modelState.second.GetName() << "]\n";
  }

  // Light updates
  const LightState_M lightStates = _state.LightStates();
  for (auto const &lightState : lightStates)
  {
    LightPtr light = this->LightByName(lightState.second.GetName());
    if (light)
      light->SetState(lightState.second);
    else
    {
      gzerr << "Unable to find light[" << lightState.second.GetName() << "]"
            << std::endl;
    }
  }

  // Deletions
  auto deletions = _state.Deletions();
  for (auto const &deletion : deletions)
  {
    // This works for models and lights
    this->RemoveModel(deletion);
  }
}

//////////////////////////////////////////////////
void World::InsertModelFile(const std::string &_sdfFilename)
{
  std::lock_guard<std::recursive_mutex> lock(this->dataPtr->receiveMutex);
  msgs::Factory msg;
  msg.set_sdf_filename(_sdfFilename);
  this->dataPtr->factoryMsgs.push_back(msg);
}

//////////////////////////////////////////////////
void World::InsertModelSDF(const sdf::SDF &_sdf)
{
  std::lock_guard<std::recursive_mutex> lock(this->dataPtr->receiveMutex);
  msgs::Factory msg;
  msg.set_sdf(_sdf.ToString());
  this->dataPtr->factoryMsgs.push_back(msg);
}

//////////////////////////////////////////////////
void World::InsertModelString(const std::string &_sdfString)
{
  std::lock_guard<std::recursive_mutex> lock(this->dataPtr->receiveMutex);
  msgs::Factory msg;
  msg.set_sdf(_sdfString);
  this->dataPtr->factoryMsgs.push_back(msg);
}

//////////////////////////////////////////////////
std::string World::StripWorldName(const std::string &_name) const
{
  if (_name.find(this->Name() + "::") == 0)
    return _name.substr(this->Name().size() + 2);
  else
    return _name;
}

//////////////////////////////////////////////////
void World::EnableAllModels()
{
  for (auto &model : this->dataPtr->models)
  {
    model->SetEnabled(true);
  }
}

//////////////////////////////////////////////////
void World::DisableAllModels()
{
  for (auto &model : this->dataPtr->models)
  {
    model->SetEnabled(false);
  }
}

//////////////////////////////////////////////////
void World::UpdateStateSDF()
{
  this->dataPtr->sdf->Update();
  sdf::ElementPtr stateElem = this->dataPtr->sdf->GetElement("state");
  stateElem->ClearElements();

  WorldState currentState(shared_from_this());
  currentState.FillSDF(stateElem);
}

//////////////////////////////////////////////////
void World::LogModelResources()
{
  if (!util::LogRecord::Instance()->RecordResources())
    return;

  std::set<std::string> modelNames;
  std::set<std::string> fileNames;
  auto addModelResource = [&](const std::string &_uri)
  {
    if (_uri.empty())
      return;

    const std::string modelPrefix = "model://";
    const std::string filePrefix = "file://";
    if (_uri.find(modelPrefix) == 0)
    {
      std::string modelName = _uri.substr(modelPrefix.size(),
        _uri.find("/", modelPrefix.size()) - modelPrefix.size());
      modelNames.insert(modelName);
    }
    else if (_uri.find(filePrefix) == 0 || _uri[0] == '/')
    {
      fileNames.insert(_uri);
    }
  };

  // record model resources if option is enabled.
  for (auto const &model : this->dataPtr->models)
  {
    sdf::ElementPtr modelElem = model->GetSDF();
    if (modelElem->HasElement("link"))
    {
      sdf::ElementPtr linkElem = modelElem->GetElement("link");
      while (linkElem)
      {
        if (linkElem->HasElement("visual"))
        {
          sdf::ElementPtr visualElem = linkElem->GetElement("visual");
          while (visualElem)
          {
            sdf::ElementPtr geomElem = visualElem->GetElement("geometry");
            if (geomElem->HasElement("mesh"))
            {
              const std::string meshUri = geomElem->GetElement("mesh")
                  ->Get<std::string>("uri");
              if (!meshUri.empty())
              {
                addModelResource(meshUri);
              }
            }
            if (visualElem->HasElement("material"))
            {
              sdf::ElementPtr matElem = visualElem->GetElement("material");
              if (matElem->HasElement("script"))
              {
                sdf::ElementPtr scriptElem = matElem->GetElement("script");
                if (scriptElem->HasElement("uri"))
                {
                  std::string matUri = scriptElem->Get<std::string>("uri");
                  if (!matUri.empty())
                  {
                    addModelResource(matUri);
                  }
                }
              }
            }
            visualElem = visualElem->GetNextElement("visual");
          }
        }
        if (linkElem->HasElement("collision"))
        {
          sdf::ElementPtr collisionElem = linkElem->GetElement("collision");
          while (collisionElem)
          {
            sdf::ElementPtr geomElem = collisionElem->GetElement("geometry");
            if (geomElem->HasElement("mesh"))
            {
              const std::string meshUri = geomElem->GetElement("mesh")
                  ->Get<std::string>("uri");
              if (!meshUri.empty())
              {
                addModelResource(meshUri);
              }
            }
            collisionElem = collisionElem->GetNextElement("collision");
          }
        }
        linkElem = linkElem->GetNextElement("link");
      }
    }
  }
  if (!util::LogRecord::Instance()->SaveModels(modelNames) ||
      !util::LogRecord::Instance()->SaveFiles(fileNames))
  {
    gzwarn << "Failed to save model resources during logging\n";
  }
}

//////////////////////////////////////////////////
bool World::OnLog(std::ostringstream &_stream)
{
  int bufferIndex = this->dataPtr->currentStateBuffer;
  // Save the entire state when its the first call to OnLog.
  if (util::LogRecord::Instance()->FirstUpdate())
  {
    this->dataPtr->sdf->Update();
    _stream << "<sdf version ='";
    _stream << SDF_VERSION;
    _stream << "'>\n";
    _stream << this->dataPtr->sdf->ToString("");
    _stream << "</sdf>\n";
  }
  else if (this->dataPtr->states[bufferIndex].size() >= 1)
  {
    {
      std::lock_guard<std::mutex> lock(this->dataPtr->logBufferMutex);
      this->dataPtr->currentStateBuffer ^= 1;
    }
    for (auto const &worldState : this->dataPtr->states[bufferIndex])
    {
      _stream << "<sdf version='" << SDF_VERSION << "'>"
              << worldState
              << "</sdf>";
    }

    this->dataPtr->states[bufferIndex].clear();
  }

  // Logging has stopped. Wait for log worker to finish. Output last bit
  // of data, and reset states.
  if (!util::LogRecord::Instance()->Running())
  {
    std::lock_guard<std::mutex> lock(this->dataPtr->logBufferMutex);

    // Output any data that may have been pushed onto the queue
    for (size_t i = 0;
        i < this->dataPtr->states[this->dataPtr->currentStateBuffer^1].size();
        ++i)
    {
      _stream << "<sdf version='" << SDF_VERSION << "'>"
        << this->dataPtr->states[this->dataPtr->currentStateBuffer^1][i]
        << "</sdf>";
    }

    for (size_t i = 0;
        i < this->dataPtr->states[this->dataPtr->currentStateBuffer].size();
        ++i)
    {
      _stream << "<sdf version='" << SDF_VERSION << "'>"
        << this->dataPtr->states[this->dataPtr->currentStateBuffer][i]
        << "</sdf>";
    }

    // Clear everything.
    this->dataPtr->states[0].clear();
    this->dataPtr->states[1].clear();
    this->dataPtr->stateToggle = 0;
    this->dataPtr->prevStates[0] = WorldState();
    this->dataPtr->prevStates[1] = WorldState();
  }

  this->LogModelResources();

  return true;
}

//////////////////////////////////////////////////
void World::ProcessMessages()
{
  {
    std::lock_guard<std::recursive_mutex> lock(this->dataPtr->receiveMutex);

    if ((this->dataPtr->posePub && this->dataPtr->posePub->HasConnections()) ||
        (this->dataPtr->poseLocalPub &&
         this->dataPtr->poseLocalPub->HasConnections()))
    {
      msgs::PosesStamped msg;

      // Time stamp this PosesStamped message
      msgs::Set(msg.mutable_time(), this->SimTime());

      if (!this->dataPtr->publishModelPoses.empty() ||
          !this->dataPtr->publishLightPoses.empty())
      {
        for (auto const &model : this->dataPtr->publishModelPoses)
        {
          std::list<ModelPtr> modelList;
          modelList.push_back(model);
          while (!modelList.empty())
          {
            ModelPtr m = modelList.front();
            modelList.pop_front();
            msgs::Pose *poseMsg = msg.add_pose();

            // Publish the model's relative pose
            poseMsg->set_name(m->GetScopedName());
            poseMsg->set_id(m->GetId());
            msgs::Set(poseMsg, m->RelativePose());

            // Publish each of the model's child links relative poses
            Link_V links = m->GetLinks();
            for (auto const &link : links)
            {
              poseMsg = msg.add_pose();
              poseMsg->set_name(link->GetScopedName());
              poseMsg->set_id(link->GetId());
              msgs::Set(poseMsg, link->RelativePose());
            }

            // add all nested models to the queue
            Model_V models = m->NestedModels();
            for (auto const &n : models)
              modelList.push_back(n);
          }
        }

        for (auto const &light : this->dataPtr->publishLightPoses)
        {
          msgs::Pose *poseMsg = msg.add_pose();

          // Publish the light's pose
          poseMsg->set_name(light->GetScopedName());
          poseMsg->set_id(light->GetId());
          msgs::Set(poseMsg, light->RelativePose());
        }

        if (this->dataPtr->posePub && this->dataPtr->posePub->HasConnections())
          this->dataPtr->posePub->Publish(msg);
      }

      if (this->dataPtr->poseLocalPub &&
          this->dataPtr->poseLocalPub->HasConnections())
      {
        // rendering::Scene depends on this timestamp, which is used by
        // rendering sensors to time stamp their data
        this->dataPtr->poseLocalPub->Publish(msg);
      }
    }
    this->dataPtr->publishModelPoses.clear();
    this->dataPtr->publishLightPoses.clear();
  }

  {
    std::lock_guard<std::recursive_mutex> lock(this->dataPtr->receiveMutex);

    if (this->dataPtr->modelPub && this->dataPtr->modelPub->HasConnections())
    {
      if (!this->dataPtr->publishModelScales.empty())
      {
        for (auto const &model : this->dataPtr->publishModelScales)
        {
          std::list<ModelPtr> modelList;
          modelList.push_back(model);
          while (!modelList.empty())
          {
            ModelPtr m = modelList.front();
            modelList.pop_front();

            // add all nested models to the queue
            Model_V models = m->NestedModels();
            for (auto const &n : models)
              modelList.push_back(n);

            // Publish the model's scale and visual geometry data at the same
            // time to fix race condition on rendering side when updating
            // visuals
            msgs::Model msg;
            msg.set_name(m->GetScopedName());
            msg.set_id(m->GetId());
            Link_V links = m->GetLinks();
            for (auto l : links)
            {
              msgs::Link *linkMsg = msg.add_link();
              linkMsg->set_id(l->GetId());
              linkMsg->set_name(l->GetScopedName());

              // tmpMsg is unused. The Link::FillMsg call is made in order to
              // keep link's visual msgs up-to-date with latest sdf values.
              // The for loop below does the actual copy of visual geom msg.
              {
                msgs::Link tmpMsg;
                l->FillMsg(tmpMsg);
              }

              auto visualMsgs = l->Visuals();
              for (auto v : visualMsgs)
              {
                if (!v.second.has_geometry())
                  continue;
                msgs::Visual *visualMsg = linkMsg->add_visual();
                visualMsg->set_name(v.second.name());
                visualMsg->set_id(v.second.id());
                visualMsg->set_parent_name(v.second.parent_name());
                visualMsg->set_parent_id(v.second.parent_id());
                auto geomMsg = visualMsg->mutable_geometry();
                geomMsg->CopyFrom(v.second.geometry());
              }
            }

            // set scale
            msgs::Set(msg.mutable_scale(), m->Scale());

            this->dataPtr->modelPub->Publish(msg);
          }
        }
      }
    }
    this->dataPtr->publishModelScales.clear();
  }

  if (common::Time::GetWallTime() - this->dataPtr->prevProcessMsgsTime >
      this->dataPtr->processMsgsPeriod)
  {
    this->ProcessPlaybackControlMsgs();
    this->ProcessEntityMsgs();
    this->ProcessRequestMsgs();
    this->ProcessFactoryMsgs();
    this->ProcessModelMsgs();
    this->ProcessLightFactoryMsgs();
    this->ProcessLightModifyMsgs();
    this->dataPtr->prevProcessMsgsTime = common::Time::GetWallTime();
  }
}

//////////////////////////////////////////////////
void World::PublishWorldStats()
{
  this->dataPtr->worldStatsMsg.Clear();

  msgs::Set(this->dataPtr->worldStatsMsg.mutable_sim_time(),
      this->SimTime());
  msgs::Set(this->dataPtr->worldStatsMsg.mutable_real_time(),
      this->RealTime());
  msgs::Set(this->dataPtr->worldStatsMsg.mutable_pause_time(),
      this->PauseTime());

  this->dataPtr->worldStatsMsg.set_iterations(this->dataPtr->iterations);
  this->dataPtr->worldStatsMsg.set_paused(this->IsPaused());

  if (util::LogPlay::Instance()->IsOpen())
  {
    msgs::LogPlaybackStatistics logStats;
    msgs::Set(logStats.mutable_start_time(),
        util::LogPlay::Instance()->LogStartTime());
    msgs::Set(logStats.mutable_end_time(),
        util::LogPlay::Instance()->LogEndTime());

    this->dataPtr->worldStatsMsg.mutable_log_playback_stats()->CopyFrom(
        logStats);
  }

  if (this->dataPtr->statPub && this->dataPtr->statPub->HasConnections())
    this->dataPtr->statPub->Publish(this->dataPtr->worldStatsMsg);
  this->dataPtr->prevStatTime = common::Time::GetWallTime();
}

//////////////////////////////////////////////////
bool World::IsLoaded() const
{
  return this->dataPtr->loaded;
}

//////////////////////////////////////////////////
void World::PublishModelPose(physics::ModelPtr _model)
{
  std::lock_guard<std::recursive_mutex> lock(this->dataPtr->receiveMutex);

  // Only add if the model name is not in the list
  this->dataPtr->publishModelPoses.insert(_model);
}

//////////////////////////////////////////////////
void World::PublishModelScale(physics::ModelPtr _model)
{
  std::lock_guard<std::recursive_mutex> lock(this->dataPtr->receiveMutex);

  // Only add if the model name is not in the list
  this->dataPtr->publishModelScales.insert(_model);
}

//////////////////////////////////////////////////
void World::PublishLightPose(const physics::LightPtr _light)
{
  std::lock_guard<std::recursive_mutex> lock(this->dataPtr->receiveMutex);

  // Only add if the light name is not in the list
  this->dataPtr->publishLightPoses.insert(_light);
}

//////////////////////////////////////////////////
void World::LogWorker()
{
  std::unique_lock<std::mutex> lock(this->dataPtr->logMutex);

  WorldPtr self = shared_from_this();
  this->dataPtr->logPrevIteration = this->dataPtr->iterations;

  GZ_ASSERT(self, "Self pointer to World is invalid");

  // Init the prevUnfilteredState
  this->dataPtr->prevUnfilteredState.Load(self);

  while (!this->dataPtr->stop)
  {
    // get unfiltered world state
    WorldState unfilteredState;
    {
      std::lock_guard<std::mutex> dLock(this->dataPtr->entityDeleteMutex);
      unfilteredState.Load(self);
    }

    // compute world state diff and find out about insertions and deletions
    std::vector<std::string> insertions;
    std::vector<std::string> deletions;
    bool insertDelete = false;

    {
      WorldState unfilteredDiffState = unfilteredState -
          this->dataPtr->prevUnfilteredState;
      if (!unfilteredDiffState.IsZero())
      {
        insertions = unfilteredDiffState.Insertions();
        deletions = unfilteredDiffState.Deletions();
        insertDelete = !insertions.empty() || !deletions.empty();
      }
    }
    this->dataPtr->prevUnfilteredState = unfilteredState;

    // Throttle state capture based on log recording frequency.
    auto simTime = this->SimTime();
    if ((simTime - this->dataPtr->logLastStateTime >=
        util::LogRecord::Instance()->Period()) || insertDelete)
    {
      int currState = (this->dataPtr->stateToggle + 1) % 2;

      std::string filterStr = util::LogRecord::Instance()->Filter();
      // compute diff for filtered states
      {
        std::lock_guard<std::mutex> dLock(this->dataPtr->entityDeleteMutex);
        this->dataPtr->prevStates[currState].LoadWithFilter(self, filterStr);
      }
      WorldState diffState = this->dataPtr->prevStates[currState] -
          this->dataPtr->prevStates[this->dataPtr->stateToggle];
      this->dataPtr->logPrevIteration = this->dataPtr->iterations;

      if (!diffState.IsZero() || insertDelete)
      {
        this->dataPtr->stateToggle = currState;
        {
          // Store the entire current state (instead of the diffState). A slow
          // moving link may never be captured if only diff state is recorded.
          std::lock_guard<std::mutex> bLock(this->dataPtr->logBufferMutex);

          this->dataPtr->prevStates[currState].SetInsertions(insertions);
          this->dataPtr->prevStates[currState].SetDeletions(deletions);
          this->dataPtr->states[this->dataPtr->currentStateBuffer].push_back(
              this->dataPtr->prevStates[currState]);

          // Tell the logger to update, once the number of states exceeds 1000
          if (this->dataPtr->states[this->dataPtr->currentStateBuffer].size() >
              1000)
          {
            util::LogRecord::Instance()->Notify();
          }
        }
      }

      this->dataPtr->logLastStateTime = simTime;
    }

    this->dataPtr->logContinueCondition.notify_all();

    // Wait until there is work to be done.
    this->dataPtr->logCondition.wait(lock);
  }

  // Make sure nothing is blocked by this thread.
  this->dataPtr->logContinueCondition.notify_all();
}

/////////////////////////////////////////////////
uint32_t World::Iterations() const
{
  return this->dataPtr->iterations;
}

//////////////////////////////////////////////////
void World::RemoveModel(const std::string &_name)
{
  boost::recursive_mutex::scoped_lock plock(
      *this->Physics()->GetPhysicsUpdateMutex());

  std::lock_guard<std::mutex> flock(this->dataPtr->factoryDeleteMutex);

  // Remove all the dirty poses from the delete entity.
  {
    for (auto entity = this->dataPtr->dirtyPoses.begin();
             entity != this->dataPtr->dirtyPoses.end(); ++entity)
    {
      if ((*entity)->GetName() == _name ||
         ((*entity)->GetParent() && (*entity)->GetParent()->GetName() == _name))
      {
        this->dataPtr->dirtyPoses.erase(entity++);
      }
      else
        ++entity;
    }
  }

  // Remove from SDF
  if (this->dataPtr->sdf->HasElement("model"))
  {
    sdf::ElementPtr childElem = this->dataPtr->sdf->GetElement("model");
    while (childElem && childElem->Get<std::string>("name") != _name)
      childElem = childElem->GetNextElement("model");
    if (childElem)
    {
      this->dataPtr->sdf->RemoveChild(childElem);
    }
  }

  if (this->dataPtr->sdf->HasElement("light"))
  {
    sdf::ElementPtr childElem = this->dataPtr->sdf->GetElement("light");
    while (childElem && childElem->Get<std::string>("name") != _name)
      childElem = childElem->GetNextElement("light");
    if (childElem)
    {
      this->dataPtr->sdf->RemoveChild(childElem);
    }
  }

  // remove objects in world
  {
    boost::recursive_mutex::scoped_lock lock(
        *this->Physics()->GetPhysicsUpdateMutex());

    // Remove model object
    for (auto model = this->dataPtr->models.begin();
             model != this->dataPtr->models.end(); ++model)
    {
      if ((*model)->GetName() == _name || (*model)->GetScopedName() == _name)
      {
        this->dataPtr->models.erase(model);
        this->dataPtr->rootElement->RemoveChild(_name);
        break;
      }
    }

    // Remove light object
    for (auto light = this->dataPtr->lights.begin();
        light != this->dataPtr->lights.end(); ++light)
    {
      if ((*light)->GetScopedName() == _name)
      {
        if ((*light)->GetParent())
        {
          // Avoid calling: this->dataPtr->rootElement->RemoveChild(_name);
          // which removes the first child it finds with _name, ignoring
          // entity type (model or light) and scoping of names,
          // e.g. In a world with "point" and "parent::point" entities,
          // removing "point" will remove "parent::child" if it's first in the
          // list
          (*light)->GetParent()->RemoveChild(*light);
        }
        this->dataPtr->lights.erase(light);
        break;
      }
    }

    // Find the light by name in the scene msg, and remove it.
    for (int i = 0; i < this->dataPtr->sceneMsg.light_size(); ++i)
    {
      if (this->dataPtr->sceneMsg.light(i).name() == _name)
      {
        this->dataPtr->sceneMsg.mutable_light()->SwapElements(i,
            this->dataPtr->sceneMsg.light_size()-1);
        this->dataPtr->sceneMsg.mutable_light()->RemoveLast();
        break;
      }
    }
  }

  // Cleanup the publishModelPoses list.
  {
    std::lock_guard<std::recursive_mutex> lock2(this->dataPtr->receiveMutex);
    for (auto model = this->dataPtr->publishModelPoses.begin();
             model != this->dataPtr->publishModelPoses.end(); ++model)
    {
      if ((*model)->GetName() == _name || (*model)->GetScopedName() == _name)
      {
        this->dataPtr->publishModelPoses.erase(model);
        break;
      }
    }
  }

  // Cleanup the publishLightPoses list.
  {
    std::lock_guard<std::recursive_mutex> lock2(this->dataPtr->receiveMutex);
    for (auto light : this->dataPtr->publishLightPoses)
    {
      if (light->GetName() == _name || light->GetScopedName() == _name)
      {
        this->dataPtr->publishLightPoses.erase(light);
        break;
      }
    }
  }
}

/////////////////////////////////////////////////
void World::OnLightModifyMsg(ConstLightPtr &_msg)
{
  std::lock_guard<std::recursive_mutex> lock(this->dataPtr->receiveMutex);
  this->dataPtr->lightModifyMsgs.push_back(*_msg);
}

/////////////////////////////////////////////////
void World::OnLightFactoryMsg(ConstLightPtr &_msg)
{
  std::lock_guard<std::recursive_mutex> lock(this->dataPtr->receiveMutex);
  this->dataPtr->lightFactoryMsgs.push_back(*_msg);
}

/////////////////////////////////////////////////
msgs::Scene World::SceneMsg() const
{
  return this->dataPtr->sceneMsg;
}

/////////////////////////////////////////////////
std::mutex &World::WorldPoseMutex() const
{
  return this->dataPtr->setWorldPoseMutex;
}

/////////////////////////////////////////////////
bool World::PhysicsEnabled() const
{
  return this->dataPtr->enablePhysicsEngine;
}

/////////////////////////////////////////////////
void World::SetPhysicsEnabled(const bool _enable)
{
  this->dataPtr->enablePhysicsEngine = _enable;
}

/////////////////////////////////////////////////
bool World::WindEnabled() const
{
  return this->dataPtr->enableWind;
}

/////////////////////////////////////////////////
void World::SetWindEnabled(const bool _enable)
{
  if (this->dataPtr->enableWind == _enable)
    return;

  this->dataPtr->enableWind = _enable;

  for (auto const &model : this->dataPtr->models)
  {
    Link_V links = model->GetLinks();
    for (auto const &link : links)
    {
      if (link->WindMode())
        link->SetWindEnabled(this->dataPtr->enableWind);
    }
  }
}

/////////////////////////////////////////////////
bool World::AtmosphereEnabled() const
{
  return this->dataPtr->enableAtmosphere;
}

/////////////////////////////////////////////////
void World::SetAtmosphereEnabled(const bool _enable)
{
  this->dataPtr->enableAtmosphere = _enable;
}

/////////////////////////////////////////////////
void World::_AddDirty(Entity *_entity)
{
  GZ_ASSERT(_entity != nullptr, "_entity is nullptr");
  this->dataPtr->dirtyPoses.push_back(_entity);
}

/////////////////////////////////////////////////
void World::ResetPhysicsStates()
{
  for (auto &model : this->dataPtr->models)
    model->ResetPhysicsStates();
}

/////////////////////////////////////////////////
common::URI World::URI() const
{
  return this->dataPtr->uri;
}

/////////////////////////////////////////////////
void World::RegisterIntrospectionItems()
{
  auto uri = this->URI();

  common::URI timeURI(uri);
  timeURI.Query().Insert("p", "time/sim_time");
  this->dataPtr->introspectionItems.push_back(timeURI);
  // Add here all the items that might be introspected.
  gazebo::util::IntrospectionManager::Instance()->Register<common::Time>(
      timeURI.Str(), std::bind(&World::SimTime, this));
}

/////////////////////////////////////////////////
void World::UnregisterIntrospectionItems()
{
  for (auto &item : this->dataPtr->introspectionItems)
    util::IntrospectionManager::Instance()->Unregister(item.Str());

  this->dataPtr->introspectionItems.clear();
}

//////////////////////////////////////////////////
std::string World::UniqueModelName(const std::string &_name)
{
  std::string result = _name;

  int i = 0;
  while (this->ModelByName(result))
    result = _name + "_" + std::to_string(i++);

  return result;
}

//////////////////////////////////////////////////
bool World::PluginInfoService(const ignition::msgs::StringMsg &_req,
                              ignition::msgs::Plugin_V &_plugins)
{
  _plugins.clear_plugins();

  common::URI pluginUri = _req.data();
  if (!pluginUri.Valid())
  {
    gzwarn << "URI [" << _req.data() << "] is not valid." << std::endl;
    return false;
  }

  if (!pluginUri.Path().Contains(this->URI().Path()))
  {
    gzwarn << "Plugin [" << pluginUri.Str() << "] does not match world [" <<
        this->URI().Str() << "]" << std::endl;
    return false;
  }

  auto parts = common::split(pluginUri.Path().Str(), "/");
  auto myParts = common::split(this->URI().Path().Str(), "/");

  for (size_t i = myParts.size(); i < parts.size(); i = i+2)
  {
    // See if there is a model
    if (parts[i] == "model")
    {
      auto model = this->ModelByName(parts[i+1]);

      if (!model)
      {
        gzwarn << "Model [" << parts[i+1] << "] not found in world [" <<
            this->Name() << "]" << std::endl;
        return false;
      }

      bool success = false;
      model->PluginInfo(pluginUri, _plugins, success);
      return success;
    }
    // TODO: Handle world plugins
    else
    {
      gzwarn << "Segment [" << parts[i] << "] in [" << pluginUri.Str() <<
         "] cannot be handled." << std::endl;
      return false;
    }
  }

  gzwarn << "Couldn't get information for plugin [" << pluginUri.Str() << "]"
      << std::endl;

  return false;
}<|MERGE_RESOLUTION|>--- conflicted
+++ resolved
@@ -1972,31 +1972,11 @@
         gzerr << "Unable to read sdf string[" << factoryMsg.sdf() << "]\n";
         continue;
       }
-<<<<<<< HEAD
-      else if (factoryMsg.has_sdf_filename() &&
-              !factoryMsg.sdf_filename().empty())
-      {
-        std::string filename;
-        // If http(s), look at Fuel
-        auto uri = ignition::common::URI(factoryMsg.sdf_filename());
-        if (uri.Valid() && (uri.Scheme() == "https" || uri.Scheme() == "http"))
-        {
-          filename = common::FuelModelDatabase::Instance()->ModelFile(
-              factoryMsg.sdf_filename());
-        }
-        // Otherwise, look at database
-        else
-        {
-          filename = common::ModelDatabase::Instance()->GetModelFile(
-              factoryMsg.sdf_filename());
-        }
-=======
     }
     else if (factoryMsg.has_sdf_filename() &&
             !factoryMsg.sdf_filename().empty())
     {
       std::string filename;
-#ifdef HAVE_IGNITION_FUEL_TOOLS
       // If http(s), look at Fuel
       auto uri = ignition::common::URI(factoryMsg.sdf_filename());
       if (uri.Valid() && (uri.Scheme() == "https" || uri.Scheme() == "http"))
@@ -2006,12 +1986,10 @@
       }
       // Otherwise, look at database
       else
-#endif
       {
         filename = common::ModelDatabase::Instance()->GetModelFile(
             factoryMsg.sdf_filename());
       }
->>>>>>> 3460ece1
 
       if (!sdf::readFile(filename, this->dataPtr->factorySDF))
       {
