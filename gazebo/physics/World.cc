--- conflicted
+++ resolved
@@ -2060,13 +2060,8 @@
             poseMsg = msg.add_pose();
             poseMsg->set_name(link->GetScopedName());
             poseMsg->set_id(link->GetId());
-<<<<<<< HEAD
-            msgs::Set(poseMsg, link->GetRelativePose());
+            msgs::Set(poseMsg, link->GetRelativePose().Ign());
           }*/
-=======
-            msgs::Set(poseMsg, link->GetRelativePose().Ign());
-          }
->>>>>>> 5e81c4d1
         }
 
         if (this->dataPtr->posePub && this->dataPtr->posePub->HasConnections())
