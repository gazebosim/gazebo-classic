--- conflicted
+++ resolved
@@ -341,17 +341,6 @@
     }
   }
 
-<<<<<<< HEAD
-  // TODO: Fix timeout:  this belongs in simulator.cc
-  /*if (this->timeout > 0 && this->GetRealTime() > this->timeout)
-  {
-    this->stop = true;
-    break;
-  }*/
-
-  if (this->IsPaused() && this->stepInc > 0)
-    this->stepInc--;
-
   if (common::Time::GetWallTime() - this->prevProcessMsgsTime >
       this->processMsgsPeriod)
   {
@@ -362,12 +351,6 @@
     this->prevProcessMsgsTime = common::Time::GetWallTime();
   }
 
-=======
-  this->ProcessEntityMsgs();
-  this->ProcessRequestMsgs();
-  this->ProcessFactoryMsgs();
-  this->ProcessModelMsgs();
->>>>>>> 66be419f
   this->worldUpdateMutex->unlock();
 }
 
