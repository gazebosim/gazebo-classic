/*
 * Copyright (C) 2012 Open Source Robotics Foundation
 *
 * Licensed under the Apache License, Version 2.0 (the "License");
 * you may not use this file except in compliance with the License.
 * You may obtain a copy of the License at
 *
 *     http://www.apache.org/licenses/LICENSE-2.0
 *
 * Unless required by applicable law or agreed to in writing, software
 * distributed under the License is distributed on an "AS IS" BASIS,
 * WITHOUT WARRANTIES OR CONDITIONS OF ANY KIND, either express or implied.
 * See the License for the specific language governing permissions and
 * limitations under the License.
 *
*/

#ifdef _WIN32
  // Ensure that Winsock2.h is included before Windows.h, which can get
  // pulled in by anybody (e.g., Boost).
  #include <Winsock2.h>
#endif

#include <time.h>

#include <tbb/parallel_for.h>
#include <tbb/blocked_range.h>

#include <sdf/sdf.hh>

#include <deque>
#include <list>
#include <set>
#include <string>
#include <vector>

#include <ignition/math/Rand.hh>

#include <ignition/msgs/plugin_v.pb.h>
#include <ignition/msgs/stringmsg.pb.h>

#include "gazebo/math/Rand.hh"

#include "gazebo/transport/Node.hh"
#include "gazebo/transport/TransportIface.hh"
#include "gazebo/transport/Publisher.hh"
#include "gazebo/transport/Subscriber.hh"

#include "gazebo/util/LogPlay.hh"

#include "gazebo/common/ModelDatabase.hh"
#include "gazebo/common/CommonIface.hh"
#include "gazebo/common/Events.hh"
#include "gazebo/common/Exception.hh"
#include "gazebo/common/Console.hh"
#include "gazebo/common/Plugin.hh"
#include "gazebo/common/Time.hh"
#include "gazebo/common/URI.hh"

#include "gazebo/msgs/msgs.hh"

#include "gazebo/util/OpenAL.hh"
#include "gazebo/util/Diagnostics.hh"
#include "gazebo/util/IntrospectionManager.hh"
#include "gazebo/util/LogRecord.hh"

#include "gazebo/physics/Road.hh"
#include "gazebo/physics/RayShape.hh"
#include "gazebo/physics/Joint.hh"
#include "gazebo/physics/Link.hh"
#include "gazebo/physics/PhysicsEngine.hh"
#include "gazebo/physics/PhysicsFactory.hh"
#include "gazebo/physics/Atmosphere.hh"
#include "gazebo/physics/AtmosphereFactory.hh"
#include "gazebo/physics/PresetManager.hh"
#include "gazebo/physics/UserCmdManager.hh"
#include "gazebo/physics/Model.hh"
#include "gazebo/physics/Light.hh"
#include "gazebo/physics/Actor.hh"
#include "gazebo/physics/Wind.hh"
#include "gazebo/physics/WorldPrivate.hh"
#include "gazebo/physics/World.hh"
#include "gazebo/common/SphericalCoordinates.hh"

#include "gazebo/physics/Collision.hh"
#include "gazebo/physics/ContactManager.hh"
#include "gazebo/physics/Population.hh"

using namespace gazebo;
using namespace physics;

/// \brief Flag used to say if/when to clear all models.
/// This will be replaced with a class member variable in Gazebo 3.0
bool g_clearModels;

class ModelUpdate_TBB
{
  public: explicit ModelUpdate_TBB(Model_V *_models) : models(_models) {}
  public: void operator() (const tbb::blocked_range<size_t> &_r) const
  {
    for (size_t i = _r.begin(); i != _r.end(); i++)
    {
      (*models)[i]->Update();
    }
  }

  private: Model_V *models;
};

//////////////////////////////////////////////////
World::World(const std::string &_name)
  : dataPtr(new WorldPrivate)
{
  g_clearModels = false;
  this->dataPtr->sdf.reset(new sdf::Element);
  sdf::initFile("world.sdf", this->dataPtr->sdf);

  // Keep this in the constructor for performance.
  // sdf::initFile causes disk access.
  this->dataPtr->factorySDF.reset(new sdf::SDF);
  sdf::initFile("root.sdf", this->dataPtr->factorySDF);

  this->dataPtr->logPlayStateSDF.reset(new sdf::Element);
  sdf::initFile("state.sdf", this->dataPtr->logPlayStateSDF);

  this->dataPtr->initialized = false;
  this->dataPtr->loaded = false;
  this->dataPtr->stepInc = 0;
  this->dataPtr->pause = false;
  this->dataPtr->thread = nullptr;
  this->dataPtr->logThread = nullptr;
  this->dataPtr->stop = false;

  this->dataPtr->currentStateBuffer = 0;
  this->dataPtr->stateToggle = 0;

  this->dataPtr->pluginsLoaded = false;

  this->dataPtr->name = _name;

  this->dataPtr->needsReset = false;
  this->dataPtr->resetAll = true;
  this->dataPtr->resetTimeOnly = false;
  this->dataPtr->resetModelOnly = false;
  this->dataPtr->enablePhysicsEngine = true;
  this->dataPtr->enableWind = true;
  this->dataPtr->enableAtmosphere = true;

  this->dataPtr->sleepOffset = common::Time(0);

  this->dataPtr->prevStatTime = common::Time::GetWallTime();
  this->dataPtr->prevProcessMsgsTime = common::Time::GetWallTime();

  this->dataPtr->connections.push_back(
     event::Events::ConnectStep(std::bind(&World::OnStep, this)));
  this->dataPtr->connections.push_back(
     event::Events::ConnectPause(
       std::bind(&World::SetPaused, this, std::placeholders::_1)));
}

//////////////////////////////////////////////////
World::~World()
{
  this->Fini();
}

//////////////////////////////////////////////////
void World::Load(sdf::ElementPtr _sdf)
{
  this->dataPtr->loaded = false;
  this->dataPtr->sdf = _sdf;

  if (this->dataPtr->sdf->Get<std::string>("name").empty())
    gzwarn << "create_world(world_name =["
           << this->dataPtr->name << "]) overwrites sdf world name\n!";
  else
    this->dataPtr->name = this->dataPtr->sdf->Get<std::string>("name");

#ifdef HAVE_OPENAL
  util::OpenAL::Instance()->Load(this->dataPtr->sdf->GetElement("audio"));
#endif

  this->dataPtr->sceneMsg.CopyFrom(
      msgs::SceneFromSDF(this->dataPtr->sdf->GetElement("scene")));
  this->dataPtr->sceneMsg.set_name(this->Name());

  // The period at which messages are processed
  this->dataPtr->processMsgsPeriod = common::Time(0, 200000000);

  this->dataPtr->node = transport::NodePtr(new transport::Node());
  this->dataPtr->node->Init(this->Name());

  // pose pub for server side, mainly used for updating and timestamping
  // Scene, which in turn will be used by rendering sensors.
  // TODO: replace local communication with shared memory for efficiency.
  this->dataPtr->poseLocalPub =
    this->dataPtr->node->Advertise<msgs::PosesStamped>("~/pose/local/info", 10);

  // pose pub for client with a cap on publishing rate to reduce traffic
  // overhead
  this->dataPtr->posePub = this->dataPtr->node->Advertise<msgs::PosesStamped>(
    "~/pose/info", 10, 60);

  this->dataPtr->guiPub = this->dataPtr->node->Advertise<msgs::GUI>("~/gui", 5);
  if (this->dataPtr->sdf->HasElement("gui"))
  {
    this->dataPtr->guiPub->Publish(
        msgs::GUIFromSDF(this->dataPtr->sdf->GetElement("gui")));
  }

  this->dataPtr->factorySub = this->dataPtr->node->Subscribe("~/factory",
                                           &World::OnFactoryMsg, this);
  this->dataPtr->controlSub = this->dataPtr->node->Subscribe("~/world_control",
                                           &World::OnControl, this);
  this->dataPtr->playbackControlSub = this->dataPtr->node->Subscribe(
      "~/playback_control", &World::OnPlaybackControl, this);

  this->dataPtr->requestSub = this->dataPtr->node->Subscribe("~/request",
                                           &World::OnRequest, this, true);
  this->dataPtr->jointSub = this->dataPtr->node->Subscribe("~/joint",
      &World::JointLog, this);

  this->dataPtr->lightSub = this->dataPtr->node->Subscribe("~/light",
      &World::OnLightMsg, this);
  this->dataPtr->lightFactorySub =
      this->dataPtr->node->Subscribe("~/factory/light",
      &World::OnLightFactoryMsg, this);
  this->dataPtr->lightModifySub =
      this->dataPtr->node->Subscribe("~/light/modify",
      &World::OnLightModifyMsg, this);

  this->dataPtr->modelSub = this->dataPtr->node->Subscribe<msgs::Model>(
      "~/model/modify", &World::OnModelMsg, this);

  this->dataPtr->responsePub = this->dataPtr->node->Advertise<msgs::Response>(
      "~/response");
  this->dataPtr->statPub =
    this->dataPtr->node->Advertise<msgs::WorldStatistics>(
        "~/world_stats", 100, 5);
  this->dataPtr->modelPub = this->dataPtr->node->Advertise<msgs::Model>(
      "~/model/info");
  this->dataPtr->lightPub = this->dataPtr->node->Advertise<msgs::Light>(
      "~/light/modify");
  this->dataPtr->lightFactoryPub = this->dataPtr->node->Advertise<msgs::Light>(
      "~/factory/light");

  // Ignition transport
  std::string pluginInfoService("/physics/info/plugin");
  if (!this->dataPtr->ignNode.Advertise(pluginInfoService,
      &World::PluginInfoService, this))
  {
    gzerr << "Error advertising service [" << pluginInfoService << "]"
        << std::endl;
  }

  // This should come before loading of entities
  sdf::ElementPtr physicsElem = this->dataPtr->sdf->GetElement("physics");

  std::string type = physicsElem->Get<std::string>("type");
  this->dataPtr->physicsEngine = PhysicsFactory::NewPhysicsEngine(type,
      shared_from_this());

  if (this->dataPtr->physicsEngine == nullptr)
    gzthrow("Unable to create physics engine\n");

  this->dataPtr->physicsEngine->Load(physicsElem);

  // This should come before loading of entities
  sdf::ElementPtr windElem = this->dataPtr->sdf->GetElement("wind");

  this->dataPtr->wind.reset(new physics::Wind(*this,
                            this->dataPtr->sdf->GetElement("wind")));

  if (this->dataPtr->wind == NULL)
    gzthrow("Unable to create wind\n");

  this->dataPtr->wind->Load(windElem);

  // This should come after loading physics engine
  sdf::ElementPtr atmosphereElem = this->dataPtr->sdf->GetElement("atmosphere");

  type = atmosphereElem->Get<std::string>("type");
  this->dataPtr->atmosphere = AtmosphereFactory::NewAtmosphere(type, *this);

  if (this->dataPtr->atmosphere == NULL)
    gzerr << "Unable to create atmosphere model\n";

  this->dataPtr->atmosphere->Load(atmosphereElem);

  // This should also come before loading of entities
  {
    sdf::ElementPtr spherical = this->dataPtr->sdf->GetElement(
        "spherical_coordinates");
    common::SphericalCoordinates::SurfaceType surfaceType =
      common::SphericalCoordinates::Convert(
        spherical->Get<std::string>("surface_model"));
    ignition::math::Angle latitude, longitude, heading;
    double elevation = spherical->Get<double>("elevation");
    latitude.Degree(spherical->Get<double>("latitude_deg"));
    longitude.Degree(spherical->Get<double>("longitude_deg"));
    heading.Degree(spherical->Get<double>("heading_deg"));

    this->dataPtr->sphericalCoordinates.reset(new common::SphericalCoordinates(
      surfaceType, latitude, longitude, elevation, heading));
  }

  if (this->dataPtr->sphericalCoordinates == nullptr)
    gzthrow("Unable to create spherical coordinates data structure\n");

  this->dataPtr->rootElement.reset(new Base(BasePtr()));
  this->dataPtr->rootElement->SetName(this->Name());
  this->dataPtr->rootElement->SetWorld(shared_from_this());

  // A special order is necessary when loading a world that contains state
  // information. The joints must be created last, otherwise they get
  // initialized improperly.
  {
    // Create all the entities
    this->LoadEntities(this->dataPtr->sdf, this->dataPtr->rootElement);

    for (unsigned int i = 0; i < this->ModelCount(); ++i)
      this->ModelByIndex(i)->LoadJoints();
  }

  // TODO: Performance test to see if TBB model updating is necessary
  // Choose threaded or unthreaded model updating depending on the number of
  // models in the scene
  // if (this->ModelCount() < 20)
  this->dataPtr->modelUpdateFunc = &World::ModelUpdateSingleLoop;
  // else
  // this->dataPtr->modelUpdateFunc = &World::ModelUpdateTBB;

  event::Events::worldCreated(this->Name());

  this->dataPtr->userCmdManager = UserCmdManagerPtr(
      new UserCmdManager(shared_from_this()));

  // Initialize the world URI.
  this->dataPtr->uri.Clear();
  this->dataPtr->uri.SetScheme("data");
  this->dataPtr->uri.Path().PushFront(this->Name());
  this->dataPtr->uri.Path().PushFront("world");

  this->RegisterIntrospectionItems();

  this->dataPtr->loaded = true;
}

//////////////////////////////////////////////////
void World::Save(const std::string &_filename)
{
  this->UpdateStateSDF();
  std::string data;
  data = "<?xml version ='1.0'?>\n";
  data += "<sdf version='" + std::string(SDF_VERSION) + "'>\n";
  data += this->dataPtr->sdf->ToString("");
  data += "</sdf>\n";

  std::ofstream out(_filename.c_str(), std::ios::out);
  if (!out)
    gzerr << "Unable to open file[" << _filename << "]\n";
  else
    out << data;

  out.close();
}

//////////////////////////////////////////////////
void World::Init()
{
  // Initialize all the entities (i.e. Model)
  for (unsigned int i = 0; i < this->dataPtr->rootElement->GetChildCount(); ++i)
    this->dataPtr->rootElement->GetChild(i)->Init();

  // Initialize the physics engine
  this->dataPtr->physicsEngine->Init();

  this->dataPtr->presetManager = PresetManagerPtr(
      new PresetManager(this->dataPtr->physicsEngine, this->dataPtr->sdf));

  this->dataPtr->testRay = boost::dynamic_pointer_cast<RayShape>(
      this->Physics()->CreateShape("ray", CollisionPtr()));

  this->dataPtr->prevStates[0].SetWorld(shared_from_this());
  this->dataPtr->prevStates[1].SetWorld(shared_from_this());

  this->dataPtr->prevStates[0].SetName(this->Name());
  this->dataPtr->prevStates[1].SetName(this->Name());

  this->dataPtr->updateInfo.worldName = this->Name();

  this->dataPtr->iterations = 0;
  this->dataPtr->logPrevIteration = 0;

  util::DiagnosticManager::Instance()->Init(this->Name());

  util::LogRecord::Instance()->Add(this->Name(), "state.log",
      std::bind(&World::OnLog, this, std::placeholders::_1));

  // Check if we have to insert an object population.
  if (this->dataPtr->sdf->HasElement("population"))
  {
    Population population(this->dataPtr->sdf, shared_from_this());
    population.PopulateAll();
  }

  // Set the state of the entities
  if (this->dataPtr->sdf->HasElement("state"))
  {
    sdf::ElementPtr childElem = this->dataPtr->sdf->GetElement("state");

    while (childElem)
    {
      WorldState myState;
      myState.Load(childElem);
      this->SetState(myState);

      childElem = childElem->GetNextElement("state");

      // TODO: We currently load just the first state data. Need to
      // implement a better mechanism for handling multiple states
      break;
    }
  }

  this->dataPtr->initialized = true;

  // Mark the world initialization
  gzlog << "Init world[" << this->Name() << "]" << std::endl;
}

//////////////////////////////////////////////////
void World::Run(const unsigned int _iterations)
{
  this->dataPtr->stop = false;
  this->dataPtr->stopIterations = _iterations;

  this->dataPtr->thread = new std::thread(std::bind(&World::RunLoop, this));
}

//////////////////////////////////////////////////
void World::RunBlocking(const unsigned int _iterations)
{
  this->dataPtr->stop = false;
  this->dataPtr->stopIterations = _iterations;
  this->RunLoop();
}

//////////////////////////////////////////////////
void World::RemoveModel(ModelPtr _model)
{
  if (_model)
    this->RemoveModel(_model->GetName());
}

//////////////////////////////////////////////////
bool World::GetRunning() const
{
  return this->Running();
}

//////////////////////////////////////////////////
bool World::Running() const
{
  return !this->dataPtr->stop;
}

//////////////////////////////////////////////////
void World::Stop()
{
  this->dataPtr->stop = true;

  if (this->dataPtr->thread)
  {
    this->dataPtr->thread->join();
    delete this->dataPtr->thread;
    this->dataPtr->thread = nullptr;
  }
}

//////////////////////////////////////////////////
void World::RunLoop()
{
  this->dataPtr->physicsEngine->InitForThread();

  this->dataPtr->startTime = common::Time::GetWallTime();

  // This fixes a minor issue when the world is paused before it's started
  if (this->IsPaused())
    this->dataPtr->pauseStartTime = this->dataPtr->startTime;

  this->dataPtr->prevStepWallTime = common::Time::GetWallTime();

  // Get the first state
  this->dataPtr->prevStates[0] = WorldState(shared_from_this());
  this->dataPtr->prevStates[1] = WorldState(shared_from_this());
  this->dataPtr->stateToggle = 0;

  this->dataPtr->logThread =
    new std::thread(std::bind(&World::LogWorker, this));

  if (!util::LogPlay::Instance()->IsOpen())
  {
    for (this->dataPtr->iterations = 0; !this->dataPtr->stop &&
        (!this->dataPtr->stopIterations ||
         (this->dataPtr->iterations < this->dataPtr->stopIterations));)
    {
      this->Step();
    }
  }
  else
  {
    this->dataPtr->enablePhysicsEngine = false;
    for (this->dataPtr->iterations = 0; !this->dataPtr->stop &&
        (!this->dataPtr->stopIterations ||
         (this->dataPtr->iterations < this->dataPtr->stopIterations));)
    {
      this->LogStep();
    }
  }

  this->dataPtr->stop = true;

  if (this->dataPtr->logThread)
  {
    this->dataPtr->logCondition.notify_all();
    {
      std::lock_guard<std::mutex> lock(this->dataPtr->logMutex);
      this->dataPtr->logCondition.notify_all();
    }
    this->dataPtr->logThread->join();
    delete this->dataPtr->logThread;
    this->dataPtr->logThread = nullptr;
  }
}

//////////////////////////////////////////////////
void World::LogStep()
{
  {
    std::lock_guard<std::recursive_mutex> lk(this->dataPtr->worldUpdateMutex);

    if (!this->IsPaused() || this->dataPtr->stepInc != 0)
    {
      if (!this->IsPaused() && this->dataPtr->stepInc == 0)
        this->dataPtr->stepInc = 1;

      std::string data;
      if (!util::LogPlay::Instance()->Step(this->dataPtr->stepInc, data))
      {
        // There are no more chunks, time to exit.
        this->SetPaused(true);
        this->dataPtr->stepInc = 0;
      }
      else
      {
        this->dataPtr->stepInc = 1;

        this->dataPtr->logPlayStateSDF->ClearElements();
        sdf::readString(data, this->dataPtr->logPlayStateSDF);

        this->dataPtr->logPlayState.Load(this->dataPtr->logPlayStateSDF);

        // If the log file does not contain iterations we have to manually
        // increase the iteration counter in logPlayState.
        if (!util::LogPlay::Instance()->HasIterations())
        {
          this->dataPtr->logPlayState.SetIterations(
            this->dataPtr->iterations + 1);
        }

        this->SetState(this->dataPtr->logPlayState);
        this->Update();
      }

      if (this->dataPtr->stepInc > 0)
        this->dataPtr->stepInc--;
    }
  }

  this->PublishWorldStats();

  this->ProcessMessages();
}

//////////////////////////////////////////////////
void World::_SetSensorsInitialized(const bool _init)
{
  this->dataPtr->sensorsInitialized = _init;
}

//////////////////////////////////////////////////
bool World::SensorsInitialized() const
{
  return this->dataPtr->sensorsInitialized;
}

//////////////////////////////////////////////////
void World::Step()
{
  DIAG_TIMER_START("World::Step");

  /// need this because ODE does not call dxReallocateWorldProcessContext()
  /// until dWorld.*Step
  /// Plugins that manipulate joints (and probably other properties) require
  /// one iteration of the physics engine. Do not remove this.
  if (!this->dataPtr->pluginsLoaded && this->SensorsInitialized())
  {
    this->LoadPlugins();
    this->dataPtr->pluginsLoaded = true;
  }

  DIAG_TIMER_LAP("World::Step", "loadPlugins");

  // Send statistics about the world simulation
  this->PublishWorldStats();

  DIAG_TIMER_LAP("World::Step", "publishWorldStats");

  double updatePeriod = this->dataPtr->physicsEngine->GetUpdatePeriod();
  // sleep here to get the correct update rate
  common::Time tmpTime = common::Time::GetWallTime();
  common::Time sleepTime = this->dataPtr->prevStepWallTime +
    common::Time(updatePeriod) - tmpTime - this->dataPtr->sleepOffset;

  common::Time actualSleep;
  if (sleepTime > 0)
  {
    common::Time::Sleep(sleepTime);
    actualSleep = common::Time::GetWallTime() - tmpTime;
  }
  else
    sleepTime = 0;

  // exponentially avg out
  this->dataPtr->sleepOffset = (actualSleep - sleepTime) * 0.01 +
                      this->dataPtr->sleepOffset * 0.99;

  DIAG_TIMER_LAP("World::Step", "sleepOffset");

  // throttling update rate, with sleepOffset as tolerance
  // the tolerance is needed as the sleep time is not exact
  if (common::Time::GetWallTime() - this->dataPtr->prevStepWallTime +
      this->dataPtr->sleepOffset >= common::Time(updatePeriod))
  {
    std::lock_guard<std::recursive_mutex> lock(this->dataPtr->worldUpdateMutex);

    DIAG_TIMER_LAP("World::Step", "worldUpdateMutex");

    this->dataPtr->prevStepWallTime = common::Time::GetWallTime();

    double stepTime = this->dataPtr->physicsEngine->GetMaxStepSize();

    if (!this->IsPaused() || this->dataPtr->stepInc > 0
        || this->dataPtr->needsReset)
    {
      // query timestep to allow dynamic time step size updates
      this->dataPtr->simTime += stepTime;
      this->dataPtr->iterations++;
      this->Update();

      DIAG_TIMER_LAP("World::Step", "update");

      if (this->IsPaused() && this->dataPtr->stepInc > 0)
        this->dataPtr->stepInc--;
    }
    else
    {
      // Flush the log record buffer, if there is data in it.
      if (util::LogRecord::Instance()->BufferSize() > 0)
        util::LogRecord::Instance()->Notify();
      this->dataPtr->pauseTime += stepTime;
    }
  }

  gazebo::util::IntrospectionManager::Instance()->NotifyUpdates();

  this->ProcessMessages();

  DIAG_TIMER_STOP("World::Step");

  if (g_clearModels)
    this->ClearModels();
}

//////////////////////////////////////////////////
void World::Step(const unsigned int _steps)
{
  if (!this->IsPaused())
  {
    gzwarn << "Calling World::Step(steps) while world is not paused\n";
    this->SetPaused(true);
  }

  {
    std::lock_guard<std::recursive_mutex> lock(this->dataPtr->worldUpdateMutex);
    this->dataPtr->stepInc = _steps;
  }

  // block on completion
  bool wait = true;
  while (wait)
  {
    common::Time::NSleep(1);
    std::lock_guard<std::recursive_mutex> lock(this->dataPtr->worldUpdateMutex);
    if (this->dataPtr->stepInc == 0 || this->dataPtr->stop)
      wait = false;
  }
}

//////////////////////////////////////////////////
void World::Update()
{
  DIAG_TIMER_START("World::Update");

  if (this->dataPtr->needsReset)
  {
    if (this->dataPtr->resetAll)
      this->Reset();
    else if (this->dataPtr->resetTimeOnly)
      this->ResetTime();
    else if (this->dataPtr->resetModelOnly)
      this->ResetEntities(Base::MODEL);
    this->dataPtr->needsReset = false;
    return;
  }
  DIAG_TIMER_LAP("World::Update", "needsReset");

  this->dataPtr->updateInfo.simTime = this->SimTime();
  this->dataPtr->updateInfo.realTime = this->RealTime();
  event::Events::worldUpdateBegin(this->dataPtr->updateInfo);

  DIAG_TIMER_LAP("World::Update", "Events::worldUpdateBegin");

  // Update all the models
  (*this.*dataPtr->modelUpdateFunc)();

  DIAG_TIMER_LAP("World::Update", "Model::Update");

  // This must be called before PhysicsEngine::UpdatePhysics.
  this->dataPtr->physicsEngine->UpdateCollision();

  DIAG_TIMER_LAP("World::Update", "PhysicsEngine::UpdateCollision");

  // Wait for logging to finish, if it's running.
  if (util::LogRecord::Instance()->Running())
  {
    std::unique_lock<std::mutex> lock(this->dataPtr->logMutex);

    // It's possible the logWorker thread never processed the previous
    // state. This checks to make sure that we don't continute until the log
    // worker catchs up.
    if (this->dataPtr->iterations - this->dataPtr->logPrevIteration > 1)
    {
      this->dataPtr->logCondition.notify_one();
      this->dataPtr->logContinueCondition.wait(lock);
    }
  }

  // Give clients a possibility to react to collisions before the physics
  // gets updated.
  this->dataPtr->updateInfo.realTime = this->RealTime();
  event::Events::beforePhysicsUpdate(this->dataPtr->updateInfo);

  DIAG_TIMER_LAP("World::Update", "Events::beforePhysicsUpdate");

  // Update the physics engine
  if (this->dataPtr->enablePhysicsEngine && this->dataPtr->physicsEngine)
  {
    // This must be called directly after PhysicsEngine::UpdateCollision.
    this->dataPtr->physicsEngine->UpdatePhysics();

    DIAG_TIMER_LAP("World::Update", "PhysicsEngine::UpdatePhysics");

    // do this after physics update as
    //   ode --> MoveCallback sets the dirtyPoses
    //           and we need to propagate it into Entity::worldPose
    {
      // block any other pose updates (e.g. Joint::SetPosition)
      boost::recursive_mutex::scoped_lock plock(
          *this->Physics()->GetPhysicsUpdateMutex());

      for (auto &dirtyEntity : this->dataPtr->dirtyPoses)
      {
        dirtyEntity->SetWorldPose(dirtyEntity->DirtyPose(), false);
      }

      this->dataPtr->dirtyPoses.clear();
    }

    DIAG_TIMER_LAP("World::Update", "SetWorldPose(dirtyPoses)");
  }

  // Only update state information if logging data.
  if (util::LogRecord::Instance()->Running())
    this->dataPtr->logCondition.notify_one();
  DIAG_TIMER_LAP("World::Update", "LogRecordNotify");

  // Output the contact information
  this->dataPtr->physicsEngine->GetContactManager()->PublishContacts();

  DIAG_TIMER_LAP("World::Update", "ContactManager::PublishContacts");

  event::Events::worldUpdateEnd();

  gazebo::util::IntrospectionManager::Instance()->Update();

  DIAG_TIMER_STOP("World::Update");
}

//////////////////////////////////////////////////
void World::Fini()
{
  this->dataPtr->stop = true;
  this->dataPtr->enablePhysicsEngine = false;

#ifdef HAVE_OPENAL
  util::OpenAL::Instance()->Fini();
#endif

  // Clean transport
  {
    this->dataPtr->deleteEntity.clear();
    this->dataPtr->requestMsgs.clear();
    this->dataPtr->factoryMsgs.clear();
    this->dataPtr->modelMsgs.clear();
    this->dataPtr->lightFactoryMsgs.clear();
    this->dataPtr->lightModifyMsgs.clear();
    this->dataPtr->playbackControlMsgs.clear();

    this->dataPtr->poseLocalPub.reset();
    this->dataPtr->posePub.reset();
    this->dataPtr->guiPub.reset();
    this->dataPtr->responsePub.reset();
    this->dataPtr->statPub.reset();
    this->dataPtr->modelPub.reset();
    this->dataPtr->lightPub.reset();
    this->dataPtr->lightFactoryPub.reset();

    this->dataPtr->factorySub.reset();
    this->dataPtr->controlSub.reset();
    this->dataPtr->playbackControlSub.reset();
    this->dataPtr->requestSub.reset();
    this->dataPtr->jointSub.reset();
    this->dataPtr->lightSub.reset();
    this->dataPtr->lightFactorySub.reset();
    this->dataPtr->lightModifySub.reset();
    this->dataPtr->modelSub.reset();

    if (this->dataPtr->node)
      this->dataPtr->node->Fini();
    this->dataPtr->node.reset();
  }

  this->dataPtr->connections.clear();

  this->dataPtr->sdf.reset();

  this->dataPtr->testRay.reset();
  this->dataPtr->plugins.clear();

  this->dataPtr->publishModelPoses.clear();
  this->dataPtr->publishModelScales.clear();
  this->dataPtr->publishLightPoses.clear();

  // Clean entities
  for (auto &model : this->dataPtr->models)
  {
    if (model)
      model->Fini();
  }
  this->dataPtr->models.clear();

  for (auto &light : this->dataPtr->lights)
  {
    if (light)
      light->Fini();
  }
  this->dataPtr->lights.clear();

  if (this->dataPtr->rootElement)
  {
    this->dataPtr->rootElement->Fini();
    this->dataPtr->rootElement.reset();
  }
  this->dataPtr->prevStates[0].SetWorld(WorldPtr());
  this->dataPtr->prevStates[1].SetWorld(WorldPtr());
  this->dataPtr->prevUnfilteredState.SetWorld(WorldPtr());
  this->dataPtr->logPlayState.SetWorld(WorldPtr());
  this->dataPtr->states[0].clear();
  this->dataPtr->states[1].clear();

  this->dataPtr->presetManager.reset();
  this->dataPtr->userCmdManager.reset();

  this->dataPtr->atmosphere.reset();
  this->dataPtr->wind.reset();

  // Engine shouldn't outlive world
  if (this->dataPtr->physicsEngine)
    this->dataPtr->physicsEngine->Fini();
  this->dataPtr->physicsEngine.reset();

  // Clear singletons whose states are tied to this world
  util::DiagnosticManager::Instance()->Fini();
  util::LogRecord::Instance()->Fini();

  // End world run thread
  if (this->dataPtr->thread)
  {
    this->dataPtr->thread->join();
    delete this->dataPtr->thread;
    this->dataPtr->thread = nullptr;
  }

  this->UnregisterIntrospectionItems();
}

//////////////////////////////////////////////////
void World::Clear()
{
  g_clearModels = true;
  /// \todo Clear lights too?
}

//////////////////////////////////////////////////
void World::ClearModels()
{
  g_clearModels = false;
  bool pauseState = this->IsPaused();
  this->SetPaused(true);

  while (!this->dataPtr->models.empty())
  {
    this->RemoveModel(this->dataPtr->models[0]);
  }
  this->dataPtr->models.clear();

  this->SetPaused(pauseState);
}

//////////////////////////////////////////////////
std::string World::GetName() const
{
  return this->Name();
}

//////////////////////////////////////////////////
std::string World::Name() const
{
  return this->dataPtr->name;
}

//////////////////////////////////////////////////
PhysicsEnginePtr World::GetPhysicsEngine() const
{
  return this->Physics();
}

//////////////////////////////////////////////////
PhysicsEnginePtr World::Physics() const
{
  return this->dataPtr->physicsEngine;
}

//////////////////////////////////////////////////
Wind &World::Wind() const
{
  return *this->dataPtr->wind;
}

//////////////////////////////////////////////////
Atmosphere &World::Atmosphere() const
{
  return *this->dataPtr->atmosphere;
}

//////////////////////////////////////////////////
PresetManagerPtr World::GetPresetManager() const
{
  return this->PresetMgr();
}

//////////////////////////////////////////////////
PresetManagerPtr World::PresetMgr() const
{
  return this->dataPtr->presetManager;
}

//////////////////////////////////////////////////
common::SphericalCoordinatesPtr World::GetSphericalCoordinates() const
{
  return this->SphericalCoords();
}

//////////////////////////////////////////////////
common::SphericalCoordinatesPtr World::SphericalCoords() const
{
  return this->dataPtr->sphericalCoordinates;
}

//////////////////////////////////////////////////
ignition::math::Vector3d World::Gravity() const
{
  return this->dataPtr->sdf->Get<ignition::math::Vector3d>("gravity");
}

//////////////////////////////////////////////////
void World::SetGravity(const ignition::math::Vector3d &_gravity)
{
  // This function calls `PhysicsEngine::SetGravity`,
  // which in turn should call `World::SetGravitySDF`.
  this->dataPtr->physicsEngine->SetGravity(_gravity);
}

//////////////////////////////////////////////////
void World::SetGravitySDF(const ignition::math::Vector3d &_gravity)
{
  this->dataPtr->sdf->GetElement("gravity")->Set(_gravity);
}

//////////////////////////////////////////////////
ignition::math::Vector3d World::MagneticField() const
{
  return this->dataPtr->sdf->Get<ignition::math::Vector3d>("magnetic_field");
}

//////////////////////////////////////////////////
void World::SetMagneticField(const ignition::math::Vector3d &_mag)
{
  this->dataPtr->sdf->GetElement("magnetic_field")->Set(_mag);
}

//////////////////////////////////////////////////
BasePtr World::GetByName(const std::string &_name)
{
  return this->BaseByName(_name);
}

//////////////////////////////////////////////////
BasePtr World::BaseByName(const std::string &_name) const
{
  if (this->dataPtr->rootElement)
    return this->dataPtr->rootElement->GetByName(_name);
  else
    return BasePtr();
}

/////////////////////////////////////////////////
ModelPtr World::ModelById(unsigned int _id) const
{
  return boost::dynamic_pointer_cast<Model>(
      this->dataPtr->rootElement->GetById(_id));
}

//////////////////////////////////////////////////
ModelPtr World::GetModel(const std::string &_name)
{
  return this->ModelByName(_name);
}

//////////////////////////////////////////////////
ModelPtr World::ModelByName(const std::string &_name) const
{
  std::lock_guard<std::mutex> lock(this->dataPtr->loadModelMutex);
  return boost::dynamic_pointer_cast<Model>(this->BaseByName(_name));
}

//////////////////////////////////////////////////
LightPtr World::Light(const std::string &_name)
{
  std::lock_guard<std::mutex> lock(this->dataPtr->loadLightMutex);
  return boost::dynamic_pointer_cast<physics::Light>(this->BaseByName(_name));
}

//////////////////////////////////////////////////
LightPtr World::LightByName(const std::string &_name) const
{
  std::lock_guard<std::mutex> lock(this->dataPtr->loadLightMutex);
  return boost::dynamic_pointer_cast<physics::Light>(this->BaseByName(_name));
}

//////////////////////////////////////////////////
EntityPtr World::GetEntity(const std::string &_name)
{
  return this->EntityByName(_name);
}

//////////////////////////////////////////////////
EntityPtr World::EntityByName(const std::string &_name) const
{
  return boost::dynamic_pointer_cast<Entity>(this->BaseByName(_name));
}

//////////////////////////////////////////////////
ModelPtr World::LoadModel(sdf::ElementPtr _sdf , BasePtr _parent)
{
  std::lock_guard<std::mutex> lock(this->dataPtr->loadModelMutex);
  ModelPtr model;

  if (_sdf->GetName() == "model")
  {
    std::string modelName = _sdf->Get<std::string>("name");
    for (auto const m : this->dataPtr->models)
    {
      if (m->GetName() == modelName)
      {
        gzwarn << "Model with name[" << modelName << "] already exists."
          << "Not inserting model. This warning can be ignored in certain "
          << "situations such as rewind during log playback.\n";
        return model;
      }
    }

    model = this->dataPtr->physicsEngine->CreateModel(_parent);
    model->SetWorld(shared_from_this());
    model->Load(_sdf);

    event::Events::addEntity(model->GetScopedName());

    msgs::Model msg;
    model->FillMsg(msg);
    this->dataPtr->modelPub->Publish(msg);

    this->EnableAllModels();
  }
  else
  {
    gzerr << "SDF is missing the <model> tag:\n";
  }

  this->PublishModelPose(model);
  this->dataPtr->models.push_back(model);
  return model;
}

//////////////////////////////////////////////////
LightPtr World::LoadLight(const sdf::ElementPtr &_sdf, const BasePtr &_parent)
{
  std::lock_guard<std::mutex> lock(this->dataPtr->loadLightMutex);

  if (_sdf->GetName() != "light")
  {
    gzerr << "SDF is missing the <light> tag" << std::endl;
    return nullptr;
  }

  // Add to scene message
  msgs::Light *msg = this->dataPtr->sceneMsg.add_light();
  msg->CopyFrom(msgs::LightFromSDF(_sdf));

  // Create new light object
  LightPtr light(new physics::Light(_parent));
  light->SetStatic(true);
  light->ProcessMsg(*msg);
  light->SetWorld(shared_from_this());
  light->Load(_sdf);
  this->dataPtr->lights.push_back(light);

  // msg should contain scoped name (consistent with other entities)
  msg->set_name(light->GetScopedName());

  // publish after adding light to the lights vector
  // we also process light factory msg in World so this avoids creating a
  // duplicate light
  // Note: models uses /model/info topic. We can consider adding a
  // /light/info topic for this, see issue #2288
  this->dataPtr->lightFactoryPub->Publish(*msg);

  return light;
}

//////////////////////////////////////////////////
ActorPtr World::LoadActor(sdf::ElementPtr _sdf , BasePtr _parent)
{
  ActorPtr actor(new Actor(_parent));
  actor->SetWorld(shared_from_this());
  actor->Load(_sdf);

  event::Events::addEntity(actor->GetScopedName());

  msgs::Model msg;
  actor->FillMsg(msg);
  this->dataPtr->modelPub->Publish(msg);

  this->EnableAllModels();
  this->PublishModelPose(actor);
  this->dataPtr->models.push_back(actor);

  return actor;
}

//////////////////////////////////////////////////
RoadPtr World::LoadRoad(sdf::ElementPtr _sdf , BasePtr _parent)
{
  RoadPtr road(new Road(_parent));
  road->Load(_sdf);
  return road;
}

//////////////////////////////////////////////////
void World::LoadEntities(sdf::ElementPtr _sdf, BasePtr _parent)
{
  if (_sdf->HasElement("light"))
  {
    sdf::ElementPtr childElem = _sdf->GetElement("light");
    while (childElem)
    {
      this->LoadLight(childElem, _parent);

      childElem = childElem->GetNextElement("light");
    }
  }

  if (_sdf->HasElement("model"))
  {
    sdf::ElementPtr childElem = _sdf->GetElement("model");

    while (childElem)
    {
      this->LoadModel(childElem, _parent);

      // TODO : Put back in the ability to nest models. We should do this
      // without requiring a joint.

      childElem = childElem->GetNextElement("model");
    }
  }

  if (_sdf->HasElement("actor"))
  {
    sdf::ElementPtr childElem = _sdf->GetElement("actor");

    while (childElem)
    {
      this->LoadActor(childElem, _parent);

      childElem = childElem->GetNextElement("actor");
    }
  }

  if (_sdf->HasElement("road"))
  {
    sdf::ElementPtr childElem = _sdf->GetElement("road");
    while (childElem)
    {
      this->LoadRoad(childElem, _parent);
      childElem = childElem->GetNextElement("road");
    }
  }
}

//////////////////////////////////////////////////
unsigned int World::GetModelCount() const
{
  return this->ModelCount();
}

//////////////////////////////////////////////////
unsigned int World::ModelCount() const
{
  return this->dataPtr->models.size();
}

//////////////////////////////////////////////////
unsigned int World::LightCount() const
{
  return this->dataPtr->lights.size();
}

//////////////////////////////////////////////////
ModelPtr World::GetModel(unsigned int _index) const
{
  return this->ModelByIndex(_index);
}

//////////////////////////////////////////////////
ModelPtr World::ModelByIndex(const unsigned int _index) const
{
  if (_index >= this->dataPtr->models.size())
  {
    gzerr << "Given model index[" << _index << "] is out of range[0.."
          << this->dataPtr->models.size() << "]\n";
    return ModelPtr();
  }

  return this->dataPtr->models[_index];
}

//////////////////////////////////////////////////
Model_V World::GetModels() const
{
  return this->Models();
}

//////////////////////////////////////////////////
Model_V World::Models() const
{
  return this->dataPtr->models;
}

//////////////////////////////////////////////////
Light_V World::Lights() const
{
  return this->dataPtr->lights;
}

//////////////////////////////////////////////////
void World::ResetTime()
{
  this->dataPtr->simTime = common::Time(0);
  this->dataPtr->pauseTime = common::Time(0);
  this->dataPtr->startTime = common::Time::GetWallTime();
  this->dataPtr->realTimeOffset = common::Time(0);
  this->dataPtr->iterations = 0;

  if (this->IsPaused())
    this->dataPtr->pauseStartTime = this->dataPtr->startTime;

  // Signal a reset has occurred. The SensorManager listens to this event
  // to reset each sensor's last update time.
  event::Events::timeReset();
}

//////////////////////////////////////////////////
void World::ResetEntities(Base::EntityType _type)
{
  this->dataPtr->rootElement->Reset(_type);
}

//////////////////////////////////////////////////
void World::Reset()
{
  bool currentlyPaused = this->IsPaused();
  this->SetPaused(true);

  {
    std::lock_guard<std::recursive_mutex> lk(this->dataPtr->worldUpdateMutex);

    // \todo: The following is deprecated, but we're keeping it until other
    // gazebo math functionality is removed.

#ifndef _WIN32
# pragma GCC diagnostic push
# pragma GCC diagnostic ignored "-Wdeprecated-declarations"
#endif
    math::Rand::SetSeed(math::Rand::GetSeed());
#ifndef _WIN32
# pragma GCC diagnostic pop
#endif

    ignition::math::Rand::Seed(ignition::math::Rand::Seed());
    this->dataPtr->physicsEngine->SetSeed(ignition::math::Rand::Seed());

    this->ResetTime();
    this->ResetEntities(Base::BASE);
    for (auto &plugin : this->dataPtr->plugins)
    {
      plugin->Reset();
    }
    this->dataPtr->physicsEngine->Reset();

    // Signal a reset has occurred
    event::Events::worldReset();
  }

  this->SetPaused(currentlyPaused);
}

//////////////////////////////////////////////////
void World::OnStep()
{
  this->dataPtr->stepInc = 1;
}

//////////////////////////////////////////////////
void World::PrintEntityTree()
{
  // Initialize all the entities
  for (unsigned int i = 0; i < this->dataPtr->rootElement->GetChildCount(); ++i)
    this->dataPtr->rootElement->GetChild(i)->Print("");
}

//////////////////////////////////////////////////
gazebo::common::Time World::GetSimTime() const
{
  return this->SimTime();
}

//////////////////////////////////////////////////
gazebo::common::Time World::SimTime() const
{
  return this->dataPtr->simTime;
}

//////////////////////////////////////////////////
void World::SetSimTime(const common::Time &_t)
{
  this->dataPtr->simTime = _t;
}

//////////////////////////////////////////////////
gazebo::common::Time World::GetPauseTime() const
{
  return this->PauseTime();
}

//////////////////////////////////////////////////
gazebo::common::Time World::PauseTime() const
{
  return this->dataPtr->pauseTime;
}

//////////////////////////////////////////////////
gazebo::common::Time World::GetStartTime() const
{
  return this->StartTime();
}

//////////////////////////////////////////////////
gazebo::common::Time World::StartTime() const
{
  return this->dataPtr->startTime;
}

//////////////////////////////////////////////////
common::Time World::GetRealTime() const
{
  return this->RealTime();
}

//////////////////////////////////////////////////
common::Time World::RealTime() const
{
  if (!util::LogPlay::Instance()->IsOpen())
  {
    if (this->dataPtr->pause)
    {
      return (this->dataPtr->pauseStartTime - this->dataPtr->startTime) -
        this->dataPtr->realTimeOffset;
    }
    else
    {
      return (common::Time::GetWallTime() - this->dataPtr->startTime) -
        this->dataPtr->realTimeOffset;
    }
  }
  else
    return this->dataPtr->logRealTime;
}

//////////////////////////////////////////////////
bool World::IsPaused() const
{
  return this->dataPtr->pause;
}

//////////////////////////////////////////////////
void World::SetPaused(const bool _p)
{
  if (this->dataPtr->pause == _p)
    return;

  {
    std::lock_guard<std::recursive_mutex> lk(this->dataPtr->worldUpdateMutex);
    this->dataPtr->pause = _p;
  }

  if (_p)
  {
    // This is also a good time to clear out the logging buffer.
    util::LogRecord::Instance()->Notify();

    this->dataPtr->pauseStartTime = common::Time::GetWallTime();
  }
  else
  {
    this->dataPtr->realTimeOffset += common::Time::GetWallTime() -
      this->dataPtr->pauseStartTime;
  }

  event::Events::pause(_p);
}

//////////////////////////////////////////////////
void World::OnFactoryMsg(ConstFactoryPtr &_msg)
{
  std::lock_guard<std::recursive_mutex> lock(this->dataPtr->receiveMutex);
  this->dataPtr->factoryMsgs.push_back(*_msg);
}

//////////////////////////////////////////////////
void World::OnControl(ConstWorldControlPtr &_data)
{
  if (_data->has_pause())
    this->SetPaused(_data->pause());

  if (_data->has_step())
    this->OnStep();

  if (_data->has_multi_step())
  {
    // stepWorld is a blocking call so set stepInc directly so that world stats
    // will still be published
    this->SetPaused(true);
    std::lock_guard<std::recursive_mutex> lock(this->dataPtr->worldUpdateMutex);
    this->dataPtr->stepInc = _data->multi_step();
  }

  if (_data->has_seed())
  {
#ifndef _WIN32
# pragma GCC diagnostic push
# pragma GCC diagnostic ignored "-Wdeprecated-declarations"
#endif
    math::Rand::SetSeed(_data->seed());
#ifndef _WIN32
# pragma GCC diagnostic pop
#endif
    ignition::math::Rand::Seed(_data->seed());
    this->dataPtr->physicsEngine->SetSeed(_data->seed());
  }

  if (_data->has_reset())
  {
    this->dataPtr->needsReset = true;

    if (_data->reset().has_all() && _data->reset().all())
    {
      this->dataPtr->resetAll = true;
    }
    else
    {
      this->dataPtr->resetAll = false;

      if (_data->reset().has_time_only() && _data->reset().time_only())
        this->dataPtr->resetTimeOnly = true;

      if (_data->reset().has_model_only() && _data->reset().model_only())
        this->dataPtr->resetModelOnly = true;
    }
  }
}

//////////////////////////////////////////////////
void World::OnPlaybackControl(ConstLogPlaybackControlPtr &_data)
{
  std::lock_guard<std::recursive_mutex> lock(this->dataPtr->receiveMutex);
  this->dataPtr->playbackControlMsgs.push_back(*_data);
}

//////////////////////////////////////////////////
void World::ProcessPlaybackControlMsgs()
{
  std::lock_guard<std::recursive_mutex> lock(this->dataPtr->worldUpdateMutex);

  for (auto const &msg : this->dataPtr->playbackControlMsgs)
  {
    if (msg.has_pause())
      this->SetPaused(msg.pause());

    if (msg.has_multi_step())
    {
      // stepWorld is a blocking call so set stepInc directly so that
      // world stats will still be published
      this->SetPaused(true);
      this->dataPtr->stepInc += msg.multi_step();
    }

    if (msg.has_seek())
    {
      common::Time targetSimTime = msgs::Convert(msg.seek());
      util::LogPlay::Instance()->Seek(targetSimTime);
      this->dataPtr->stepInc = 1;
    }

    if (msg.has_rewind() && msg.rewind())
    {
      util::LogPlay::Instance()->Rewind();
      this->dataPtr->stepInc = 1;
      if (!util::LogPlay::Instance()->HasIterations())
        this->dataPtr->iterations = 0;
    }

    if (msg.has_forward() && msg.forward())
    {
      util::LogPlay::Instance()->Forward();
      this->dataPtr->stepInc = -1;
      this->SetPaused(true);
      // ToDo: Update iterations if the log doesn't have it.
    }
  }

  this->dataPtr->playbackControlMsgs.clear();
}

//////////////////////////////////////////////////
void World::OnRequest(ConstRequestPtr &_msg)
{
  std::lock_guard<std::recursive_mutex> lock(this->dataPtr->receiveMutex);
  this->dataPtr->requestMsgs.push_back(*_msg);
}

//////////////////////////////////////////////////
void World::JointLog(ConstJointPtr &_msg)
{
  std::lock_guard<std::recursive_mutex> lock(this->dataPtr->receiveMutex);
  int i = 0;
  for (; i < this->dataPtr->sceneMsg.joint_size(); i++)
  {
    if (this->dataPtr->sceneMsg.joint(i).name() == _msg->name())
    {
      this->dataPtr->sceneMsg.mutable_joint(i)->CopyFrom(*_msg);
      break;
    }
  }

  if (i >= this->dataPtr->sceneMsg.joint_size())
  {
    msgs::Joint *newJoint = this->dataPtr->sceneMsg.add_joint();
    newJoint->CopyFrom(*_msg);
  }
}

//////////////////////////////////////////////////
void World::OnModelMsg(ConstModelPtr &_msg)
{
  std::lock_guard<std::recursive_mutex> lock(this->dataPtr->receiveMutex);
  this->dataPtr->modelMsgs.push_back(*_msg);
}

//////////////////////////////////////////////////
void World::BuildSceneMsg(msgs::Scene &_scene, BasePtr _entity)
{
  if (_entity)
  {
    if (_entity->HasType(Entity::MODEL))
    {
      msgs::Model *modelMsg = _scene.add_model();
      boost::static_pointer_cast<Model>(_entity)->FillMsg(*modelMsg);
    }
    else if (_entity->HasType(Entity::LIGHT))
    {
      msgs::Light *lightMsg = _scene.add_light();
      boost::static_pointer_cast<physics::Light>(_entity)->FillMsg(*lightMsg);
    }

    for (unsigned int i = 0; i < _entity->GetChildCount(); ++i)
    {
      this->BuildSceneMsg(_scene, _entity->GetChild(i));
    }
  }
}


//////////////////////////////////////////////////
// void World::ModelUpdateTBB()
// {
//   tbb::parallel_for (tbb::blocked_range<size_t>(0,
//   this->dataPtr->models.size(), 10),
//       ModelUpdate_TBB(&this->dataPtr->models));
// }

//////////////////////////////////////////////////
void World::ModelUpdateSingleLoop()
{
  // Update all the models
  for (unsigned int i = 0; i < this->dataPtr->rootElement->GetChildCount(); ++i)
    this->dataPtr->rootElement->GetChild(i)->Update();
}


//////////////////////////////////////////////////
void World::LoadPlugins()
{
  // Load the plugins
  if (this->dataPtr->sdf->HasElement("plugin"))
  {
    sdf::ElementPtr pluginElem = this->dataPtr->sdf->GetElement("plugin");
    while (pluginElem)
    {
      this->LoadPlugin(pluginElem);
      pluginElem = pluginElem->GetNextElement("plugin");
    }
  }

  // Load the plugins for all the models
  for (unsigned int i = 0; i < this->dataPtr->rootElement->GetChildCount(); ++i)
  {
    if (this->dataPtr->rootElement->GetChild(i)->HasType(Base::MODEL))
    {
      ModelPtr model = boost::static_pointer_cast<Model>(
          this->dataPtr->rootElement->GetChild(i));
      model->LoadPlugins();
    }
  }
}

//////////////////////////////////////////////////
void World::LoadPlugin(const std::string &_filename,
                       const std::string &_name,
                       sdf::ElementPtr _sdf)
{
  gazebo::WorldPluginPtr plugin = gazebo::WorldPlugin::Create(_filename,
                                                              _name);

  if (plugin)
  {
    if (plugin->GetType() != WORLD_PLUGIN)
    {
      gzerr << "World[" << this->Name() << "] is attempting to load "
            << "a plugin, but detected an incorrect plugin type. "
            << "Plugin filename[" << _filename << "] name[" << _name << "]\n";
      return;
    }
    plugin->Load(shared_from_this(), _sdf);
    this->dataPtr->plugins.push_back(plugin);

    if (this->dataPtr->initialized)
      plugin->Init();
  }
}

//////////////////////////////////////////////////
void World::RemovePlugin(const std::string &_name)
{
  for (auto plugin = this->dataPtr->plugins.begin();
           plugin != this->dataPtr->plugins.end(); ++plugin)
  {
    if ((*plugin)->GetHandle() == _name)
    {
      this->dataPtr->plugins.erase(plugin);
      break;
    }
  }
}

//////////////////////////////////////////////////
void World::LoadPlugin(sdf::ElementPtr _sdf)
{
  std::string pluginName = _sdf->Get<std::string>("name");
  std::string filename = _sdf->Get<std::string>("filename");
  this->LoadPlugin(filename, pluginName, _sdf);
}

//////////////////////////////////////////////////
void World::ProcessEntityMsgs()
{
  std::lock_guard<std::mutex> lock(this->dataPtr->entityDeleteMutex);

  for (auto &entityName : this->dataPtr->deleteEntity)
  {
    this->RemoveModel(entityName);
  }

  if (!this->dataPtr->deleteEntity.empty())
  {
    this->EnableAllModels();
    this->dataPtr->deleteEntity.clear();
  }
}

//////////////////////////////////////////////////
void World::ProcessRequestMsgs()
{
  std::lock_guard<std::recursive_mutex> lock(this->dataPtr->receiveMutex);
  msgs::Response response;

  for (auto const &requestMsg : this->dataPtr->requestMsgs)
  {
    bool send = true;
    response.set_id(requestMsg.id());
    response.set_request(requestMsg.request());
    response.set_response("success");

    if (requestMsg.request() == "entity_list")
    {
      msgs::Model_V modelVMsg;

      for (unsigned int i = 0;
          i < this->dataPtr->rootElement->GetChildCount(); ++i)
      {
        BasePtr entity = this->dataPtr->rootElement->GetChild(i);
        if (entity->HasType(Base::MODEL))
        {
          msgs::Model *modelMsg = modelVMsg.add_models();
          ModelPtr model = boost::dynamic_pointer_cast<Model>(entity);
          model->FillMsg(*modelMsg);
        }
      }

      response.set_type(modelVMsg.GetTypeName());
      std::string *serializedData = response.mutable_serialized_data();
      modelVMsg.SerializeToString(serializedData);
    }
    else if (requestMsg.request() == "entity_delete")
    {
      std::lock_guard<std::mutex> lock2(this->dataPtr->entityDeleteMutex);
      this->dataPtr->deleteEntity.push_back(requestMsg.data());
    }
    else if (requestMsg.request() == "entity_info")
    {
      BasePtr entity(
        this->dataPtr->rootElement->GetByName(requestMsg.data()));
      if (entity)
      {
        if (entity->HasType(Base::MODEL))
        {
          msgs::Model modelMsg;
          ModelPtr model = boost::dynamic_pointer_cast<Model>(entity);
          model->FillMsg(modelMsg);

          std::string *serializedData = response.mutable_serialized_data();
          modelMsg.SerializeToString(serializedData);
          response.set_type(modelMsg.GetTypeName());
        }
        else if (entity->HasType(Base::LINK))
        {
          msgs::Link linkMsg;
          LinkPtr link = boost::dynamic_pointer_cast<Link>(entity);
          link->FillMsg(linkMsg);

          std::string *serializedData = response.mutable_serialized_data();
          linkMsg.SerializeToString(serializedData);
          response.set_type(linkMsg.GetTypeName());
        }
        else if (entity->HasType(Base::COLLISION))
        {
          msgs::Collision collisionMsg;
          CollisionPtr collision =
            boost::dynamic_pointer_cast<Collision>(entity);
          collision->FillMsg(collisionMsg);

          std::string *serializedData = response.mutable_serialized_data();
          collisionMsg.SerializeToString(serializedData);
          response.set_type(collisionMsg.GetTypeName());
        }
        else if (entity->HasType(Base::JOINT))
        {
          msgs::Joint jointMsg;
          JointPtr joint = boost::dynamic_pointer_cast<Joint>(entity);
          joint->FillMsg(jointMsg);

          std::string *serializedData = response.mutable_serialized_data();
          jointMsg.SerializeToString(serializedData);
          response.set_type(jointMsg.GetTypeName());
        }
      }
      else
      {
        response.set_type("error");
        response.set_response("nonexistent");
      }
    }
    else if (requestMsg.request().find("world_sdf") != std::string::npos)
    {
      this->UpdateStateSDF();

      sdf::ElementPtr newSdf(this->dataPtr->sdf);

      // FIXME: Handle scale better on the server so we don't need to unscale
      // SDF here. Issue #1825
      if (requestMsg.request() == "world_sdf_save")
      {
        // Substitute all models sdf with unscaled versions
        if (newSdf->HasElement("model"))
        {
          auto modelElem = newSdf->GetElement("model");
          while (modelElem)
          {
            auto name = modelElem->GetAttribute("name")->GetAsString();
            auto model = this->ModelByName(name);
            if (model)
            {
              auto unscaled = model->UnscaledSDF()->Clone();

              modelElem->Copy(unscaled);
            }

            modelElem = modelElem->GetNextElement("model");
          }
        }
      }

      msgs::GzString msg;
      std::ostringstream stream;
      stream << "<?xml version='1.0'?>\n"
             << "<sdf version='" << SDF_VERSION << "'>\n"
             << newSdf->ToString("")
             << "</sdf>";

      msg.set_data(stream.str());

      std::string *serializedData = response.mutable_serialized_data();
      msg.SerializeToString(serializedData);
      response.set_type(msg.GetTypeName());
    }
    else if (requestMsg.request() == "scene_info")
    {
      this->dataPtr->sceneMsg.clear_model();
      this->dataPtr->sceneMsg.clear_light();
      this->BuildSceneMsg(this->dataPtr->sceneMsg, this->dataPtr->rootElement);

      std::string *serializedData = response.mutable_serialized_data();
      this->dataPtr->sceneMsg.SerializeToString(serializedData);
      response.set_type(this->dataPtr->sceneMsg.GetTypeName());
    }
    else if (requestMsg.request() == "spherical_coordinates_info")
    {
      msgs::SphericalCoordinates sphereCoordMsg;
      msgs::Set(&sphereCoordMsg, *(this->dataPtr->sphericalCoordinates));

      std::string *serializedData = response.mutable_serialized_data();
      sphereCoordMsg.SerializeToString(serializedData);
      response.set_type(sphereCoordMsg.GetTypeName());
    }
    else
      send = false;

    if (send)
    {
      this->dataPtr->responsePub->Publish(response);
    }
  }

  this->dataPtr->requestMsgs.clear();
}

//////////////////////////////////////////////////
void World::ProcessModelMsgs()
{
  std::lock_guard<std::recursive_mutex> lock(this->dataPtr->receiveMutex);
  for (auto const &modelMsg : this->dataPtr->modelMsgs)
  {
    ModelPtr model;
    if (modelMsg.has_id())
      model = this->ModelById(modelMsg.id());
    else
      model = this->ModelByName(modelMsg.name());

    if (!model)
      gzerr << "Unable to find model["
            << modelMsg.name() << "] Id[" << modelMsg.id() << "]\n";
    else
    {
      model->ProcessMsg(modelMsg);

      // May 30, 2013: The following code was removed because it has a
      // major performance impact when dragging complex object via the GUI.
      // This code also does not seem to be necessary, since can just
      // publish the incoming changes instead of a full model message. We
      // are leaving it temporarily in case we find a need for it.
      //
      // Let all other subscribers know about the change
      // msgs::Model msg;
      // model->FillMsg(msg);
      // // FillMsg fills the visual components from initial sdf
      // // but problem is that Visuals may have changed e.g. through ~/visual,
      // // so don't publish them to subscribers.
      // for (int i = 0; i < msg.link_size(); ++i)
      // {
      //   msg.mutable_link(i)->clear_visual();
      //   for (int j = 0; j < msg.link(i).collision_size(); ++j)
      //   {
      //     msg.mutable_link(i)->mutable_collision(j)->clear_visual();
      //   }
      // }

      this->dataPtr->modelPub->Publish(modelMsg);
    }
  }

  if (!this->dataPtr->modelMsgs.empty())
  {
    this->EnableAllModels();
    this->dataPtr->modelMsgs.clear();
  }
}

//////////////////////////////////////////////////
void World::ProcessLightModifyMsgs()
{
  std::lock_guard<std::recursive_mutex> lock(this->dataPtr->receiveMutex);
  for (auto const &lightModifyMsg : this->dataPtr->lightModifyMsgs)
  {
    LightPtr light = this->LightByName(lightModifyMsg.name());

    if (!light)
    {
      gzerr << "Light [" << lightModifyMsg.name() << "] not found."
          << " Use topic ~/factory/light to spawn a new light." << std::endl;
      continue;
    }
    else
    {
      // Update in scene message
      for (int i = 0; i < this->dataPtr->sceneMsg.light_size(); ++i)
      {
        if (this->dataPtr->sceneMsg.light(i).name() == lightModifyMsg.name())
        {
          this->dataPtr->sceneMsg.mutable_light(i)->MergeFrom(lightModifyMsg);
          break;
        }
      }

      // Update light object
      light->ProcessMsg(lightModifyMsg);
    }
  }

  if (!this->dataPtr->lightModifyMsgs.empty())
  {
    this->dataPtr->lightModifyMsgs.clear();
  }
}

//////////////////////////////////////////////////
void World::ProcessLightFactoryMsgs()
{
  // LoadLight also publishes to ~/light/factory so copy light factory msgs to
  // avoid deadlock in OnLightFactory callback when trying to lock receiveMutex
  std::list<msgs::Light> lightFactoryMsgsCopy;
  {
    std::lock_guard<std::recursive_mutex> lock(this->dataPtr->receiveMutex);

    std::copy(this->dataPtr->lightFactoryMsgs.begin(),
        this->dataPtr->lightFactoryMsgs.end(),
        std::back_inserter(lightFactoryMsgsCopy));
    this->dataPtr->lightFactoryMsgs.clear();
  }

  for (auto const &lightFactoryMsg : lightFactoryMsgsCopy)
  {
    LightPtr light = this->LightByName(lightFactoryMsg.name());
    if (light)
    {
      continue;
    }
    else
    {
      // Add to world SDF
      sdf::ElementPtr lightSDF = msgs::LightToSDF(lightFactoryMsg);
      lightSDF->SetParent(this->dataPtr->sdf);
      lightSDF->GetParent()->InsertElement(lightSDF);

      // Create new light object
      this->LoadLight(lightSDF, this->dataPtr->rootElement);
    }
  }
}

//////////////////////////////////////////////////
void World::ProcessFactoryMsgs()
{
  std::list<sdf::ElementPtr> modelsToLoad, lightsToLoad;

  {
    std::lock_guard<std::recursive_mutex> lock(this->dataPtr->receiveMutex);
    for (auto const &factoryMsg : this->dataPtr->factoryMsgs)
    {
      this->dataPtr->factorySDF->Root()->ClearElements();

      if (factoryMsg.has_sdf() && !factoryMsg.sdf().empty())
      {
        // SDF Parsing happens here
        if (!sdf::readString(factoryMsg.sdf(), this->dataPtr->factorySDF))
        {
          gzerr << "Unable to read sdf string[" << factoryMsg.sdf() << "]\n";
          continue;
        }
      }
      else if (factoryMsg.has_sdf_filename() &&
              !factoryMsg.sdf_filename().empty())
      {
        std::string filename = common::ModelDatabase::Instance()->GetModelFile(
            factoryMsg.sdf_filename());

        if (!sdf::readFile(filename, this->dataPtr->factorySDF))
        {
          gzerr << "Unable to read sdf file.\n";
          continue;
        }
      }
      else if (factoryMsg.has_clone_model_name())
      {
        ModelPtr model = this->ModelByName(factoryMsg.clone_model_name());
        if (!model)
        {
          gzerr << "Unable to clone model[" << factoryMsg.clone_model_name()
            << "]. Model not found.\n";
          continue;
        }

        this->dataPtr->factorySDF->Root()->InsertElement(
            model->GetSDF()->Clone());

        std::string newName = model->GetName() + "_clone";
        newName = this->UniqueModelName(newName);

        this->dataPtr->factorySDF->Root()->GetElement("model")->GetAttribute(
            "name")->Set(newName);
      }
      else
      {
        gzerr << "Unable to load sdf from factory message."
          << "No SDF or SDF filename specified.\n";
        continue;
      }

      if (factoryMsg.has_edit_name())
      {
        BasePtr base(
          this->dataPtr->rootElement->GetByName(factoryMsg.edit_name()));
        if (base)
        {
          sdf::ElementPtr elem;
          if (this->dataPtr->factorySDF->Root()->GetName() == "sdf")
            elem = this->dataPtr->factorySDF->Root()->GetFirstElement();
          else
            elem = this->dataPtr->factorySDF->Root();

          base->UpdateParameters(elem);
        }
      }
      else
      {
        bool isActor = false;
        bool isModel = false;
        bool isLight = false;

        sdf::ElementPtr elem = this->dataPtr->factorySDF->Root()->Clone();

        if (!elem)
        {
          gzerr << "Invalid SDF:";
          this->dataPtr->factorySDF->Root()->PrintValues("");
          continue;
        }

        if (elem->HasElement("world"))
          elem = elem->GetElement("world");

        if (elem->HasElement("model"))
        {
          elem = elem->GetElement("model");
          isModel = true;
        }
        else if (elem->HasElement("light"))
        {
          elem = elem->GetElement("light");
          isLight = true;
        }
        else if (elem->HasElement("actor"))
        {
          elem = elem->GetElement("actor");
          isActor = true;
        }
        else
        {
          gzerr << "Unable to find a model, light, or actor in:\n";
          this->dataPtr->factorySDF->Root()->PrintValues("");
          continue;
        }

        elem->SetParent(this->dataPtr->sdf);
        elem->GetParent()->InsertElement(elem);
        if (factoryMsg.has_pose())
        {
          elem->GetElement("pose")->Set(msgs::ConvertIgn(factoryMsg.pose()));
        }

        if (isActor)
        {
          ActorPtr actor = this->LoadActor(elem, this->dataPtr->rootElement);
          actor->Init();
          actor->LoadPlugins();
        }
        else if (isModel)
        {
          // Make sure model name is unique
          auto entityName = elem->Get<std::string>("name");
          if (entityName.empty())
          {
            gzerr << "Can't load model with empty name" << std::endl;
            continue;
          }

          // Model with the given name already exists
          if (this->ModelByName(entityName))
          {
            // If allow renaming is disabled
            if (!factoryMsg.allow_renaming())
            {
              gzwarn << "A model named [" << entityName << "] already exists "
                    << "and allow_renaming is false. Model won't be inserted."
                    << std::endl;
              continue;
            }

            entityName = this->UniqueModelName(entityName);
            elem->GetAttribute("name")->Set(entityName);
          }

          modelsToLoad.push_back(elem);
        }
        else if (isLight)
        {
          lightsToLoad.push_back(elem);
        }
      }
    }

    this->dataPtr->factoryMsgs.clear();
  }

  // Load models
  for (auto const &elem : modelsToLoad)
  {
    try
    {
      std::lock_guard<std::mutex> lock(this->dataPtr->factoryDeleteMutex);

      ModelPtr model = this->LoadModel(elem, this->dataPtr->rootElement);
      if (model != nullptr)
      {
        model->Init();
        model->LoadPlugins();
      }
    }
    catch(...)
    {
      gzerr << "Loading model from factory message failed\n";
    }
  }

  // Load lights
  for (auto const &elem : lightsToLoad)
  {
    try
    {
      std::lock_guard<std::mutex> lock(this->dataPtr->factoryDeleteMutex);

      LightPtr light = this->LoadLight(elem, this->dataPtr->rootElement);
      light->Init();
    }
    catch(...)
    {
      gzerr << "Loading light from factory message failed\n";
    }
  }
}

//////////////////////////////////////////////////
ModelPtr World::GetModelBelowPoint(const math::Vector3 &_pt)
{
#ifndef _WIN32
  #pragma GCC diagnostic push
  #pragma GCC diagnostic ignored "-Wdeprecated-declarations"
#endif
  return this->ModelBelowPoint(_pt.Ign());
#ifndef _WIN32
  #pragma GCC diagnostic pop
#endif
}

//////////////////////////////////////////////////
ModelPtr World::ModelBelowPoint(const ignition::math::Vector3d &_pt) const
{
  ModelPtr model;
  EntityPtr entity = this->EntityBelowPoint(_pt);

  if (entity)
    model = entity->GetParentModel();

  return model;
}

//////////////////////////////////////////////////
EntityPtr World::GetEntityBelowPoint(const math::Vector3 &_pt)
{
#ifndef _WIN32
  #pragma GCC diagnostic push
  #pragma GCC diagnostic ignored "-Wdeprecated-declarations"
#endif
  return this->EntityBelowPoint(_pt.Ign());
#ifndef _WIN32
  #pragma GCC diagnostic pop
#endif
}

//////////////////////////////////////////////////
EntityPtr World::EntityBelowPoint(const ignition::math::Vector3d &_pt) const
{
  std::string entityName;
  double dist;
  ignition::math::Vector3d end;

  end = _pt;
  end.Z() -= 1000;

  this->dataPtr->physicsEngine->InitForThread();
  this->dataPtr->testRay->SetPoints(_pt, end);
  this->dataPtr->testRay->GetIntersection(dist, entityName);
  return this->EntityByName(entityName);
}

//////////////////////////////////////////////////
void World::SetState(const WorldState &_state)
{
  this->SetSimTime(_state.GetSimTime());
  this->dataPtr->logRealTime = _state.GetRealTime();
  this->dataPtr->iterations = _state.GetIterations();

  // Insertions (adapted from ProcessFactoryMsgs)
  auto insertions = _state.Insertions();
  for (auto const &insertion : insertions)
  {
    this->dataPtr->factorySDF->Root()->ClearElements();

    std::stringstream sdfStr;
    sdfStr << "<sdf version='" << SDF_VERSION << "'>"
           << insertion
           << "</sdf>";

    // SDF Parsing happens here
    if (!sdf::readString(sdfStr.str(), this->dataPtr->factorySDF))
    {
      gzerr << "Unable to read sdf string[" << insertion << "]" << std::endl;
      continue;
    }

    // Get entity being inserted
    bool isModel = false;
    bool isLight = false;

    auto elem = this->dataPtr->factorySDF->Root()->Clone();

    if (!elem)
    {
      gzerr << "Invalid SDF:" << std::endl;
      this->dataPtr->factorySDF->Root()->PrintValues("");
      continue;
    }

    if (elem->HasElement("world"))
      elem = elem->GetElement("world");

    if (elem->HasElement("model"))
    {
      elem = elem->GetElement("model");
      isModel = true;
    }
    else if (elem->HasElement("light"))
    {
      elem = elem->GetElement("light");
      isLight = true;
    }
    else
    {
      gzerr << "Unable to find a model or light in:" << std::endl;
      this->dataPtr->factorySDF->Root()->PrintValues("");
      continue;
    }

    elem->SetParent(this->dataPtr->sdf);
    elem->GetParent()->InsertElement(elem);

    if (isModel)
    {
      try
      {
        std::lock_guard<std::mutex> lock(this->dataPtr->factoryDeleteMutex);

        ModelPtr model = this->LoadModel(elem, this->dataPtr->rootElement);
<<<<<<< HEAD
        if (model != nullptr)
        {
          model->Init();
          model->LoadPlugins();
        }
=======
        model->Init();

        if (!util::LogPlay::Instance()->IsOpen())
          model->LoadPlugins();
>>>>>>> b8ad9004
      }
      catch(...)
      {
        gzerr << "Loading model from world state insertion failed" <<
            std::endl;
      }
    }
    else if (isLight)
    {
      try
      {
        std::lock_guard<std::mutex> lock(this->dataPtr->factoryDeleteMutex);

        LightPtr light = this->LoadLight(elem, this->dataPtr->rootElement);
        light->Init();
      }
      catch(...)
      {
        gzerr << "Loading light from world state insertion failed." <<
            std::endl;
      }
    }
  }

  // Model updates
  const ModelState_M modelStates = _state.GetModelStates();
  for (auto const &modelState : modelStates)
  {
    ModelPtr model = this->ModelByName(modelState.second.GetName());
    if (model)
      model->SetState(modelState.second);
    else
      gzerr << "Unable to find model[" << modelState.second.GetName() << "]\n";
  }

  // Light updates
  const LightState_M lightStates = _state.LightStates();
  for (auto const &lightState : lightStates)
  {
    LightPtr light = this->LightByName(lightState.second.GetName());
    if (light)
      light->SetState(lightState.second);
    else
    {
      gzerr << "Unable to find light[" << lightState.second.GetName() << "]"
            << std::endl;
    }
  }

  // Deletions
  auto deletions = _state.Deletions();
  for (auto const &deletion : deletions)
  {
    // This works for models and lights
    this->RemoveModel(deletion);
  }
}

//////////////////////////////////////////////////
void World::InsertModelFile(const std::string &_sdfFilename)
{
  std::lock_guard<std::recursive_mutex> lock(this->dataPtr->receiveMutex);
  msgs::Factory msg;
  msg.set_sdf_filename(_sdfFilename);
  this->dataPtr->factoryMsgs.push_back(msg);
}

//////////////////////////////////////////////////
void World::InsertModelSDF(const sdf::SDF &_sdf)
{
  std::lock_guard<std::recursive_mutex> lock(this->dataPtr->receiveMutex);
  msgs::Factory msg;
  msg.set_sdf(_sdf.ToString());
  this->dataPtr->factoryMsgs.push_back(msg);
}

//////////////////////////////////////////////////
void World::InsertModelString(const std::string &_sdfString)
{
  std::lock_guard<std::recursive_mutex> lock(this->dataPtr->receiveMutex);
  msgs::Factory msg;
  msg.set_sdf(_sdfString);
  this->dataPtr->factoryMsgs.push_back(msg);
}

//////////////////////////////////////////////////
std::string World::StripWorldName(const std::string &_name) const
{
  if (_name.find(this->Name() + "::") == 0)
    return _name.substr(this->Name().size() + 2);
  else
    return _name;
}

//////////////////////////////////////////////////
void World::EnableAllModels()
{
  for (auto &model : this->dataPtr->models)
  {
    model->SetEnabled(true);
  }
}

//////////////////////////////////////////////////
void World::DisableAllModels()
{
  for (auto &model : this->dataPtr->models)
  {
    model->SetEnabled(false);
  }
}

//////////////////////////////////////////////////
void World::UpdateStateSDF()
{
  this->dataPtr->sdf->Update();
  sdf::ElementPtr stateElem = this->dataPtr->sdf->GetElement("state");
  stateElem->ClearElements();

  WorldState currentState(shared_from_this());
  currentState.FillSDF(stateElem);
}

//////////////////////////////////////////////////
bool World::OnLog(std::ostringstream &_stream)
{
  int bufferIndex = this->dataPtr->currentStateBuffer;
  // Save the entire state when its the first call to OnLog.
  if (util::LogRecord::Instance()->FirstUpdate())
  {
    this->dataPtr->sdf->Update();
    _stream << "<sdf version ='";
    _stream << SDF_VERSION;
    _stream << "'>\n";
    _stream << this->dataPtr->sdf->ToString("");
    _stream << "</sdf>\n";
  }
  else if (this->dataPtr->states[bufferIndex].size() >= 1)
  {
    {
      std::lock_guard<std::mutex> lock(this->dataPtr->logBufferMutex);
      this->dataPtr->currentStateBuffer ^= 1;
    }
    for (auto const &worldState : this->dataPtr->states[bufferIndex])
    {
      _stream << "<sdf version='" << SDF_VERSION << "'>"
              << worldState
              << "</sdf>";
    }

    this->dataPtr->states[bufferIndex].clear();
  }

  // Logging has stopped. Wait for log worker to finish. Output last bit
  // of data, and reset states.
  if (!util::LogRecord::Instance()->Running())
  {
    std::lock_guard<std::mutex> lock(this->dataPtr->logBufferMutex);

    // Output any data that may have been pushed onto the queue
    for (size_t i = 0;
        i < this->dataPtr->states[this->dataPtr->currentStateBuffer^1].size();
        ++i)
    {
      _stream << "<sdf version='" << SDF_VERSION << "'>"
        << this->dataPtr->states[this->dataPtr->currentStateBuffer^1][i]
        << "</sdf>";
    }

    for (size_t i = 0;
        i < this->dataPtr->states[this->dataPtr->currentStateBuffer].size();
        ++i)
    {
      _stream << "<sdf version='" << SDF_VERSION << "'>"
        << this->dataPtr->states[this->dataPtr->currentStateBuffer][i]
        << "</sdf>";
    }

    // Clear everything.
    this->dataPtr->states[0].clear();
    this->dataPtr->states[1].clear();
    this->dataPtr->stateToggle = 0;
    this->dataPtr->prevStates[0] = WorldState();
    this->dataPtr->prevStates[1] = WorldState();
  }

  return true;
}

//////////////////////////////////////////////////
void World::ProcessMessages()
{
  {
    std::lock_guard<std::recursive_mutex> lock(this->dataPtr->receiveMutex);

    if ((this->dataPtr->posePub && this->dataPtr->posePub->HasConnections()) ||
        (this->dataPtr->poseLocalPub &&
         this->dataPtr->poseLocalPub->HasConnections()))
    {
      msgs::PosesStamped msg;

      // Time stamp this PosesStamped message
      msgs::Set(msg.mutable_time(), this->SimTime());

      if (!this->dataPtr->publishModelPoses.empty() ||
          !this->dataPtr->publishLightPoses.empty())
      {
        for (auto const &model : this->dataPtr->publishModelPoses)
        {
          std::list<ModelPtr> modelList;
          modelList.push_back(model);
          while (!modelList.empty())
          {
            ModelPtr m = modelList.front();
            modelList.pop_front();
            msgs::Pose *poseMsg = msg.add_pose();

            // Publish the model's relative pose
            poseMsg->set_name(m->GetScopedName());
            poseMsg->set_id(m->GetId());
            msgs::Set(poseMsg, m->RelativePose());

            // Publish each of the model's child links relative poses
            Link_V links = m->GetLinks();
            for (auto const &link : links)
            {
              poseMsg = msg.add_pose();
              poseMsg->set_name(link->GetScopedName());
              poseMsg->set_id(link->GetId());
              msgs::Set(poseMsg, link->RelativePose());
            }

            // add all nested models to the queue
            Model_V models = m->NestedModels();
            for (auto const &n : models)
              modelList.push_back(n);
          }
        }

        for (auto const &light : this->dataPtr->publishLightPoses)
        {
          msgs::Pose *poseMsg = msg.add_pose();

          // Publish the light's pose
          poseMsg->set_name(light->GetScopedName());
          // \todo Change to relative once lights can be attached to links
          // on the rendering side
          // \todo Hack: we use empty id to indicate it's pose of a light
          // Need to add an id field to light.proto
          // poseMsg->set_id(light->GetId());
          msgs::Set(poseMsg, light->WorldPose());
        }

        if (this->dataPtr->posePub && this->dataPtr->posePub->HasConnections())
          this->dataPtr->posePub->Publish(msg);
      }

      if (this->dataPtr->poseLocalPub &&
          this->dataPtr->poseLocalPub->HasConnections())
      {
        // rendering::Scene depends on this timestamp, which is used by
        // rendering sensors to time stamp their data
        this->dataPtr->poseLocalPub->Publish(msg);
      }
    }
    this->dataPtr->publishModelPoses.clear();
    this->dataPtr->publishLightPoses.clear();
  }

  {
    std::lock_guard<std::recursive_mutex> lock(this->dataPtr->receiveMutex);

    if (this->dataPtr->modelPub && this->dataPtr->modelPub->HasConnections())
    {
      if (!this->dataPtr->publishModelScales.empty())
      {
        for (auto const &model : this->dataPtr->publishModelScales)
        {
          std::list<ModelPtr> modelList;
          modelList.push_back(model);
          while (!modelList.empty())
          {
            ModelPtr m = modelList.front();
            modelList.pop_front();

            // Publish the model's scale
            msgs::Model msg;
            msg.set_name(m->GetScopedName());
            msg.set_id(m->GetId());
            msgs::Set(msg.mutable_scale(), m->Scale());

            // Not publishing for links for now

            // add all nested models to the queue
            Model_V models = m->NestedModels();
            for (auto const &n : models)
              modelList.push_back(n);

            this->dataPtr->modelPub->Publish(msg);
          }
        }
      }
    }
    this->dataPtr->publishModelScales.clear();
  }

  if (common::Time::GetWallTime() - this->dataPtr->prevProcessMsgsTime >
      this->dataPtr->processMsgsPeriod)
  {
    this->ProcessPlaybackControlMsgs();
    this->ProcessEntityMsgs();
    this->ProcessRequestMsgs();
    this->ProcessFactoryMsgs();
    this->ProcessModelMsgs();
    this->ProcessLightFactoryMsgs();
    this->ProcessLightModifyMsgs();
    this->dataPtr->prevProcessMsgsTime = common::Time::GetWallTime();
  }
}

//////////////////////////////////////////////////
void World::PublishWorldStats()
{
  this->dataPtr->worldStatsMsg.Clear();

  msgs::Set(this->dataPtr->worldStatsMsg.mutable_sim_time(),
      this->SimTime());
  msgs::Set(this->dataPtr->worldStatsMsg.mutable_real_time(),
      this->RealTime());
  msgs::Set(this->dataPtr->worldStatsMsg.mutable_pause_time(),
      this->PauseTime());

  this->dataPtr->worldStatsMsg.set_iterations(this->dataPtr->iterations);
  this->dataPtr->worldStatsMsg.set_paused(this->IsPaused());

  if (util::LogPlay::Instance()->IsOpen())
  {
    msgs::LogPlaybackStatistics logStats;
    msgs::Set(logStats.mutable_start_time(),
        util::LogPlay::Instance()->LogStartTime());
    msgs::Set(logStats.mutable_end_time(),
        util::LogPlay::Instance()->LogEndTime());

    this->dataPtr->worldStatsMsg.mutable_log_playback_stats()->CopyFrom(
        logStats);
  }

  if (this->dataPtr->statPub && this->dataPtr->statPub->HasConnections())
    this->dataPtr->statPub->Publish(this->dataPtr->worldStatsMsg);
  this->dataPtr->prevStatTime = common::Time::GetWallTime();
}

//////////////////////////////////////////////////
bool World::IsLoaded() const
{
  return this->dataPtr->loaded;
}

//////////////////////////////////////////////////
void World::PublishModelPose(physics::ModelPtr _model)
{
  std::lock_guard<std::recursive_mutex> lock(this->dataPtr->receiveMutex);

  // Only add if the model name is not in the list
  this->dataPtr->publishModelPoses.insert(_model);
}

//////////////////////////////////////////////////
void World::PublishModelScale(physics::ModelPtr _model)
{
  std::lock_guard<std::recursive_mutex> lock(this->dataPtr->receiveMutex);

  // Only add if the model name is not in the list
  this->dataPtr->publishModelScales.insert(_model);
}

//////////////////////////////////////////////////
void World::PublishLightPose(const physics::LightPtr _light)
{
  std::lock_guard<std::recursive_mutex> lock(this->dataPtr->receiveMutex);

  // Only add if the light name is not in the list
  this->dataPtr->publishLightPoses.insert(_light);
}

//////////////////////////////////////////////////
void World::LogWorker()
{
  std::unique_lock<std::mutex> lock(this->dataPtr->logMutex);

  WorldPtr self = shared_from_this();
  this->dataPtr->logPrevIteration = this->dataPtr->iterations;

  GZ_ASSERT(self, "Self pointer to World is invalid");

  // Init the prevUnfilteredState
  this->dataPtr->prevUnfilteredState.Load(self);

  while (!this->dataPtr->stop)
  {
    // get unfiltered world state
    WorldState unfilteredState;
    {
      std::lock_guard<std::mutex> dLock(this->dataPtr->entityDeleteMutex);
      unfilteredState.Load(self);
    }

    // compute world state diff and find out about insertions and deletions
    std::vector<std::string> insertions;
    std::vector<std::string> deletions;
    bool insertDelete = false;

    {
      WorldState unfilteredDiffState = unfilteredState -
          this->dataPtr->prevUnfilteredState;
      if (!unfilteredDiffState.IsZero())
      {
        insertions = unfilteredDiffState.Insertions();
        deletions = unfilteredDiffState.Deletions();
        insertDelete = !insertions.empty() || !deletions.empty();
      }
    }
    this->dataPtr->prevUnfilteredState = unfilteredState;

    // Throttle state capture based on log recording frequency.
    auto simTime = this->SimTime();
    if ((simTime - this->dataPtr->logLastStateTime >=
        util::LogRecord::Instance()->Period()) || insertDelete)
    {
      int currState = (this->dataPtr->stateToggle + 1) % 2;

      std::string filterStr = util::LogRecord::Instance()->Filter();
      // compute diff for filtered states
      {
        std::lock_guard<std::mutex> dLock(this->dataPtr->entityDeleteMutex);
        this->dataPtr->prevStates[currState].LoadWithFilter(self, filterStr);
      }
      WorldState diffState = this->dataPtr->prevStates[currState] -
          this->dataPtr->prevStates[this->dataPtr->stateToggle];
      this->dataPtr->logPrevIteration = this->dataPtr->iterations;

      if (!diffState.IsZero() || insertDelete)
      {
        this->dataPtr->stateToggle = currState;
        {
          // Store the entire current state (instead of the diffState). A slow
          // moving link may never be captured if only diff state is recorded.
          std::lock_guard<std::mutex> bLock(this->dataPtr->logBufferMutex);

          this->dataPtr->prevStates[currState].SetInsertions(insertions);
          this->dataPtr->prevStates[currState].SetDeletions(deletions);
          this->dataPtr->states[this->dataPtr->currentStateBuffer].push_back(
              this->dataPtr->prevStates[currState]);

          // Tell the logger to update, once the number of states exceeds 1000
          if (this->dataPtr->states[this->dataPtr->currentStateBuffer].size() >
              1000)
          {
            util::LogRecord::Instance()->Notify();
          }
        }
      }

      this->dataPtr->logLastStateTime = simTime;
    }

    this->dataPtr->logContinueCondition.notify_all();

    // Wait until there is work to be done.
    this->dataPtr->logCondition.wait(lock);
  }

  // Make sure nothing is blocked by this thread.
  this->dataPtr->logContinueCondition.notify_all();
}

/////////////////////////////////////////////////
uint32_t World::GetIterations() const
{
  return this->Iterations();
}

/////////////////////////////////////////////////
uint32_t World::Iterations() const
{
  return this->dataPtr->iterations;
}

//////////////////////////////////////////////////
void World::RemoveModel(const std::string &_name)
{
  boost::recursive_mutex::scoped_lock plock(
      *this->Physics()->GetPhysicsUpdateMutex());

  std::lock_guard<std::mutex> flock(this->dataPtr->factoryDeleteMutex);

  // Remove all the dirty poses from the delete entity.
  {
    for (auto entity = this->dataPtr->dirtyPoses.begin();
             entity != this->dataPtr->dirtyPoses.end(); ++entity)
    {
      if ((*entity)->GetName() == _name ||
         ((*entity)->GetParent() && (*entity)->GetParent()->GetName() == _name))
      {
        this->dataPtr->dirtyPoses.erase(entity++);
      }
      else
        ++entity;
    }
  }

  // Remove from SDF
  if (this->dataPtr->sdf->HasElement("model"))
  {
    sdf::ElementPtr childElem = this->dataPtr->sdf->GetElement("model");
    while (childElem && childElem->Get<std::string>("name") != _name)
      childElem = childElem->GetNextElement("model");
    if (childElem)
    {
      this->dataPtr->sdf->RemoveChild(childElem);
    }
  }

  if (this->dataPtr->sdf->HasElement("light"))
  {
    sdf::ElementPtr childElem = this->dataPtr->sdf->GetElement("light");
    while (childElem && childElem->Get<std::string>("name") != _name)
      childElem = childElem->GetNextElement("light");
    if (childElem)
    {
      this->dataPtr->sdf->RemoveChild(childElem);
    }
  }

  // remove objects in world
  {
    boost::recursive_mutex::scoped_lock lock(
        *this->Physics()->GetPhysicsUpdateMutex());

    // Remove model object
    for (auto model = this->dataPtr->models.begin();
             model != this->dataPtr->models.end(); ++model)
    {
      if ((*model)->GetName() == _name || (*model)->GetScopedName() == _name)
      {
        this->dataPtr->models.erase(model);
        this->dataPtr->rootElement->RemoveChild(_name);
        break;
      }
    }

    // Remove light object
    for (auto light = this->dataPtr->lights.begin();
        light != this->dataPtr->lights.end(); ++light)
    {
      if ((*light)->GetScopedName() == _name)
      {
        if ((*light)->GetParent())
        {
          // Avoid calling: this->dataPtr->rootElement->RemoveChild(_name);
          // which removes the first child it finds with _name, ignoring
          // entity type (model or light) and scoping of names,
          // e.g. In a world with "point" and "parent::point" entities,
          // removing "point" will remove "parent::child" if it's first in the
          // list
          (*light)->GetParent()->RemoveChild(*light);
        }
        this->dataPtr->lights.erase(light);
        break;
      }
    }

    // Find the light by name in the scene msg, and remove it.
    for (int i = 0; i < this->dataPtr->sceneMsg.light_size(); ++i)
    {
      if (this->dataPtr->sceneMsg.light(i).name() == _name)
      {
        this->dataPtr->sceneMsg.mutable_light()->SwapElements(i,
            this->dataPtr->sceneMsg.light_size()-1);
        this->dataPtr->sceneMsg.mutable_light()->RemoveLast();
        break;
      }
    }
  }

  // Cleanup the publishModelPoses list.
  {
    std::lock_guard<std::recursive_mutex> lock2(this->dataPtr->receiveMutex);
    for (auto model = this->dataPtr->publishModelPoses.begin();
             model != this->dataPtr->publishModelPoses.end(); ++model)
    {
      if ((*model)->GetName() == _name || (*model)->GetScopedName() == _name)
      {
        this->dataPtr->publishModelPoses.erase(model);
        break;
      }
    }
  }

  // Cleanup the publishLightPoses list.
  {
    std::lock_guard<std::recursive_mutex> lock2(this->dataPtr->receiveMutex);
    for (auto light : this->dataPtr->publishLightPoses)
    {
      if (light->GetName() == _name || light->GetScopedName() == _name)
      {
        this->dataPtr->publishLightPoses.erase(light);
        break;
      }
    }
  }
}

/////////////////////////////////////////////////
void World::OnLightMsg(ConstLightPtr &/*_msg*/)
{
  gzerr << "Topic ~/light deprecated, use ~/factory/light to spawn new lights "
      << "and ~/light/modify to modify existing lights." << std::endl;
}

/////////////////////////////////////////////////
void World::OnLightModifyMsg(ConstLightPtr &_msg)
{
  std::lock_guard<std::recursive_mutex> lock(this->dataPtr->receiveMutex);
  this->dataPtr->lightModifyMsgs.push_back(*_msg);
}

/////////////////////////////////////////////////
void World::OnLightFactoryMsg(ConstLightPtr &_msg)
{
  std::lock_guard<std::recursive_mutex> lock(this->dataPtr->receiveMutex);
  this->dataPtr->lightFactoryMsgs.push_back(*_msg);
}

/////////////////////////////////////////////////
msgs::Scene World::GetSceneMsg() const
{
  return this->SceneMsg();
}

/////////////////////////////////////////////////
msgs::Scene World::SceneMsg() const
{
  return this->dataPtr->sceneMsg;
}

/////////////////////////////////////////////////
std::mutex &World::GetSetWorldPoseMutex() const
{
  return this->WorldPoseMutex();
}

/////////////////////////////////////////////////
std::mutex &World::WorldPoseMutex() const
{
  return this->dataPtr->setWorldPoseMutex;
}

/////////////////////////////////////////////////
bool World::GetEnablePhysicsEngine()
{
  return this->PhysicsEnabled();
}

/////////////////////////////////////////////////
bool World::PhysicsEnabled() const
{
  return this->dataPtr->enablePhysicsEngine;
}

/////////////////////////////////////////////////
void World::EnablePhysicsEngine(const bool _enable)
{
  this->SetPhysicsEnabled(_enable);
}

/////////////////////////////////////////////////
void World::SetPhysicsEnabled(const bool _enable)
{
  this->dataPtr->enablePhysicsEngine = _enable;
}

/////////////////////////////////////////////////
bool World::WindEnabled() const
{
  return this->dataPtr->enableWind;
}

/////////////////////////////////////////////////
void World::SetWindEnabled(const bool _enable)
{
  if (this->dataPtr->enableWind == _enable)
    return;

  this->dataPtr->enableWind = _enable;

  for (auto const &model : this->dataPtr->models)
  {
    Link_V links = model->GetLinks();
    for (auto const &link : links)
    {
      if (link->WindMode())
        link->SetWindEnabled(this->dataPtr->enableWind);
    }
  }
}

/////////////////////////////////////////////////
bool World::AtmosphereEnabled() const
{
  return this->dataPtr->enableAtmosphere;
}

/////////////////////////////////////////////////
void World::SetAtmosphereEnabled(const bool _enable)
{
  this->dataPtr->enableAtmosphere = _enable;
}

/////////////////////////////////////////////////
void World::_AddDirty(Entity *_entity)
{
  GZ_ASSERT(_entity != nullptr, "_entity is nullptr");
  this->dataPtr->dirtyPoses.push_back(_entity);
}

/////////////////////////////////////////////////
void World::ResetPhysicsStates()
{
  for (auto &model : this->dataPtr->models)
    model->ResetPhysicsStates();
}

/////////////////////////////////////////////////
common::URI World::URI() const
{
  return this->dataPtr->uri;
}

/////////////////////////////////////////////////
void World::RegisterIntrospectionItems()
{
  auto uri = this->URI();

  common::URI timeURI(uri);
  timeURI.Query().Insert("p", "time/sim_time");
  this->dataPtr->introspectionItems.push_back(timeURI);
  // Add here all the items that might be introspected.
  gazebo::util::IntrospectionManager::Instance()->Register<common::Time>(
      timeURI.Str(), std::bind(&World::SimTime, this));
}

/////////////////////////////////////////////////
void World::UnregisterIntrospectionItems()
{
  for (auto &item : this->dataPtr->introspectionItems)
    util::IntrospectionManager::Instance()->Unregister(item.Str());

  this->dataPtr->introspectionItems.clear();
}

//////////////////////////////////////////////////
std::string World::UniqueModelName(const std::string &_name)
{
  std::string result = _name;

  int i = 0;
  while (this->ModelByName(result))
    result = _name + "_" + std::to_string(i++);

  return result;
}

//////////////////////////////////////////////////
void World::PluginInfoService(const ignition::msgs::StringMsg &_req,
    ignition::msgs::Plugin_V &_plugins, bool &_success)
{
  _plugins.clear_plugins();
  _success = false;

  common::URI pluginUri = _req.data();
  if (!pluginUri.Valid())
  {
    gzwarn << "URI [" << _req.data() << "] is not valid." << std::endl;
    return;
  }

  if (!pluginUri.Path().Contains(this->URI().Path()))
  {
    gzwarn << "Plugin [" << pluginUri.Str() << "] does not match world [" <<
        this->URI().Str() << "]" << std::endl;
    return;
  }

  auto parts = common::split(pluginUri.Path().Str(), "/");
  auto myParts = common::split(this->URI().Path().Str(), "/");

  for (size_t i = myParts.size(); i < parts.size(); i = i+2)
  {
    // See if there is a model
    if (parts[i] == "model")
    {
      auto model = this->ModelByName(parts[i+1]);

      if (!model)
      {
        gzwarn << "Model [" << parts[i+1] << "] not found in world [" <<
            this->Name() << "]" << std::endl;
        return;
      }

      model->PluginInfo(pluginUri, _plugins, _success);
      return;
    }
    // TODO: Handle world plugins
    else
    {
      gzwarn << "Segment [" << parts[i] << "] in [" << pluginUri.Str() <<
         "] cannot be handled." << std::endl;
      return;
    }
  }

  gzwarn << "Couldn't get information for plugin [" << pluginUri.Str() << "]"
      << std::endl;
}<|MERGE_RESOLUTION|>--- conflicted
+++ resolved
@@ -2372,18 +2372,12 @@
         std::lock_guard<std::mutex> lock(this->dataPtr->factoryDeleteMutex);
 
         ModelPtr model = this->LoadModel(elem, this->dataPtr->rootElement);
-<<<<<<< HEAD
         if (model != nullptr)
         {
           model->Init();
-          model->LoadPlugins();
+          if (!util::LogPlay::Instance()->IsOpen())
+            model->LoadPlugins();
         }
-=======
-        model->Init();
-
-        if (!util::LogPlay::Instance()->IsOpen())
-          model->LoadPlugins();
->>>>>>> b8ad9004
       }
       catch(...)
       {
