/*
 * Copyright (C) 2012-2014 Open Source Robotics Foundation
 *
 * Licensed under the Apache License, Version 2.0 (the "License");
 * you may not use this file except in compliance with the License.
 * You may obtain a copy of the License at
 *
 *     http://www.apache.org/licenses/LICENSE-2.0
 *
 * Unless required by applicable law or agreed to in writing, software
 * distributed under the License is distributed on an "AS IS" BASIS,
 * WITHOUT WARRANTIES OR CONDITIONS OF ANY KIND, either express or implied.
 * See the License for the specific language governing permissions and
 * limitations under the License.
 *
*/

#include <time.h>

#include <tbb/parallel_for.h>
#include <tbb/blocked_range.h>

#include <boost/thread.hpp>
#include <boost/thread/mutex.hpp>
#include <boost/thread/recursive_mutex.hpp>

#include <sdf/sdf.hh>

#include <deque>
#include <list>
#include <set>
#include <string>
#include <vector>

#include "gazebo/sensors/SensorManager.hh"
#include "gazebo/math/Rand.hh"

#include "gazebo/transport/Node.hh"
#include "gazebo/transport/TransportIface.hh"
#include "gazebo/transport/Publisher.hh"
#include "gazebo/transport/Subscriber.hh"

#include "gazebo/util/LogPlay.hh"

#include "gazebo/common/ModelDatabase.hh"
#include "gazebo/common/CommonIface.hh"
#include "gazebo/common/Events.hh"
#include "gazebo/common/Exception.hh"
#include "gazebo/common/Console.hh"
#include "gazebo/common/Plugin.hh"

#include "gazebo/math/Vector3.hh"

#include "gazebo/msgs/msgs.hh"

#include "gazebo/util/OpenAL.hh"
#include "gazebo/util/Diagnostics.hh"
#include "gazebo/util/LogRecord.hh"

#include "gazebo/physics/Road.hh"
#include "gazebo/physics/RayShape.hh"
#include "gazebo/physics/Link.hh"
#include "gazebo/physics/PhysicsEngine.hh"
#include "gazebo/physics/PhysicsFactory.hh"
#include "gazebo/physics/Model.hh"
#include "gazebo/physics/Actor.hh"
#include "gazebo/physics/World.hh"
#include "gazebo/common/SphericalCoordinates.hh"

#include "gazebo/physics/Collision.hh"
#include "gazebo/physics/ContactManager.hh"
#include "gazebo/physics/Population.hh"

using namespace gazebo;
using namespace physics;

/// \brief Flag used to say if/when to clear all models.
/// This will be replaced with a class member variable in Gazebo 3.0
bool g_clearModels;

class ModelUpdate_TBB
{
  public: ModelUpdate_TBB(Model_V *_models) : models(_models) {}
  public: void operator() (const tbb::blocked_range<size_t> &_r) const
  {
    for (size_t i = _r.begin(); i != _r.end(); i++)
    {
      (*models)[i]->Update();
    }
  }

  private: Model_V *models;
};

//////////////////////////////////////////////////
World::World(const std::string &_name)
{
<<<<<<< HEAD
  this->clearModels = false;
=======
  g_clearModels = false;
>>>>>>> 79827dee
  this->sdf.reset(new sdf::Element);
  sdf::initFile("world.sdf", this->sdf);

  this->factorySDF.reset(new sdf::SDF);
  sdf::initFile("root.sdf", this->factorySDF);

  this->logPlayStateSDF.reset(new sdf::Element);
  sdf::initFile("state.sdf", this->logPlayStateSDF);

  this->receiveMutex = new boost::recursive_mutex();
  this->loadModelMutex = new boost::mutex();

  this->initialized = false;
  this->loaded = false;
  this->stepInc = 0;
  this->pause = false;
  this->thread = NULL;
  this->logThread = NULL;
  this->stop = false;

  this->currentStateBuffer = 0;
  this->stateToggle = 0;

  this->pluginsLoaded = false;

  this->name = _name;

  this->needsReset = false;
  this->resetAll = true;
  this->resetTimeOnly = false;
  this->resetModelOnly = false;
  this->enablePhysicsEngine = true;
  this->setWorldPoseMutex = new boost::mutex();
  this->worldUpdateMutex = new boost::recursive_mutex();

  this->sleepOffset = common::Time(0);

  this->prevStatTime = common::Time::GetWallTime();
  this->prevProcessMsgsTime = common::Time::GetWallTime();

  this->connections.push_back(
     event::Events::ConnectStep(boost::bind(&World::OnStep, this)));
  this->connections.push_back(
     event::Events::ConnectSetSelectedEntity(
       boost::bind(&World::SetSelectedEntityCB, this, _1)));
  this->connections.push_back(
     event::Events::ConnectPause(
       boost::bind(&World::SetPaused, this, _1)));
}

//////////////////////////////////////////////////
World::~World()
{
  delete this->receiveMutex;
  this->receiveMutex = NULL;
  delete this->loadModelMutex;
  this->loadModelMutex = NULL;
  delete this->setWorldPoseMutex;
  this->setWorldPoseMutex = NULL;
  delete this->worldUpdateMutex;
  this->worldUpdateMutex = NULL;

  this->connections.clear();
  this->Fini();

  this->sdf->Reset();
  this->rootElement.reset();
  this->node.reset();

  this->testRay.reset();
}

//////////////////////////////////////////////////
void World::Load(sdf::ElementPtr _sdf)
{
  this->loaded = false;
  this->sdf = _sdf;

  if (this->sdf->Get<std::string>("name").empty())
    gzwarn << "create_world(world_name =["
           << this->name << "]) overwrites sdf world name\n!";
  else
    this->name = this->sdf->Get<std::string>("name");

#ifdef HAVE_OPENAL
  util::OpenAL::Instance()->Load(this->sdf->GetElement("audio"));
#endif

  this->sceneMsg.CopyFrom(msgs::SceneFromSDF(this->sdf->GetElement("scene")));
  this->sceneMsg.set_name(this->GetName());

  // The period at which messages are processed
  this->processMsgsPeriod = common::Time(0, 200000000);

  this->node = transport::NodePtr(new transport::Node());
  this->node->Init(this->GetName());

  // pose pub for server side, mainly used for updating and timestamping
  // Scene, which in turn will be used by rendering sensors.
  // TODO: replace local communication with shared memory for efficiency.
  this->poseLocalPub = this->node->Advertise<msgs::PosesStamped>(
    "~/pose/local/info", 10);

  // pose pub for client with a cap on publishing rate to reduce traffic
  // overhead
  this->posePub = this->node->Advertise<msgs::PosesStamped>(
    "~/pose/info", 10, 60);

  this->guiPub = this->node->Advertise<msgs::GUI>("~/gui", 5);
  if (this->sdf->HasElement("gui"))
    this->guiPub->Publish(msgs::GUIFromSDF(this->sdf->GetElement("gui")));

  this->factorySub = this->node->Subscribe("~/factory",
                                           &World::OnFactoryMsg, this);
  this->controlSub = this->node->Subscribe("~/world_control",
                                           &World::OnControl, this);

  this->requestSub = this->node->Subscribe("~/request",
                                           &World::OnRequest, this, true);
  this->jointSub = this->node->Subscribe("~/joint", &World::JointLog, this);
  this->lightSub = this->node->Subscribe("~/light", &World::OnLightMsg, this);

  this->modelSub = this->node->Subscribe<msgs::Model>("~/model/modify",
      &World::OnModelMsg, this);

  this->responsePub = this->node->Advertise<msgs::Response>("~/response");
  this->statPub =
    this->node->Advertise<msgs::WorldStatistics>("~/world_stats", 100, 5);
  this->selectionPub = this->node->Advertise<msgs::Selection>("~/selection", 1);
  this->modelPub = this->node->Advertise<msgs::Model>("~/model/info");
  this->lightPub = this->node->Advertise<msgs::Light>("~/light");

  std::string type = this->sdf->GetElement("physics")->Get<std::string>("type");
  this->physicsEngine = PhysicsFactory::NewPhysicsEngine(type,
      shared_from_this());

  if (this->physicsEngine == NULL)
    gzthrow("Unable to create physics engine\n");

  // This should come before loading of entities
  this->physicsEngine->Load(this->sdf->GetElement("physics"));

  // This should also come before loading of entities
  {
    sdf::ElementPtr spherical = this->sdf->GetElement("spherical_coordinates");
    common::SphericalCoordinates::SurfaceType surfaceType =
      common::SphericalCoordinates::Convert(
        spherical->Get<std::string>("surface_model"));
    math::Angle latitude, longitude, heading;
    double elevation = spherical->Get<double>("elevation");
    latitude.SetFromDegree(spherical->Get<double>("latitude_deg"));
    longitude.SetFromDegree(spherical->Get<double>("longitude_deg"));
    heading.SetFromDegree(spherical->Get<double>("heading_deg"));

    this->sphericalCoordinates.reset(new common::SphericalCoordinates(
      surfaceType, latitude, longitude, elevation, heading));
  }

  if (this->sphericalCoordinates == NULL)
    gzthrow("Unable to create spherical coordinates data structure\n");

  this->rootElement.reset(new Base(BasePtr()));
  this->rootElement->SetName(this->GetName());
  this->rootElement->SetWorld(shared_from_this());

  // A special order is necessary when loading a world that contains state
  // information. The joints must be created last, otherwise they get
  // initialized improperly.
  {
    // Create all the entities
    this->LoadEntities(this->sdf, this->rootElement);

    // Set the state of the entities
    if (this->sdf->HasElement("state"))
    {
      sdf::ElementPtr childElem = this->sdf->GetElement("state");

      while (childElem)
      {
        WorldState myState;
        myState.Load(childElem);
        this->SetState(myState);

        childElem = childElem->GetNextElement("state");

        // TODO: We currently load just the first state data. Need to
        // implement a better mechanism for handling multiple states
        break;
      }
    }

    for (unsigned int i = 0; i < this->GetModelCount(); ++i)
      this->GetModel(i)->LoadJoints();
  }

  // TODO: Performance test to see if TBB model updating is necessary
  // Choose threaded or unthreaded model updating depending on the number of
  // models in the scene
  // if (this->GetModelCount() < 20)
  this->modelUpdateFunc = &World::ModelUpdateSingleLoop;
  // else
  // this->modelUpdateFunc = &World::ModelUpdateTBB;

  event::Events::worldCreated(this->GetName());

  this->loaded = true;
}

//////////////////////////////////////////////////
void World::Save(const std::string &_filename)
{
  this->UpdateStateSDF();
  std::string data;
  data = "<?xml version ='1.0'?>\n";
  data += "<sdf version='" +
          boost::lexical_cast<std::string>(SDF_VERSION) + "'>\n";
  data += this->sdf->ToString("");
  data += "</sdf>\n";

  std::ofstream out(_filename.c_str(), std::ios::out);
  if (!out)
    gzerr << "Unable to open file[" << _filename << "]\n";
  else
    out << data;

  out.close();
}

//////////////////////////////////////////////////
void World::Init()
{
  // Initialize all the entities (i.e. Model)
  for (unsigned int i = 0; i < this->rootElement->GetChildCount(); i++)
    this->rootElement->GetChild(i)->Init();

  // Initialize the physics engine
  this->physicsEngine->Init();

  this->testRay = boost::dynamic_pointer_cast<RayShape>(
      this->GetPhysicsEngine()->CreateShape("ray", CollisionPtr()));

  this->prevStates[0].SetWorld(shared_from_this());
  this->prevStates[1].SetWorld(shared_from_this());

  this->prevStates[0].SetName(this->GetName());
  this->prevStates[1].SetName(this->GetName());

  this->updateInfo.worldName = this->GetName();

  this->iterations = 0;
  this->logPrevIteration = 0;

  util::DiagnosticManager::Instance()->Init(this->GetName());

  util::LogRecord::Instance()->Add(this->GetName(), "state.log",
      boost::bind(&World::OnLog, this, _1));

  // Check if we have to insert an object population.
  if (this->sdf->HasElement("population"))
  {
    Population population(this->sdf, shared_from_this());
    population.PopulateAll();
  }

  this->initialized = true;

  // Mark the world initialization
  gzlog << "Init world[" << this->GetName() << "]" << std::endl;
}

//////////////////////////////////////////////////
void World::Run(unsigned int _iterations)
{
  this->stop = false;
  this->stopIterations = _iterations;

  this->thread = new boost::thread(boost::bind(&World::RunLoop, this));
}

//////////////////////////////////////////////////
void World::RunBlocking(unsigned int _iterations)
{
  this->stop = false;
  this->stopIterations = _iterations;
  this->RunLoop();
}

//////////////////////////////////////////////////
void World::RemoveModel(ModelPtr _model)
{
  if (_model)
    this->RemoveModel(_model->GetName());
}

//////////////////////////////////////////////////
bool World::GetRunning() const
{
  return !this->stop;
}

//////////////////////////////////////////////////
void World::Stop()
{
  this->stop = true;

  if (this->thread)
  {
    this->thread->join();
    delete this->thread;
    this->thread = NULL;
  }
}

//////////////////////////////////////////////////
void World::RunLoop()
{
  this->physicsEngine->InitForThread();

  this->startTime = common::Time::GetWallTime();

  // This fixes a minor issue when the world is paused before it's started
  if (this->IsPaused())
    this->pauseStartTime = this->startTime;

  this->prevStepWallTime = common::Time::GetWallTime();

  // Get the first state
  this->prevStates[0] = WorldState(shared_from_this());
  this->prevStates[1] = WorldState(shared_from_this());
  this->stateToggle = 0;

  this->logThread = new boost::thread(boost::bind(&World::LogWorker, this));

  if (!util::LogPlay::Instance()->IsOpen())
  {
    for (this->iterations = 0; !this->stop &&
        (!this->stopIterations || (this->iterations < this->stopIterations));)
    {
      this->Step();
    }
  }
  else
  {
    this->enablePhysicsEngine = false;
    for (this->iterations = 0; !this->stop &&
        (!this->stopIterations || (this->iterations < this->stopIterations));)
    {
      this->LogStep();
    }
  }

  this->stop = true;

  if (this->logThread)
  {
    this->logCondition.notify_all();
    {
      boost::mutex::scoped_lock lock(this->logMutex);
      this->logCondition.notify_all();
    }
    this->logThread->join();
    delete this->logThread;
    this->logThread = NULL;
  }
}

//////////////////////////////////////////////////
void World::LogStep()
{
  if (!this->IsPaused() || this->stepInc > 0)
  {
    std::string data;
    if (!util::LogPlay::Instance()->Step(data))
    {
      this->SetPaused(true);
    }
    else
    {
      this->logPlayStateSDF->ClearElements();
      sdf::readString(data, this->logPlayStateSDF);

      this->logPlayState.Load(this->logPlayStateSDF);

      // Process insertions
      if (this->logPlayStateSDF->HasElement("insertions"))
      {
        sdf::ElementPtr modelElem =
          this->logPlayStateSDF->GetElement("insertions")->GetElement("model");

        while (modelElem)
        {
          ModelPtr model = this->LoadModel(modelElem, this->rootElement);
          model->Init();

          // Disabling plugins on playback
          // model->LoadPlugins();

          modelElem = modelElem->GetNextElement("model");
        }
      }

      // Process deletions
      if (this->logPlayStateSDF->HasElement("deletions"))
      {
        sdf::ElementPtr nameElem =
          this->logPlayStateSDF->GetElement("deletions")->GetElement("name");
        while (nameElem)
        {
          transport::requestNoReply(this->GetName(), "entity_delete",
                                    nameElem->Get<std::string>());
          nameElem = nameElem->GetNextElement("name");
        }
      }

      this->SetState(this->logPlayState);
      this->Update();
      this->iterations++;
    }

    if (this->stepInc > 0)
      this->stepInc--;
  }

  this->PublishWorldStats();

  this->ProcessMessages();
}

//////////////////////////////////////////////////
void World::Step()
{
  DIAG_TIMER_START("World::Step");

  /// need this because ODE does not call dxReallocateWorldProcessContext()
  /// until dWorld.*Step
  /// Plugins that manipulate joints (and probably other properties) require
  /// one iteration of the physics engine. Do not remove this.
  if (!this->pluginsLoaded &&
      sensors::SensorManager::Instance()->SensorsInitialized())
  {
    this->LoadPlugins();
    this->pluginsLoaded = true;
  }

  DIAG_TIMER_LAP("World::Step", "loadPlugins");

  // Send statistics about the world simulation
  this->PublishWorldStats();

  DIAG_TIMER_LAP("World::Step", "publishWorldStats");

  double updatePeriod = this->physicsEngine->GetUpdatePeriod();
  // sleep here to get the correct update rate
  common::Time tmpTime = common::Time::GetWallTime();
  common::Time sleepTime = this->prevStepWallTime +
    common::Time(updatePeriod) - tmpTime - this->sleepOffset;

  common::Time actualSleep = 0;
  if (sleepTime > 0)
  {
    common::Time::Sleep(sleepTime);
    actualSleep = common::Time::GetWallTime() - tmpTime;
  }
  else
    sleepTime = 0;

  // exponentially avg out
  this->sleepOffset = (actualSleep - sleepTime) * 0.01 +
                      this->sleepOffset * 0.99;

  DIAG_TIMER_LAP("World::Step", "sleepOffset");

  // throttling update rate, with sleepOffset as tolerance
  // the tolerance is needed as the sleep time is not exact
  if (common::Time::GetWallTime() - this->prevStepWallTime + this->sleepOffset
         >= common::Time(updatePeriod))
  {
    boost::recursive_mutex::scoped_lock lock(*this->worldUpdateMutex);

    DIAG_TIMER_LAP("World::Step", "worldUpdateMutex");

    this->prevStepWallTime = common::Time::GetWallTime();

    double stepTime = this->physicsEngine->GetMaxStepSize();
    if (!this->IsPaused() || this->stepInc > 0)
    {
      // query timestep to allow dynamic time step size updates
      this->simTime += stepTime;
      this->iterations++;
      this->Update();

      DIAG_TIMER_LAP("World::Step", "update");

      if (this->IsPaused() && this->stepInc > 0)
        this->stepInc--;
    }
    else
    {
      // Flush the log record buffer, if there is data in it.
      if (util::LogRecord::Instance()->GetBufferSize() > 0)
        util::LogRecord::Instance()->Notify();
      this->pauseTime += stepTime;
    }
  }

  this->ProcessMessages();

  DIAG_TIMER_STOP("World::Step");

<<<<<<< HEAD
  if (this->clearModels)
=======
  if (g_clearModels)
>>>>>>> 79827dee
    this->ClearModels();
}

//////////////////////////////////////////////////
void World::Step(unsigned int _steps)
{
  this->Step(_steps);
}

//////////////////////////////////////////////////
void World::Step(unsigned int _steps)
{
  if (!this->IsPaused())
  {
    gzwarn << "Calling World::Step(steps) while world is not paused\n";
    this->SetPaused(true);
  }

  {
    boost::recursive_mutex::scoped_lock lock(*this->worldUpdateMutex);
    this->stepInc = _steps;
  }

  // block on completion
  bool wait = true;
  while (wait)
  {
    common::Time::MSleep(1);
    boost::recursive_mutex::scoped_lock lock(*this->worldUpdateMutex);
    if (this->stepInc == 0 || this->stop)
      wait = false;
  }
}

//////////////////////////////////////////////////
void World::Update()
{
  DIAG_TIMER_START("World::Update");

  if (this->needsReset)
  {
    if (this->resetAll)
      this->Reset();
    else if (this->resetTimeOnly)
      this->ResetTime();
    else if (this->resetModelOnly)
      this->ResetEntities(Base::MODEL);
    this->needsReset = false;
  }
  DIAG_TIMER_LAP("World::Update", "needsReset");

  this->updateInfo.simTime = this->GetSimTime();
  this->updateInfo.realTime = this->GetRealTime();
  event::Events::worldUpdateBegin(this->updateInfo);

  DIAG_TIMER_LAP("World::Update", "Events::worldUpdateBegin");

  // Update all the models
  (*this.*modelUpdateFunc)();

  DIAG_TIMER_LAP("World::Update", "Model::Update");

  // This must be called before PhysicsEngine::UpdatePhysics.
  this->physicsEngine->UpdateCollision();

  DIAG_TIMER_LAP("World::Update", "PhysicsEngine::UpdateCollision");

  // Wait for logging to finish, if it's running.
  if (util::LogRecord::Instance()->GetRunning())
  {
    boost::mutex::scoped_lock lock(this->logMutex);

    // It's possible the logWorker thread never processed the previous
    // state. This checks to make sure that we don't continute until the log
    // worker catchs up.
    if (this->iterations - this->logPrevIteration > 1)
    {
      this->logCondition.notify_one();
      this->logContinueCondition.wait(lock);
    }
  }

  // Update the physics engine
  if (this->enablePhysicsEngine && this->physicsEngine)
  {
    // This must be called directly after PhysicsEngine::UpdateCollision.
    this->physicsEngine->UpdatePhysics();

    DIAG_TIMER_LAP("World::Update", "PhysicsEngine::UpdatePhysics");

    // do this after physics update as
    //   ode --> MoveCallback sets the dirtyPoses
    //           and we need to propagate it into Entity::worldPose
    {
      // block any other pose updates (e.g. Joint::SetPosition)
      boost::recursive_mutex::scoped_lock lock(
        *this->physicsEngine->GetPhysicsUpdateMutex());

      for (std::list<Entity*>::iterator iter = this->dirtyPoses.begin();
          iter != this->dirtyPoses.end(); ++iter)
      {
        (*iter)->SetWorldPose((*iter)->GetDirtyPose(), false);
      }

      this->dirtyPoses.clear();
    }

    DIAG_TIMER_LAP("World::Update", "SetWorldPose(dirtyPoses)");
  }

  // Only update state information if logging data.
  if (util::LogRecord::Instance()->GetRunning())
    this->logCondition.notify_one();
  DIAG_TIMER_LAP("World::Update", "LogRecordNotify");

  // Output the contact information
  this->physicsEngine->GetContactManager()->PublishContacts();

  DIAG_TIMER_LAP("World::Update", "ContactManager::PublishContacts");

  event::Events::worldUpdateEnd();

  DIAG_TIMER_STOP("World::Update");
}

//////////////////////////////////////////////////
void World::Fini()
{
  this->Stop();
  this->plugins.clear();

  this->publishModelPoses.clear();

  this->node->Fini();

  if (this->rootElement)
  {
    this->rootElement->Fini();
    this->rootElement.reset();
  }

  if (this->physicsEngine)
  {
    this->physicsEngine->Fini();
    this->physicsEngine.reset();
  }

  this->models.clear();
  this->prevStates[0].SetWorld(WorldPtr());
  this->prevStates[1].SetWorld(WorldPtr());

#ifdef HAVE_OPENAL
  util::OpenAL::Instance()->Fini();
#endif
}

//////////////////////////////////////////////////
void World::Clear()
{
<<<<<<< HEAD
  this->clearModels = true;
=======
  g_clearModels = true;
>>>>>>> 79827dee
}

//////////////////////////////////////////////////
void World::ClearModels()
{
<<<<<<< HEAD
  this->clearModels = false;
=======
  g_clearModels = false;
>>>>>>> 79827dee
  bool pauseState = this->IsPaused();
  this->SetPaused(true);

  this->publishModelPoses.clear();

  // Remove all models
  for (Model_V::iterator iter = this->models.begin();
       iter != this->models.end(); ++iter)
  {
    this->rootElement->RemoveChild((*iter)->GetId());
  }
  this->models.clear();

  this->SetPaused(pauseState);
}

//////////////////////////////////////////////////
std::string World::GetName() const
{
  return this->name;
}

//////////////////////////////////////////////////
PhysicsEnginePtr World::GetPhysicsEngine() const
{
  return this->physicsEngine;
}

//////////////////////////////////////////////////
common::SphericalCoordinatesPtr World::GetSphericalCoordinates() const
{
  return this->sphericalCoordinates;
}

//////////////////////////////////////////////////
BasePtr World::GetByName(const std::string &_name)
{
  if (this->rootElement)
    return this->rootElement->GetByName(_name);
  else
    return BasePtr();
}

/////////////////////////////////////////////////
ModelPtr World::GetModelById(unsigned int _id)
{
  return boost::dynamic_pointer_cast<Model>(this->rootElement->GetById(_id));
}

//////////////////////////////////////////////////
ModelPtr World::GetModel(const std::string &_name)
{
  boost::mutex::scoped_lock lock(*this->loadModelMutex);
  return boost::dynamic_pointer_cast<Model>(this->GetByName(_name));
}

//////////////////////////////////////////////////
EntityPtr World::GetEntity(const std::string &_name)
{
  return boost::dynamic_pointer_cast<Entity>(this->GetByName(_name));
}

//////////////////////////////////////////////////
ModelPtr World::LoadModel(sdf::ElementPtr _sdf , BasePtr _parent)
{
  boost::mutex::scoped_lock lock(*this->loadModelMutex);
  ModelPtr model;

  if (_sdf->GetName() == "model")
  {
    model = this->physicsEngine->CreateModel(_parent);
    model->SetWorld(shared_from_this());
    model->Load(_sdf);

    event::Events::addEntity(model->GetScopedName());

    msgs::Model msg;
    model->FillMsg(msg);
    this->modelPub->Publish(msg);

    this->EnableAllModels();
  }
  else
  {
    gzerr << "SDF is missing the <model> tag:\n";
  }

  this->PublishModelPose(model);
  this->models.push_back(model);
  return model;
}

//////////////////////////////////////////////////
ActorPtr World::LoadActor(sdf::ElementPtr _sdf , BasePtr _parent)
{
  ActorPtr actor(new Actor(_parent));
  actor->SetWorld(shared_from_this());
  actor->Load(_sdf);

  event::Events::addEntity(actor->GetScopedName());

  msgs::Model msg;
  actor->FillMsg(msg);
  this->modelPub->Publish(msg);

  return actor;
}

//////////////////////////////////////////////////
RoadPtr World::LoadRoad(sdf::ElementPtr _sdf , BasePtr _parent)
{
  RoadPtr road(new Road(_parent));
  road->Load(_sdf);
  return road;
}

//////////////////////////////////////////////////
void World::LoadEntities(sdf::ElementPtr _sdf, BasePtr _parent)
{
  if (_sdf->HasElement("light"))
  {
    sdf::ElementPtr childElem = _sdf->GetElement("light");
    while (childElem)
    {
      msgs::Light *lm = this->sceneMsg.add_light();
      lm->CopyFrom(msgs::LightFromSDF(childElem));

      childElem = childElem->GetNextElement("light");
    }
  }

  if (_sdf->HasElement("model"))
  {
    sdf::ElementPtr childElem = _sdf->GetElement("model");

    while (childElem)
    {
      this->LoadModel(childElem, _parent);

      // TODO : Put back in the ability to nest models. We should do this
      // without requiring a joint.

      childElem = childElem->GetNextElement("model");
    }
  }

  if (_sdf->HasElement("actor"))
  {
    sdf::ElementPtr childElem = _sdf->GetElement("actor");

    while (childElem)
    {
      this->LoadActor(childElem, _parent);

      childElem = childElem->GetNextElement("actor");
    }
  }

  if (_sdf->HasElement("road"))
  {
    sdf::ElementPtr childElem = _sdf->GetElement("road");
    while (childElem)
    {
      this->LoadRoad(childElem, _parent);
      childElem = childElem->GetNextElement("road");
    }
  }
}

//////////////////////////////////////////////////
unsigned int World::GetModelCount() const
{
  return this->models.size();
}

//////////////////////////////////////////////////
ModelPtr World::GetModel(unsigned int _index) const
{
  if (_index >= this->models.size())
  {
    gzerr << "Given model index[" << _index << "] is out of range[0.."
          << this->models.size() << "]\n";
    return ModelPtr();
  }

  return this->models[_index];
}

//////////////////////////////////////////////////
Model_V World::GetModels() const
{
  return this->models;
}

//////////////////////////////////////////////////
void World::ResetTime()
{
  this->simTime = common::Time(0);
  this->pauseTime = common::Time(0);
  this->startTime = common::Time::GetWallTime();
  this->realTimeOffset = common::Time(0);
  this->iterations = 0;
  sensors::SensorManager::Instance()->ResetLastUpdateTimes();
}

//////////////////////////////////////////////////
void World::ResetEntities(Base::EntityType _type)
{
  this->rootElement->Reset(_type);
}

//////////////////////////////////////////////////
void World::Reset()
{
  bool currently_paused = this->IsPaused();
  this->SetPaused(true);

  {
    boost::recursive_mutex::scoped_lock(*this->worldUpdateMutex);

    math::Rand::SetSeed(math::Rand::GetSeed());
    this->physicsEngine->SetSeed(math::Rand::GetSeed());

    this->ResetTime();
    this->ResetEntities(Base::BASE);
    for (std::vector<WorldPluginPtr>::iterator iter = this->plugins.begin();
        iter != this->plugins.end(); ++iter)
      (*iter)->Reset();
    this->physicsEngine->Reset();
  }

  this->SetPaused(currently_paused);
}

//////////////////////////////////////////////////
void World::OnStep()
{
  this->stepInc = 1;
}

//////////////////////////////////////////////////
void World::SetSelectedEntityCB(const std::string &_name)
{
  msgs::Selection msg;
  BasePtr base = this->GetByName(_name);
  EntityPtr ent = boost::dynamic_pointer_cast<Entity>(base);

  // unselect selectedEntity
  if (this->selectedEntity)
  {
    msg.set_id(this->selectedEntity->GetId());
    msg.set_name(this->selectedEntity->GetScopedName());
    msg.set_selected(false);
    this->selectionPub->Publish(msg);

    this->selectedEntity->SetSelected(false);
  }

  // if a different entity is selected, show bounding box and SetSelected(true)
  if (ent && this->selectedEntity != ent)
  {
    // set selected entity to ent
    this->selectedEntity = ent;
    this->selectedEntity->SetSelected(true);

    msg.set_id(this->selectedEntity->GetId());
    msg.set_name(this->selectedEntity->GetScopedName());
    msg.set_selected(true);

    this->selectionPub->Publish(msg);
  }
  else
    this->selectedEntity.reset();
}

//////////////////////////////////////////////////
EntityPtr World::GetSelectedEntity() const
{
  return this->selectedEntity;
}

//////////////////////////////////////////////////
void World::PrintEntityTree()
{
  // Initialize all the entities
  for (unsigned int i = 0; i < this->rootElement->GetChildCount(); i++)
    this->rootElement->GetChild(i)->Print("");
}

//////////////////////////////////////////////////
gazebo::common::Time World::GetSimTime() const
{
  return this->simTime;
}

//////////////////////////////////////////////////
void World::SetSimTime(const common::Time &_t)
{
  this->simTime = _t;
}

//////////////////////////////////////////////////
gazebo::common::Time World::GetPauseTime() const
{
  return this->pauseTime;
}

//////////////////////////////////////////////////
gazebo::common::Time World::GetStartTime() const
{
  return this->startTime;
}

//////////////////////////////////////////////////
common::Time World::GetRealTime() const
{
  if (!util::LogPlay::Instance()->IsOpen())
  {
    if (this->pause)
      return (this->pauseStartTime - this->startTime) - this->realTimeOffset;
    else
      return (common::Time::GetWallTime() - this->startTime) -
        this->realTimeOffset;
  }
  else
    return this->logRealTime;
}

//////////////////////////////////////////////////
bool World::IsPaused() const
{
  return this->pause;
}

//////////////////////////////////////////////////
void World::SetPaused(bool _p)
{
  if (this->pause == _p)
    return;

  {
    boost::recursive_mutex::scoped_lock(*this->worldUpdateMutex);
    this->pause = _p;
  }

  if (_p)
  {
    // This is also a good time to clear out the logging buffer.
    util::LogRecord::Instance()->Notify();

    this->pauseStartTime = common::Time::GetWallTime();
  }
  else
    this->realTimeOffset += common::Time::GetWallTime() - this->pauseStartTime;

  event::Events::pause(_p);
}

//////////////////////////////////////////////////
void World::OnFactoryMsg(ConstFactoryPtr &_msg)
{
  boost::recursive_mutex::scoped_lock lock(*this->receiveMutex);
  this->factoryMsgs.push_back(*_msg);
}

//////////////////////////////////////////////////
void World::OnControl(ConstWorldControlPtr &_data)
{
  if (_data->has_pause())
    this->SetPaused(_data->pause());

  if (_data->has_step())
    this->OnStep();

  if (_data->has_multi_step())
  {
    // stepWorld is a blocking call so set stepInc directly so that world stats
    // will still be published
    this->SetPaused(true);
    boost::recursive_mutex::scoped_lock lock(*this->worldUpdateMutex);
    this->stepInc = _data->multi_step();
  }

  if (_data->has_seed())
  {
    math::Rand::SetSeed(_data->seed());
    this->physicsEngine->SetSeed(_data->seed());
  }

  if (_data->has_reset())
  {
    this->needsReset = true;

    if (_data->reset().has_all() && _data->reset().all())
    {
      this->resetAll = true;
    }
    else
    {
      this->resetAll = false;

      if (_data->reset().has_time_only() && _data->reset().time_only())
        this->resetTimeOnly = true;

      if (_data->reset().has_model_only() && _data->reset().model_only())
        this->resetModelOnly = true;
    }
  }
}

//////////////////////////////////////////////////
void World::OnRequest(ConstRequestPtr &_msg)
{
  boost::recursive_mutex::scoped_lock lock(*this->receiveMutex);
  this->requestMsgs.push_back(*_msg);
}

//////////////////////////////////////////////////
void World::JointLog(ConstJointPtr &_msg)
{
  boost::recursive_mutex::scoped_lock lock(*this->receiveMutex);
  int i = 0;
  for (; i < this->sceneMsg.joint_size(); i++)
  {
    if (this->sceneMsg.joint(i).name() == _msg->name())
    {
      this->sceneMsg.mutable_joint(i)->CopyFrom(*_msg);
      break;
    }
  }

  if (i >= this->sceneMsg.joint_size())
  {
    msgs::Joint *newJoint = this->sceneMsg.add_joint();
    newJoint->CopyFrom(*_msg);
  }
}

//////////////////////////////////////////////////
void World::OnModelMsg(ConstModelPtr &_msg)
{
  boost::recursive_mutex::scoped_lock lock(*this->receiveMutex);
  this->modelMsgs.push_back(*_msg);
}

//////////////////////////////////////////////////
void World::BuildSceneMsg(msgs::Scene &_scene, BasePtr _entity)
{
  if (_entity)
  {
    if (_entity->HasType(Entity::MODEL))
    {
      msgs::Model *modelMsg = _scene.add_model();
      boost::static_pointer_cast<Model>(_entity)->FillMsg(*modelMsg);
    }

    for (unsigned int i = 0; i < _entity->GetChildCount(); ++i)
    {
      this->BuildSceneMsg(_scene, _entity->GetChild(i));
    }
  }
}


//////////////////////////////////////////////////
/*void World::ModelUpdateTBB()
{
  tbb::parallel_for (tbb::blocked_range<size_t>(0, this->models.size(), 10),
      ModelUpdate_TBB(&this->models));
}*/

//////////////////////////////////////////////////
void World::ModelUpdateSingleLoop()
{
  // Update all the models
  for (unsigned int i = 0; i < this->rootElement->GetChildCount(); i++)
    this->rootElement->GetChild(i)->Update();
}


//////////////////////////////////////////////////
void World::LoadPlugins()
{
  // Load the plugins
  if (this->sdf->HasElement("plugin"))
  {
    sdf::ElementPtr pluginElem = this->sdf->GetElement("plugin");
    while (pluginElem)
    {
      this->LoadPlugin(pluginElem);
      pluginElem = pluginElem->GetNextElement("plugin");
    }
  }

  // Load the plugins for all the models
  for (unsigned int i = 0; i < this->rootElement->GetChildCount(); i++)
  {
    if (this->rootElement->GetChild(i)->HasType(Base::MODEL))
    {
      ModelPtr model = boost::static_pointer_cast<Model>(
          this->rootElement->GetChild(i));
      model->LoadPlugins();
    }
  }
}

//////////////////////////////////////////////////
void World::LoadPlugin(const std::string &_filename,
                       const std::string &_name,
                       sdf::ElementPtr _sdf)
{
  gazebo::WorldPluginPtr plugin = gazebo::WorldPlugin::Create(_filename,
                                                              _name);

  if (plugin)
  {
    if (plugin->GetType() != WORLD_PLUGIN)
    {
      gzerr << "World[" << this->GetName() << "] is attempting to load "
            << "a plugin, but detected an incorrect plugin type. "
            << "Plugin filename[" << _filename << "] name[" << _name << "]\n";
      return;
    }
    plugin->Load(shared_from_this(), _sdf);
    this->plugins.push_back(plugin);

    if (this->initialized)
      plugin->Init();
  }
}

//////////////////////////////////////////////////
void World::RemovePlugin(const std::string &_name)
{
  std::vector<WorldPluginPtr>::iterator iter;
  for (iter = this->plugins.begin(); iter != this->plugins.end(); ++iter)
  {
    if ((*iter)->GetHandle() == _name)
    {
      this->plugins.erase(iter);
      break;
    }
  }
}

//////////////////////////////////////////////////
void World::LoadPlugin(sdf::ElementPtr _sdf)
{
  std::string pluginName = _sdf->Get<std::string>("name");
  std::string filename = _sdf->Get<std::string>("filename");
  this->LoadPlugin(filename, pluginName, _sdf);
}

//////////////////////////////////////////////////
void World::ProcessEntityMsgs()
{
  boost::mutex::scoped_lock lock(this->entityDeleteMutex);

  std::list<std::string>::iterator iter;
  for (iter = this->deleteEntity.begin();
       iter != this->deleteEntity.end(); ++iter)
  {
    this->RemoveModel(*iter);
  }

  if (!this->deleteEntity.empty())
  {
    this->EnableAllModels();
    this->deleteEntity.clear();
  }
}

//////////////////////////////////////////////////
void World::ProcessRequestMsgs()
{
  boost::recursive_mutex::scoped_lock lock(*this->receiveMutex);
  msgs::Response response;

  std::list<msgs::Request>::iterator iter;
  for (iter = this->requestMsgs.begin();
       iter != this->requestMsgs.end(); ++iter)
  {
    bool send = true;
    response.set_id((*iter).id());
    response.set_request((*iter).request());
    response.set_response("success");

    if ((*iter).request() == "entity_list")
    {
      msgs::Model_V modelVMsg;

      for (unsigned int i = 0; i < this->rootElement->GetChildCount(); ++i)
      {
        BasePtr entity = this->rootElement->GetChild(i);
        if (entity->HasType(Base::MODEL))
        {
          msgs::Model *modelMsg = modelVMsg.add_models();
          ModelPtr model = boost::dynamic_pointer_cast<Model>(entity);
          model->FillMsg(*modelMsg);
        }
      }

      response.set_type(modelVMsg.GetTypeName());
      std::string *serializedData = response.mutable_serialized_data();
      modelVMsg.SerializeToString(serializedData);
    }
    else if ((*iter).request() == "entity_delete")
    {
      boost::mutex::scoped_lock lock2(this->entityDeleteMutex);
      this->deleteEntity.push_back((*iter).data());
    }
    else if ((*iter).request() == "entity_info")
    {
      BasePtr entity = this->rootElement->GetByName((*iter).data());
      if (entity)
      {
        if (entity->HasType(Base::MODEL))
        {
          msgs::Model modelMsg;
          ModelPtr model = boost::dynamic_pointer_cast<Model>(entity);
          model->FillMsg(modelMsg);

          std::string *serializedData = response.mutable_serialized_data();
          modelMsg.SerializeToString(serializedData);
          response.set_type(modelMsg.GetTypeName());
        }
        else if (entity->HasType(Base::LINK))
        {
          msgs::Link linkMsg;
          LinkPtr link = boost::dynamic_pointer_cast<Link>(entity);
          link->FillMsg(linkMsg);

          std::string *serializedData = response.mutable_serialized_data();
          linkMsg.SerializeToString(serializedData);
          response.set_type(linkMsg.GetTypeName());
        }
        else if (entity->HasType(Base::COLLISION))
        {
          msgs::Collision collisionMsg;
          CollisionPtr collision =
            boost::dynamic_pointer_cast<Collision>(entity);
          collision->FillMsg(collisionMsg);

          std::string *serializedData = response.mutable_serialized_data();
          collisionMsg.SerializeToString(serializedData);
          response.set_type(collisionMsg.GetTypeName());
        }
        else if (entity->HasType(Base::JOINT))
        {
          msgs::Joint jointMsg;
          JointPtr joint = boost::dynamic_pointer_cast<Joint>(entity);
          joint->FillMsg(jointMsg);

          std::string *serializedData = response.mutable_serialized_data();
          jointMsg.SerializeToString(serializedData);
          response.set_type(jointMsg.GetTypeName());
        }
      }
      else
      {
        response.set_type("error");
        response.set_response("nonexistant");
      }
    }
    else if ((*iter).request() == "world_sdf")
    {
      msgs::GzString msg;
      this->UpdateStateSDF();
      std::ostringstream stream;
      stream << "<?xml version='1.0'?>\n"
             << "<sdf version='" << SDF_VERSION << "'>\n"
             << this->sdf->ToString("")
             << "</sdf>";

      msg.set_data(stream.str());

      std::string *serializedData = response.mutable_serialized_data();
      msg.SerializeToString(serializedData);
      response.set_type(msg.GetTypeName());
    }
    else if ((*iter).request() == "scene_info")
    {
      this->sceneMsg.clear_model();
      this->BuildSceneMsg(this->sceneMsg, this->rootElement);

      std::string *serializedData = response.mutable_serialized_data();
      this->sceneMsg.SerializeToString(serializedData);
      response.set_type(sceneMsg.GetTypeName());
    }
    else if ((*iter).request() == "spherical_coordinates_info")
    {
      msgs::SphericalCoordinates sphereCoordMsg;
      msgs::Set(&sphereCoordMsg, *(this->sphericalCoordinates));

      std::string *serializedData = response.mutable_serialized_data();
      sphereCoordMsg.SerializeToString(serializedData);
      response.set_type(sphereCoordMsg.GetTypeName());
    }
    else
      send = false;

    if (send)
    {
      this->responsePub->Publish(response);
    }
  }

  this->requestMsgs.clear();
}

//////////////////////////////////////////////////
void World::ProcessModelMsgs()
{
  boost::recursive_mutex::scoped_lock lock(*this->receiveMutex);
  std::list<msgs::Model>::iterator iter;
  for (iter = this->modelMsgs.begin(); iter != this->modelMsgs.end(); ++iter)
  {
    ModelPtr model;
    if ((*iter).has_id())
      model = this->GetModelById((*iter).id());
    else
      model = this->GetModel((*iter).name());

    if (!model)
      gzerr << "Unable to find model["
            << (*iter).name() << "] Id[" << (*iter).id() << "]\n";
    else
    {
      model->ProcessMsg(*iter);

      // May 30, 2013: The following code was removed because it has a
      // major performance impact when dragging complex object via the GUI.
      // This code also does not seem to be necessary, since can just
      // publish the incoming changes instead of a full model message. We
      // are leaving it temporarily in case we find a need for it.
      //
      // Let all other subscribers know about the change
      // msgs::Model msg;
      // model->FillMsg(msg);
      // // FillMsg fills the visual components from initial sdf
      // // but problem is that Visuals may have changed e.g. through ~/visual,
      // // so don't publish them to subscribers.
      // for (int i = 0; i < msg.link_size(); ++i)
      // {
      //   msg.mutable_link(i)->clear_visual();
      //   for (int j = 0; j < msg.link(i).collision_size(); ++j)
      //   {
      //     msg.mutable_link(i)->mutable_collision(j)->clear_visual();
      //   }
      // }

      this->modelPub->Publish(*iter);
    }
  }

  if (!this->modelMsgs.empty())
  {
    this->EnableAllModels();
    this->modelMsgs.clear();
  }
}

//////////////////////////////////////////////////
void World::ProcessFactoryMsgs()
{
  std::list<sdf::ElementPtr> modelsToLoad;
  std::list<msgs::Factory>::iterator iter;

  {
    boost::recursive_mutex::scoped_lock lock(*this->receiveMutex);
    for (iter = this->factoryMsgs.begin();
        iter != this->factoryMsgs.end(); ++iter)
    {
      this->factorySDF->root->ClearElements();

      if ((*iter).has_sdf() && !(*iter).sdf().empty())
      {
        // SDF Parsing happens here
        if (!sdf::readString((*iter).sdf(), factorySDF))
        {
          gzerr << "Unable to read sdf string[" << (*iter).sdf() << "]\n";
          continue;
        }
      }
      else if ((*iter).has_sdf_filename() && !(*iter).sdf_filename().empty())
      {
        std::string filename = common::ModelDatabase::Instance()->GetModelFile(
            (*iter).sdf_filename());

        if (!sdf::readFile(filename, factorySDF))
        {
          gzerr << "Unable to read sdf file.\n";
          continue;
        }
      }
      else if ((*iter).has_clone_model_name())
      {
        ModelPtr model = this->GetModel((*iter).clone_model_name());
        if (!model)
        {
          gzerr << "Unable to clone model[" << (*iter).clone_model_name()
            << "]. Model not found.\n";
          continue;
        }

        factorySDF->root->InsertElement(model->GetSDF()->Clone());

        std::string newName = model->GetName() + "_clone";
        int i = 0;
        while (this->GetModel(newName))
        {
          newName = model->GetName() + "_clone_" +
            boost::lexical_cast<std::string>(i);
          i++;
        }

        factorySDF->root->GetElement("model")->GetAttribute("name")->Set(
            newName);
      }
      else
      {
        gzerr << "Unable to load sdf from factory message."
          << "No SDF or SDF filename specified.\n";
        continue;
      }

      if ((*iter).has_edit_name())
      {
        BasePtr base = this->rootElement->GetByName((*iter).edit_name());
        if (base)
        {
          sdf::ElementPtr elem;
          if (factorySDF->root->GetName() == "sdf")
            elem = factorySDF->root->GetFirstElement();
          else
            elem = factorySDF->root;

          base->UpdateParameters(elem);
        }
      }
      else
      {
        bool isActor = false;
        bool isModel = false;
        bool isLight = false;

        sdf::ElementPtr elem = factorySDF->root->Clone();

        if (elem->HasElement("world"))
          elem = elem->GetElement("world");

        if (elem->HasElement("model"))
        {
          elem = elem->GetElement("model");
          isModel = true;
        }
        else if (elem->HasElement("light"))
        {
          elem = elem->GetElement("light");
          isLight = true;
        }
        else if (elem->HasElement("actor"))
        {
          elem = elem->GetElement("actor");
          isActor = true;
        }
        else
        {
          gzerr << "Unable to find a model, light, or actor in:\n";
          factorySDF->root->PrintValues("");
          continue;
        }

        if (!elem)
        {
          gzerr << "Invalid SDF:";
          factorySDF->root->PrintValues("");
          continue;
        }

        elem->SetParent(this->sdf);
        elem->GetParent()->InsertElement(elem);
        if ((*iter).has_pose())
          elem->GetElement("pose")->Set(msgs::Convert((*iter).pose()));

        if (isActor)
        {
          ActorPtr actor = this->LoadActor(elem, this->rootElement);
          actor->Init();
        }
        else if (isModel)
        {
          modelsToLoad.push_back(elem);
        }
        else if (isLight)
        {
          /// \TODO: Current broken. See Issue #67.
          msgs::Light *lm = this->sceneMsg.add_light();
          lm->CopyFrom(msgs::LightFromSDF(elem));

          this->lightPub->Publish(*lm);
        }
      }
    }

    this->factoryMsgs.clear();
  }

  for (std::list<sdf::ElementPtr>::iterator iter2 = modelsToLoad.begin();
       iter2 != modelsToLoad.end(); ++iter2)
  {
    try
    {
      boost::mutex::scoped_lock lock(this->factoryDeleteMutex);

      ModelPtr model = this->LoadModel(*iter2, this->rootElement);
      model->Init();
      model->LoadPlugins();
    }
    catch(...)
    {
      gzerr << "Loading model from factory message failed\n";
    }
  }
}

//////////////////////////////////////////////////
ModelPtr World::GetModelBelowPoint(const math::Vector3 &_pt)
{
  ModelPtr model;
  EntityPtr entity = this->GetEntityBelowPoint(_pt);

  if (entity)
    model = entity->GetParentModel();
  else
    gzerr << "Unable to find entity below point[" << _pt << "]\n";

  return model;
}

//////////////////////////////////////////////////
EntityPtr World::GetEntityBelowPoint(const math::Vector3 &_pt)
{
  std::string entityName;
  double dist;
  math::Vector3 end;

  end = _pt;
  end.z -= 1000;

  this->physicsEngine->InitForThread();
  this->testRay->SetPoints(_pt, end);
  this->testRay->GetIntersection(dist, entityName);
  return this->GetEntity(entityName);
}

//////////////////////////////////////////////////
void World::SetState(const WorldState &_state)
{
  this->SetSimTime(_state.GetSimTime());
  this->logRealTime = _state.GetRealTime();

  const ModelState_M modelStates = _state.GetModelStates();
  for (ModelState_M::const_iterator iter = modelStates.begin();
       iter != modelStates.end(); ++iter)
  {
    ModelPtr model = this->GetModel(iter->second.GetName());
    if (model)
      model->SetState(iter->second);
    else
      gzerr << "Unable to find model[" << iter->second.GetName() << "]\n";
  }
}

//////////////////////////////////////////////////
void World::InsertModelFile(const std::string &_sdfFilename)
{
  boost::recursive_mutex::scoped_lock lock(*this->receiveMutex);
  msgs::Factory msg;
  msg.set_sdf_filename(_sdfFilename);
  this->factoryMsgs.push_back(msg);
}

//////////////////////////////////////////////////
void World::InsertModelSDF(const sdf::SDF &_sdf)
{
  boost::recursive_mutex::scoped_lock lock(*this->receiveMutex);
  msgs::Factory msg;
  msg.set_sdf(_sdf.ToString());
  this->factoryMsgs.push_back(msg);
}

//////////////////////////////////////////////////
void World::InsertModelString(const std::string &_sdfString)
{
  boost::recursive_mutex::scoped_lock lock(*this->receiveMutex);
  msgs::Factory msg;
  msg.set_sdf(_sdfString);
  this->factoryMsgs.push_back(msg);
}

//////////////////////////////////////////////////
std::string World::StripWorldName(const std::string &_name) const
{
  if (_name.find(this->GetName() + "::") == 0)
    return _name.substr(this->GetName().size() + 2);
  else
    return _name;
}

//////////////////////////////////////////////////
void World::EnableAllModels()
{
  for (Model_V::iterator iter = this->models.begin();
       iter != this->models.end(); ++iter)
  {
    (*iter)->SetEnabled(true);
  }
}

//////////////////////////////////////////////////
void World::DisableAllModels()
{
  for (Model_V::iterator iter = this->models.begin();
       iter != this->models.end(); ++iter)
  {
    (*iter)->SetEnabled(false);
  }
}

//////////////////////////////////////////////////
void World::UpdateStateSDF()
{
  this->sdf->Update();
  sdf::ElementPtr stateElem = this->sdf->GetElement("state");
  stateElem->ClearElements();

  WorldState currentState(shared_from_this());
  currentState.FillSDF(stateElem);
}

//////////////////////////////////////////////////
bool World::OnLog(std::ostringstream &_stream)
{
  int bufferIndex = this->currentStateBuffer;
  // Save the entire state when its the first call to OnLog.
  if (util::LogRecord::Instance()->GetFirstUpdate())
  {
    this->UpdateStateSDF();
    _stream << "<sdf version ='";
    _stream << SDF_VERSION;
    _stream << "'>\n";
    _stream << this->sdf->ToString("");
    _stream << "</sdf>\n";
  }
  else if (this->states[bufferIndex].size() >= 1)
  {
    {
      boost::mutex::scoped_lock lock(this->logBufferMutex);
      this->currentStateBuffer ^= 1;
    }
    for (std::deque<WorldState>::iterator iter =
        this->states[bufferIndex].begin();
        iter != this->states[bufferIndex].end(); ++iter)
    {
      _stream << "<sdf version='" << SDF_VERSION << "'>" << *iter << "</sdf>";
    }

    this->states[bufferIndex].clear();
  }

  // Logging has stopped. Wait for log worker to finish. Output last bit
  // of data, and reset states.
  if (!util::LogRecord::Instance()->GetRunning())
  {
    boost::mutex::scoped_lock lock(this->logBufferMutex);

    // Output any data that may have been pushed onto the queue
    for (size_t i = 0; i < this->states[this->currentStateBuffer^1].size(); ++i)
    {
      _stream << "<sdf version='" << SDF_VERSION << "'>"
        << this->states[this->currentStateBuffer^1][i] << "</sdf>";
    }
    for (size_t i = 0; i < this->states[this->currentStateBuffer].size(); ++i)
    {
      _stream << "<sdf version='" << SDF_VERSION << "'>"
        << this->states[this->currentStateBuffer][i] << "</sdf>";
    }

    // Clear everything.
    this->states[0].clear();
    this->states[1].clear();
    this->stateToggle = 0;
    this->prevStates[0] = WorldState();
    this->prevStates[1] = WorldState();
  }

  return true;
}

//////////////////////////////////////////////////
void World::ProcessMessages()
{
  {
    boost::recursive_mutex::scoped_lock lock(*this->receiveMutex);

    if ((this->posePub && this->posePub->HasConnections()) ||
        (this->poseLocalPub && this->poseLocalPub->HasConnections()))
    {
      msgs::PosesStamped msg;

      // Time stamp this PosesStamped message
      msgs::Set(msg.mutable_time(), this->GetSimTime());

      if (!this->publishModelPoses.empty())
      {
        for (std::set<ModelPtr>::iterator iter =
            this->publishModelPoses.begin();
            iter != this->publishModelPoses.end(); ++iter)
        {
          msgs::Pose *poseMsg = msg.add_pose();

          // Publish the model's relative pose
          poseMsg->set_name((*iter)->GetScopedName());
          poseMsg->set_id((*iter)->GetId());
          msgs::Set(poseMsg, (*iter)->GetRelativePose());

          // Publish each of the model's children relative poses
          Link_V links = (*iter)->GetLinks();
          for (Link_V::iterator linkIter = links.begin();
              linkIter != links.end(); ++linkIter)
          {
            poseMsg = msg.add_pose();
            poseMsg->set_name((*linkIter)->GetScopedName());
            poseMsg->set_id((*linkIter)->GetId());
            msgs::Set(poseMsg, (*linkIter)->GetRelativePose());
          }
        }

        if (this->posePub && this->posePub->HasConnections())
          this->posePub->Publish(msg);
      }

      if (this->poseLocalPub && this->poseLocalPub->HasConnections())
      {
        // rendering::Scene depends on this timestamp, which is used by
        // rendering sensors to time stamp their data
        this->poseLocalPub->Publish(msg);
      }
    }
    this->publishModelPoses.clear();
  }

  if (common::Time::GetWallTime() - this->prevProcessMsgsTime >
      this->processMsgsPeriod)
  {
    this->ProcessEntityMsgs();
    this->ProcessRequestMsgs();
    this->ProcessFactoryMsgs();
    this->ProcessModelMsgs();
    this->prevProcessMsgsTime = common::Time::GetWallTime();
  }
}

//////////////////////////////////////////////////
void World::PublishWorldStats()
{
  msgs::Set(this->worldStatsMsg.mutable_sim_time(), this->GetSimTime());
  msgs::Set(this->worldStatsMsg.mutable_real_time(), this->GetRealTime());
  msgs::Set(this->worldStatsMsg.mutable_pause_time(), this->GetPauseTime());
  this->worldStatsMsg.set_iterations(this->iterations);
  this->worldStatsMsg.set_paused(this->IsPaused());

  if (this->statPub && this->statPub->HasConnections())
    this->statPub->Publish(this->worldStatsMsg);
  this->prevStatTime = common::Time::GetWallTime();
}

//////////////////////////////////////////////////
bool World::IsLoaded() const
{
  return this->loaded;
}

//////////////////////////////////////////////////
void World::PublishModelPose(physics::ModelPtr _model)
{
  boost::recursive_mutex::scoped_lock lock(*this->receiveMutex);

  // Only add if the model name is not in the list
  this->publishModelPoses.insert(_model);
}

//////////////////////////////////////////////////
void World::LogWorker()
{
  boost::mutex::scoped_lock lock(this->logMutex);

  WorldPtr self = shared_from_this();
  this->logPrevIteration = this->iterations;

  GZ_ASSERT(self, "Self pointer to World is invalid");

  while (!this->stop)
  {
    int currState = (this->stateToggle + 1) % 2;

    this->prevStates[currState].Load(self);
    WorldState diffState = this->prevStates[currState] -
      this->prevStates[this->stateToggle];
    this->logPrevIteration = this->iterations;

    if (!diffState.IsZero())
    {
      this->stateToggle = currState;
      {
        // Store the entire current state (instead of the diffState). A slow
        // moving link may never be captured if only diff state is recorded.
        boost::mutex::scoped_lock bLock(this->logBufferMutex);
        this->states[this->currentStateBuffer].push_back(
            this->prevStates[currState]);
        // Tell the logger to update, once the number of states exceeds 1000
        if (this->states[this->currentStateBuffer].size() > 1000)
          util::LogRecord::Instance()->Notify();
      }
    }

    this->logContinueCondition.notify_all();

    // Wait until there is work to be done.
    this->logCondition.wait(lock);
  }

  // Make sure nothing is blocked by this thread.
  this->logContinueCondition.notify_all();
}

/////////////////////////////////////////////////
uint32_t World::GetIterations() const
{
  return this->iterations;
}

//////////////////////////////////////////////////
void World::RemoveModel(const std::string &_name)
{
  boost::mutex::scoped_lock flock(this->factoryDeleteMutex);

  // Remove all the dirty poses from the delete entity.
  {
    for (std::list<Entity*>::iterator iter2 = this->dirtyPoses.begin();
        iter2 != this->dirtyPoses.end();)
    {
      if ((*iter2)->GetName() == _name ||
          ((*iter2)->GetParent() && (*iter2)->GetParent()->GetName() == _name))
      {
        this->dirtyPoses.erase(iter2++);
      }
      else
        ++iter2;
    }
  }

  if (this->sdf->HasElement("model"))
  {
    sdf::ElementPtr childElem = this->sdf->GetElement("model");
    while (childElem && childElem->Get<std::string>("name") != _name)
      childElem = childElem->GetNextElement("model");
    if (childElem)
      this->sdf->RemoveChild(childElem);
  }

  if (this->sdf->HasElement("light"))
  {
    sdf::ElementPtr childElem = this->sdf->GetElement("light");
    while (childElem && childElem->Get<std::string>("name") != _name)
      childElem = childElem->GetNextElement("light");
    if (childElem)
    {
      this->sdf->RemoveChild(childElem);
      // Find the light by name in the scene msg, and remove it.
      for (int i = 0; i < this->sceneMsg.light_size(); ++i)
      {
        if (this->sceneMsg.light(i).name() == _name)
        {
          this->sceneMsg.mutable_light()->SwapElements(i,
              this->sceneMsg.light_size()-1);
          this->sceneMsg.mutable_light()->RemoveLast();
          break;
        }
      }
    }
  }

  {
    boost::recursive_mutex::scoped_lock lock(
        *this->GetPhysicsEngine()->GetPhysicsUpdateMutex());

    this->rootElement->RemoveChild(_name);

    for (Model_V::iterator iter = this->models.begin();
        iter != this->models.end(); ++iter)
    {
      if ((*iter)->GetName() == _name || (*iter)->GetScopedName() == _name)
      {
        this->models.erase(iter);
        break;
      }
    }
  }

  // Cleanup the publishModelPoses list.
  {
    boost::recursive_mutex::scoped_lock lock2(*this->receiveMutex);
    for (std::set<ModelPtr>::iterator iter = this->publishModelPoses.begin();
        iter != this->publishModelPoses.end(); ++iter)
    {
      if ((*iter)->GetName() == _name || (*iter)->GetScopedName() == _name)
      {
        this->publishModelPoses.erase(iter);
        break;
      }
    }
  }
}

/////////////////////////////////////////////////
void World::OnLightMsg(ConstLightPtr &_msg)
{
  boost::recursive_mutex::scoped_lock lock(*this->receiveMutex);

  bool lightExists = false;

  // Find the light by name, and copy the new parameters.
  for (int i = 0; i < this->sceneMsg.light_size(); ++i)
  {
    if (this->sceneMsg.light(i).name() == _msg->name())
    {
      lightExists = true;
      this->sceneMsg.mutable_light(i)->MergeFrom(*_msg);

      sdf::ElementPtr childElem = this->sdf->GetElement("light");
      while (childElem && childElem->Get<std::string>("name") != _msg->name())
        childElem = childElem->GetNextElement("light");
      if (childElem)
        msgs::LightToSDF(*_msg, childElem);
      break;
    }
  }

  // Add a new light if the light doesn't exist.
  if (!lightExists)
  {
    this->sceneMsg.add_light()->CopyFrom(*_msg);

    // add to the world sdf
    sdf::ElementPtr lightSDF = msgs::LightToSDF(*_msg);
    lightSDF->SetParent(this->sdf);
    lightSDF->GetParent()->InsertElement(lightSDF);
  }
}

/////////////////////////////////////////////////
msgs::Scene World::GetSceneMsg() const
{
  return this->sceneMsg;
}<|MERGE_RESOLUTION|>--- conflicted
+++ resolved
@@ -95,11 +95,7 @@
 //////////////////////////////////////////////////
 World::World(const std::string &_name)
 {
-<<<<<<< HEAD
-  this->clearModels = false;
-=======
   g_clearModels = false;
->>>>>>> 79827dee
   this->sdf.reset(new sdf::Element);
   sdf::initFile("world.sdf", this->sdf);
 
@@ -609,18 +605,8 @@
 
   DIAG_TIMER_STOP("World::Step");
 
-<<<<<<< HEAD
-  if (this->clearModels)
-=======
   if (g_clearModels)
->>>>>>> 79827dee
     this->ClearModels();
-}
-
-//////////////////////////////////////////////////
-void World::Step(unsigned int _steps)
-{
-  this->Step(_steps);
 }
 
 //////////////////////////////////////////////////
@@ -773,21 +759,13 @@
 //////////////////////////////////////////////////
 void World::Clear()
 {
-<<<<<<< HEAD
-  this->clearModels = true;
-=======
   g_clearModels = true;
->>>>>>> 79827dee
 }
 
 //////////////////////////////////////////////////
 void World::ClearModels()
 {
-<<<<<<< HEAD
-  this->clearModels = false;
-=======
   g_clearModels = false;
->>>>>>> 79827dee
   bool pauseState = this->IsPaused();
   this->SetPaused(true);
 
