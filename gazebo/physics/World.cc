--- conflicted
+++ resolved
@@ -277,12 +277,12 @@
 //////////////////////////////////////////////////
 void World::Init()
 {
-  // Initialize the physics engine
-  this->physicsEngine->Init();
-
   // Initialize all the entities
   for (unsigned int i = 0; i < this->rootElement->GetChildCount(); i++)
     this->rootElement->GetChild(i)->Init();
+
+  // Initialize the physics engine
+  this->physicsEngine->Init();
 
   this->testRay = boost::dynamic_pointer_cast<RayShape>(
       this->GetPhysicsEngine()->CreateShape("ray", CollisionPtr()));
@@ -1795,10 +1795,6 @@
     }
     this->publishModelPoses.clear();
   }
-<<<<<<< HEAD
-  this->publishModelPoses.clear();
-=======
->>>>>>> f62dddd1
 
   if (common::Time::GetWallTime() - this->prevProcessMsgsTime >
       this->processMsgsPeriod)
