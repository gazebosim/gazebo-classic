/*
 * Copyright (C) 2012-2015 Open Source Robotics Foundation
 *
 * Licensed under the Apache License, Version 2.0 (the "License");
 * you may not use this file except in compliance with the License.
 * You may obtain a copy of the License at
 *
 *     http://www.apache.org/licenses/LICENSE-2.0
 *
 * Unless required by applicable law or agreed to in writing, software
 * distributed under the License is distributed on an "AS IS" BASIS,
 * WITHOUT WARRANTIES OR CONDITIONS OF ANY KIND, either express or implied.
 * See the License for the specific language governing permissions and
 * limitations under the License.
 *
*/

#ifdef _WIN32
  // Ensure that Winsock2.h is included before Windows.h, which can get
  // pulled in by anybody (e.g., Boost).
  #include <Winsock2.h>
#endif

<<<<<<< HEAD
#include <boost/thread/recursive_mutex.hpp>
=======
>>>>>>> 3f0507e2
#include <time.h>

#include <tbb/parallel_for.h>
#include <tbb/blocked_range.h>

#include <boost/thread.hpp>
#include <boost/thread/mutex.hpp>
#include <boost/thread/recursive_mutex.hpp>

#include <sdf/sdf.hh>

#include <deque>
#include <list>
#include <set>
#include <string>
#include <vector>

#include "gazebo/sensors/SensorManager.hh"
#include "gazebo/math/Rand.hh"

#include "gazebo/transport/Node.hh"
#include "gazebo/transport/TransportIface.hh"
#include "gazebo/transport/Publisher.hh"
#include "gazebo/transport/Subscriber.hh"

#include "gazebo/util/LogPlay.hh"

#include "gazebo/common/ModelDatabase.hh"
#include "gazebo/common/CommonIface.hh"
#include "gazebo/common/Events.hh"
#include "gazebo/common/Exception.hh"
#include "gazebo/common/Console.hh"
#include "gazebo/common/Plugin.hh"

#include "gazebo/math/Vector3.hh"

#include "gazebo/msgs/msgs.hh"

#include "gazebo/util/OpenAL.hh"
#include "gazebo/util/Diagnostics.hh"
#include "gazebo/util/LogRecord.hh"

#include "gazebo/physics/Road.hh"
#include "gazebo/physics/RayShape.hh"
#include "gazebo/physics/Link.hh"
#include "gazebo/physics/PhysicsEngine.hh"
#include "gazebo/physics/PhysicsFactory.hh"
#include "gazebo/physics/PresetManager.hh"
#include "gazebo/physics/Model.hh"
#include "gazebo/physics/Actor.hh"
#include "gazebo/physics/WorldPrivate.hh"
#include "gazebo/physics/World.hh"
#include "gazebo/common/SphericalCoordinates.hh"

#include "gazebo/physics/Collision.hh"
#include "gazebo/physics/ContactManager.hh"
#include "gazebo/physics/Population.hh"

using namespace gazebo;
using namespace physics;

/// \brief Flag used to say if/when to clear all models.
/// This will be replaced with a class member variable in Gazebo 3.0
bool g_clearModels;

class ModelUpdate_TBB
{
  public: ModelUpdate_TBB(Model_V *_models) : models(_models) {}
  public: void operator() (const tbb::blocked_range<size_t> &_r) const
  {
    for (size_t i = _r.begin(); i != _r.end(); i++)
    {
      (*models)[i]->Update();
    }
  }

  private: Model_V *models;
};

//////////////////////////////////////////////////
World::World(const std::string &_name)
  : dataPtr(new WorldPrivate)
{
  g_clearModels = false;
  this->dataPtr->sdf.reset(new sdf::Element);
  sdf::initFile("world.sdf", this->dataPtr->sdf);

  this->dataPtr->factorySDF.reset(new sdf::SDF);
  sdf::initFile("root.sdf", this->dataPtr->factorySDF);

  this->dataPtr->logPlayStateSDF.reset(new sdf::Element);
  sdf::initFile("state.sdf", this->dataPtr->logPlayStateSDF);

  this->dataPtr->receiveMutex = new boost::recursive_mutex();
  this->dataPtr->loadModelMutex = new boost::mutex();

  this->dataPtr->initialized = false;
  this->dataPtr->loaded = false;
  this->dataPtr->stepInc = 0;
  this->dataPtr->pause = false;
  this->dataPtr->thread = NULL;
  this->dataPtr->logThread = NULL;
  this->dataPtr->stop = false;

  this->dataPtr->currentStateBuffer = 0;
  this->dataPtr->stateToggle = 0;

  this->dataPtr->pluginsLoaded = false;

  this->dataPtr->name = _name;

  this->dataPtr->needsReset = false;
  this->dataPtr->resetAll = true;
  this->dataPtr->resetTimeOnly = false;
  this->dataPtr->resetModelOnly = false;
  this->dataPtr->enablePhysicsEngine = true;
  this->dataPtr->setWorldPoseMutex = new boost::mutex();
  this->dataPtr->worldUpdateMutex = new boost::recursive_mutex();

  this->dataPtr->sleepOffset = common::Time(0);

  this->dataPtr->prevStatTime = common::Time::GetWallTime();
  this->dataPtr->prevProcessMsgsTime = common::Time::GetWallTime();

  this->dataPtr->connections.push_back(
     event::Events::ConnectStep(boost::bind(&World::OnStep, this)));
  this->dataPtr->connections.push_back(
     event::Events::ConnectPause(
       boost::bind(&World::SetPaused, this, _1)));
}

//////////////////////////////////////////////////
World::~World()
{
  this->dataPtr->presetManager.reset();
  delete this->dataPtr->receiveMutex;
  this->dataPtr->receiveMutex = NULL;
  delete this->dataPtr->loadModelMutex;
  this->dataPtr->loadModelMutex = NULL;
  delete this->dataPtr->setWorldPoseMutex;
  this->dataPtr->setWorldPoseMutex = NULL;
  delete this->dataPtr->worldUpdateMutex;
  this->dataPtr->worldUpdateMutex = NULL;

  this->dataPtr->connections.clear();
  this->Fini();

  this->dataPtr->sdf->Reset();
  this->dataPtr->rootElement.reset();
  this->dataPtr->node.reset();

  this->dataPtr->testRay.reset();

  delete this->dataPtr;
  this->dataPtr = NULL;
}

//////////////////////////////////////////////////
void World::Load(sdf::ElementPtr _sdf)
{
  this->dataPtr->loaded = false;
  this->dataPtr->sdf = _sdf;

  if (this->dataPtr->sdf->Get<std::string>("name").empty())
    gzwarn << "create_world(world_name =["
           << this->dataPtr->name << "]) overwrites sdf world name\n!";
  else
    this->dataPtr->name = this->dataPtr->sdf->Get<std::string>("name");

#ifdef HAVE_OPENAL
  util::OpenAL::Instance()->Load(this->dataPtr->sdf->GetElement("audio"));
#endif

  this->dataPtr->sceneMsg.CopyFrom(
      msgs::SceneFromSDF(this->dataPtr->sdf->GetElement("scene")));
  this->dataPtr->sceneMsg.set_name(this->GetName());

  // The period at which messages are processed
  this->dataPtr->processMsgsPeriod = common::Time(0, 200000000);

  this->dataPtr->node = transport::NodePtr(new transport::Node());
  this->dataPtr->node->Init(this->GetName());

  // pose pub for server side, mainly used for updating and timestamping
  // Scene, which in turn will be used by rendering sensors.
  // TODO: replace local communication with shared memory for efficiency.
  this->dataPtr->poseLocalPub =
    this->dataPtr->node->Advertise<msgs::PosesStamped>("~/pose/local/info", 10);

  // pose pub for client with a cap on publishing rate to reduce traffic
  // overhead
  this->dataPtr->posePub = this->dataPtr->node->Advertise<msgs::PosesStamped>(
    "~/pose/info", 10, 60);

  this->dataPtr->guiPub = this->dataPtr->node->Advertise<msgs::GUI>("~/gui", 5);
  if (this->dataPtr->sdf->HasElement("gui"))
  {
    this->dataPtr->guiPub->Publish(
        msgs::GUIFromSDF(this->dataPtr->sdf->GetElement("gui")));
  }

  this->dataPtr->factorySub = this->dataPtr->node->Subscribe("~/factory",
                                           &World::OnFactoryMsg, this);
  this->dataPtr->controlSub = this->dataPtr->node->Subscribe("~/world_control",
                                           &World::OnControl, this);

  this->dataPtr->requestSub = this->dataPtr->node->Subscribe("~/request",
                                           &World::OnRequest, this, true);
  this->dataPtr->jointSub = this->dataPtr->node->Subscribe("~/joint",
      &World::JointLog, this);
  this->dataPtr->lightSub = this->dataPtr->node->Subscribe("~/light",
      &World::OnLightMsg, this);

  this->dataPtr->modelSub = this->dataPtr->node->Subscribe<msgs::Model>(
      "~/model/modify", &World::OnModelMsg, this);

  this->dataPtr->responsePub = this->dataPtr->node->Advertise<msgs::Response>(
      "~/response");
  this->dataPtr->statPub =
    this->dataPtr->node->Advertise<msgs::WorldStatistics>(
        "~/world_stats", 100, 5);
  this->dataPtr->modelPub = this->dataPtr->node->Advertise<msgs::Model>(
      "~/model/info");
  this->dataPtr->lightPub = this->dataPtr->node->Advertise<msgs::Light>(
      "~/light");

  // This should come before loading of entities
  sdf::ElementPtr physicsElem = this->dataPtr->sdf->GetElement("physics");

  std::string type = physicsElem->Get<std::string>("type");
  this->dataPtr->physicsEngine = PhysicsFactory::NewPhysicsEngine(type,
      shared_from_this());

  if (this->dataPtr->physicsEngine == NULL)
    gzthrow("Unable to create physics engine\n");

  this->dataPtr->physicsEngine->Load(physicsElem);

  // This should also come before loading of entities
  {
    sdf::ElementPtr spherical = this->dataPtr->sdf->GetElement(
        "spherical_coordinates");
    common::SphericalCoordinates::SurfaceType surfaceType =
      common::SphericalCoordinates::Convert(
        spherical->Get<std::string>("surface_model"));
    math::Angle latitude, longitude, heading;
    double elevation = spherical->Get<double>("elevation");
    latitude.SetFromDegree(spherical->Get<double>("latitude_deg"));
    longitude.SetFromDegree(spherical->Get<double>("longitude_deg"));
    heading.SetFromDegree(spherical->Get<double>("heading_deg"));

    this->dataPtr->sphericalCoordinates.reset(new common::SphericalCoordinates(
      surfaceType, latitude, longitude, elevation, heading));
  }

  if (this->dataPtr->sphericalCoordinates == NULL)
    gzthrow("Unable to create spherical coordinates data structure\n");

  this->dataPtr->rootElement.reset(new Base(BasePtr()));
  this->dataPtr->rootElement->SetName(this->GetName());
  this->dataPtr->rootElement->SetWorld(shared_from_this());

  // A special order is necessary when loading a world that contains state
  // information. The joints must be created last, otherwise they get
  // initialized improperly.
  {
    // Create all the entities
    this->LoadEntities(this->dataPtr->sdf, this->dataPtr->rootElement);

    // Set the state of the entities
    if (this->dataPtr->sdf->HasElement("state"))
    {
      sdf::ElementPtr childElem = this->dataPtr->sdf->GetElement("state");

      while (childElem)
      {
        WorldState myState;
        myState.Load(childElem);
        this->SetState(myState);

        childElem = childElem->GetNextElement("state");

        // TODO: We currently load just the first state data. Need to
        // implement a better mechanism for handling multiple states
        break;
      }
    }

    for (unsigned int i = 0; i < this->GetModelCount(); ++i)
      this->GetModel(i)->LoadJoints();
  }

  // TODO: Performance test to see if TBB model updating is necessary
  // Choose threaded or unthreaded model updating depending on the number of
  // models in the scene
  // if (this->GetModelCount() < 20)
  this->dataPtr->modelUpdateFunc = &World::ModelUpdateSingleLoop;
  // else
  // this->dataPtr->modelUpdateFunc = &World::ModelUpdateTBB;

  event::Events::worldCreated(this->GetName());

  this->dataPtr->loaded = true;
}

//////////////////////////////////////////////////
void World::Save(const std::string &_filename)
{
  this->UpdateStateSDF();
  std::string data;
  data = "<?xml version ='1.0'?>\n";
  data += "<sdf version='" +
          boost::lexical_cast<std::string>(SDF_VERSION) + "'>\n";
  data += this->dataPtr->sdf->ToString("");
  data += "</sdf>\n";

  std::ofstream out(_filename.c_str(), std::ios::out);
  if (!out)
    gzerr << "Unable to open file[" << _filename << "]\n";
  else
    out << data;

  out.close();
}

//////////////////////////////////////////////////
void World::Init()
{
  // Initialize all the entities (i.e. Model)
  for (unsigned int i = 0; i < this->dataPtr->rootElement->GetChildCount(); i++)
    this->dataPtr->rootElement->GetChild(i)->Init();

  // Initialize the physics engine
  this->dataPtr->physicsEngine->Init();

  this->dataPtr->presetManager = PresetManagerPtr(
      new PresetManager(this->dataPtr->physicsEngine, this->dataPtr->sdf));

  this->dataPtr->testRay = boost::dynamic_pointer_cast<RayShape>(
      this->GetPhysicsEngine()->CreateShape("ray", CollisionPtr()));

  this->dataPtr->prevStates[0].SetWorld(shared_from_this());
  this->dataPtr->prevStates[1].SetWorld(shared_from_this());

  this->dataPtr->prevStates[0].SetName(this->GetName());
  this->dataPtr->prevStates[1].SetName(this->GetName());

  this->dataPtr->updateInfo.worldName = this->GetName();

  this->dataPtr->iterations = 0;
  this->dataPtr->logPrevIteration = 0;

  //util::DiagnosticManager::Instance()->Init(this->GetName());

  /*util::LogRecord::Instance()->Add(this->GetName(), "state.log",
      boost::bind(&World::OnLog, this, _1));
      */

  // Check if we have to insert an object population.
  /*if (this->dataPtr->sdf->HasElement("population"))
  {
    Population population(this->dataPtr->sdf, shared_from_this());
    population.PopulateAll();
  }
  */

  this->dataPtr->initialized = true;

  // Mark the world initialization
  gzlog << "Init world[" << this->GetName() << "]" << std::endl;
}

//////////////////////////////////////////////////
void World::Run(unsigned int _iterations)
{
  this->dataPtr->stop = false;
  this->dataPtr->stopIterations = _iterations;

  this->dataPtr->thread = new boost::thread(boost::bind(&World::RunLoop, this));
}

//////////////////////////////////////////////////
void World::RunBlocking(unsigned int _iterations)
{
  this->dataPtr->stop = false;
  this->dataPtr->stopIterations = _iterations;
  this->RunLoop();
}

//////////////////////////////////////////////////
void World::RemoveModel(ModelPtr _model)
{
  if (_model)
    this->RemoveModel(_model->GetName());
}

//////////////////////////////////////////////////
bool World::GetRunning() const
{
  return !this->dataPtr->stop;
}

//////////////////////////////////////////////////
void World::Stop()
{
  this->dataPtr->stop = true;

  if (this->dataPtr->thread)
  {
    this->dataPtr->thread->join();
    delete this->dataPtr->thread;
    this->dataPtr->thread = NULL;
  }
}

//////////////////////////////////////////////////
void World::RunLoop()
{
  this->dataPtr->physicsEngine->InitForThread();

  this->dataPtr->startTime = common::Time::GetWallTime();

  // This fixes a minor issue when the world is paused before it's started
  if (this->IsPaused())
    this->dataPtr->pauseStartTime = this->dataPtr->startTime;

  this->dataPtr->prevStepWallTime = common::Time::GetWallTime();

  // Get the first state
  this->dataPtr->prevStates[0] = WorldState(shared_from_this());
  this->dataPtr->prevStates[1] = WorldState(shared_from_this());
  this->dataPtr->stateToggle = 0;

  this->dataPtr->logThread =
    new boost::thread(boost::bind(&World::LogWorker, this));

  if (!util::LogPlay::Instance()->IsOpen())
  {
    for (this->dataPtr->iterations = 0; !this->dataPtr->stop &&
        (!this->dataPtr->stopIterations ||
         (this->dataPtr->iterations < this->dataPtr->stopIterations));)
    {
      this->Step();
    }
  }
  else
  {
    this->dataPtr->enablePhysicsEngine = false;
    for (this->dataPtr->iterations = 0; !this->dataPtr->stop &&
        (!this->dataPtr->stopIterations ||
         (this->dataPtr->iterations < this->dataPtr->stopIterations));)
    {
      this->LogStep();
    }
  }

  this->dataPtr->stop = true;

  if (this->dataPtr->logThread)
  {
    this->dataPtr->logCondition.notify_all();
    {
      boost::mutex::scoped_lock lock(this->dataPtr->logMutex);
      this->dataPtr->logCondition.notify_all();
    }
    this->dataPtr->logThread->join();
    delete this->dataPtr->logThread;
    this->dataPtr->logThread = NULL;
  }
}

//////////////////////////////////////////////////
void World::LogStep()
{
  if (!this->IsPaused() || this->dataPtr->stepInc > 0)
  {
    std::string data;
    if (!util::LogPlay::Instance()->Step(data))
    {
      this->SetPaused(true);
    }
    else
    {
      this->dataPtr->logPlayStateSDF->ClearElements();
      sdf::readString(data, this->dataPtr->logPlayStateSDF);

      this->dataPtr->logPlayState.Load(this->dataPtr->logPlayStateSDF);

      // Process insertions
      if (this->dataPtr->logPlayStateSDF->HasElement("insertions"))
      {
        sdf::ElementPtr modelElem =
          this->dataPtr->logPlayStateSDF->GetElement(
              "insertions")->GetElement("model");

        while (modelElem)
        {
          ModelPtr model = this->LoadModel(modelElem,
              this->dataPtr->rootElement);
          model->Init();

          // Disabling plugins on playback
          // model->LoadPlugins();

          modelElem = modelElem->GetNextElement("model");
        }
      }

      // Process deletions
      if (this->dataPtr->logPlayStateSDF->HasElement("deletions"))
      {
        sdf::ElementPtr nameElem =
          this->dataPtr->logPlayStateSDF->GetElement(
              "deletions")->GetElement("name");

        while (nameElem)
        {
          transport::requestNoReply(this->GetName(), "entity_delete",
                                    nameElem->Get<std::string>());
          nameElem = nameElem->GetNextElement("name");
        }
      }

      this->SetState(this->dataPtr->logPlayState);
      this->Update();
      this->dataPtr->iterations++;
    }

    if (this->dataPtr->stepInc > 0)
      this->dataPtr->stepInc--;
  }

  this->PublishWorldStats();

  this->ProcessMessages();
}

//////////////////////////////////////////////////
void World::Step()
{
  DIAG_TIMER_START("World::Step");

  /// need this because ODE does not call dxReallocateWorldProcessContext()
  /// until dWorld.*Step
  /// Plugins that manipulate joints (and probably other properties) require
  /// one iteration of the physics engine. Do not remove this.
  if (!this->dataPtr->pluginsLoaded &&
      sensors::SensorManager::Instance()->SensorsInitialized())
  {
    this->LoadPlugins();
    this->dataPtr->pluginsLoaded = true;
  }

  DIAG_TIMER_LAP("World::Step", "loadPlugins");

  // Send statistics about the world simulation
  this->PublishWorldStats();

  DIAG_TIMER_LAP("World::Step", "publishWorldStats");

  double updatePeriod = this->dataPtr->physicsEngine->GetUpdatePeriod();
  // sleep here to get the correct update rate
  common::Time tmpTime = common::Time::GetWallTime();
  common::Time sleepTime = this->dataPtr->prevStepWallTime +
    common::Time(updatePeriod) - tmpTime - this->dataPtr->sleepOffset;

  common::Time actualSleep = 0;
  if (sleepTime > 0)
  {
    common::Time::Sleep(sleepTime);
    actualSleep = common::Time::GetWallTime() - tmpTime;
  }
  else
    sleepTime = 0;

  // exponentially avg out
  this->dataPtr->sleepOffset = (actualSleep - sleepTime) * 0.01 +
                      this->dataPtr->sleepOffset * 0.99;

  DIAG_TIMER_LAP("World::Step", "sleepOffset");

  // throttling update rate, with sleepOffset as tolerance
  // the tolerance is needed as the sleep time is not exact
  if (common::Time::GetWallTime() - this->dataPtr->prevStepWallTime +
      this->dataPtr->sleepOffset >= common::Time(updatePeriod))
  {
    boost::recursive_mutex::scoped_lock lock(*this->dataPtr->worldUpdateMutex);

    DIAG_TIMER_LAP("World::Step", "worldUpdateMutex");

    this->dataPtr->prevStepWallTime = common::Time::GetWallTime();

    double stepTime = this->dataPtr->physicsEngine->GetMaxStepSize();
    if (!this->IsPaused() || this->dataPtr->stepInc > 0)
    {
      // query timestep to allow dynamic time step size updates
      this->dataPtr->simTime += stepTime;
      this->dataPtr->iterations++;
      this->Update();

      DIAG_TIMER_LAP("World::Step", "update");

      if (this->IsPaused() && this->dataPtr->stepInc > 0)
        this->dataPtr->stepInc--;
    }
    else
    {
      // Flush the log record buffer, if there is data in it.
      if (util::LogRecord::Instance()->GetBufferSize() > 0)
        util::LogRecord::Instance()->Notify();
      this->dataPtr->pauseTime += stepTime;
    }
  }

  this->ProcessMessages();

  DIAG_TIMER_STOP("World::Step");

  if (g_clearModels)
    this->ClearModels();
}

//////////////////////////////////////////////////
void World::Step(unsigned int _steps)
{
  if (!this->IsPaused())
  {
    gzwarn << "Calling World::Step(steps) while world is not paused\n";
    this->SetPaused(true);
  }

  {
    boost::recursive_mutex::scoped_lock lock(*this->dataPtr->worldUpdateMutex);
    this->dataPtr->stepInc = _steps;
  }

  // block on completion
  bool wait = true;
  while (wait)
  {
    common::Time::NSleep(1);
    boost::recursive_mutex::scoped_lock lock(*this->dataPtr->worldUpdateMutex);
    if (this->dataPtr->stepInc == 0 || this->dataPtr->stop)
      wait = false;
  }
}

//////////////////////////////////////////////////
void World::Update()
{
  DIAG_TIMER_START("World::Update");

  if (this->dataPtr->needsReset)
  {
    if (this->dataPtr->resetAll)
      this->Reset();
    else if (this->dataPtr->resetTimeOnly)
      this->ResetTime();
    else if (this->dataPtr->resetModelOnly)
      this->ResetEntities(Base::MODEL);
    this->dataPtr->needsReset = false;
  }
  DIAG_TIMER_LAP("World::Update", "needsReset");

  this->dataPtr->updateInfo.simTime = this->GetSimTime();
  this->dataPtr->updateInfo.realTime = this->GetRealTime();
  event::Events::worldUpdateBegin(this->dataPtr->updateInfo);

  DIAG_TIMER_LAP("World::Update", "Events::worldUpdateBegin");

  // Update all the models
  (*this.*dataPtr->modelUpdateFunc)();

  DIAG_TIMER_LAP("World::Update", "Model::Update");

  // This must be called before PhysicsEngine::UpdatePhysics.
  this->dataPtr->physicsEngine->UpdateCollision();

  DIAG_TIMER_LAP("World::Update", "PhysicsEngine::UpdateCollision");

  // Wait for logging to finish, if it's running.
  if (util::LogRecord::Instance()->GetRunning())
  {
    boost::mutex::scoped_lock lock(this->dataPtr->logMutex);

    // It's possible the logWorker thread never processed the previous
    // state. This checks to make sure that we don't continute until the log
    // worker catchs up.
    if (this->dataPtr->iterations - this->dataPtr->logPrevIteration > 1)
    {
      this->dataPtr->logCondition.notify_one();
      this->dataPtr->logContinueCondition.wait(lock);
    }
  }

  // Update the physics engine
  if (this->dataPtr->enablePhysicsEngine && this->dataPtr->physicsEngine)
  {
    // This must be called directly after PhysicsEngine::UpdateCollision.
    this->dataPtr->physicsEngine->UpdatePhysics();

    
    DIAG_TIMER_LAP("World::Update", "PhysicsEngine::UpdatePhysics");

    // do this after physics update as
    //   ode --> MoveCallback sets the dirtyPoses
    //           and we need to propagate it into Entity::worldPose
    {
      // block any other pose updates (e.g. Joint::SetPosition)
      boost::recursive_mutex::scoped_lock lock(
        *this->dataPtr->physicsEngine->GetPhysicsUpdateMutex());

      for (auto &dirtyEntity : this->dataPtr->dirtyPoses)
      {
        dirtyEntity->SetWorldPose(dirtyEntity->GetDirtyPose(), false);
      }

      this->dataPtr->dirtyPoses.clear();
    }

    DIAG_TIMER_LAP("World::Update", "SetWorldPose(dirtyPoses)");
  }

  // Only update state information if logging data.
  if (util::LogRecord::Instance()->GetRunning())
    this->dataPtr->logCondition.notify_one();
  DIAG_TIMER_LAP("World::Update", "LogRecordNotify");

  // Output the contact information
  this->dataPtr->physicsEngine->GetContactManager()->PublishContacts();

  DIAG_TIMER_LAP("World::Update", "ContactManager::PublishContacts");

  event::Events::worldUpdateEnd();

  DIAG_TIMER_STOP("World::Update");
}

//////////////////////////////////////////////////
void World::Fini()
{
  this->Stop();
  this->dataPtr->plugins.clear();

  this->dataPtr->publishModelPoses.clear();

  this->dataPtr->node->Fini();

  if (this->dataPtr->rootElement)
  {
    this->dataPtr->rootElement->Fini();
    this->dataPtr->rootElement.reset();
  }

  if (this->dataPtr->physicsEngine)
  {
    this->dataPtr->physicsEngine->Fini();
    this->dataPtr->physicsEngine.reset();
  }

  this->dataPtr->models.clear();
  this->dataPtr->prevStates[0].SetWorld(WorldPtr());
  this->dataPtr->prevStates[1].SetWorld(WorldPtr());

#ifdef HAVE_OPENAL
  util::OpenAL::Instance()->Fini();
#endif
}

//////////////////////////////////////////////////
void World::Clear()
{
  g_clearModels = true;
}

//////////////////////////////////////////////////
void World::ClearModels()
{
  g_clearModels = false;
  bool pauseState = this->IsPaused();
  this->SetPaused(true);

  this->dataPtr->publishModelPoses.clear();

  // Remove all models
  for (auto &model : this->dataPtr->models)
  {
    this->dataPtr->rootElement->RemoveChild(model->GetId());
  }
  this->dataPtr->models.clear();

  this->SetPaused(pauseState);
}

//////////////////////////////////////////////////
std::string World::GetName() const
{
  return this->dataPtr->name;
}

//////////////////////////////////////////////////
PhysicsEnginePtr World::GetPhysicsEngine() const
{
  return this->dataPtr->physicsEngine;
}

//////////////////////////////////////////////////
PresetManagerPtr World::GetPresetManager() const
{
  return this->dataPtr->presetManager;
}

//////////////////////////////////////////////////
common::SphericalCoordinatesPtr World::GetSphericalCoordinates() const
{
  return this->dataPtr->sphericalCoordinates;
}

//////////////////////////////////////////////////
BasePtr World::GetByName(const std::string &_name)
{
  if (this->dataPtr->rootElement)
    return this->dataPtr->rootElement->GetByName(_name);
  else
    return BasePtr();
}

/////////////////////////////////////////////////
ModelPtr World::GetModelById(unsigned int _id)
{
  return boost::dynamic_pointer_cast<Model>(
      this->dataPtr->rootElement->GetById(_id));
}

//////////////////////////////////////////////////
ModelPtr World::GetModel(const std::string &_name)
{
  boost::mutex::scoped_lock lock(*this->dataPtr->loadModelMutex);
  return boost::dynamic_pointer_cast<Model>(this->GetByName(_name));
}

//////////////////////////////////////////////////
EntityPtr World::GetEntity(const std::string &_name)
{
  return boost::dynamic_pointer_cast<Entity>(this->GetByName(_name));
}

//////////////////////////////////////////////////
ModelPtr World::LoadModel(sdf::ElementPtr _sdf , BasePtr _parent)
{
  boost::mutex::scoped_lock lock(*this->dataPtr->loadModelMutex);
  ModelPtr model;

  if (_sdf->GetName() == "model")
  {
    model = this->dataPtr->physicsEngine->CreateModel(_parent);
    model->SetWorld(shared_from_this());
    model->Load(_sdf);

    event::Events::addEntity(model->GetScopedName());

    msgs::Model msg;
    model->FillMsg(msg);
    this->dataPtr->modelPub->Publish(msg);

    this->EnableAllModels();
  }
  else
  {
    gzerr << "SDF is missing the <model> tag:\n";
  }

  this->PublishModelPose(model);
  this->dataPtr->models.push_back(model);
  return model;
}

//////////////////////////////////////////////////
ActorPtr World::LoadActor(sdf::ElementPtr _sdf , BasePtr _parent)
{
  ActorPtr actor(new Actor(_parent));
  actor->SetWorld(shared_from_this());
  actor->Load(_sdf);

  event::Events::addEntity(actor->GetScopedName());

  msgs::Model msg;
  actor->FillMsg(msg);
  this->dataPtr->modelPub->Publish(msg);

  return actor;
}

//////////////////////////////////////////////////
RoadPtr World::LoadRoad(sdf::ElementPtr _sdf , BasePtr _parent)
{
  RoadPtr road(new Road(_parent));
  road->Load(_sdf);
  return road;
}

//////////////////////////////////////////////////
void World::LoadEntities(sdf::ElementPtr _sdf, BasePtr _parent)
{
  if (_sdf->HasElement("light"))
  {
    sdf::ElementPtr childElem = _sdf->GetElement("light");
    while (childElem)
    {
      msgs::Light *lm = this->dataPtr->sceneMsg.add_light();
      lm->CopyFrom(msgs::LightFromSDF(childElem));

      childElem = childElem->GetNextElement("light");
    }
  }

  if (_sdf->HasElement("model"))
  {
    sdf::ElementPtr childElem = _sdf->GetElement("model");

    while (childElem)
    {
      this->LoadModel(childElem, _parent);

      // TODO : Put back in the ability to nest models. We should do this
      // without requiring a joint.

      childElem = childElem->GetNextElement("model");
    }
  }

  if (_sdf->HasElement("actor"))
  {
    sdf::ElementPtr childElem = _sdf->GetElement("actor");

    while (childElem)
    {
      this->LoadActor(childElem, _parent);

      childElem = childElem->GetNextElement("actor");
    }
  }

  if (_sdf->HasElement("road"))
  {
    sdf::ElementPtr childElem = _sdf->GetElement("road");
    while (childElem)
    {
      this->LoadRoad(childElem, _parent);
      childElem = childElem->GetNextElement("road");
    }
  }
}

//////////////////////////////////////////////////
unsigned int World::GetModelCount() const
{
  return this->dataPtr->models.size();
}

//////////////////////////////////////////////////
ModelPtr World::GetModel(unsigned int _index) const
{
  if (_index >= this->dataPtr->models.size())
  {
    gzerr << "Given model index[" << _index << "] is out of range[0.."
          << this->dataPtr->models.size() << "]\n";
    return ModelPtr();
  }

  return this->dataPtr->models[_index];
}

//////////////////////////////////////////////////
Model_V World::GetModels() const
{
  return this->dataPtr->models;
}

//////////////////////////////////////////////////
void World::ResetTime()
{
  this->dataPtr->simTime = common::Time(0);
  this->dataPtr->pauseTime = common::Time(0);
  this->dataPtr->startTime = common::Time::GetWallTime();
  this->dataPtr->realTimeOffset = common::Time(0);
  this->dataPtr->iterations = 0;
  sensors::SensorManager::Instance()->ResetLastUpdateTimes();
}

//////////////////////////////////////////////////
void World::ResetEntities(Base::EntityType _type)
{
  this->dataPtr->rootElement->Reset(_type);
}

//////////////////////////////////////////////////
void World::Reset()
{
  bool currentlyPaused = this->IsPaused();
  this->SetPaused(true);

  {
    boost::recursive_mutex::scoped_lock(*this->dataPtr->worldUpdateMutex);

    math::Rand::SetSeed(math::Rand::GetSeed());
    this->dataPtr->physicsEngine->SetSeed(math::Rand::GetSeed());

    this->ResetTime();
    this->ResetEntities(Base::BASE);
    for (auto &plugin : this->dataPtr->plugins)
    {
      plugin->Reset();
    }
    this->dataPtr->physicsEngine->Reset();

    // Signal a reset has occurred
    event::Events::worldReset();
  }

  this->SetPaused(currentlyPaused);
}

//////////////////////////////////////////////////
void World::OnStep()
{
  this->dataPtr->stepInc = 1;
}

//////////////////////////////////////////////////
void World::PrintEntityTree()
{
  // Initialize all the entities
  for (unsigned int i = 0; i < this->dataPtr->rootElement->GetChildCount(); i++)
    this->dataPtr->rootElement->GetChild(i)->Print("");
}

//////////////////////////////////////////////////
gazebo::common::Time World::GetSimTime() const
{
  return this->dataPtr->simTime;
}

//////////////////////////////////////////////////
void World::SetSimTime(const common::Time &_t)
{
  this->dataPtr->simTime = _t;
}

//////////////////////////////////////////////////
gazebo::common::Time World::GetPauseTime() const
{
  return this->dataPtr->pauseTime;
}

//////////////////////////////////////////////////
gazebo::common::Time World::GetStartTime() const
{
  return this->dataPtr->startTime;
}

//////////////////////////////////////////////////
common::Time World::GetRealTime() const
{
  if (!util::LogPlay::Instance()->IsOpen())
  {
    if (this->dataPtr->pause)
    {
      return (this->dataPtr->pauseStartTime - this->dataPtr->startTime) -
        this->dataPtr->realTimeOffset;
    }
    else
    {
      return (common::Time::GetWallTime() - this->dataPtr->startTime) -
        this->dataPtr->realTimeOffset;
    }
  }
  else
    return this->dataPtr->logRealTime;
}

//////////////////////////////////////////////////
bool World::IsPaused() const
{
  return this->dataPtr->pause;
}

//////////////////////////////////////////////////
void World::SetPaused(bool _p)
{
  if (this->dataPtr->pause == _p)
    return;

  {
    boost::recursive_mutex::scoped_lock(*this->dataPtr->worldUpdateMutex);
    this->dataPtr->pause = _p;
  }

  if (_p)
  {
    // This is also a good time to clear out the logging buffer.
    util::LogRecord::Instance()->Notify();

    this->dataPtr->pauseStartTime = common::Time::GetWallTime();
  }
  else
  {
    this->dataPtr->realTimeOffset += common::Time::GetWallTime() -
      this->dataPtr->pauseStartTime;
  }

  event::Events::pause(_p);
}

//////////////////////////////////////////////////
void World::OnFactoryMsg(ConstFactoryPtr &_msg)
{
  boost::recursive_mutex::scoped_lock lock(*this->dataPtr->receiveMutex);
  this->dataPtr->factoryMsgs.push_back(*_msg);
}

//////////////////////////////////////////////////
void World::OnControl(ConstWorldControlPtr &_data)
{
  if (_data->has_pause())
    this->SetPaused(_data->pause());

  if (_data->has_step())
    this->OnStep();

  if (_data->has_multi_step())
  {
    // stepWorld is a blocking call so set stepInc directly so that world stats
    // will still be published
    this->SetPaused(true);
    boost::recursive_mutex::scoped_lock lock(*this->dataPtr->worldUpdateMutex);
    this->dataPtr->stepInc = _data->multi_step();
  }

  if (_data->has_seed())
  {
    math::Rand::SetSeed(_data->seed());
    this->dataPtr->physicsEngine->SetSeed(_data->seed());
  }

  if (_data->has_reset())
  {
    this->dataPtr->needsReset = true;

    if (_data->reset().has_all() && _data->reset().all())
    {
      this->dataPtr->resetAll = true;
    }
    else
    {
      this->dataPtr->resetAll = false;

      if (_data->reset().has_time_only() && _data->reset().time_only())
        this->dataPtr->resetTimeOnly = true;

      if (_data->reset().has_model_only() && _data->reset().model_only())
        this->dataPtr->resetModelOnly = true;
    }
  }
}

//////////////////////////////////////////////////
void World::OnRequest(ConstRequestPtr &_msg)
{
  boost::recursive_mutex::scoped_lock lock(*this->dataPtr->receiveMutex);
  this->dataPtr->requestMsgs.push_back(*_msg);
}

//////////////////////////////////////////////////
void World::JointLog(ConstJointPtr &_msg)
{
  boost::recursive_mutex::scoped_lock lock(*this->dataPtr->receiveMutex);
  int i = 0;
  for (; i < this->dataPtr->sceneMsg.joint_size(); i++)
  {
    if (this->dataPtr->sceneMsg.joint(i).name() == _msg->name())
    {
      this->dataPtr->sceneMsg.mutable_joint(i)->CopyFrom(*_msg);
      break;
    }
  }

  if (i >= this->dataPtr->sceneMsg.joint_size())
  {
    msgs::Joint *newJoint = this->dataPtr->sceneMsg.add_joint();
    newJoint->CopyFrom(*_msg);
  }
}

//////////////////////////////////////////////////
void World::OnModelMsg(ConstModelPtr &_msg)
{
  boost::recursive_mutex::scoped_lock lock(*this->dataPtr->receiveMutex);
  this->dataPtr->modelMsgs.push_back(*_msg);
}

//////////////////////////////////////////////////
void World::BuildSceneMsg(msgs::Scene &_scene, BasePtr _entity)
{
  if (_entity)
  {
    if (_entity->HasType(Entity::MODEL))
    {
      msgs::Model *modelMsg = _scene.add_model();
      boost::static_pointer_cast<Model>(_entity)->FillMsg(*modelMsg);
    }

    for (unsigned int i = 0; i < _entity->GetChildCount(); ++i)
    {
      this->BuildSceneMsg(_scene, _entity->GetChild(i));
    }
  }
}


//////////////////////////////////////////////////
// void World::ModelUpdateTBB()
// {
//   tbb::parallel_for (tbb::blocked_range<size_t>(0,
//   this->dataPtr->models.size(), 10),
//       ModelUpdate_TBB(&this->dataPtr->models));
// }

//////////////////////////////////////////////////
void World::ModelUpdateSingleLoop()
{
  // Update all the models
  for (unsigned int i = 0; i < this->dataPtr->rootElement->GetChildCount(); i++)
    this->dataPtr->rootElement->GetChild(i)->Update();
}


//////////////////////////////////////////////////
void World::LoadPlugins()
{
  // Load the plugins
  if (this->dataPtr->sdf->HasElement("plugin"))
  {
    sdf::ElementPtr pluginElem = this->dataPtr->sdf->GetElement("plugin");
    while (pluginElem)
    {
      this->LoadPlugin(pluginElem);
      pluginElem = pluginElem->GetNextElement("plugin");
    }
  }

  // Load the plugins for all the models
  for (unsigned int i = 0; i < this->dataPtr->rootElement->GetChildCount(); i++)
  {
    if (this->dataPtr->rootElement->GetChild(i)->HasType(Base::MODEL))
    {
      ModelPtr model = boost::static_pointer_cast<Model>(
          this->dataPtr->rootElement->GetChild(i));
      model->LoadPlugins();
    }
  }
}

//////////////////////////////////////////////////
void World::LoadPlugin(const std::string &_filename,
                       const std::string &_name,
                       sdf::ElementPtr _sdf)
{
  gazebo::WorldPluginPtr plugin = gazebo::WorldPlugin::Create(_filename,
                                                              _name);

  if (plugin)
  {
    if (plugin->GetType() != WORLD_PLUGIN)
    {
      gzerr << "World[" << this->GetName() << "] is attempting to load "
            << "a plugin, but detected an incorrect plugin type. "
            << "Plugin filename[" << _filename << "] name[" << _name << "]\n";
      return;
    }
    plugin->Load(shared_from_this(), _sdf);
    this->dataPtr->plugins.push_back(plugin);

    if (this->dataPtr->initialized)
      plugin->Init();
  }
}

//////////////////////////////////////////////////
void World::RemovePlugin(const std::string &_name)
{
  for (auto plugin = this->dataPtr->plugins.begin();
           plugin != this->dataPtr->plugins.end(); ++plugin)
  {
    if ((*plugin)->GetHandle() == _name)
    {
      this->dataPtr->plugins.erase(plugin);
      break;
    }
  }
}

//////////////////////////////////////////////////
void World::LoadPlugin(sdf::ElementPtr _sdf)
{
  std::string pluginName = _sdf->Get<std::string>("name");
  std::string filename = _sdf->Get<std::string>("filename");
  this->LoadPlugin(filename, pluginName, _sdf);
}

//////////////////////////////////////////////////
void World::ProcessEntityMsgs()
{
  boost::mutex::scoped_lock lock(this->dataPtr->entityDeleteMutex);

  for (auto &entityName : this->dataPtr->deleteEntity)
  {
    this->RemoveModel(entityName);
  }

  if (!this->dataPtr->deleteEntity.empty())
  {
    this->EnableAllModels();
    this->dataPtr->deleteEntity.clear();
  }
}

//////////////////////////////////////////////////
void World::ProcessRequestMsgs()
{
  boost::recursive_mutex::scoped_lock lock(*this->dataPtr->receiveMutex);
  msgs::Response response;

  for (auto const &requestMsg : this->dataPtr->requestMsgs)
  {
    bool send = true;
    response.set_id(requestMsg.id());
    response.set_request(requestMsg.request());
    response.set_response("success");

    if (requestMsg.request() == "entity_list")
    {
      msgs::Model_V modelVMsg;

      for (unsigned int i = 0;
          i < this->dataPtr->rootElement->GetChildCount(); ++i)
      {
        BasePtr entity = this->dataPtr->rootElement->GetChild(i);
        if (entity->HasType(Base::MODEL))
        {
          msgs::Model *modelMsg = modelVMsg.add_models();
          ModelPtr model = boost::dynamic_pointer_cast<Model>(entity);
          model->FillMsg(*modelMsg);
        }
      }

      response.set_type(modelVMsg.GetTypeName());
      std::string *serializedData = response.mutable_serialized_data();
      modelVMsg.SerializeToString(serializedData);
    }
    else if (requestMsg.request() == "entity_delete")
    {
      boost::mutex::scoped_lock lock2(this->dataPtr->entityDeleteMutex);
      this->dataPtr->deleteEntity.push_back(requestMsg.data());
    }
    else if (requestMsg.request() == "entity_info")
    {
      BasePtr entity = this->dataPtr->rootElement->GetByName(requestMsg.data());
      if (entity)
      {
        if (entity->HasType(Base::MODEL))
        {
          msgs::Model modelMsg;
          ModelPtr model = boost::dynamic_pointer_cast<Model>(entity);
          model->FillMsg(modelMsg);

          std::string *serializedData = response.mutable_serialized_data();
          modelMsg.SerializeToString(serializedData);
          response.set_type(modelMsg.GetTypeName());
        }
        else if (entity->HasType(Base::LINK))
        {
          msgs::Link linkMsg;
          LinkPtr link = boost::dynamic_pointer_cast<Link>(entity);
          link->FillMsg(linkMsg);

          std::string *serializedData = response.mutable_serialized_data();
          linkMsg.SerializeToString(serializedData);
          response.set_type(linkMsg.GetTypeName());
        }
        else if (entity->HasType(Base::COLLISION))
        {
          msgs::Collision collisionMsg;
          CollisionPtr collision =
            boost::dynamic_pointer_cast<Collision>(entity);
          collision->FillMsg(collisionMsg);

          std::string *serializedData = response.mutable_serialized_data();
          collisionMsg.SerializeToString(serializedData);
          response.set_type(collisionMsg.GetTypeName());
        }
        else if (entity->HasType(Base::JOINT))
        {
          msgs::Joint jointMsg;
          JointPtr joint = boost::dynamic_pointer_cast<Joint>(entity);
          joint->FillMsg(jointMsg);

          std::string *serializedData = response.mutable_serialized_data();
          jointMsg.SerializeToString(serializedData);
          response.set_type(jointMsg.GetTypeName());
        }
      }
      else
      {
        response.set_type("error");
        response.set_response("nonexistent");
      }
    }
    else if (requestMsg.request() == "world_sdf")
    {
      msgs::GzString msg;
      this->UpdateStateSDF();
      std::ostringstream stream;
      stream << "<?xml version='1.0'?>\n"
             << "<sdf version='" << SDF_VERSION << "'>\n"
             << this->dataPtr->sdf->ToString("")
             << "</sdf>";

      msg.set_data(stream.str());

      std::string *serializedData = response.mutable_serialized_data();
      msg.SerializeToString(serializedData);
      response.set_type(msg.GetTypeName());
    }
    else if (requestMsg.request() == "scene_info")
    {
      this->dataPtr->sceneMsg.clear_model();
      this->BuildSceneMsg(this->dataPtr->sceneMsg, this->dataPtr->rootElement);

      std::string *serializedData = response.mutable_serialized_data();
      this->dataPtr->sceneMsg.SerializeToString(serializedData);
      response.set_type(this->dataPtr->sceneMsg.GetTypeName());
    }
    else if (requestMsg.request() == "spherical_coordinates_info")
    {
      msgs::SphericalCoordinates sphereCoordMsg;
      msgs::Set(&sphereCoordMsg, *(this->dataPtr->sphericalCoordinates));

      std::string *serializedData = response.mutable_serialized_data();
      sphereCoordMsg.SerializeToString(serializedData);
      response.set_type(sphereCoordMsg.GetTypeName());
    }
    else
      send = false;

    if (send)
    {
      this->dataPtr->responsePub->Publish(response);
    }
  }

  this->dataPtr->requestMsgs.clear();
}

//////////////////////////////////////////////////
void World::ProcessModelMsgs()
{
  boost::recursive_mutex::scoped_lock lock(*this->dataPtr->receiveMutex);
  for (auto const &modelMsg : this->dataPtr->modelMsgs)
  {
    ModelPtr model;
    if (modelMsg.has_id())
      model = this->GetModelById(modelMsg.id());
    else
      model = this->GetModel(modelMsg.name());

    if (!model)
      gzerr << "Unable to find model["
            << modelMsg.name() << "] Id[" << modelMsg.id() << "]\n";
    else
    {
      model->ProcessMsg(modelMsg);

      // May 30, 2013: The following code was removed because it has a
      // major performance impact when dragging complex object via the GUI.
      // This code also does not seem to be necessary, since can just
      // publish the incoming changes instead of a full model message. We
      // are leaving it temporarily in case we find a need for it.
      //
      // Let all other subscribers know about the change
      // msgs::Model msg;
      // model->FillMsg(msg);
      // // FillMsg fills the visual components from initial sdf
      // // but problem is that Visuals may have changed e.g. through ~/visual,
      // // so don't publish them to subscribers.
      // for (int i = 0; i < msg.link_size(); ++i)
      // {
      //   msg.mutable_link(i)->clear_visual();
      //   for (int j = 0; j < msg.link(i).collision_size(); ++j)
      //   {
      //     msg.mutable_link(i)->mutable_collision(j)->clear_visual();
      //   }
      // }

      this->dataPtr->modelPub->Publish(modelMsg);
    }
  }

  if (!this->dataPtr->modelMsgs.empty())
  {
    this->EnableAllModels();
    this->dataPtr->modelMsgs.clear();
  }
}

//////////////////////////////////////////////////
void World::ProcessFactoryMsgs()
{
  std::list<sdf::ElementPtr> modelsToLoad;

  {
    boost::recursive_mutex::scoped_lock lock(*this->dataPtr->receiveMutex);
    for (auto const &factoryMsg : this->dataPtr->factoryMsgs)
    {
      this->dataPtr->factorySDF->Root()->ClearElements();

      if (factoryMsg.has_sdf() && !factoryMsg.sdf().empty())
      {
        // SDF Parsing happens here
        if (!sdf::readString(factoryMsg.sdf(), this->dataPtr->factorySDF))
        {
          gzerr << "Unable to read sdf string[" << factoryMsg.sdf() << "]\n";
          continue;
        }
      }
      else if (factoryMsg.has_sdf_filename() &&
              !factoryMsg.sdf_filename().empty())
      {
        std::string filename = common::ModelDatabase::Instance()->GetModelFile(
            factoryMsg.sdf_filename());

        if (!sdf::readFile(filename, this->dataPtr->factorySDF))
        {
          gzerr << "Unable to read sdf file.\n";
          continue;
        }
      }
      else if (factoryMsg.has_clone_model_name())
      {
        ModelPtr model = this->GetModel(factoryMsg.clone_model_name());
        if (!model)
        {
          gzerr << "Unable to clone model[" << factoryMsg.clone_model_name()
            << "]. Model not found.\n";
          continue;
        }

        this->dataPtr->factorySDF->Root()->InsertElement(
            model->GetSDF()->Clone());

        std::string newName = model->GetName() + "_clone";
        int i = 0;
        while (this->GetModel(newName))
        {
          newName = model->GetName() + "_clone_" +
            boost::lexical_cast<std::string>(i);
          i++;
        }

        this->dataPtr->factorySDF->Root()->GetElement("model")->GetAttribute(
            "name")->Set(newName);
      }
      else
      {
        gzerr << "Unable to load sdf from factory message."
          << "No SDF or SDF filename specified.\n";
        continue;
      }

      if (factoryMsg.has_edit_name())
      {
        BasePtr base =
          this->dataPtr->rootElement->GetByName(factoryMsg.edit_name());
        if (base)
        {
          sdf::ElementPtr elem;
          if (this->dataPtr->factorySDF->Root()->GetName() == "sdf")
            elem = this->dataPtr->factorySDF->Root()->GetFirstElement();
          else
            elem = this->dataPtr->factorySDF->Root();

          base->UpdateParameters(elem);
        }
      }
      else
      {
        bool isActor = false;
        bool isModel = false;
        bool isLight = false;

        sdf::ElementPtr elem = this->dataPtr->factorySDF->Root()->Clone();

        if (elem->HasElement("world"))
          elem = elem->GetElement("world");

        if (elem->HasElement("model"))
        {
          elem = elem->GetElement("model");
          isModel = true;
        }
        else if (elem->HasElement("light"))
        {
          elem = elem->GetElement("light");
          isLight = true;
        }
        else if (elem->HasElement("actor"))
        {
          elem = elem->GetElement("actor");
          isActor = true;
        }
        else
        {
          gzerr << "Unable to find a model, light, or actor in:\n";
          this->dataPtr->factorySDF->Root()->PrintValues("");
          continue;
        }

        if (!elem)
        {
          gzerr << "Invalid SDF:";
          this->dataPtr->factorySDF->Root()->PrintValues("");
          continue;
        }

        elem->SetParent(this->dataPtr->sdf);
        elem->GetParent()->InsertElement(elem);
        if (factoryMsg.has_pose())
          elem->GetElement("pose")->Set(msgs::Convert(factoryMsg.pose()));

        if (isActor)
        {
          ActorPtr actor = this->LoadActor(elem, this->dataPtr->rootElement);
          actor->Init();
        }
        else if (isModel)
        {
          modelsToLoad.push_back(elem);
        }
        else if (isLight)
        {
          /// \TODO: Current broken. See Issue #67.
          msgs::Light *lm = this->dataPtr->sceneMsg.add_light();
          lm->CopyFrom(msgs::LightFromSDF(elem));

          this->dataPtr->lightPub->Publish(*lm);
        }
      }
    }

    this->dataPtr->factoryMsgs.clear();
  }

  for (auto const &elem : modelsToLoad)
  {
    try
    {
      boost::mutex::scoped_lock lock(this->dataPtr->factoryDeleteMutex);

      ModelPtr model = this->LoadModel(elem, this->dataPtr->rootElement);
      model->Init();
      model->LoadPlugins();
    }
    catch(...)
    {
      gzerr << "Loading model from factory message failed\n";
    }
  }
}

//////////////////////////////////////////////////
ModelPtr World::GetModelBelowPoint(const math::Vector3 &_pt)
{
  ModelPtr model;
  EntityPtr entity = this->GetEntityBelowPoint(_pt);

  if (entity)
    model = entity->GetParentModel();
  else
    gzerr << "Unable to find entity below point[" << _pt << "]\n";

  return model;
}

//////////////////////////////////////////////////
EntityPtr World::GetEntityBelowPoint(const math::Vector3 &_pt)
{
  std::string entityName;
  double dist;
  math::Vector3 end;

  end = _pt;
  end.z -= 1000;

  this->dataPtr->physicsEngine->InitForThread();
  this->dataPtr->testRay->SetPoints(_pt, end);
  this->dataPtr->testRay->GetIntersection(dist, entityName);
  return this->GetEntity(entityName);
}

//////////////////////////////////////////////////
void World::SetState(const WorldState &_state)
{
  this->SetSimTime(_state.GetSimTime());
  this->dataPtr->logRealTime = _state.GetRealTime();

  const ModelState_M modelStates = _state.GetModelStates();
  for (auto const &modelState : modelStates)
  {
    ModelPtr model = this->GetModel(modelState.second.GetName());
    if (model)
      model->SetState(modelState.second);
    else
      gzerr << "Unable to find model[" << modelState.second.GetName() << "]\n";
  }
}

//////////////////////////////////////////////////
void World::InsertModelFile(const std::string &_sdfFilename)
{
  boost::recursive_mutex::scoped_lock lock(*this->dataPtr->receiveMutex);
  msgs::Factory msg;
  msg.set_sdf_filename(_sdfFilename);
  this->dataPtr->factoryMsgs.push_back(msg);
}

//////////////////////////////////////////////////
void World::InsertModelSDF(const sdf::SDF &_sdf)
{
  boost::recursive_mutex::scoped_lock lock(*this->dataPtr->receiveMutex);
  msgs::Factory msg;
  msg.set_sdf(_sdf.ToString());
  this->dataPtr->factoryMsgs.push_back(msg);
}

//////////////////////////////////////////////////
void World::InsertModelString(const std::string &_sdfString)
{
  boost::recursive_mutex::scoped_lock lock(*this->dataPtr->receiveMutex);
  msgs::Factory msg;
  msg.set_sdf(_sdfString);
  this->dataPtr->factoryMsgs.push_back(msg);
}

//////////////////////////////////////////////////
std::string World::StripWorldName(const std::string &_name) const
{
  if (_name.find(this->GetName() + "::") == 0)
    return _name.substr(this->GetName().size() + 2);
  else
    return _name;
}

//////////////////////////////////////////////////
void World::EnableAllModels()
{
  for (auto &model : this->dataPtr->models)
  {
    model->SetEnabled(true);
  }
}

//////////////////////////////////////////////////
void World::DisableAllModels()
{
  for (auto &model : this->dataPtr->models)
  {
    model->SetEnabled(false);
  }
}

//////////////////////////////////////////////////
void World::UpdateStateSDF()
{
  this->dataPtr->sdf->Update();
  sdf::ElementPtr stateElem = this->dataPtr->sdf->GetElement("state");
  stateElem->ClearElements();

  WorldState currentState(shared_from_this());
  currentState.FillSDF(stateElem);
}

//////////////////////////////////////////////////
bool World::OnLog(std::ostringstream &_stream)
{
  int bufferIndex = this->dataPtr->currentStateBuffer;
  // Save the entire state when its the first call to OnLog.
  if (util::LogRecord::Instance()->GetFirstUpdate())
  {
    this->dataPtr->sdf->Update();
    _stream << "<sdf version ='";
    _stream << SDF_VERSION;
    _stream << "'>\n";
    _stream << this->dataPtr->sdf->ToString("");
    _stream << "</sdf>\n";
  }
  else if (this->dataPtr->states[bufferIndex].size() >= 1)
  {
    {
      boost::mutex::scoped_lock lock(this->dataPtr->logBufferMutex);
      this->dataPtr->currentStateBuffer ^= 1;
    }
    for (auto const &worldState : this->dataPtr->states[bufferIndex])
    {
      _stream << "<sdf version='" << SDF_VERSION << "'>"
              << worldState
              << "</sdf>";
    }

    this->dataPtr->states[bufferIndex].clear();
  }

  // Logging has stopped. Wait for log worker to finish. Output last bit
  // of data, and reset states.
  if (!util::LogRecord::Instance()->GetRunning())
  {
    boost::mutex::scoped_lock lock(this->dataPtr->logBufferMutex);

    // Output any data that may have been pushed onto the queue
    for (size_t i = 0;
        i < this->dataPtr->states[this->dataPtr->currentStateBuffer^1].size();
        ++i)
    {
      _stream << "<sdf version='" << SDF_VERSION << "'>"
        << this->dataPtr->states[this->dataPtr->currentStateBuffer^1][i]
        << "</sdf>";
    }

    for (size_t i = 0;
        i < this->dataPtr->states[this->dataPtr->currentStateBuffer].size();
        ++i)
    {
      _stream << "<sdf version='" << SDF_VERSION << "'>"
        << this->dataPtr->states[this->dataPtr->currentStateBuffer][i]
        << "</sdf>";
    }

    // Clear everything.
    this->dataPtr->states[0].clear();
    this->dataPtr->states[1].clear();
    this->dataPtr->stateToggle = 0;
    this->dataPtr->prevStates[0] = WorldState();
    this->dataPtr->prevStates[1] = WorldState();
  }

  return true;
}

//////////////////////////////////////////////////
void World::ProcessMessages()
{
  {
    boost::recursive_mutex::scoped_lock lock(*this->dataPtr->receiveMutex);

    if ((this->dataPtr->posePub && this->dataPtr->posePub->HasConnections()) ||
        (this->dataPtr->poseLocalPub &&
         this->dataPtr->poseLocalPub->HasConnections()))
    {
      msgs::PosesStamped msg;

      // Time stamp this PosesStamped message
      msgs::Set(msg.mutable_time(), this->GetSimTime());

      if (!this->dataPtr->publishModelPoses.empty())
      {
        for (auto const &model : this->dataPtr->publishModelPoses)
        {
          msgs::Pose *poseMsg = msg.add_pose();

          // Publish the model's relative pose
          poseMsg->set_name(model->GetScopedName());
          poseMsg->set_id(model->GetId());
          msgs::Set(poseMsg, model->GetRelativePose());

          // Publish each of the model's children relative poses
          Link_V links = model->GetLinks();
          for (auto const &link : links)
          {
            poseMsg = msg.add_pose();
            poseMsg->set_name(link->GetScopedName());
            poseMsg->set_id(link->GetId());
            msgs::Set(poseMsg, link->GetRelativePose());
          }
        }

        if (this->dataPtr->posePub && this->dataPtr->posePub->HasConnections())
          this->dataPtr->posePub->Publish(msg);
      }

      if (this->dataPtr->poseLocalPub &&
          this->dataPtr->poseLocalPub->HasConnections())
      {
        // rendering::Scene depends on this timestamp, which is used by
        // rendering sensors to time stamp their data
        this->dataPtr->poseLocalPub->Publish(msg);
      }
    }
    this->dataPtr->publishModelPoses.clear();
  }

  if (common::Time::GetWallTime() - this->dataPtr->prevProcessMsgsTime >
      this->dataPtr->processMsgsPeriod)
  {
    this->ProcessEntityMsgs();
    this->ProcessRequestMsgs();
    this->ProcessFactoryMsgs();
    this->ProcessModelMsgs();
    this->dataPtr->prevProcessMsgsTime = common::Time::GetWallTime();
  }
}

//////////////////////////////////////////////////
void World::PublishWorldStats()
{
  msgs::Set(this->dataPtr->worldStatsMsg.mutable_sim_time(),
      this->GetSimTime());
  msgs::Set(this->dataPtr->worldStatsMsg.mutable_real_time(),
      this->GetRealTime());
  msgs::Set(this->dataPtr->worldStatsMsg.mutable_pause_time(),
      this->GetPauseTime());

  this->dataPtr->worldStatsMsg.set_iterations(this->dataPtr->iterations);
  this->dataPtr->worldStatsMsg.set_paused(this->IsPaused());
  this->dataPtr->worldStatsMsg.set_log_playback(
      util::LogPlay::Instance()->IsOpen());

  if (this->dataPtr->statPub && this->dataPtr->statPub->HasConnections())
    this->dataPtr->statPub->Publish(this->dataPtr->worldStatsMsg);
  this->dataPtr->prevStatTime = common::Time::GetWallTime();
}

//////////////////////////////////////////////////
bool World::IsLoaded() const
{
  return this->dataPtr->loaded;
}

//////////////////////////////////////////////////
void World::PublishModelPose(physics::ModelPtr _model)
{
  boost::recursive_mutex::scoped_lock lock(*this->dataPtr->receiveMutex);

  // Only add if the model name is not in the list
  this->dataPtr->publishModelPoses.insert(_model);
}

//////////////////////////////////////////////////
void World::LogWorker()
{
  boost::mutex::scoped_lock lock(this->dataPtr->logMutex);

  WorldPtr self = shared_from_this();
  this->dataPtr->logPrevIteration = this->dataPtr->iterations;

  GZ_ASSERT(self, "Self pointer to World is invalid");

  while (!this->dataPtr->stop)
  {
    int currState = (this->dataPtr->stateToggle + 1) % 2;

    this->dataPtr->prevStates[currState].Load(self);
    WorldState diffState = this->dataPtr->prevStates[currState] -
      this->dataPtr->prevStates[this->dataPtr->stateToggle];
    this->dataPtr->logPrevIteration = this->dataPtr->iterations;

    if (!diffState.IsZero())
    {
      this->dataPtr->stateToggle = currState;
      {
        // Store the entire current state (instead of the diffState). A slow
        // moving link may never be captured if only diff state is recorded.
        boost::mutex::scoped_lock bLock(this->dataPtr->logBufferMutex);
        this->dataPtr->states[this->dataPtr->currentStateBuffer].push_back(
            this->dataPtr->prevStates[currState]);
        // Tell the logger to update, once the number of states exceeds 1000
        if (this->dataPtr->states[this->dataPtr->currentStateBuffer].size() >
            1000)
        {
          util::LogRecord::Instance()->Notify();
        }
      }
    }

    this->dataPtr->logContinueCondition.notify_all();

    // Wait until there is work to be done.
    this->dataPtr->logCondition.wait(lock);
  }

  // Make sure nothing is blocked by this thread.
  this->dataPtr->logContinueCondition.notify_all();
}

/////////////////////////////////////////////////
uint32_t World::GetIterations() const
{
  return this->dataPtr->iterations;
}

//////////////////////////////////////////////////
void World::RemoveModel(const std::string &_name)
{
  boost::mutex::scoped_lock flock(this->dataPtr->factoryDeleteMutex);

  // Remove all the dirty poses from the delete entity.
  {
    for (auto entity = this->dataPtr->dirtyPoses.begin();
             entity != this->dataPtr->dirtyPoses.end(); ++entity)
    {
      if ((*entity)->GetName() == _name ||
         ((*entity)->GetParent() && (*entity)->GetParent()->GetName() == _name))
      {
        this->dataPtr->dirtyPoses.erase(entity++);
      }
      else
        ++entity;
    }
  }

  if (this->dataPtr->sdf->HasElement("model"))
  {
    sdf::ElementPtr childElem = this->dataPtr->sdf->GetElement("model");
    while (childElem && childElem->Get<std::string>("name") != _name)
      childElem = childElem->GetNextElement("model");
    if (childElem)
      this->dataPtr->sdf->RemoveChild(childElem);
  }

  if (this->dataPtr->sdf->HasElement("light"))
  {
    sdf::ElementPtr childElem = this->dataPtr->sdf->GetElement("light");
    while (childElem && childElem->Get<std::string>("name") != _name)
      childElem = childElem->GetNextElement("light");
    if (childElem)
    {
      this->dataPtr->sdf->RemoveChild(childElem);
      // Find the light by name in the scene msg, and remove it.
      for (int i = 0; i < this->dataPtr->sceneMsg.light_size(); ++i)
      {
        if (this->dataPtr->sceneMsg.light(i).name() == _name)
        {
          this->dataPtr->sceneMsg.mutable_light()->SwapElements(i,
              this->dataPtr->sceneMsg.light_size()-1);
          this->dataPtr->sceneMsg.mutable_light()->RemoveLast();
          break;
        }
      }
    }
  }

  {
    boost::recursive_mutex::scoped_lock lock(
        *this->GetPhysicsEngine()->GetPhysicsUpdateMutex());

    this->dataPtr->rootElement->RemoveChild(_name);

    for (auto model = this->dataPtr->models.begin();
             model != this->dataPtr->models.end(); ++model)
    {
      if ((*model)->GetName() == _name || (*model)->GetScopedName() == _name)
      {
        this->dataPtr->models.erase(model);
        break;
      }
    }
  }

  // Cleanup the publishModelPoses list.
  {
    boost::recursive_mutex::scoped_lock lock2(*this->dataPtr->receiveMutex);
    for (auto model = this->dataPtr->publishModelPoses.begin();
             model != this->dataPtr->publishModelPoses.end(); ++model)
    {
      if ((*model)->GetName() == _name || (*model)->GetScopedName() == _name)
      {
        this->dataPtr->publishModelPoses.erase(model);
        break;
      }
    }
  }
}

/////////////////////////////////////////////////
void World::OnLightMsg(ConstLightPtr &_msg)
{
  boost::recursive_mutex::scoped_lock lock(*this->dataPtr->receiveMutex);

  bool lightExists = false;

  // Find the light by name, and copy the new parameters.
  for (int i = 0; i < this->dataPtr->sceneMsg.light_size(); ++i)
  {
    if (this->dataPtr->sceneMsg.light(i).name() == _msg->name())
    {
      lightExists = true;
      this->dataPtr->sceneMsg.mutable_light(i)->MergeFrom(*_msg);

      sdf::ElementPtr childElem = this->dataPtr->sdf->GetElement("light");
      while (childElem && childElem->Get<std::string>("name") != _msg->name())
        childElem = childElem->GetNextElement("light");
      if (childElem)
        msgs::LightToSDF(*_msg, childElem);
      break;
    }
  }

  // Add a new light if the light doesn't exist.
  if (!lightExists)
  {
    this->dataPtr->sceneMsg.add_light()->CopyFrom(*_msg);

    // add to the world sdf
    sdf::ElementPtr lightSDF = msgs::LightToSDF(*_msg);
    lightSDF->SetParent(this->dataPtr->sdf);
    lightSDF->GetParent()->InsertElement(lightSDF);
  }
}

/////////////////////////////////////////////////
msgs::Scene World::GetSceneMsg() const
{
  return this->dataPtr->sceneMsg;
}

/////////////////////////////////////////////////
boost::mutex *World::GetSetWorldPoseMutex() const
{
  return this->dataPtr->setWorldPoseMutex;
}

/////////////////////////////////////////////////
bool World::GetEnablePhysicsEngine()
{
  return this->dataPtr->enablePhysicsEngine;
}

/////////////////////////////////////////////////
void World::EnablePhysicsEngine(bool _enable)
{
  this->dataPtr->enablePhysicsEngine = _enable;
}

/////////////////////////////////////////////////
void World::AddDirtyPose(Entity *_entity)
{
  this->dataPtr->dirtyPoses.push_back(_entity);
}<|MERGE_RESOLUTION|>--- conflicted
+++ resolved
@@ -21,10 +21,6 @@
   #include <Winsock2.h>
 #endif
 
-<<<<<<< HEAD
-#include <boost/thread/recursive_mutex.hpp>
-=======
->>>>>>> 3f0507e2
 #include <time.h>
 
 #include <tbb/parallel_for.h>
@@ -377,19 +373,17 @@
   this->dataPtr->iterations = 0;
   this->dataPtr->logPrevIteration = 0;
 
-  //util::DiagnosticManager::Instance()->Init(this->GetName());
-
-  /*util::LogRecord::Instance()->Add(this->GetName(), "state.log",
+  util::DiagnosticManager::Instance()->Init(this->GetName());
+
+  util::LogRecord::Instance()->Add(this->GetName(), "state.log",
       boost::bind(&World::OnLog, this, _1));
-      */
 
   // Check if we have to insert an object population.
-  /*if (this->dataPtr->sdf->HasElement("population"))
+  if (this->dataPtr->sdf->HasElement("population"))
   {
     Population population(this->dataPtr->sdf, shared_from_this());
     population.PopulateAll();
   }
-  */
 
   this->dataPtr->initialized = true;
 
@@ -726,7 +720,6 @@
     // This must be called directly after PhysicsEngine::UpdateCollision.
     this->dataPtr->physicsEngine->UpdatePhysics();
 
-    
     DIAG_TIMER_LAP("World::Update", "PhysicsEngine::UpdatePhysics");
 
     // do this after physics update as
@@ -2174,10 +2167,4 @@
 void World::EnablePhysicsEngine(bool _enable)
 {
   this->dataPtr->enablePhysicsEngine = _enable;
-}
-
-/////////////////////////////////////////////////
-void World::AddDirtyPose(Entity *_entity)
-{
-  this->dataPtr->dirtyPoses.push_back(_entity);
 }