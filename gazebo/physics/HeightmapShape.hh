/*
 * Copyright (C) 2012-2016 Open Source Robotics Foundation
 *
 * Licensed under the Apache License, Version 2.0 (the "License");
 * you may not use this file except in compliance with the License.
 * You may obtain a copy of the License at
 *
 *     http://www.apache.org/licenses/LICENSE-2.0
 *
 * Unless required by applicable law or agreed to in writing, software
 * distributed under the License is distributed on an "AS IS" BASIS,
 * WITHOUT WARRANTIES OR CONDITIONS OF ANY KIND, either express or implied.
 * See the License for the specific language governing permissions and
 * limitations under the License.
 *
*/
#ifndef _GAZEBO_PHYSICS_HEIGHTMAPSHAPE_HH_
#define _GAZEBO_PHYSICS_HEIGHTMAPSHAPE_HH_

#include <string>
#include <vector>
#include <ignition/math/Vector3.hh>

#include "gazebo/math/Vector3.hh"
#include "gazebo/physics/Shape.hh"
#include "gazebo/util/system.hh"

namespace gazebo
{
  namespace physics
  {
    // Forward declare private data class.
    class HeightmapShapePrivate;

    /// \addtogroup gazebo_physics
    /// \{

    /// \class HeightmapShape HeightmapShape.hh
    /// gazebo/physics/HeightmapShape.hh
    /// \brief HeightmapShape collision shape builds a heightmap from
    /// an image.  The supplied image must be square with
    /// N*N+1 pixels per side, where N is an integer.
    class GZ_PHYSICS_VISIBLE HeightmapShape : public Shape
    {
      /// \brief Constructor.
      /// \param[in] _parent Parent Collision object.
      public: explicit HeightmapShape(CollisionPtr _parent);

      /// \brief Destructor.
      public: virtual ~HeightmapShape();

      /// \brief Load the heightmap.
      /// \param[in] _sdf SDF value to load from.
      public: virtual void Load(sdf::ElementPtr _sdf);

      /// \brief Initialize the heightmap.
      public: virtual void Init();

      // Documentation inherited
      public: virtual void SetScale(const math::Vector3 &_scale)
              GAZEBO_DEPRECATED(7.0);

      // Documentation inherited
      public: virtual void SetScale(const ignition::math::Vector3d &_scale);

      /// \brief Get the URI of the heightmap image.
      /// \return The heightmap image URI.
      /// \deprecate See URI() const
      public: std::string GetURI() const GAZEBO_DEPRECATED(7.0);

      /// \brief Get the URI of the heightmap image.
      /// \return The heightmap image URI.
      public: std::string URI() const;

      /// \brief Get the size in meters.
      /// \return The size in meters.
      /// \deprecated See function that returns an ignition::math object.
      public: math::Vector3 GetSize() const GAZEBO_DEPRECATED(7.0);

      /// \brief Get the size in meters.
      /// \return The size in meters.
      public: ignition::math::Vector3d Size() const;

      /// \brief Get the origin in world coordinate frame.
      /// \return The origin in world coordinate frame.
      /// \deprecated See function that returns an ignition::math object.
      public: math::Vector3 GetPos() const GAZEBO_DEPRECATED(7.0);

      /// \brief Get the origin in world coordinate frame.
      /// \return The origin in world coordinate frame.
      public: ignition::math::Vector3d Pos() const;

      /// \brief Return the number of vertices, which equals the size of the
      /// image used to load the heightmap.
      /// \return math::Vector2i, result.x = width,
      /// result.y = length/height.
      /// \deprecated See function that returns an ignition::math object.
      public: math::Vector2i GetVertexCount() const GAZEBO_DEPRECATED(7.0);

      /// \brief Return the number of vertices, which equals the size of the
      /// image used to load the heightmap.
      /// \return ignition::math::Vector2i, result.x = width,
      /// result.y = length/height.
      public: ignition::math::Vector2i VertexCount() const;

      /// \brief Get a height at a position.
      /// \param[in] _x X position.
      /// \param[in] _y Y position.
      /// \return The height at a the specified location.
      /// \deprecated See Height(const int, const int) const
      public: float GetHeight(int _x, int _y) const GAZEBO_DEPRECATED(7.0);

      /// \brief Get a height at a position.
      /// \param[in] _x X position.
      /// \param[in] _y Y position.
      /// \return The height at a the specified location.
      public: float Height(const int _x, const int _y) const;

<<<<<<< HEAD
      /// \brief Fill a geometry message with this shape's data.
      /// \param[out] _msg Message to fill.
=======
      /// \brief Fill a geometry message with this shape's data. Raw height
      /// data are not packed in this message to minimize packet size.
      /// \param[in] _msg Message to fill.
      /// \sa FillHeights
>>>>>>> dcd58527
      public: void FillMsg(msgs::Geometry &_msg);

      /// \brief Fill a geometry message with this shape's height data.
      /// \param[in] _msg Message to fill.
      public: void FillHeights(msgs::Geometry &_msg) const;

      /// \brief Update the heightmap from a message.
      /// \param[in] _msg Message to update from.
      public: virtual void ProcessMsg(const msgs::Geometry &_msg);

      /// Documentation inherited
      public: virtual double ComputeVolume() const;

      /// \brief Get the maximum height.
      /// \return The maximum height.
      /// \deprecated See MaxHeight() const
      public: float GetMaxHeight() const GAZEBO_DEPRECATED(7.0);

      /// \brief Get the maximum height.
      /// \return The maximum height.
      public: float MaxHeight() const;

      /// \brief Get the minimum height.
      /// \return The minimum height.
      /// \deprecated See MinHeight() const
      public: float GetMinHeight() const GAZEBO_DEPRECATED(7.0);

      /// \brief Get the minimum height.
      /// \return The minimum height.
      public: float MinHeight() const;

      /// \brief Get the amount of subsampling.
      /// \return Amount of subsampling.
      /// \deprecated See SubSampling() const
      public: int GetSubSampling() const GAZEBO_DEPRECATED(7.0);

      /// \brief Get the amount of subsampling.
      /// \return Amount of subsampling.
      /// \deprecated See SubSampling() const
      public: int SubSampling() const;

      /// \brief Return an image representation of the heightmap.
      /// \return Image where white pixels represents the highest locations,
      /// and black pixels the lowest.
      /// \deprecated See Image() const
      public: common::Image GetImage() const GAZEBO_DEPRECATED(7.0);

      /// \brief Return an image representation of the heightmap.
      /// \return Image where white pixels represents the highest locations,
      /// and black pixels the lowest.
      public: common::Image Image() const;

      /// \brief Load a terrain file specified by _filename. The terrain file
      /// format might be an image or a DEM file. libgdal is required to enable
      /// DEM support. For a list of all raster formats supported you can type
      /// the command "gdalinfo --formats".
      /// \param[in] _filename The path to the terrain file.
      /// \return 0 when the operation succeeds to load a file or -1 when fails.
      private: int LoadTerrainFile(const std::string &_filename);

      /// \brief Handle request messages.
      /// \param[in] _msg The request message.
      private: void OnRequest(ConstRequestPtr &_msg);

      /// \internal
      /// \brief Private data pointer.
      protected:  HeightmapShapePrivate *heightmapShapeDPtr;
    };
    /// \}
  }
}
#endif<|MERGE_RESOLUTION|>--- conflicted
+++ resolved
@@ -14,14 +14,19 @@
  * limitations under the License.
  *
 */
-#ifndef _GAZEBO_PHYSICS_HEIGHTMAPSHAPE_HH_
-#define _GAZEBO_PHYSICS_HEIGHTMAPSHAPE_HH_
+#ifndef GAZEBO_PHYSICS_HEIGHTMAPSHAPE_HH_
+#define GAZEBO_PHYSICS_HEIGHTMAPSHAPE_HH_
 
 #include <string>
 #include <vector>
 #include <ignition/math/Vector3.hh>
 
+#include "gazebo/common/ImageHeightmap.hh"
+#include "gazebo/common/HeightmapData.hh"
+#include "gazebo/common/Dem.hh"
 #include "gazebo/math/Vector3.hh"
+#include "gazebo/transport/TransportTypes.hh"
+#include "gazebo/physics/PhysicsTypes.hh"
 #include "gazebo/physics/Shape.hh"
 #include "gazebo/util/system.hh"
 
@@ -116,15 +121,10 @@
       /// \return The height at a the specified location.
       public: float Height(const int _x, const int _y) const;
 
-<<<<<<< HEAD
-      /// \brief Fill a geometry message with this shape's data.
-      /// \param[out] _msg Message to fill.
-=======
       /// \brief Fill a geometry message with this shape's data. Raw height
       /// data are not packed in this message to minimize packet size.
-      /// \param[in] _msg Message to fill.
+      /// \param[out] _msg Message to fill.
       /// \sa FillHeights
->>>>>>> dcd58527
       public: void FillMsg(msgs::Geometry &_msg);
 
       /// \brief Fill a geometry message with this shape's height data.
