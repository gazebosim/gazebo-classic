--- conflicted
+++ resolved
@@ -325,11 +325,7 @@
     gzthrow("both parent and child link do no exist");
 
   // setting anchor relative to gazebo child link frame position
-<<<<<<< HEAD
   auto worldPose = this->WorldPose();
-=======
-  ignition::math::Pose3d worldPose = this->GetWorldPose().Ign();
->>>>>>> e9e13846
   this->anchorPos = worldPose.Pos();
 
   // Compute anchor pose relative to parent frame.
@@ -838,19 +834,11 @@
         // rotate child (childLink) about anchor point,
 
         // Get Child Link Pose
-<<<<<<< HEAD
         auto childLinkPose = this->childLink->WorldPose();
-
-        // Compute new child link pose based on position change
-        auto newChildLinkPose =
-          this->ChildLinkPose(_index, _position);
-=======
-        ignition::math::Pose3d childLinkPose = this->childLink->WorldPose();
 
         // Compute new child link pose based on position change
         ignition::math::Pose3d newChildLinkPose =
-          this->ComputeChildLinkPose(_index, _position).Ign();
->>>>>>> e9e13846
+          this->ChildLinkPose(_index, _position);
 
         // debug
         // gzerr << "child link pose0 [" << childLinkPose
@@ -942,17 +930,10 @@
       // Get parent linear velocity at joint anchor
       // Passing unit quaternion q ensures that parentOffset will be
       //  interpreted in world frame.
-<<<<<<< HEAD
       ignition::math::Quaterniond q;
       auto parentOffset =
         this->ParentWorldPose().Pos() - this->parentLink->WorldPose().Pos();
-      linearVel = this->parentLink->GetWorldLinearVel(parentOffset, q);
-=======
-      math::Quaternion q;
-      auto parentOffset = this->GetParentWorldPose().Ign().Pos() -
-                          this->parentLink->WorldPose().Pos();
       linearVel = this->parentLink->GetWorldLinearVel(parentOffset, q).Ign();
->>>>>>> e9e13846
     }
 
     // Add desired velocity along specified axis
@@ -971,14 +952,8 @@
     // Compute desired linear velocity of the child link based on
     //  offset between the child's CG and the joint anchor
     //  and the desired angular velocity.
-<<<<<<< HEAD
     auto childCoGOffset =
       this->childLink->GetWorldCoGPose().Ign().Pos() - this->WorldPose().Pos();
-=======
-    ignition::math::Vector3d childCoGOffset =
-      this->childLink->GetWorldCoGPose().Ign().Pos() -
-      this->GetWorldPose().Ign().Pos();
->>>>>>> e9e13846
     linearVel += angularVel.Cross(childCoGOffset);
     this->childLink->SetLinearVel(linearVel);
   }
@@ -1456,11 +1431,7 @@
     return ignition::math::Quaterniond::Identity;
   }
 
-<<<<<<< HEAD
   return this->WorldPose().Rot();
-=======
-  return this->GetWorldPose().Ign().Rot();
->>>>>>> e9e13846
 }
 
 //////////////////////////////////////////////////
@@ -1487,11 +1458,7 @@
     // from joint frame to parent model frame, or
     // world frame in absence of parent link.
     ignition::math::Pose3d parentModelWorldPose;
-<<<<<<< HEAD
     auto jointWorldPose = this->WorldPose();
-=======
-    ignition::math::Pose3d jointWorldPose = this->GetWorldPose().Ign();
->>>>>>> e9e13846
     if (this->parentLink)
     {
       parentModelWorldPose = this->parentLink->GetModel()->WorldPose();
@@ -1571,19 +1538,11 @@
     const double _position)
 {
   // child link pose
-<<<<<<< HEAD
   auto childLinkPose = this->childLink->WorldPose();
-
-  // default return to current pose
-  ignition::math::Pose3d newRelativePose;
-  auto newWorldPose = childLinkPose;
-=======
-  ignition::math::Pose3d childLinkPose = this->childLink->WorldPose();
 
   // default return to current pose
   ignition::math::Pose3d newRelativePose;
   ignition::math::Pose3d newWorldPose = childLinkPose;
->>>>>>> e9e13846
 
   // get anchor and axis of the joint
   ignition::math::Vector3d anchor;
@@ -1593,22 +1552,13 @@
   {
     /// \TODO: we want to get axis in global frame, but GlobalAxis
     /// not implemented for static models yet.
-<<<<<<< HEAD
-    axis = childLinkPose.Rot().RotateVector(this->GetLocalAxis(_index).Ign());
-=======
     axis = childLinkPose.Rot().RotateVector(this->LocalAxis(_index));
->>>>>>> e9e13846
     anchor = childLinkPose.Pos();
   }
   else
   {
-<<<<<<< HEAD
-    anchor = this->GetAnchor(_index).Ign();
-    axis = this->GetGlobalAxis(_index).Ign();
-=======
     anchor = this->Anchor(_index);
     axis = this->GlobalAxis(_index);
->>>>>>> e9e13846
   }
 
   // delta-position along an axis
@@ -1619,11 +1569,7 @@
   {
     // relative to anchor point
     ignition::math::Pose3d relativePose(childLinkPose.Pos() - anchor,
-<<<<<<< HEAD
-                                        childLinkPose.Rot());
-=======
                             childLinkPose.Rot());
->>>>>>> e9e13846
 
     // take axis rotation and turn it into a quaternion
     ignition::math::Quaterniond rotation(axis, dposition);
