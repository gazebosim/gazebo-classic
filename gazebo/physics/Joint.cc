/*
 * Copyright 2012 Open Source Robotics Foundation
 *
 * Licensed under the Apache License, Version 2.0 (the "License");
 * you may not use this file except in compliance with the License.
 * You may obtain a copy of the License at
 *
 *     http://www.apache.org/licenses/LICENSE-2.0
 *
 * Unless required by applicable law or agreed to in writing, software
 * distributed under the License is distributed on an "AS IS" BASIS,
 * WITHOUT WARRANTIES OR CONDITIONS OF ANY KIND, either express or implied.
 * See the License for the specific language governing permissions and
 * limitations under the License.
 *
*/
/* Desc: The base joint class
 * Author: Nate Koenig, Andrew Howard
 * Date: 21 May 2003
 */

#include "gazebo/transport/Transport.hh"
#include "gazebo/transport/Publisher.hh"

#include "gazebo/common/Assert.hh"
#include "gazebo/common/Console.hh"
#include "gazebo/common/Events.hh"
#include "gazebo/common/Exception.hh"

#include "gazebo/physics/PhysicsEngine.hh"
#include "gazebo/physics/Link.hh"
#include "gazebo/physics/Model.hh"
#include "gazebo/physics/World.hh"
#include "gazebo/physics/Joint.hh"

using namespace gazebo;
using namespace physics;

//////////////////////////////////////////////////
Joint::Joint(BasePtr _parent)
  : Base(_parent)
{
  this->AddType(Base::JOINT);
  this->forceApplied[0] = 0;
  this->forceApplied[1] = 0;
  this->effortLimit[0] = -1;
  this->effortLimit[1] = -1;
  this->velocityLimit[0] = -1;
  this->velocityLimit[1] = -1;
<<<<<<< HEAD
  this->useCFMDamping = false;
=======
  this->inertiaRatio[0] = 0;
  this->inertiaRatio[1] = 0;
>>>>>>> 0228d34d
}

//////////////////////////////////////////////////
Joint::~Joint()
{
}

//////////////////////////////////////////////////
void Joint::Load(LinkPtr _parent, LinkPtr _child, const math::Vector3 &_pos)
{
  this->Load(_parent, _child, math::Pose(_pos, math::Quaternion()));
}

//////////////////////////////////////////////////
void Joint::Load(LinkPtr _parent, LinkPtr _child, const math::Pose &_pose)
{
  if (_parent)
  {
    this->world = _parent->GetWorld();
    this->model = _parent->GetModel();
  }
  else if (_child)
  {
    this->world = _child->GetWorld();
    this->model = _child->GetModel();
  }
  else
    gzthrow("both parent and child link do no exist");

  this->parentLink = _parent;
  this->childLink = _child;

  // Joint is loaded without sdf from a model
  // Initialize this->sdf so it can be used for data storage
  sdf::initFile("joint.sdf", this->sdf);

  this->LoadImpl(_pose);
}

//////////////////////////////////////////////////
void Joint::Load(sdf::ElementPtr _sdf)
{
  Base::Load(_sdf);

  std::string parentName = _sdf->GetValueString("parent");
  std::string childName = _sdf->GetValueString("child");

  if (this->model)
  {
    this->childLink = this->model->GetLink(childName);
    this->parentLink = this->model->GetLink(parentName);
  }
  else
  {
    this->childLink = boost::shared_dynamic_cast<Link>(
        this->GetWorld()->GetByName(childName));

    this->parentLink = boost::shared_dynamic_cast<Link>(
        this->GetWorld()->GetByName(parentName));
  }

  if (!this->parentLink && parentName != std::string("world"))
    gzthrow("Couldn't Find Parent Link[" + parentName + "]");

  if (!this->childLink && childName != std::string("world"))
    gzthrow("Couldn't Find Child Link[" + childName  + "]");

  this->LoadImpl(_sdf->GetValuePose("pose"));
}

/////////////////////////////////////////////////
void Joint::LoadImpl(const math::Vector3 &_pos)
{
  this->LoadImpl(math::Pose(_pos, math::Quaternion()));
}

/////////////////////////////////////////////////
void Joint::LoadImpl(const math::Pose &_pose)
{
  BasePtr myBase = shared_from_this();

  if (this->parentLink)
    this->parentLink->AddChildJoint(boost::shared_static_cast<Joint>(myBase));
  else if (this->childLink)
    this->childLink->AddParentJoint(boost::shared_static_cast<Joint>(myBase));
  else
    gzthrow("both parent and child link do no exist");

  // setting anchor relative to gazebo child link frame position
  if (this->childLink)
    this->anchorPos = (_pose + this->childLink->GetWorldPose()).pos;
  // otherwise set anchor relative to world frame
  else
    this->anchorPos = _pose.pos;
}

//////////////////////////////////////////////////
void Joint::Init()
{
  this->Attach(this->parentLink, this->childLink);

  // Set the anchor vector
  this->SetAnchor(0, this->anchorPos);

  if (this->sdf->HasElement("axis"))
  {
    sdf::ElementPtr axisElem = this->sdf->GetElement("axis");
    this->SetAxis(0, axisElem->GetValueVector3("xyz"));
    if (axisElem->HasElement("limit"))
    {
      sdf::ElementPtr limitElem = axisElem->GetElement("limit");

      // store upper and lower joint limits
      this->upperLimit[0] = limitElem->GetValueDouble("upper");
      this->lowerLimit[0] = limitElem->GetValueDouble("lower");

      // Perform this three step ordering to ensure the
      // parameters are set properly.
      // This is taken from the ODE wiki.
      this->SetHighStop(0, this->upperLimit[0].Radian());
      this->SetLowStop(0, this->lowerLimit[0].Radian());
      this->SetHighStop(0, this->upperLimit[0].Radian());

      this->effortLimit[0] = limitElem->GetValueDouble("effort");
      this->velocityLimit[0] = limitElem->GetValueDouble("velocity");
    }
  }

  if (this->sdf->HasElement("axis2"))
  {
    sdf::ElementPtr axisElem = this->sdf->GetElement("axis2");
    this->SetAxis(1, axisElem->GetValueVector3("xyz"));
    if (axisElem->HasElement("limit"))
    {
      sdf::ElementPtr limitElem = axisElem->GetElement("limit");

      // store upper and lower joint limits
      this->upperLimit[1] = limitElem->GetValueDouble("upper");
      this->lowerLimit[1] = limitElem->GetValueDouble("lower");

      // Perform this three step ordering to ensure the
      // parameters  are set properly.
      // This is taken from the ODE wiki.
      this->SetHighStop(1, this->upperLimit[1].Radian());
      this->SetLowStop(1, this->lowerLimit[1].Radian());
      this->SetHighStop(1, this->upperLimit[1].Radian());

      this->effortLimit[1] = limitElem->GetValueDouble("effort");
      this->velocityLimit[1] = limitElem->GetValueDouble("velocity");
    }
  }

  if (this->parentLink)
  {
    math::Pose modelPose = this->parentLink->GetModel()->GetWorldPose();

    // Set joint axis
    if (this->sdf->HasElement("axis"))
    {
      this->SetAxis(0, modelPose.rot.RotateVector(
            this->sdf->GetElement("axis")->GetValueVector3("xyz")));
    }

    if (this->sdf->HasElement("axis2"))
    {
      this->SetAxis(1, modelPose.rot.RotateVector(
            this->sdf->GetElement("axis2")->GetValueVector3("xyz")));
    }
  }
  else
  {
    if (this->sdf->HasElement("axis"))
    {
      this->SetAxis(0, this->sdf->GetElement("axis")->GetValueVector3("xyz"));
      if (this->sdf->GetValueString("parent") != "world")
      {
        gzwarn << "joint [" << this->GetScopedName()
          << "] has a non-real parentLink ["
          << this->sdf->GetValueString("parent")
          << "], loading axis from SDF ["
          << this->sdf->GetElement("axis")->GetValueVector3("xyz")
          << "]\n";
      }
    }
    if (this->sdf->HasElement("axis2"))
    {
      this->SetAxis(1, this->sdf->GetElement("axis2")->GetValueVector3("xyz"));

      if (this->sdf->GetValueString("parent") != "world")
      {
        gzwarn << "joint [" << this->GetScopedName()
          << "] has a non-real parentLink ["
          << this->sdf->GetValueString("parent")
          << "], loading axis2 from SDF ["
          << this->sdf->GetElement("axis2")->GetValueVector3("xyz")
          << "]\n";
      }
    }
  }
  this->ComputeInertiaRatio();
}

//////////////////////////////////////////////////
math::Vector3 Joint::GetLocalAxis(int _index) const
{
  math::Vector3 vec;

  if (_index == 0 && this->sdf->HasElement("axis"))
    vec = this->sdf->GetElement("axis")->GetValueVector3("xyz");
  else if (this->sdf->HasElement("axis2"))
    vec = this->sdf->GetElement("axis2")->GetValueVector3("xyz");
  // vec = this->childLink->GetWorldPose().rot.RotateVectorReverse(vec);
  // vec.Round();
  return vec;
}

//////////////////////////////////////////////////
double Joint::GetEffortLimit(int _index)
{
  if (_index >= 0 && static_cast<unsigned int>(_index) < this->GetAngleCount())
    return this->effortLimit[_index];

  gzerr << "GetEffortLimit index[" << _index << "] out of range\n";
  return 0;
}

//////////////////////////////////////////////////
double Joint::GetVelocityLimit(int _index)
{
  if (_index >= 0 && static_cast<unsigned int>(_index) < this->GetAngleCount())
    return this->velocityLimit[_index];

  gzerr << "GetVelocityLimit index[" << _index << "] out of range\n";
  return 0;
}

//////////////////////////////////////////////////
void Joint::Update()
{
  this->jointUpdate();
}

//////////////////////////////////////////////////
void Joint::UpdateParameters(sdf::ElementPtr _sdf)
{
  Base::UpdateParameters(_sdf);
}

//////////////////////////////////////////////////
void Joint::Reset()
{
  this->SetMaxForce(0, 0);
  this->SetVelocity(0, 0);
  this->staticAngle.SetFromRadian(0);
}

//////////////////////////////////////////////////
void Joint::Attach(LinkPtr _parent, LinkPtr _child)
{
  this->parentLink = _parent;
  this->childLink = _child;
}

//////////////////////////////////////////////////
void Joint::Detach()
{
  BasePtr myBase = shared_from_this();

  if (this->parentLink)
    this->parentLink->RemoveChildJoint(
      boost::shared_static_cast<Joint>(myBase));
  this->childLink->RemoveParentJoint(boost::shared_static_cast<Joint>(myBase));
}

//////////////////////////////////////////////////
void Joint::SetModel(ModelPtr _model)
{
  this->model = _model;
  this->SetWorld(this->model->GetWorld());
}

//////////////////////////////////////////////////
LinkPtr Joint::GetChild() const
{
  return this->childLink;
}

//////////////////////////////////////////////////
LinkPtr Joint::GetParent() const
{
  return this->parentLink;
}

//////////////////////////////////////////////////
void Joint::FillMsg(msgs::Joint &_msg)
{
  _msg.set_name(this->GetScopedName());

  if (this->sdf->HasElement("pose"))
  {
    msgs::Set(_msg.mutable_pose(),
              this->sdf->GetValuePose("pose"));
  }
  else
    msgs::Set(_msg.mutable_pose(), math::Pose(0, 0, 0, 0, 0, 0));

  if (this->HasType(Base::HINGE_JOINT))
  {
    _msg.set_type(msgs::Joint::REVOLUTE);
    _msg.add_angle(this->GetAngle(0).Radian());
  }
  else if (this->HasType(Base::HINGE2_JOINT))
  {
    _msg.set_type(msgs::Joint::REVOLUTE2);
    _msg.add_angle(this->GetAngle(0).Radian());
    _msg.add_angle(this->GetAngle(1).Radian());
  }
  else if (this->HasType(Base::BALL_JOINT))
  {
    _msg.set_type(msgs::Joint::BALL);
  }
  else if (this->HasType(Base::SLIDER_JOINT))
  {
    _msg.set_type(msgs::Joint::PRISMATIC);
    _msg.add_angle(this->GetAngle(0).Radian());
  }
  else if (this->HasType(Base::SCREW_JOINT))
  {
    _msg.set_type(msgs::Joint::SCREW);
    _msg.add_angle(this->GetAngle(0).Radian());
  }
  else if (this->HasType(Base::UNIVERSAL_JOINT))
  {
    _msg.set_type(msgs::Joint::UNIVERSAL);
    _msg.add_angle(this->GetAngle(0).Radian());
    _msg.add_angle(this->GetAngle(1).Radian());
  }

  msgs::Set(_msg.mutable_axis1()->mutable_xyz(), this->GetLocalAxis(0));
  _msg.mutable_axis1()->set_limit_lower(0);
  _msg.mutable_axis1()->set_limit_upper(0);
  _msg.mutable_axis1()->set_limit_effort(0);
  _msg.mutable_axis1()->set_limit_velocity(0);
  _msg.mutable_axis1()->set_damping(0);
  _msg.mutable_axis1()->set_friction(0);

  if (this->GetParent())
    _msg.set_parent(this->GetParent()->GetScopedName());
  else
    _msg.set_parent("world");

  if (this->GetChild())
    _msg.set_child(this->GetChild()->GetScopedName());
  else
    _msg.set_child("world");
}

//////////////////////////////////////////////////
math::Angle Joint::GetAngle(int _index) const
{
  if (this->model->IsStatic())
    return this->staticAngle;
  else
    return this->GetAngleImpl(_index);
}

//////////////////////////////////////////////////
void Joint::SetHighStop(int _index, const math::Angle &_angle)
{
  GZ_ASSERT(this->sdf != NULL, "Joint sdf member is NULL");
  if (_index == 0)
  {
    this->sdf->GetElement("axis")->GetElement("limit")
             ->GetElement("upper")->Set(_angle.Radian());
  }
  else if (_index == 1)
  {
    this->sdf->GetElement("axis2")->GetElement("limit")
             ->GetElement("upper")->Set(_angle.Radian());
  }
  else
  {
    gzerr << "Invalid joint index [" << _index
          << "] when trying to set high stop\n";
  }
}

//////////////////////////////////////////////////
void Joint::SetLowStop(int _index, const math::Angle &_angle)
{
  GZ_ASSERT(this->sdf != NULL, "Joint sdf member is NULL");
  if (_index == 0)
  {
    this->sdf->GetElement("axis")->GetElement("limit")
             ->GetElement("lower")->Set(_angle.Radian());
  }
  else if (_index == 1)
  {
    this->sdf->GetElement("axis2")->GetElement("limit")
             ->GetElement("lower")->Set(_angle.Radian());
  }
  else
  {
    gzerr << "Invalid joint index [" << _index
          << "] when trying to set low stop\n";
  }
}

//////////////////////////////////////////////////
void Joint::SetAngle(int /*index*/, math::Angle _angle)
{
  if (this->model->IsStatic())
    this->staticAngle = _angle;
  else
    this->model->SetJointPosition(this->GetScopedName(), _angle.Radian());
}

//////////////////////////////////////////////////
void Joint::SetState(const JointState &_state)
{
  this->SetMaxForce(0, 0);
  this->SetVelocity(0, 0);
  for (unsigned int i = 0; i < _state.GetAngleCount(); ++i)
    this->SetAngle(i, _state.GetAngle(i));
}

//////////////////////////////////////////////////
void Joint::SetForce(int _index, double _force)
{
  // this bit of code actually doesn't do anything physical,
  // it simply records the forces commanded inside forceApplied.
  if (_index >= 0 && static_cast<unsigned int>(_index) < this->GetAngleCount())
    this->forceApplied[_index] = _force;
  else
    gzerr << "Something's wrong, joint [" << this->GetName()
          << "] index [" << _index
          << "] out of range.\n";
}

//////////////////////////////////////////////////
double Joint::GetForce(unsigned int _index)
{
  if (_index < this->GetAngleCount())
  {
    return this->forceApplied[_index];
  }
  else
  {
    gzerr << "Invalid joint index [" << _index
          << "] when trying to get force\n";
    return 0;
  }
}

//////////////////////////////////////////////////
double Joint::GetForce(int _index)
{
  return this->GetForce(static_cast<unsigned int>(_index));
}

//////////////////////////////////////////////////
void Joint::ApplyDamping()
{
  double dampingForce = -this->dampingCoefficient * this->GetVelocity(0);
  this->SetForce(0, dampingForce);
}

//////////////////////////////////////////////////
void Joint::ComputeInertiaRatio()
{
  for (unsigned int i = 0; i < this->GetAngleCount(); ++i)
  {
    math::Vector3 axis = this->GetGlobalAxis(i);
    if (this->parentLink && this->childLink)
    {
      physics::InertialPtr pi = this->parentLink->GetInertial();
      physics::InertialPtr ci = this->childLink->GetInertial();
      math::Matrix3 pm(
       pi->GetIXX(), pi->GetIXY(), pi->GetIXZ(),
       pi->GetIXY(), pi->GetIYY(), pi->GetIYZ(),
       pi->GetIXZ(), pi->GetIYZ(), pi->GetIZZ());
      math::Matrix3 cm(
       ci->GetIXX(), ci->GetIXY(), ci->GetIXZ(),
       ci->GetIXY(), ci->GetIYY(), ci->GetIYZ(),
       ci->GetIXZ(), ci->GetIYZ(), ci->GetIZZ());

      // rotate pm and cm into inertia frame
      math::Pose pPose = this->parentLink->GetWorldPose();
      math::Pose cPose = this->childLink->GetWorldPose();
      for (unsigned col = 0; col < 3; ++col)
      {
        // get each column, and inverse rotate by pose
        math::Vector3 pmCol(pm[0][col], pm[1][col], pm[2][col]);
        pmCol = pPose.rot.RotateVector(pmCol);
        pm.SetCol(col, pmCol);
        math::Vector3 cmCol(cm[0][col], cm[1][col], cm[2][col]);
        cmCol = pPose.rot.RotateVector(cmCol);
        cm.SetCol(col, cmCol);
      }

      // matrix times axis
      // \todo: add operator in Matrix3 class so we can do Matrix3 * Vector3
      math::Vector3 pia(
        pm[0][0] * axis.x + pm[0][1] * axis.y + pm[0][2] * axis.z,
        pm[1][0] * axis.x + pm[1][1] * axis.y + pm[1][2] * axis.z,
        pm[2][0] * axis.x + pm[2][1] * axis.y + pm[2][2] * axis.z);
      math::Vector3 cia(
        cm[0][0] * axis.x + cm[0][1] * axis.y + cm[0][2] * axis.z,
        cm[1][0] * axis.x + cm[1][1] * axis.y + cm[1][2] * axis.z,
        cm[2][0] * axis.x + cm[2][1] * axis.y + cm[2][2] * axis.z);
      double piam = pia.GetLength();
      double ciam = cia.GetLength();

      // should we flip? sure, so the measure of ratio is between [1, +inf]
      if (piam > ciam)
        this->inertiaRatio[i] = piam/ciam;
      else
        this->inertiaRatio[i] = ciam/piam;
    }
  }
}

//////////////////////////////////////////////////
double Joint::GetInertiaRatio(unsigned int _index) const
{
  if (_index < this->GetAngleCount())
  {
    return this->inertiaRatio[_index];
  }
  else
  {
    gzerr << "Invalid joint index [" << _index
          << "] when trying to get inertia ratio across joint.\n";
    return 0;
  }
}<|MERGE_RESOLUTION|>--- conflicted
+++ resolved
@@ -47,12 +47,9 @@
   this->effortLimit[1] = -1;
   this->velocityLimit[0] = -1;
   this->velocityLimit[1] = -1;
-<<<<<<< HEAD
   this->useCFMDamping = false;
-=======
   this->inertiaRatio[0] = 0;
   this->inertiaRatio[1] = 0;
->>>>>>> 0228d34d
 }
 
 //////////////////////////////////////////////////
