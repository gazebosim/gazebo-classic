/*
 * Copyright (C) 2012-2013 Open Source Robotics Foundation
 *
 * Licensed under the Apache License, Version 2.0 (the "License");
 * you may not use this file except in compliance with the License.
 * You may obtain a copy of the License at
 *
 *     http://www.apache.org/licenses/LICENSE-2.0
 *
 * Unless required by applicable law or agreed to in writing, software
 * distributed under the License is distributed on an "AS IS" BASIS,
 * WITHOUT WARRANTIES OR CONDITIONS OF ANY KIND, either express or implied.
 * See the License for the specific language governing permissions and
 * limitations under the License.
 *
*/
/* Desc: Specification of a contact
 * Author: Nate Koenig
 * Date: 10 Nov 2009
 */

#include "gazebo/common/Assert.hh"
#include "gazebo/physics/physics.hh"
#include "gazebo/physics/Collision.hh"
#include "gazebo/physics/Contact.hh"

using namespace gazebo;
using namespace physics;


//////////////////////////////////////////////////
Contact::Contact()
{
  this->count = 0;
}

//////////////////////////////////////////////////
Contact::Contact(const Contact &_c)
{
  *this = _c;
}

//////////////////////////////////////////////////
Contact::~Contact()
{
  this->world.reset();
}

//////////////////////////////////////////////////
Contact &Contact::operator =(const Contact &_contact)
{
  this->world = _contact.world;
  this->collision1 = _contact.collision1;
  this->collision2 = _contact.collision2;

  this->count = _contact.count;
  for (int i = 0; i < MAX_CONTACT_JOINTS; i++)
  {
    this->wrench[i] = _contact.wrench[i];
    this->positions[i] = _contact.positions[i];
    this->normals[i] = _contact.normals[i];
    this->depths[i] = _contact.depths[i];
  }

  this->time = _contact.time;

  return *this;
}

//////////////////////////////////////////////////
Contact &Contact::operator =(const msgs::Contact &_contact)
{
  this->count = 0;

  this->world = physics::get_world(_contact.world());
<<<<<<< HEAD
  GZ_ASSERT(this->world, "World pointer is NULL");

  this->collision1 = _contact.collision1();
  this->collision2 = _contact.collision2();
=======
>>>>>>> 5dda86ff

  if (this->world)
  {
    this->collision1 = boost::dynamic_pointer_cast<Collision>(
        this->world->GetEntity(_contact.collision1())).get();
    this->collision2 = boost::dynamic_pointer_cast<Collision>(
      this->world->GetEntity(_contact.collision2())).get();
  }
  else
  {
    gzwarn << "World: " << _contact.world() << " not found,"
           << "contact collision pointers will be NULL";
  }

  for (int j = 0; j < _contact.position_size(); ++j)
  {
    this->positions[j] = msgs::Convert(_contact.position(j));

    this->normals[j] = msgs::Convert(_contact.normal(j));

    this->depths[j] = _contact.depth(j);

    this->wrench[j].body1Force =
      msgs::Convert(_contact.wrench(j).body_1_wrench().force());

    this->wrench[j].body2Force =
      msgs::Convert(_contact.wrench(j).body_2_wrench().force());

    this->wrench[j].body1Torque =
      msgs::Convert(_contact.wrench(j).body_1_wrench().torque());

    this->wrench[j].body2Torque =
      msgs::Convert(_contact.wrench(j).body_2_wrench().torque());

    this->count++;
  }

  this->time = msgs::Convert(_contact.time());

  return *this;
}

//////////////////////////////////////////////////
void Contact::Reset()
{
  this->world.reset();
  this->count = 0;
}

//////////////////////////////////////////////////
std::string Contact::DebugString() const
{
  std::ostringstream stream;

  stream << "World [" << this->world->GetName() << "]\n"
         << "Collision 1[" << this->collision1->GetScopedName() << "]\n"
         << "Collision 2[" << this->collision2->GetScopedName() << "]\n"
         << "Time[" << this->time << "]\n"
         << "Contact Count[" << this->count << "]\n";

  for (int i = 0; i < this->count; ++i)
  {
    stream << "--- Contact[" << i << "]\n";
    stream << "  Depth[" << this->depths[i] << "]\n"
           << "  Position[" << this->positions[i] << "]\n"
           << "  Normal[" << this->normals[i] << "]\n"
           << "  Force1[" << this->wrench[i].body1Force << "]\n"
           << "  Force2[" << this->wrench[i].body2Force << "]\n"
           << "  Torque1[" << this->wrench[i].body1Torque << "]\n"
           << "  Torque2[" << this->wrench[i].body2Torque << "]\n";
  }

  return stream.str();
}

//////////////////////////////////////////////////
void Contact::FillMsg(msgs::Contact &_msg) const
{
  _msg.set_world(this->world->GetName());
  _msg.set_collision1(this->collision1->GetScopedName());
  _msg.set_collision2(this->collision2->GetScopedName());
  msgs::Set(_msg.mutable_time(), this->time);

  for (int j = 0; j < this->count; ++j)
  {
    _msg.add_depth(this->depths[j]);

    msgs::Set(_msg.add_position(), this->positions[j]);
    msgs::Set(_msg.add_normal(), this->normals[j]);

    msgs::JointWrench *jntWrench = _msg.add_wrench();
    jntWrench->set_body_1_name(this->collision1->GetScopedName());
    jntWrench->set_body_1_id(this->collision1->GetId());
    jntWrench->set_body_2_name(this->collision2->GetScopedName());
    jntWrench->set_body_2_id(this->collision2->GetId());

    msgs::Wrench *wrenchMsg =  jntWrench->mutable_body_1_wrench();
    msgs::Set(wrenchMsg->mutable_force(), this->wrench[j].body1Force);
    msgs::Set(wrenchMsg->mutable_torque(), this->wrench[j].body1Torque);

    wrenchMsg =  jntWrench->mutable_body_2_wrench();
    msgs::Set(wrenchMsg->mutable_force(), this->wrench[j].body2Force);
    msgs::Set(wrenchMsg->mutable_torque(), this->wrench[j].body2Torque);
  }
}<|MERGE_RESOLUTION|>--- conflicted
+++ resolved
@@ -19,7 +19,6 @@
  * Date: 10 Nov 2009
  */
 
-#include "gazebo/common/Assert.hh"
 #include "gazebo/physics/physics.hh"
 #include "gazebo/physics/Collision.hh"
 #include "gazebo/physics/Contact.hh"
@@ -43,7 +42,6 @@
 //////////////////////////////////////////////////
 Contact::~Contact()
 {
-  this->world.reset();
 }
 
 //////////////////////////////////////////////////
@@ -73,15 +71,8 @@
   this->count = 0;
 
   this->world = physics::get_world(_contact.world());
-<<<<<<< HEAD
-  GZ_ASSERT(this->world, "World pointer is NULL");
 
-  this->collision1 = _contact.collision1();
-  this->collision2 = _contact.collision2();
-=======
->>>>>>> 5dda86ff
-
-  if (this->world)
+  if (world)
   {
     this->collision1 = boost::dynamic_pointer_cast<Collision>(
         this->world->GetEntity(_contact.collision1())).get();
@@ -125,7 +116,6 @@
 //////////////////////////////////////////////////
 void Contact::Reset()
 {
-  this->world.reset();
   this->count = 0;
 }
 
