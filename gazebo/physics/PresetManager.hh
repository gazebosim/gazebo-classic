--- conflicted
+++ resolved
@@ -80,18 +80,9 @@
 
       /// \brief Recursive helper for SetAllParamsFromSDF.
       /// \param[in] _elem The physics SDF element from which to read values.
-<<<<<<< HEAD
-      /// \param[in] _result Recursively carries the result of parent calls to
-      /// this function.
-      /// \return True if setting all parameters in one level of SDF was
-      /// successful.
-      private: bool SetAllParamsHelper(const sdf::ElementPtr _elem,
-          bool _result);
-=======
       /// \return True if setting all parameters in one level of SDF was
       /// successful.
       private: bool SetAllParamsHelper(const sdf::ElementPtr _elem);
->>>>>>> 7f16f57c
 
       /// \brief Get this preset profile's SDF
       /// \return An SDF element pointer representing a <physics> element
@@ -99,12 +90,8 @@
 
       /// \brief Set this preset profile's SDF
       /// \param[in] _sdfElement Pointer to an SDF physics element.
-<<<<<<< HEAD
-      public: void SDF(const sdf::ElementPtr _sdfElement);
-=======
       /// \return True if setting the profile SDF was successful.
       public: bool SDF(const sdf::ElementPtr _sdfElement);
->>>>>>> 7f16f57c
 
       /// \brief Private data pointer for PIMPL
       private: PresetPrivate *dataPtr;
@@ -199,28 +186,6 @@
       /// \brief Set the SDF for a profile.
       /// \param[in] _name The name of the profile to set.
       /// \param[in] _sdf The new SDF physics element for the profile.
-<<<<<<< HEAD
-      public: void ProfileSDF(const std::string &_name,
-          const sdf::ElementPtr _sdf);
-
-      /// \brief Generate an SDF element from an Preset object.
-      /// \param[out] _sdf The SDF physics element for the profile.
-      /// \param[in] _preset The preset profile element.
-      public: void GenerateSDFFromPreset(sdf::ElementPtr &_elem,
-          const std::string &_name) const;
-
-      /// \brief Recursive helper for traversing SDF elements.
-      /// \param[out] _sdf The SDF physics element for the profile.
-      /// \param[in] _name The name of the profile to copy.
-      private: void GenerateSDFHelper(sdf::ElementPtr &_elem,
-          const Preset &_preset) const;
-
-      /// \brief Generate a Preset object from an SDF pointer
-      /// \param[out] _param The preset profile element.
-      /// \param[in] _sdf The SDF physics element for the profile.
-      private: void GeneratePresetFromSDF(Preset *_preset,
-          const sdf::ElementPtr _elem) const;
-=======
       /// \return True if setting the new SDF element was successful.
       public: bool ProfileSDF(const std::string &_name,
           const sdf::ElementPtr _sdf);
@@ -242,7 +207,6 @@
       /// \param[out] _preset The preset profile element.
       private: void GeneratePresetFromSDF(const sdf::ElementPtr _elem,
           Preset &_preset) const;
->>>>>>> 7f16f57c
 
       /// \brief Get a pointer to the current profile preset.
       /// \return Pointer to the current profile preset object.
