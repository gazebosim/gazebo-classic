/*
 * Copyright (C) 2012-2016 Open Source Robotics Foundation
 *
 * Licensed under the Apache License, Version 2.0 (the "License");
 * you may not use this file except in compliance with the License.
 * You may obtain a copy of the License at
 *
 *     http://www.apache.org/licenses/LICENSE-2.0
 *
 * Unless required by applicable law or agreed to in writing, software
 * distributed under the License is distributed on an "AS IS" BASIS,
 * WITHOUT WARRANTIES OR CONDITIONS OF ANY KIND, either express or implied.
 * See the License for the specific language governing permissions and
 * limitations under the License.
 *
*/
// We also include this winsock2 trick in Base.hh but it is used last,
// so we need it again here.
#ifdef _WIN32
  // Ensure that Winsock2.h is included before Windows.h, which can get
  // pulled in by anybody (e.g., Boost).
  #include <Winsock2.h>
#endif

#include "gazebo/common/Assert.hh"
#include "gazebo/common/Console.hh"
#include "gazebo/common/Exception.hh"
#include "gazebo/physics/PhysicsIface.hh"
#include "gazebo/physics/World.hh"

#include "gazebo/physics/BasePrivate.hh"
#include "gazebo/physics/Base.hh"

using namespace gazebo;
using namespace physics;

//////////////////////////////////////////////////
Base::Base(BasePtr _parent)
: baseDPtr(new BasePrivate)
{
<<<<<<< HEAD
  this->baseDPtr->parent = _parent;
  this->ConstructionHelper();
}
=======
  this->type = BASE;
  this->id = physics::getUniqueId();
  this->typeStr = "base";
  this->saveable = true;
  this->selected = false;
>>>>>>> f13b0937

//////////////////////////////////////////////////
Base::Base(BasePrivate &_dataPtr, BasePtr _parent)
: baseDPtr(&_dataPtr)
{
  this->baseDPtr->parent = _parent;
  this->ConstructionHelper();
}

//////////////////////////////////////////////////
void Base::ConstructionHelper()
{
  this->baseDPtr->type = BASE;
  this->baseDPtr->id = physics::getUniqueId();
  this->baseDPtr->saveable = true;
  this->baseDPtr->selected = false;

  this->baseDPtr->sdf.reset(new sdf::Element);
  this->baseDPtr->sdf->AddAttribute("name", "string", "__default__", true);
  this->baseDPtr->name = "__default__";

  if (this->baseDPtr->parent)
  {
    this->baseDPtr->world = this->baseDPtr->parent->World();
  }
}

//////////////////////////////////////////////////
Base::~Base()
{
  // remove self as a child of the parent
  if (this->baseDPtr->parent)
    this->baseDPtr->parent->RemoveChild(this->baseDPtr->id);

  this->SetParent(BasePtr());

  for (Base_V::iterator iter = this->baseDPtr->children.begin();
       iter != this->baseDPtr->children.end(); ++iter)
  {
    if (*iter)
      (*iter)->SetParent(BasePtr());
  }
  this->baseDPtr->children.clear();
  if (this->baseDPtr->sdf)
    this->baseDPtr->sdf->Reset();
  this->baseDPtr->sdf.reset();

  delete this->baseDPtr;
  this->baseDPtr = NULL;
}

//////////////////////////////////////////////////
void Base::Load(sdf::ElementPtr _sdf)
{
  if (_sdf)
    this->baseDPtr->sdf = _sdf;

  GZ_ASSERT(this->baseDPtr->sdf != NULL, "this->baseDPtr->sdf is NULL");

  if (this->baseDPtr->sdf->HasAttribute("name"))
    this->baseDPtr->name = this->baseDPtr->sdf->Get<std::string>("name");
  else
    this->baseDPtr->name.clear();

  if (this->baseDPtr->parent)
  {
    this->baseDPtr->world = this->baseDPtr->parent->World();
    this->baseDPtr->parent->AddChild(shared_from_this());
  }

  this->baseDPtr->ComputeScopedName();
}

//////////////////////////////////////////////////
void Base::UpdateParameters(sdf::ElementPtr _sdf)
{
  GZ_ASSERT(_sdf != NULL, "_sdf parameter is NULL");
  GZ_ASSERT(this->baseDPtr->sdf != NULL, "Base sdf member is NULL");
  this->baseDPtr->sdf->Copy(_sdf);
}

//////////////////////////////////////////////////
void Base::Fini()
{
  Base_V::iterator iter;

  for (iter = this->baseDPtr->children.begin(); iter != this->baseDPtr->children.end(); ++iter)
    if (*iter)
      (*iter)->Fini();

  this->baseDPtr->children.clear();

  this->baseDPtr->world.reset();
  this->baseDPtr->parent.reset();
}

//////////////////////////////////////////////////
void Base::Reset()
{
}

//////////////////////////////////////////////////
void Base::Reset(Base::EntityType _resetType)
{
  Base_V::iterator iter;
  for (iter = this->baseDPtr->children.begin(); iter != this->baseDPtr->children.end(); ++iter)
  {
    if ((*iter)->HasType(_resetType))
      (*iter)->Reset();

    (*iter)->Reset(_resetType);
  }
}

//////////////////////////////////////////////////
void Base::SetName(const std::string &_name)
{
  GZ_ASSERT(this->baseDPtr->sdf != NULL, "Base sdf member is NULL");
  GZ_ASSERT(this->baseDPtr->sdf->GetAttribute("name"),
      "Base sdf missing name attribute");
  this->baseDPtr->sdf->GetAttribute("name")->Set(_name);
  this->baseDPtr->name = _name;
  this->baseDPtr->ComputeScopedName();
}

//////////////////////////////////////////////////
std::string Base::GetName() const
{
  return this->Name();
}

//////////////////////////////////////////////////
std::string Base::Name() const
{
  return this->baseDPtr->name;
}

//////////////////////////////////////////////////
uint32_t Base::GetId() const
{
  return this->Id();
}

//////////////////////////////////////////////////
uint32_t Base::Id() const
{
  return this->baseDPtr->id;
}

//////////////////////////////////////////////////
void Base::SetSaveable(const bool _v)
{
  this->baseDPtr->saveable = _v;
}

//////////////////////////////////////////////////
bool Base::GetSaveable() const
{
  return this->Saveable();
}

//////////////////////////////////////////////////
bool Base::Saveable() const
{
  return this->baseDPtr->saveable;
}

//////////////////////////////////////////////////
int Base::GetParentId() const
{
  return this->ParentId();
}

//////////////////////////////////////////////////
int Base::ParentId() const
{
  return this->baseDPtr->parent == NULL ? 0 : this->baseDPtr->parent->Id();
}

//////////////////////////////////////////////////
void Base::SetParent(BasePtr _parent)
{
  this->baseDPtr->parent = _parent;
}

//////////////////////////////////////////////////
BasePtr Base::GetParent() const
{
  return this->Parent();
}

//////////////////////////////////////////////////
BasePtr Base::Parent() const
{
  return this->baseDPtr->parent;
}

//////////////////////////////////////////////////
void Base::AddChild(BasePtr _child)
{
  if (_child == NULL)
    gzthrow("Cannot add a null _child to an entity");

  // Add this _child to our list
  this->baseDPtr->children.push_back(_child);
}

//////////////////////////////////////////////////
void Base::RemoveChild(unsigned int _id)
{
  Base_V::iterator iter;
  for (iter = this->baseDPtr->children.begin();
       iter != this->baseDPtr->children.end(); ++iter)
  {
    if ((*iter)->Id() == _id)
    {
      (*iter)->Fini();
      this->baseDPtr->children.erase(iter);
      break;
    }
  }
}

//////////////////////////////////////////////////
unsigned int Base::GetChildCount() const
{
  return this->ChildCount();
}

//////////////////////////////////////////////////
unsigned int Base::ChildCount() const
{
  return this->baseDPtr->children.size();
}

//////////////////////////////////////////////////
void Base::AddType(Base::EntityType _t)
{
<<<<<<< HEAD
  this->baseDPtr->type = this->baseDPtr->type | (unsigned int)_t;
=======
  this->type = this->type | (unsigned int)_t;

  if (this->type & MODEL)
    this->typeStr = "model";
  else if (this->type & LINK)
    this->typeStr = "link";
  else if (this->type & COLLISION)
    this->typeStr = "collision";
  else if (this->type & ACTOR)
    this->typeStr = "actor";
  else if (this->type & LIGHT)
    this->typeStr = "light";
  else if (this->type & VISUAL)
    this->typeStr = "visual";
  else if (this->type & JOINT)
    this->typeStr = "joint";
  else if (this->type & SHAPE)
    this->typeStr = "shape";
>>>>>>> f13b0937
}

//////////////////////////////////////////////////
BasePtr Base::GetChild(unsigned int _i) const
{
  return this->Child(_i);
}

//////////////////////////////////////////////////
BasePtr Base::Child(const unsigned int _i) const
{
  if (_i < this->baseDPtr->children.size())
    return this->baseDPtr->children[_i];

  return BasePtr();
}

//////////////////////////////////////////////////
BasePtr Base::GetChild(const std::string &_name)
{
  return this->Child(_name);
}

//////////////////////////////////////////////////
BasePtr Base::Child(const std::string &_name) const
{
  std::string fullName = this->ScopedName() + "::" + _name;
  return BasePtr(this->BaseByName(fullName));
}

//////////////////////////////////////////////////
void Base::RemoveChild(const std::string &_name)
{
  Base_V::iterator iter;

  for (iter = this->baseDPtr->children.begin();
      iter != this->baseDPtr->children.end(); ++iter)
  {
    if ((*iter)->ScopedName() == _name)
      break;
  }

  if (iter != this->baseDPtr->children.end())
  {
    (*iter)->Fini();
    this->baseDPtr->children.erase(iter);
  }
}

//////////////////////////////////////////////////
void Base::RemoveChildren()
{
  this->baseDPtr->children.clear();
}

//////////////////////////////////////////////////
BasePtr Base::GetById(unsigned int _id) const
{
  return this->BaseById(_id);
}

//////////////////////////////////////////////////
BasePtr Base::BaseById(const unsigned int _id) const
{
  BasePtr result;
  Base_V::const_iterator biter;

  for (biter = this->baseDPtr->children.begin();
       biter != this->baseDPtr->children.end(); ++biter)
  {
    if ((*biter)->Id() == _id)
    {
      result = *biter;
      break;
    }
  }

  return result;
}

//////////////////////////////////////////////////
BasePtr Base::GetByName(const std::string &_name)
{
  return BasePtr(this->BaseByName(_name));
}

//////////////////////////////////////////////////
Base *Base::BaseByName(const std::string &_name) const
{
  if (this->ScopedName() == _name || this->Name() == _name)
    return const_cast<Base*>(this);

  Base *result;

  for (auto iter = this->baseDPtr->children.begin();
       iter != this->baseDPtr->children.end() && result == NULL; ++iter)
  {
    result = (*iter)->BaseByName(_name);
  }

  return result;
}

//////////////////////////////////////////////////
std::string Base::GetScopedName(bool _prependWorldName) const
{
  return this->ScopedName(_prependWorldName);
}

//////////////////////////////////////////////////
<<<<<<< HEAD
std::string Base::ScopedName(bool _prependWorldName) const
=======
common::URI Base::URI() const
{
  common::URI uri;

  uri.SetScheme("data");

  BasePtr p = this->parent;
  while (p)
  {
    if (p->GetParent())
    {
      uri.Path().PushFront(p->GetName());
      uri.Path().PushFront(p->TypeStr());
    }

    p = p->GetParent();
  }

  uri.Path().PushBack(this->TypeStr());
  uri.Path().PushBack(this->GetName());
  uri.Path().PushFront(this->world->GetName());
  uri.Path().PushFront("world");

  return uri;
}

//////////////////////////////////////////////////
void Base::ComputeScopedName()
>>>>>>> f13b0937
{
  if (_prependWorldName && this->baseDPtr->world)
    return this->baseDPtr->world->GetName() + "::" + this->baseDPtr->scopedName;
  else
    return this->baseDPtr->scopedName;
}

//////////////////////////////////////////////////
bool Base::HasType(const Base::EntityType &_t) const
{
  return ((unsigned int)(_t & this->baseDPtr->type) == (unsigned int)_t);
}

//////////////////////////////////////////////////
unsigned int Base::GetType() const
{
  return this->Type();
}

//////////////////////////////////////////////////
unsigned int Base::Type() const
{
  return this->baseDPtr->type;
}

//////////////////////////////////////////////////
std::string Base::TypeStr() const
{
  return this->typeStr;
}

//////////////////////////////////////////////////
void Base::Print(const std::string &_prefix)
{
  Base_V::iterator iter;
  gzmsg << _prefix << this->Name() << "\n";

  for (iter = this->baseDPtr->children.begin();
       iter != this->baseDPtr->children.end(); ++iter)
  {
    (*iter)->Print(_prefix + "  ");
  }
}

//////////////////////////////////////////////////
bool Base::SetSelected(const bool _s)
{
  this->baseDPtr->selected = _s;

  Base_V::iterator iter;
  for (iter = this->baseDPtr->children.begin(); iter != this->baseDPtr->children.end(); ++iter)
    (*iter)->SetSelected(_s);

  return true;
}

//////////////////////////////////////////////////
bool Base::IsSelected() const
{
  return this->baseDPtr->selected;
}

//////////////////////////////////////////////////
bool Base::operator ==(const Base &_ent) const
{
  return _ent.Name() == this->Name();
}

//////////////////////////////////////////////////
void Base::SetWorld(const WorldPtr &_newWorld)
{
  this->baseDPtr->world = _newWorld;

  Base_V::iterator iter;
  for (iter = this->baseDPtr->children.begin();
       iter != this->baseDPtr->children.end(); ++iter)
  {
    (*iter)->SetWorld(this->baseDPtr->world);
  }
}

//////////////////////////////////////////////////
const WorldPtr &Base::GetWorld() const
{
  return this->World();
}

//////////////////////////////////////////////////
const WorldPtr &Base::World() const
{
  return this->baseDPtr->world;
}

//////////////////////////////////////////////////
const sdf::ElementPtr Base::SDF() const
{
  GZ_ASSERT(this->baseDPtr->sdf != NULL, "Base sdf member is NULL");
  this->baseDPtr->sdf->Update();
  return this->baseDPtr->sdf;
}

//////////////////////////////////////////////////
void BasePrivate::ComputeScopedName()
{
  BasePtr p = this->parent;
  this->scopedName = this->name;

  while (p)
  {
    if (p->Parent())
      this->scopedName.insert(0, p->Name()+"::");
    p = p->Parent();
  }
}

<|MERGE_RESOLUTION|>--- conflicted
+++ resolved
@@ -38,17 +38,9 @@
 Base::Base(BasePtr _parent)
 : baseDPtr(new BasePrivate)
 {
-<<<<<<< HEAD
   this->baseDPtr->parent = _parent;
   this->ConstructionHelper();
 }
-=======
-  this->type = BASE;
-  this->id = physics::getUniqueId();
-  this->typeStr = "base";
-  this->saveable = true;
-  this->selected = false;
->>>>>>> f13b0937
 
 //////////////////////////////////////////////////
 Base::Base(BasePrivate &_dataPtr, BasePtr _parent)
@@ -62,6 +54,7 @@
 void Base::ConstructionHelper()
 {
   this->baseDPtr->type = BASE;
+  this->baseDPtr->typeStr = "base";
   this->baseDPtr->id = physics::getUniqueId();
   this->baseDPtr->saveable = true;
   this->baseDPtr->selected = false;
@@ -287,28 +280,24 @@
 //////////////////////////////////////////////////
 void Base::AddType(Base::EntityType _t)
 {
-<<<<<<< HEAD
   this->baseDPtr->type = this->baseDPtr->type | (unsigned int)_t;
-=======
-  this->type = this->type | (unsigned int)_t;
-
-  if (this->type & MODEL)
-    this->typeStr = "model";
-  else if (this->type & LINK)
-    this->typeStr = "link";
-  else if (this->type & COLLISION)
-    this->typeStr = "collision";
-  else if (this->type & ACTOR)
-    this->typeStr = "actor";
-  else if (this->type & LIGHT)
-    this->typeStr = "light";
-  else if (this->type & VISUAL)
-    this->typeStr = "visual";
-  else if (this->type & JOINT)
-    this->typeStr = "joint";
-  else if (this->type & SHAPE)
-    this->typeStr = "shape";
->>>>>>> f13b0937
+
+  if (this->baseDPtr->type & MODEL)
+    this->baseDPtr->typeStr = "model";
+  else if (this->baseDPtr->type & LINK)
+    this->baseDPtr->typeStr = "link";
+  else if (this->baseDPtr->type & COLLISION)
+    this->baseDPtr->typeStr = "collision";
+  else if (this->baseDPtr->type & ACTOR)
+    this->baseDPtr->typeStr = "actor";
+  else if (this->baseDPtr->type & LIGHT)
+    this->baseDPtr->typeStr = "light";
+  else if (this->baseDPtr->type & VISUAL)
+    this->baseDPtr->typeStr = "visual";
+  else if (this->baseDPtr->type & JOINT)
+    this->baseDPtr->typeStr = "joint";
+  else if (this->baseDPtr->type & SHAPE)
+    this->baseDPtr->typeStr = "shape";
 }
 
 //////////////////////////////////////////////////
@@ -419,9 +408,15 @@
 }
 
 //////////////////////////////////////////////////
-<<<<<<< HEAD
 std::string Base::ScopedName(bool _prependWorldName) const
-=======
+{
+  if (_prependWorldName && this->baseDPtr->world)
+    return this->baseDPtr->world->GetName() + "::" + this->baseDPtr->scopedName;
+  else
+    return this->baseDPtr->scopedName;
+}
+
+//////////////////////////////////////////////////
 common::URI Base::URI() const
 {
   common::URI uri;
@@ -449,16 +444,6 @@
 }
 
 //////////////////////////////////////////////////
-void Base::ComputeScopedName()
->>>>>>> f13b0937
-{
-  if (_prependWorldName && this->baseDPtr->world)
-    return this->baseDPtr->world->GetName() + "::" + this->baseDPtr->scopedName;
-  else
-    return this->baseDPtr->scopedName;
-}
-
-//////////////////////////////////////////////////
 bool Base::HasType(const Base::EntityType &_t) const
 {
   return ((unsigned int)(_t & this->baseDPtr->type) == (unsigned int)_t);
