--- conflicted
+++ resolved
@@ -57,8 +57,6 @@
   public: void GetForceTorqueWithAppliedForce(
     const std::string &_physicsEngine);
 
-<<<<<<< HEAD
-=======
   /// \brief Create a hinge joint between link and world.
   /// Apply force and check acceleration against analytical solution.
   /// \param[in] _physicsEngine Type of physics engine to use.
@@ -79,7 +77,6 @@
             }
           }
 
->>>>>>> de5321c4
   /// \brief Spawn model with each type of joint.
   /// \param[in] _physicsEngine Type of physics engine to use.
   /// \param[in] _jointType Type of joint to spawn and test.
@@ -142,15 +139,6 @@
     /// \brief Axis value for spawned joint.
     public: math::Vector3 axis;
   };
-
-  /// \brief Create a hinge joint between link and world.
-  /// Apply force and check acceleration against analytical solution.
-  /// \param[in] _physicsEngine Type of physics engine to use.
-  public: void JointTorqueTest(const std::string &_physicsEngine);
-
-  /// \brief Create and destroy joints repeatedly, monitors memory usage.
-  /// \param[in] _physicsEngine Type of physics engine to use.
-  public: void JointCreationDestructionTest(const std::string &_physicsEngine);
 
   /// \brief Spawn a model with a joint connecting to the world. The function
   ///        will wait for duration _wait for the model to spawn and attempt
