/*
 * Copyright (C) 2012-2015 Open Source Robotics Foundation
 *
 * Licensed under the Apache License, Version 2.0 (the "License");
 * you may not use this file except in compliance with the License.
 * You may obtain a copy of the License at
 *
 *     http://www.apache.org/licenses/LICENSE-2.0
 *
 * Unless required by applicable law or agreed to in writing, software
 * distributed under the License is distributed on an "AS IS" BASIS,
 * WITHOUT WARRANTIES OR CONDITIONS OF ANY KIND, either express or implied.
 * See the License for the specific language governing permissions and
 * limitations under the License.
 *
*/
<<<<<<< HEAD
=======
#include "gazebo/gazebo_config.h"
>>>>>>> 6014174e
#include "gazebo/common/Console.hh"

#include "gazebo/physics/Link.hh"
#include "gazebo/physics/ode/ODEJointPrivate.hh"
#include "gazebo/physics/ode/ODEHingeJoint.hh"

using namespace gazebo;
using namespace physics;

//////////////////////////////////////////////////
ODEHingeJoint::ODEHingeJoint(dWorldID _worldId, BasePtr _parent)
: HingeJoint<ODEJoint>(_parent)
{
  this->odeJointDPtr->jointId = dJointCreateHinge(_worldId, NULL);
}

//////////////////////////////////////////////////
ODEHingeJoint::~ODEHingeJoint()
{
<<<<<<< HEAD
  if (this->odeJointDPtr->applyDamping)
    physics::Joint::DisconnectJointUpdate(this->odeJointDPtr->applyDamping);
=======
  if (this->jointDPtr->applyDamping)
    physics::Joint::DisconnectJointUpdate(this->jointDPtr->applyDamping);
>>>>>>> 6014174e
}

//////////////////////////////////////////////////
void ODEHingeJoint::Load(sdf::ElementPtr _sdf)
{
  HingeJoint<ODEJoint>::Load(_sdf);
}

//////////////////////////////////////////////////
ignition::math::Vector3d ODEHingeJoint::Anchor(
    const unsigned int /*index*/) const
{
  dVector3 result;

  if (this->odeJointDPtr->jointId)
    dJointGetHingeAnchor(this->odeJointDPtr->jointId, result);
  else
    gzerr << "ODE Joint ID is invalid\n";

  return ignition::math::Vector3d(result[0], result[1], result[2]);
}

//////////////////////////////////////////////////
void ODEHingeJoint::SetAnchor(const unsigned int /*index*/,
    const ignition::math::Vector3d &_anchor)
{
<<<<<<< HEAD
  if (this->odeJointDPtr->childLink)
    this->odeJointDPtr->childLink->SetEnabled(true);
  if (this->odeJointDPtr->parentLink)
    this->odeJointDPtr->parentLink->SetEnabled(true);
=======
  if (this->jointDPtr->childLink)
    this->jointDPtr->childLink->SetEnabled(true);
  if (this->jointDPtr->parentLink)
    this->jointDPtr->parentLink->SetEnabled(true);
>>>>>>> 6014174e

  if (this->odeJointDPtr->jointId)
  {
    dJointSetHingeAnchor(this->odeJointDPtr->jointId,
        _anchor.X(), _anchor.Y(), _anchor.Z());
  }
  else
    gzerr << "ODE Joint ID is invalid\n";
}


//////////////////////////////////////////////////
ignition::math::Vector3d ODEHingeJoint::GlobalAxis(
    const unsigned int /*_index*/) const
{
  dVector3 result;
  if (this->odeJointDPtr->jointId)
    dJointGetHingeAxis(this->odeJointDPtr->jointId, result);
  else
    gzerr << "ODE Joint ID is invalid\n";

  return ignition::math::Vector3d(result[0], result[1], result[2]);
}

//////////////////////////////////////////////////
void ODEHingeJoint::SetAxis(const unsigned int _index,
    const ignition::math::Vector3d &_axis)
{
  ODEJoint::SetAxis(_index, _axis);

<<<<<<< HEAD
  if (this->odeJointDPtr->childLink)
    this->odeJointDPtr->childLink->SetEnabled(true);
  if (this->odeJointDPtr->parentLink)
    this->odeJointDPtr->parentLink->SetEnabled(true);
=======
  if (this->jointDPtr->childLink)
    this->jointDPtr->childLink->SetEnabled(true);
  if (this->jointDPtr->parentLink)
    this->jointDPtr->parentLink->SetEnabled(true);
>>>>>>> 6014174e

  // ODE needs global axis
  ignition::math::Quaterniond axisFrame = this->AxisFrame(0);
  ignition::math::Vector3d globalAxis = axisFrame.RotateVector(_axis);

  if (this->odeJointDPtr->jointId)
  {
    dJointSetHingeAxis(this->odeJointDPtr->jointId,
        globalAxis.X(), globalAxis.Y(), globalAxis.Z());
  }
  else
    gzerr << "ODE Joint ID is invalid\n";
}

//////////////////////////////////////////////////
ignition::math::Angle ODEHingeJoint::AngleImpl(
    const unsigned int /*index*/) const
{
  ignition::math::Angle result;
  if (this->odeJointDPtr->jointId)
    result = dJointGetHingeAngle(this->odeJointDPtr->jointId);
  else
    gzerr << "ODE Joint ID is invalid\n";

  return result;
}

//////////////////////////////////////////////////
double ODEHingeJoint::Velocity(const unsigned int /*index*/) const
{
  double result = 0;

  if (this->odeJointDPtr->jointId)
    result = dJointGetHingeAngleRate(this->odeJointDPtr->jointId);
  else
    gzerr << "ODE Joint ID is invalid\n";

  return result;
}

//////////////////////////////////////////////////
void ODEHingeJoint::SetVelocity(const unsigned int _index, const double _angle)
{
  this->SetVelocityMaximal(_index, _angle);
}

//////////////////////////////////////////////////
void ODEHingeJoint::SetForceImpl(const unsigned int /*_index*/,
    const double _effort)
{
  if (this->odeJointDPtr->jointId)
    dJointAddHingeTorque(this->odeJointDPtr->jointId, _effort);
  else
    gzerr << "ODE Joint ID is invalid\n";
}

//////////////////////////////////////////////////
double ODEHingeJoint::Param(const unsigned int _parameter) const
{
  double result = 0;

  if (this->odeJointDPtr->jointId)
    result = dJointGetHingeParam(this->odeJointDPtr->jointId, _parameter);
  else
    gzerr << "ODE Joint ID is invalid\n";

  return result;
}

//////////////////////////////////////////////////
void ODEHingeJoint::SetParam(const unsigned int _parameter, const double _value)
{
  ODEJoint::SetParam(_parameter, _value);

  if (this->odeJointDPtr->jointId)
    dJointSetHingeParam(this->odeJointDPtr->jointId, _parameter, _value);
  else
    gzerr << "ODE Joint ID is invalid\n";
}<|MERGE_RESOLUTION|>--- conflicted
+++ resolved
@@ -14,12 +14,10 @@
  * limitations under the License.
  *
 */
-<<<<<<< HEAD
-=======
 #include "gazebo/gazebo_config.h"
->>>>>>> 6014174e
 #include "gazebo/common/Console.hh"
 
+#include "gazebo/physics/Model.hh"
 #include "gazebo/physics/Link.hh"
 #include "gazebo/physics/ode/ODEJointPrivate.hh"
 #include "gazebo/physics/ode/ODEHingeJoint.hh"
@@ -37,13 +35,8 @@
 //////////////////////////////////////////////////
 ODEHingeJoint::~ODEHingeJoint()
 {
-<<<<<<< HEAD
-  if (this->odeJointDPtr->applyDamping)
-    physics::Joint::DisconnectJointUpdate(this->odeJointDPtr->applyDamping);
-=======
   if (this->jointDPtr->applyDamping)
     physics::Joint::DisconnectJointUpdate(this->jointDPtr->applyDamping);
->>>>>>> 6014174e
 }
 
 //////////////////////////////////////////////////
@@ -70,17 +63,10 @@
 void ODEHingeJoint::SetAnchor(const unsigned int /*index*/,
     const ignition::math::Vector3d &_anchor)
 {
-<<<<<<< HEAD
-  if (this->odeJointDPtr->childLink)
-    this->odeJointDPtr->childLink->SetEnabled(true);
-  if (this->odeJointDPtr->parentLink)
-    this->odeJointDPtr->parentLink->SetEnabled(true);
-=======
   if (this->jointDPtr->childLink)
     this->jointDPtr->childLink->SetEnabled(true);
   if (this->jointDPtr->parentLink)
     this->jointDPtr->parentLink->SetEnabled(true);
->>>>>>> 6014174e
 
   if (this->odeJointDPtr->jointId)
   {
@@ -111,17 +97,10 @@
 {
   ODEJoint::SetAxis(_index, _axis);
 
-<<<<<<< HEAD
-  if (this->odeJointDPtr->childLink)
-    this->odeJointDPtr->childLink->SetEnabled(true);
-  if (this->odeJointDPtr->parentLink)
-    this->odeJointDPtr->parentLink->SetEnabled(true);
-=======
   if (this->jointDPtr->childLink)
     this->jointDPtr->childLink->SetEnabled(true);
   if (this->jointDPtr->parentLink)
     this->jointDPtr->parentLink->SetEnabled(true);
->>>>>>> 6014174e
 
   // ODE needs global axis
   ignition::math::Quaterniond axisFrame = this->AxisFrame(0);
