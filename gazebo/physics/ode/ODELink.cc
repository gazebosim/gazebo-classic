--- conflicted
+++ resolved
@@ -37,23 +37,13 @@
 : Link(*new ODELinkPrivate, _parent),
   odeLinkDPtr(static_cast<ODELinkPrivate*>(this->linkDPtr))
 {
-<<<<<<< HEAD
-  this->odeLinkDPtr->linkId = NULL;
-=======
-  this->linkId = nullptr;
->>>>>>> 16553424
+  this->odeLinkDPtr->linkId = nullptr;
 }
 
 //////////////////////////////////////////////////
 ODELink::~ODELink()
 {
-<<<<<<< HEAD
-  if (this->odeLinkDPtr->linkId)
-    dBodyDestroy(this->odeLinkDPtr->linkId);
-  this->odeLinkDPtr->linkId = NULL;
-=======
   this->Fini();
->>>>>>> 16553424
 }
 
 //////////////////////////////////////////////////
@@ -62,16 +52,11 @@
   this->odeLinkDPtr->odePhysics = std::dynamic_pointer_cast<ODEPhysics>(
       this->World()->GetPhysicsEngine());
 
-<<<<<<< HEAD
-  if (this->odeLinkDPtr->odePhysics == NULL)
+  if (this->odeLinkDPtr->odePhysics == nullptr)
   {
     gzerr << "Not using the ode physics engine. Unable to create an ODE Link\n";
     return;
   }
-=======
-  if (this->odePhysics == nullptr)
-    gzthrow("Not using the ode physics engine");
->>>>>>> 16553424
 
   Link::Load(_sdf);
 }
@@ -99,16 +84,10 @@
     }
   }
 
-<<<<<<< HEAD
-  GZ_ASSERT(this->odeLinkDPtr->sdf != NULL,
-      "Unable to initialize link, SDF is NULL");
+  GZ_ASSERT(this->odeLinkDPtr->sdf != nullptr,
+      "Unable to initialize link, SDF is null");
   this->SetKinematic(this->odeLinkDPtr->sdf->Get<bool>("kinematic"));
   this->SetGravityMode(this->odeLinkDPtr->sdf->Get<bool>("gravity"));
-=======
-  GZ_ASSERT(this->sdf != nullptr, "Unable to initialize link, SDF is null");
-  this->SetKinematic(this->sdf->Get<bool>("kinematic"));
-  this->SetGravityMode(this->sdf->Get<bool>("gravity"));
->>>>>>> 16553424
 
   this->SetLinearDamping(this->LinearDamping());
   this->SetAngularDamping(this->AngularDamping());
@@ -117,15 +96,9 @@
 
   if (this->odeLinkDPtr->linkId)
   {
-<<<<<<< HEAD
-    GZ_ASSERT(this->linkDPtr->inertial != NULL, "Inertial pointer is NULL");
+    GZ_ASSERT(this->linkDPtr->inertial != nullptr, "Inertial pointer is null");
     ignition::math::Vector3d cogVec = this->odeLinkDPtr->inertial->CoG();
     for (auto const &child : this->odeLinkDPtr->children)
-=======
-    GZ_ASSERT(this->inertial != nullptr, "Inertial pointer is null");
-    math::Vector3 cogVec = this->inertial->GetCoG();
-    for (auto const &child : this->children)
->>>>>>> 16553424
     {
       if (child->HasType(Base::COLLISION))
       {
@@ -184,15 +157,9 @@
   self->odeLinkDPtr->dirtyPose.Rot().Set(r[0], r[1], r[2], r[3]);
 
   // subtracting cog location from ode pose
-<<<<<<< HEAD
-  GZ_ASSERT(self->odeLinkDPtr->inertial != NULL, "Inertial pointer is NULL");
+  GZ_ASSERT(self->odeLinkDPtr->inertial != nullptr, "Inertial pointer is null");
   ignition::math::Vector3d cog = self->odeLinkDPtr->dirtyPose.Rot().RotateVector(
       self->odeLinkDPtr->inertial->CoG());
-=======
-  GZ_ASSERT(self->inertial != nullptr, "Inertial pointer is null");
-  math::Vector3 cog = self->dirtyPose.rot.RotateVector(
-      self->inertial->GetCoG());
->>>>>>> 16553424
 
   self->odeLinkDPtr->dirtyPose.Pos() -= cog;
 
@@ -215,35 +182,22 @@
 //////////////////////////////////////////////////
 void ODELink::Fini()
 {
-<<<<<<< HEAD
+  if (this->odeLinkDPtr->linkId)
+    dBodyDestroy(this->odeLinkDPtr->linkId);
+  this->odeLinkDPtr->linkId = nullptr;
+
+  this->odeLinkDPtr->odePhysics.reset();
+
   Link::Fini();
-  if (this->odeLinkDPtr->linkId)
-    dBodyDestroy(this->odeLinkDPtr->linkId);
-  this->odeLinkDPtr->linkId = NULL;
-
-  this->odeLinkDPtr->odePhysics.reset();
-=======
-  if (this->linkId)
-    dBodyDestroy(this->linkId);
-  this->linkId = nullptr;
-
-  this->odePhysics.reset();
-
-  Link::Fini();
->>>>>>> 16553424
 }
 
 //////////////////////////////////////////////////
 void ODELink::SetGravityMode(const bool _mode)
 {
-<<<<<<< HEAD
-  this->odeLinkDPtr->sdf->GetElement("gravity")->Set(_mode);
-  if (this->odeLinkDPtr->linkId)
-=======
   if (this->sdf->HasElement("gravity"))
-    this->sdf->GetElement("gravity")->Set(_mode);
-  if (this->linkId)
->>>>>>> 16553424
+    this->odeLinkDPtr->sdf->GetElement("gravity")->Set(_mode);
+
+  if (this->odeLinkDPtr->linkId)
   {
     dBodySetGravityMode(this->odeLinkDPtr->linkId, _mode ? 1: 0);
   }
@@ -298,14 +252,9 @@
 
   const ignition::math::Pose3d myPose = this->WorldPose();
 
-<<<<<<< HEAD
-  GZ_ASSERT(this->odeLinkDPtr->inertial != NULL, "Inertial pointer is NULL");
+  GZ_ASSERT(this->odeLinkDPtr->inertial != nullptr, "Inertial pointer is null");
   ignition::math::Vector3d cog = myPose.Rot().RotateVector(
       this->odeLinkDPtr->inertial->CoG());
-=======
-  GZ_ASSERT(this->inertial != nullptr, "Inertial pointer is null");
-  math::Vector3 cog = myPose.rot.RotateVector(this->inertial->GetCoG());
->>>>>>> 16553424
 
   // adding cog location for ode pose
   dBodySetPosition(this->odeLinkDPtr->linkId,
@@ -374,15 +323,9 @@
 {
   if (this->odeLinkDPtr->linkId)
   {
-<<<<<<< HEAD
-    GZ_ASSERT(this->odeLinkDPtr->inertial != NULL, "Inertial pointer is NULL");
+    GZ_ASSERT(this->odeLinkDPtr->inertial != nullptr, "Inertial pointer is null");
     ignition::math::Vector3d cogVec = this->odeLinkDPtr->inertial->CoG();
     for (auto const &child : this->odeLinkDPtr->children)
-=======
-    GZ_ASSERT(this->inertial != nullptr, "Inertial pointer is null");
-    math::Vector3 cogVec = this->inertial->GetCoG();
-    for (auto const &child : this->children)
->>>>>>> 16553424
     {
       if (child->HasType(Base::COLLISION))
       {
@@ -472,12 +415,8 @@
   // The CoG must always be (0, 0, 0)
   ignition::math::Vector3d cog(0, 0, 0);
 
-  GZ_ASSERT(this->odeLinkDPtr->inertial != NULL, "Inertial pointer is NULL");
-
-<<<<<<< HEAD
-=======
-  GZ_ASSERT(this->inertial != nullptr, "Inertial pointer is null");
->>>>>>> 16553424
+  GZ_ASSERT(this->odeLinkDPtr->inertial != nullptr, "Inertial pointer is null");
+
   // give ODE un-rotated inertia
   ignition::math::Matrix3d moi = this->odeLinkDPtr->inertial->MOI(
     ignition::math::Pose3d(this->odeLinkDPtr->inertial->CoG(),
@@ -521,20 +460,13 @@
   if (this->odeLinkDPtr->linkId)
   {
     dVector3 dvel;
-<<<<<<< HEAD
-    GZ_ASSERT(this->odeLinkDPtr->inertial != NULL, "Inertial pointer is NULL");
+    GZ_ASSERT(this->odeLinkDPtr->inertial != nullptr, "Inertial pointer is null");
 
     ignition::math::Vector3d offsetFromCoG = _offset -
       this->odeLinkDPtr->inertial->CoG();
 
     dBodyGetRelPointVel(this->odeLinkDPtr->linkId,
         offsetFromCoG.X(), offsetFromCoG.Y(), offsetFromCoG.Z(), dvel);
-=======
-    GZ_ASSERT(this->inertial != nullptr, "Inertial pointer is null");
-    math::Vector3 offsetFromCoG = _offset - this->inertial->GetCoG();
-    dBodyGetRelPointVel(this->linkId, offsetFromCoG.x, offsetFromCoG.y,
-        offsetFromCoG.z, dvel);
->>>>>>> 16553424
     vel.Set(dvel[0], dvel[1], dvel[2]);
   }
   else if (!this->IsStatic() && this->odeLinkDPtr->initialized)
@@ -556,10 +488,9 @@
   if (this->odeLinkDPtr->linkId)
   {
     dVector3 dvel;
-<<<<<<< HEAD
     ignition::math::Pose3d wPose = this->WorldPose();
 
-    GZ_ASSERT(this->odeLinkDPtr->inertial != NULL, "Inertial pointer is NULL");
+    GZ_ASSERT(this->odeLinkDPtr->inertial != nullptr, "Inertial pointer is null");
 
     ignition::math::Vector3d offsetFromCoG =
         wPose.Rot().RotateVectorReverse(_q * _offset)
@@ -567,15 +498,6 @@
 
     dBodyGetRelPointVel(this->odeLinkDPtr->linkId,
         offsetFromCoG.X(), offsetFromCoG.Y(), offsetFromCoG.Z(), dvel);
-=======
-    math::Pose wPose = this->GetWorldPose();
-    GZ_ASSERT(this->inertial != nullptr, "Inertial pointer is null");
-    math::Vector3 offsetFromCoG =
-        wPose.rot.RotateVectorReverse(_q * _offset)
-        - this->inertial->GetCoG();
-    dBodyGetRelPointVel(this->linkId, offsetFromCoG.x, offsetFromCoG.y,
-        offsetFromCoG.z, dvel);
->>>>>>> 16553424
     vel.Set(dvel[0], dvel[1], dvel[2]);
   }
   else if (!this->IsStatic() && this->odeLinkDPtr->initialized)
