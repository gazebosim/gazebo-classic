--- conflicted
+++ resolved
@@ -137,11 +137,7 @@
       }
     }
   }
-<<<<<<< HEAD
-  else if (!this->IsStatic())
-=======
-  else if (!this->IsStatic() && this->initialized)
->>>>>>> 004458ee
+  else if (!this->IsStatic() && this->initialized)
   {
     gzlog << "ODE body for link [" << this->GetScopedName() << "]"
           << " does not exist, unable to place collision bodies"
@@ -156,11 +152,7 @@
     dBodySetMovedCallback(this->linkId, MoveCallback);
     dBodySetDisabledCallback(this->linkId, DisabledCallback);
   }
-<<<<<<< HEAD
-  else if (!this->IsStatic())
-=======
-  else if (!this->IsStatic() && this->initialized)
->>>>>>> 004458ee
+  else if (!this->IsStatic() && this->initialized)
   {
     gzlog << "ODE body for link [" << this->GetScopedName() << "]"
           << " does not exist, unable to set callbacks in ODELink::Init"
@@ -219,11 +211,7 @@
   {
     dBodySetGravityMode(this->linkId, _mode ? 1: 0);
   }
-<<<<<<< HEAD
-  else if (!this->IsStatic())
-=======
-  else if (!this->IsStatic() && this->initialized)
->>>>>>> 004458ee
+  else if (!this->IsStatic() && this->initialized)
   {
     gzlog << "ODE body for link [" << this->GetScopedName() << "]"
           << " does not exist, unable to SetGravityMode" << std::endl;
@@ -238,11 +226,7 @@
   {
     mode = dBodyGetGravityMode(this->linkId);
   }
-<<<<<<< HEAD
-  else if (!this->IsStatic())
-=======
-  else if (!this->IsStatic() && this->initialized)
->>>>>>> 004458ee
+  else if (!this->IsStatic() && this->initialized)
   {
     gzlog << "ODE body for link [" << this->GetScopedName() << "]"
           << " does not exist, GetGravityMode returns default of "
@@ -267,11 +251,7 @@
 
   if (!this->linkId)
   {
-<<<<<<< HEAD
-    if (!this->IsStatic())
-=======
     if (!this->IsStatic() && this->initialized)
->>>>>>> 004458ee
       gzlog << "ODE body for link [" << this->GetScopedName() << "]"
             << " does not exist, unable to respond to OnPoseChange"
             << std::endl;
@@ -313,11 +293,7 @@
 {
   if (!this->linkId)
   {
-<<<<<<< HEAD
-    if (!this->IsStatic())
-=======
     if (!this->IsStatic() && this->initialized)
->>>>>>> 004458ee
       gzlog << "ODE body for link [" << this->GetScopedName() << "]"
             << " does not exist, unable to SetEnabled" << std::endl;
     return;
@@ -336,11 +312,7 @@
 
   if (this->linkId)
     result = dBodyIsEnabled(this->linkId);
-<<<<<<< HEAD
-  else if (!this->IsStatic())
-=======
-  else if (!this->IsStatic() && this->initialized)
->>>>>>> 004458ee
+  else if (!this->IsStatic() && this->initialized)
   {
     gzlog << "ODE body for link [" << this->GetScopedName() << "]"
           << " does not exist, GetEnabled returns default of "
@@ -374,11 +346,7 @@
 {
   if (!this->linkId)
   {
-<<<<<<< HEAD
-    if (!this->IsStatic())
-=======
     if (!this->IsStatic() && this->initialized)
->>>>>>> 004458ee
       gzlog << "ODE body for link [" << this->GetScopedName() << "]"
             << " does not exist, unable to UpdateMass" << std::endl;
     return;
@@ -415,11 +383,7 @@
   {
     dBodySetLinearVel(this->linkId, _vel.x, _vel.y, _vel.z);
   }
-<<<<<<< HEAD
-  else if (!this->IsStatic())
-=======
-  else
->>>>>>> 004458ee
+  else if (!this->IsStatic())
     gzlog << "ODE body for link [" << this->GetScopedName() << "]"
           << " does not exist, unable to SetLinearVel" << std::endl;
 }
@@ -438,11 +402,7 @@
         offsetFromCoG.z, dvel);
     vel.Set(dvel[0], dvel[1], dvel[2]);
   }
-<<<<<<< HEAD
-  else if (!this->IsStatic())
-=======
-  else if (!this->IsStatic() && this->initialized)
->>>>>>> 004458ee
+  else if (!this->IsStatic() && this->initialized)
   {
     gzlog << "ODE body for link [" << this->GetScopedName() << "]"
           << " does not exist, GetWorldLinearVel returns default of "
@@ -469,11 +429,7 @@
         offsetFromCoG.z, dvel);
     vel.Set(dvel[0], dvel[1], dvel[2]);
   }
-<<<<<<< HEAD
-  else if (!this->IsStatic())
-=======
-  else if (!this->IsStatic() && this->initialized)
->>>>>>> 004458ee
+  else if (!this->IsStatic() && this->initialized)
   {
     gzlog << "ODE body for link [" << this->GetScopedName() << "]"
           << " does not exist, GetWorldLinearVel returns default of "
@@ -494,11 +450,7 @@
     dvel = dBodyGetLinearVel(this->linkId);
     vel.Set(dvel[0], dvel[1], dvel[2]);
   }
-<<<<<<< HEAD
-  else if (!this->IsStatic())
-=======
-  else if (!this->IsStatic() && this->initialized)
->>>>>>> 004458ee
+  else if (!this->IsStatic() && this->initialized)
   {
     gzlog << "ODE body for link [" << this->GetScopedName() << "]"
           << " does not exist, GetWorldCoGLinearVel returns default of "
@@ -515,11 +467,7 @@
   {
     dBodySetAngularVel(this->linkId, _vel.x, _vel.y, _vel.z);
   }
-<<<<<<< HEAD
-  else if (!this->IsStatic())
-=======
-  else
->>>>>>> 004458ee
+  else if (!this->IsStatic())
     gzlog << "ODE body for link [" << this->GetScopedName() << "]"
           << " does not exist, unable to SetAngularVel" << std::endl;
 }
@@ -537,11 +485,7 @@
 
     vel.Set(dvel[0], dvel[1], dvel[2]);
   }
-<<<<<<< HEAD
-  else if (!this->IsStatic())
-=======
-  else if (!this->IsStatic() && this->initialized)
->>>>>>> 004458ee
+  else if (!this->IsStatic() && this->initialized)
   {
     gzlog << "ODE body for link [" << this->GetScopedName() << "]"
           << " does not exist, GetWorldAngularVel returns default of "
@@ -559,11 +503,7 @@
     this->SetEnabled(true);
     dBodySetForce(this->linkId, _force.x, _force.y, _force.z);
   }
-<<<<<<< HEAD
-  else if (!this->IsStatic())
-=======
-  else
->>>>>>> 004458ee
+  else if (!this->IsStatic())
     gzlog << "ODE body for link [" << this->GetScopedName() << "]"
           << " does not exist, unable to SetForce" << std::endl;
 }
@@ -576,11 +516,7 @@
     this->SetEnabled(true);
     dBodySetTorque(this->linkId, _torque.x, _torque.y, _torque.z);
   }
-<<<<<<< HEAD
-  else if (!this->IsStatic())
-=======
-  else
->>>>>>> 004458ee
+  else if (!this->IsStatic())
     gzlog << "ODE body for link [" << this->GetScopedName() << "]"
           << " does not exist, unable to SetTorque" << std::endl;
 }
@@ -593,11 +529,7 @@
     this->SetEnabled(true);
     dBodyAddForce(this->linkId, _force.x, _force.y, _force.z);
   }
-<<<<<<< HEAD
-  else if (!this->IsStatic())
-=======
-  else
->>>>>>> 004458ee
+  else if (!this->IsStatic())
     gzlog << "ODE body for link [" << this->GetScopedName() << "]"
           << " does not exist, unable to AddForce" << std::endl;
 }
@@ -610,11 +542,7 @@
     this->SetEnabled(true);
     dBodyAddRelForce(this->linkId, _force.x, _force.y, _force.z);
   }
-<<<<<<< HEAD
-  else if (!this->IsStatic())
-=======
-  else
->>>>>>> 004458ee
+  else if (!this->IsStatic())
     gzlog << "ODE body for link [" << this->GetScopedName() << "]"
           << " does not exist, unable to AddRelativeForce" << std::endl;
 }
@@ -663,11 +591,7 @@
     this->SetEnabled(true);
     dBodyAddTorque(this->linkId, _torque.x, _torque.y, _torque.z);
   }
-<<<<<<< HEAD
-  else if (!this->IsStatic())
-=======
-  else
->>>>>>> 004458ee
+  else if (!this->IsStatic())
     gzlog << "ODE body for link [" << this->GetScopedName() << "]"
           << " does not exist, unable to AddTorque" << std::endl;
 }
@@ -680,11 +604,7 @@
     this->SetEnabled(true);
     dBodyAddRelTorque(this->linkId, _torque.x, _torque.y, _torque.z);
   }
-<<<<<<< HEAD
-  else if (!this->IsStatic())
-=======
-  else
->>>>>>> 004458ee
+  else if (!this->IsStatic())
     gzlog << "ODE body for link [" << this->GetScopedName() << "]"
           << " does not exist, unable to AddRelativeTorque" << std::endl;
 }
@@ -704,11 +624,7 @@
     force.y = dforce[1];
     force.z = dforce[2];
   }
-<<<<<<< HEAD
-  else if (!this->IsStatic())
-=======
-  else if (!this->IsStatic() && this->initialized)
->>>>>>> 004458ee
+  else if (!this->IsStatic() && this->initialized)
   {
     gzlog << "ODE body for link [" << this->GetScopedName() << "]"
           << " does not exist, GetWorldForce returns default of "
@@ -733,11 +649,7 @@
     torque.y = dtorque[1];
     torque.z = dtorque[2];
   }
-<<<<<<< HEAD
-  else if (!this->IsStatic())
-=======
-  else if (!this->IsStatic() && this->initialized)
->>>>>>> 004458ee
+  else if (!this->IsStatic() && this->initialized)
   {
     gzlog << "ODE body for link [" << this->GetScopedName() << "]"
           << " does not exist, GetWorldTorque returns default of "
@@ -764,11 +676,7 @@
 {
   if (this->GetODEId())
     dBodySetLinearDamping(this->GetODEId(), _damping);
-<<<<<<< HEAD
-  else if (!this->IsStatic())
-=======
-  else if (!this->IsStatic() && this->initialized)
->>>>>>> 004458ee
+  else if (!this->IsStatic() && this->initialized)
     gzlog << "ODE body for link [" << this->GetScopedName() << "]"
           << " does not exist, unable to SetLinearDamping" << std::endl;
 }
@@ -778,11 +686,7 @@
 {
   if (this->GetODEId())
     dBodySetAngularDamping(this->GetODEId(), _damping);
-<<<<<<< HEAD
-  else if (!this->IsStatic())
-=======
-  else if (!this->IsStatic() && this->initialized)
->>>>>>> 004458ee
+  else if (!this->IsStatic() && this->initialized)
     gzlog << "ODE body for link [" << this->GetScopedName() << "]"
           << " does not exist, unable to SetAngularDamping" << std::endl;
 }
@@ -798,11 +702,7 @@
     else if (dBodyIsKinematic(this->linkId))
       dBodySetDynamic(this->linkId);
   }
-<<<<<<< HEAD
-  else if (!this->IsStatic())
-=======
-  else if (!this->IsStatic() && this->initialized)
->>>>>>> 004458ee
+  else if (!this->IsStatic() && this->initialized)
     gzlog << "ODE body for link [" << this->GetScopedName() << "]"
           << " does not exist, unable to SetKinematic" << std::endl;
 }
@@ -814,11 +714,7 @@
 
   if (this->linkId)
     result = dBodyIsKinematic(this->linkId);
-<<<<<<< HEAD
-  else if (!this->IsStatic())
-=======
-  else if (!this->IsStatic() && this->initialized)
->>>>>>> 004458ee
+  else if (!this->IsStatic() && this->initialized)
   {
     gzlog << "ODE body for link [" << this->GetScopedName() << "]"
           << " does not exist, GetKinematic returns default of "
