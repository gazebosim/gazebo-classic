/*
 * Copyright (C) 2012-2014 Open Source Robotics Foundation
 *
 * Licensed under the Apache License, Version 2.0 (the "License");
 * you may not use this file except in compliance with the License.
 * You may obtain a copy of the License at
 *
 *     http://www.apache.org/licenses/LICENSE-2.0
 *
 * Unless required by applicable law or agreed to in writing, software
 * distributed under the License is distributed on an "AS IS" BASIS,
 * WITHOUT WARRANTIES OR CONDITIONS OF ANY KIND, either express or implied.
 * See the License for the specific language governing permissions and
 * limitations under the License.
 *
*/
#include <math.h>
#include <sstream>

#include "gazebo/common/Assert.hh"
#include "gazebo/common/Console.hh"
#include "gazebo/common/Exception.hh"

#include "gazebo/physics/Collision.hh"
#include "gazebo/physics/World.hh"
#include "gazebo/physics/Model.hh"
#include "gazebo/physics/ode/ODECollision.hh"
#include "gazebo/physics/ode/ODESurfaceParams.hh"
#include "gazebo/physics/ode/ODEPhysics.hh"
#include "gazebo/physics/ode/ODELink.hh"

using namespace gazebo;
using namespace physics;

//////////////////////////////////////////////////
ODELink::ODELink(EntityPtr _parent)
    : Link(_parent)
{
  this->linkId = NULL;
}

//////////////////////////////////////////////////
ODELink::~ODELink()
{
  if (this->linkId)
    dBodyDestroy(this->linkId);
  this->linkId = NULL;
}

//////////////////////////////////////////////////
void ODELink::Load(sdf::ElementPtr _sdf)
{
  this->odePhysics = boost::dynamic_pointer_cast<ODEPhysics>(
      this->GetWorld()->GetPhysicsEngine());

  if (this->odePhysics == NULL)
    gzthrow("Not using the ode physics engine");

  Link::Load(_sdf);
}

//////////////////////////////////////////////////
void ODELink::Init()
{
  if (!this->IsStatic())
  {
    this->linkId = dBodyCreate(this->odePhysics->GetWorldId());
    dBodySetData(this->linkId, this);

    // Only use auto disable if no joints and no sensors are present
    if (this->GetModel()->GetAutoDisable() &&
        this->GetModel()->GetJointCount() == 0 &&
        this->GetSensorCount() == 0)
    {
      dBodySetAutoDisableDefaults(this->linkId);
      dBodySetAutoDisableFlag(this->linkId, 1);
    }
    else
    {
      dBodySetAutoDisableFlag(this->linkId, 0);
    }
  }

  GZ_ASSERT(this->sdf != NULL, "Unable to initialize link, SDF is NULL");
  this->SetKinematic(this->sdf->Get<bool>("kinematic"));
  this->SetGravityMode(this->sdf->Get<bool>("gravity"));

  this->SetLinearDamping(this->GetLinearDamping());
  this->SetAngularDamping(this->GetAngularDamping());

  Link::Init();

  if (this->linkId)
  {
    GZ_ASSERT(this->inertial != NULL, "Inertial pointer is NULL");
    math::Vector3 cogVec = this->inertial->GetCoG();
    Base_V::iterator iter;
    for (iter = this->children.begin(); iter != this->children.end(); ++iter)
    {
      if ((*iter)->HasType(Base::COLLISION))
      {
        ODECollisionPtr g = boost::static_pointer_cast<ODECollision>(*iter);
        if (g->IsPlaceable() && g->GetCollisionId())
        {
          dGeomSetBody(g->GetCollisionId(), this->linkId);

          // update pose immediately
          math::Pose localPose = g->GetRelativePose();
          localPose.pos -= cogVec;

          dQuaternion q;
          q[0] = localPose.rot.w;
          q[1] = localPose.rot.x;
          q[2] = localPose.rot.y;
          q[3] = localPose.rot.z;

          // Set the pose of the encapsulated collision; this is always relative
          // to the CoM
          dGeomSetOffsetPosition(g->GetCollisionId(), localPose.pos.x,
              localPose.pos.y, localPose.pos.z);
          dGeomSetOffsetQuaternion(g->GetCollisionId(), q);

          // Set max_vel and min_depth
          if (g->GetODESurface()->maxVel < 0)
          {
            g->GetODESurface()->maxVel =
             this->GetWorld()->GetPhysicsEngine()->GetContactMaxCorrectingVel();
          }
          dBodySetMaxVel(this->linkId, g->GetODESurface()->maxVel);
          dBodySetMinDepth(this->linkId, g->GetODESurface()->minDepth);
        }
      }
    }
  }
  else if (!this->IsStatic() && this->initialized)
  {
    gzlog << "ODE body for link [" << this->GetScopedName() << "]"
          << " does not exist, unable to place collision bodies"
          << " in ODELink::Init" << std::endl;
  }

  // Update the Center of Mass.
  this->UpdateMass();

  if (this->linkId)
  {
    dBodySetMovedCallback(this->linkId, MoveCallback);
    dBodySetDisabledCallback(this->linkId, DisabledCallback);
  }
  else if (!this->IsStatic() && this->initialized)
  {
    gzlog << "ODE body for link [" << this->GetScopedName() << "]"
          << " does not exist, unable to set callbacks in ODELink::Init"
          << std::endl;
  }
}

//////////////////////////////////////////////////
void ODELink::DisabledCallback(dBodyID /*_id*/)
{
}

//////////////////////////////////////////////////
void ODELink::MoveCallback(dBodyID _id)
{
  const dReal *p;
  const dReal *r;
  ODELink *self = static_cast<ODELink*>(dBodyGetData(_id));
  // self->poseMutex->lock();

  p = dBodyGetPosition(_id);
  r = dBodyGetQuaternion(_id);

  self->dirtyPose.pos.Set(p[0], p[1], p[2]);
  self->dirtyPose.rot.Set(r[0], r[1], r[2], r[3]);

  // subtracting cog location from ode pose
  GZ_ASSERT(self->inertial != NULL, "Inertial pointer is NULL");
  math::Vector3 cog = self->dirtyPose.rot.RotateVector(
      self->inertial->GetCoG());

  self->dirtyPose.pos -= cog;

  // TODO: this is an ugly line of code. It's like this for speed.
  self->world->dirtyPoses.push_back(self);

  // self->poseMutex->unlock();

  // get force and applied to this body
  if (_id)
  {
    const dReal *dforce = dBodyGetForce(_id);
    self->force.Set(dforce[0], dforce[1], dforce[2]);

    const dReal *dtorque = dBodyGetTorque(_id);
    self->torque.Set(dtorque[0], dtorque[1], dtorque[2]);
  }
}

//////////////////////////////////////////////////
void ODELink::Fini()
{
  Link::Fini();
  if (this->linkId)
    dBodyDestroy(this->linkId);
  this->linkId = NULL;

  this->odePhysics.reset();
}

//////////////////////////////////////////////////
void ODELink::SetGravityMode(bool _mode)
{
  this->sdf->GetElement("gravity")->Set(_mode);
  if (this->linkId)
  {
    dBodySetGravityMode(this->linkId, _mode ? 1: 0);
  }
  else if (!this->IsStatic() && this->initialized)
  {
    gzlog << "ODE body for link [" << this->GetScopedName() << "]"
          << " does not exist, unable to SetGravityMode" << std::endl;
  }
}

//////////////////////////////////////////////////
bool ODELink::GetGravityMode() const
{
  int mode = 0;
  if (this->linkId)
  {
    mode = dBodyGetGravityMode(this->linkId);
  }
  else if (!this->IsStatic() && this->initialized)
  {
    gzlog << "ODE body for link [" << this->GetScopedName() << "]"
          << " does not exist, GetGravityMode returns default of "
          << mode << std::endl;
  }

  return mode;
}

//////////////////////////////////////////////////
void ODELink::SetSelfCollide(bool _collide)
{
  this->sdf->GetElement("self_collide")->Set(_collide);
  if (_collide)
    this->spaceId = dSimpleSpaceCreate(this->odePhysics->GetSpaceId());
}

//////////////////////////////////////////////////
void ODELink::OnPoseChange()
{
  Link::OnPoseChange();

  if (!this->linkId)
  {
    if (!this->IsStatic() && this->initialized)
      gzlog << "ODE body for link [" << this->GetScopedName() << "]"
            << " does not exist, unable to respond to OnPoseChange"
            << std::endl;
    return;
  }

  this->SetEnabled(true);

  const math::Pose myPose = this->GetWorldPose();

  GZ_ASSERT(this->inertial != NULL, "Inertial pointer is NULL");
  math::Vector3 cog = myPose.rot.RotateVector(this->inertial->GetCoG());

  // adding cog location for ode pose
  dBodySetPosition(this->linkId,
      myPose.pos.x + cog.x,
      myPose.pos.y + cog.y,
      myPose.pos.z + cog.z);

  dQuaternion q;
  q[0] = myPose.rot.w;
  q[1] = myPose.rot.x;
  q[2] = myPose.rot.y;
  q[3] = myPose.rot.z;

  // Set the rotation of the ODE link
  dBodySetQuaternion(this->linkId, q);
}

//////////////////////////////////////////////////
dBodyID ODELink::GetODEId() const
{
  return this->linkId;
}


//////////////////////////////////////////////////
void ODELink::SetEnabled(bool _enable) const
{
  if (!this->linkId)
  {
    if (!this->IsStatic() && this->initialized)
      gzlog << "ODE body for link [" << this->GetScopedName() << "]"
            << " does not exist, unable to SetEnabled" << std::endl;
    return;
  }

  if (_enable)
    dBodyEnable(this->linkId);
  else
    dBodyDisable(this->linkId);
}

/////////////////////////////////////////////////////////////////////
bool ODELink::GetEnabled() const
{
  bool result = true;

  if (this->linkId)
    result = dBodyIsEnabled(this->linkId);
  else if (!this->IsStatic() && this->initialized)
  {
    gzlog << "ODE body for link [" << this->GetScopedName() << "]"
          << " does not exist, GetEnabled returns default of "
          << result << std::endl;
  }

  return result;
}

/////////////////////////////////////////////////////////////////////
void ODELink::UpdateSurface()
{
  Base_V::iterator iter;
  Base_V::iterator iter_end = this->children.end();
  for (iter = this->children.begin(); iter != iter_end; ++iter)
  {
    if ((*iter)->HasType(Base::COLLISION))
    {
      ODECollisionPtr g = boost::static_pointer_cast<ODECollision>(*iter);
      if (g->IsPlaceable() && g->GetCollisionId())
      {
        // Set surface properties max_vel and min_depth
        dBodySetMaxVel(this->linkId, g->GetODESurface()->maxVel);
        dBodySetMinDepth(this->linkId, g->GetODESurface()->minDepth);
      }
    }
  }
}
/////////////////////////////////////////////////////////////////////
void ODELink::UpdateMass()
{
  if (!this->linkId)
  {
    if (!this->IsStatic() && this->initialized)
      gzlog << "ODE body for link [" << this->GetScopedName() << "]"
            << " does not exist, unable to UpdateMass" << std::endl;
    return;
  }

  dMass odeMass;
  dMassSetZero(&odeMass);

  // The CoG must always be (0, 0, 0)
  math::Vector3 cog(0, 0, 0);

  GZ_ASSERT(this->inertial != NULL, "Inertial pointer is NULL");
  // give ODE un-rotated inertia
  math::Matrix3 moi = this->inertial->GetMOI(
    math::Pose(this->inertial->GetCoG(), math::Quaternion()));
  math::Vector3 principals(moi[0][0], moi[1][1], moi[2][2]);
  math::Vector3 products(moi[0][1], moi[0][2], moi[1][2]);

  dMassSetParameters(&odeMass, this->inertial->GetMass(),
      cog.x, cog.y, cog.z,
      principals.x, principals.y, principals.z,
      products.x, products.y, products.z);

  if (this->inertial->GetMass() > 0)
    dBodySetMass(this->linkId, &odeMass);
  else
    gzthrow("Setting custom link " + this->GetScopedName() + "mass to zero!");
}

//////////////////////////////////////////////////
void ODELink::SetLinearVel(const math::Vector3 &_vel)
{
  if (this->linkId)
  {
    dBodySetLinearVel(this->linkId, _vel.x, _vel.y, _vel.z);
  }
  else if (!this->IsStatic())
    gzlog << "ODE body for link [" << this->GetScopedName() << "]"
          << " does not exist, unable to SetLinearVel" << std::endl;
}

//////////////////////////////////////////////////
math::Vector3 ODELink::GetWorldLinearVel(const math::Vector3 &_offset) const
{
  math::Vector3 vel;

  if (this->linkId)
  {
    dVector3 dvel;
    GZ_ASSERT(this->inertial != NULL, "Inertial pointer is NULL");
    math::Vector3 offsetFromCoG = _offset - this->inertial->GetCoG();
    dBodyGetRelPointVel(this->linkId, offsetFromCoG.x, offsetFromCoG.y,
        offsetFromCoG.z, dvel);
    vel.Set(dvel[0], dvel[1], dvel[2]);
  }
  else if (!this->IsStatic() && this->initialized)
  {
    gzlog << "ODE body for link [" << this->GetScopedName() << "]"
          << " does not exist, GetWorldLinearVel returns default of "
          << vel << std::endl;
  }
  return vel;
}

//////////////////////////////////////////////////
math::Vector3 ODELink::GetWorldLinearVel(const math::Vector3 &_offset,
                                         const math::Quaternion &_q) const
{
  math::Vector3 vel;

  if (this->linkId)
  {
    dVector3 dvel;
    math::Pose wPose = this->GetWorldPose();
    GZ_ASSERT(this->inertial != NULL, "Inertial pointer is NULL");
    math::Vector3 offsetFromCoG =
        wPose.rot.RotateVectorReverse(_q * _offset)
        - this->inertial->GetCoG();
    dBodyGetRelPointVel(this->linkId, offsetFromCoG.x, offsetFromCoG.y,
        offsetFromCoG.z, dvel);
    vel.Set(dvel[0], dvel[1], dvel[2]);
  }
  else if (!this->IsStatic() && this->initialized)
  {
    gzlog << "ODE body for link [" << this->GetScopedName() << "]"
          << " does not exist, GetWorldLinearVel returns default of "
          << vel << std::endl;
  }

  return vel;
}

//////////////////////////////////////////////////
math::Vector3 ODELink::GetWorldCoGLinearVel() const
{
  math::Vector3 vel;

  if (this->linkId)
  {
    const dReal *dvel;
    dvel = dBodyGetLinearVel(this->linkId);
    vel.Set(dvel[0], dvel[1], dvel[2]);
  }
  else if (!this->IsStatic() && this->initialized)
  {
    gzlog << "ODE body for link [" << this->GetScopedName() << "]"
          << " does not exist, GetWorldCoGLinearVel returns default of "
          << vel << std::endl;
  }

  return vel;
}

//////////////////////////////////////////////////
void ODELink::SetAngularVel(const math::Vector3 &_vel)
{
  if (this->linkId)
  {
    dBodySetAngularVel(this->linkId, _vel.x, _vel.y, _vel.z);
  }
  else if (!this->IsStatic())
    gzlog << "ODE body for link [" << this->GetScopedName() << "]"
          << " does not exist, unable to SetAngularVel" << std::endl;
}

//////////////////////////////////////////////////
math::Vector3 ODELink::GetWorldAngularVel() const
{
  math::Vector3 vel;

  if (this->linkId)
  {
    const dReal *dvel;

    dvel = dBodyGetAngularVel(this->linkId);

    vel.Set(dvel[0], dvel[1], dvel[2]);
  }
  else if (!this->IsStatic() && this->initialized)
  {
    gzlog << "ODE body for link [" << this->GetScopedName() << "]"
          << " does not exist, GetWorldAngularVel returns default of "
          << vel << std::endl;
  }

  return vel;
}

//////////////////////////////////////////////////
void ODELink::SetForce(const math::Vector3 &_force)
{
  if (this->linkId)
  {
    this->SetEnabled(true);
    dBodySetForce(this->linkId, _force.x, _force.y, _force.z);
  }
  else if (!this->IsStatic())
    gzlog << "ODE body for link [" << this->GetScopedName() << "]"
          << " does not exist, unable to SetForce" << std::endl;
}

//////////////////////////////////////////////////
void ODELink::SetTorque(const math::Vector3 &_torque)
{
  if (this->linkId)
  {
    this->SetEnabled(true);
    dBodySetTorque(this->linkId, _torque.x, _torque.y, _torque.z);
  }
  else if (!this->IsStatic())
    gzlog << "ODE body for link [" << this->GetScopedName() << "]"
          << " does not exist, unable to SetTorque" << std::endl;
}

//////////////////////////////////////////////////
void ODELink::AddForce(const math::Vector3 &_force)
{
  if (this->linkId)
  {
    this->SetEnabled(true);
    dBodyAddForce(this->linkId, _force.x, _force.y, _force.z);
  }
  else if (!this->IsStatic())
    gzlog << "ODE body for link [" << this->GetScopedName() << "]"
          << " does not exist, unable to AddForce" << std::endl;
}

/////////////////////////////////////////////////
void ODELink::AddRelativeForce(const math::Vector3 &_force)
{
  if (this->linkId)
  {
    this->SetEnabled(true);
    dBodyAddRelForce(this->linkId, _force.x, _force.y, _force.z);
  }
  else if (!this->IsStatic())
    gzlog << "ODE body for link [" << this->GetScopedName() << "]"
          << " does not exist, unable to AddRelativeForce" << std::endl;
}

/////////////////////////////////////////////////
void ODELink::AddForceAtRelativePosition(const math::Vector3 &_force,
                               const math::Vector3 &_relpos)
{
  if (this->linkId)
  {
    this->SetEnabled(true);
    dBodyAddForceAtRelPos(this->linkId, _force.x, _force.y, _force.z,
                          _relpos.x, _relpos.y, _relpos.z);
  }
  else if (!this->IsStatic())
  {
    gzlog << "ODE body for link [" << this->GetScopedName() << "]"
          << " does not exist, unable to AddForceAtRelativePosition"
          << std::endl;
  }
}

/////////////////////////////////////////////////
void ODELink::AddForceAtWorldPosition(const math::Vector3 &_force,
                                      const math::Vector3 &_pos)
{
  if (this->linkId)
  {
    this->SetEnabled(true);
    dBodyAddForceAtPos(this->linkId, _force.x, _force.y, _force.z,
                          _pos.x, _pos.y, _pos.z);
  }
  else if (!this->IsStatic())
  {
    gzlog << "ODE body for link [" << this->GetScopedName() << "]"
          << " does not exist, unable to AddForceAtWorldPosition"
          << std::endl;
  }
}

/////////////////////////////////////////////////
void ODELink::AddTorque(const math::Vector3 &_torque)
{
  if (this->linkId)
  {
    this->SetEnabled(true);
    dBodyAddTorque(this->linkId, _torque.x, _torque.y, _torque.z);
  }
  else if (!this->IsStatic())
    gzlog << "ODE body for link [" << this->GetScopedName() << "]"
          << " does not exist, unable to AddTorque" << std::endl;
}

/////////////////////////////////////////////////
void ODELink::AddRelativeTorque(const math::Vector3 &_torque)
{
  if (this->linkId)
  {
    this->SetEnabled(true);
    dBodyAddRelTorque(this->linkId, _torque.x, _torque.y, _torque.z);
  }
  else if (!this->IsStatic())
    gzlog << "ODE body for link [" << this->GetScopedName() << "]"
          << " does not exist, unable to AddRelativeTorque" << std::endl;
}

/////////////////////////////////////////////////
math::Vector3 ODELink::GetWorldForce() const
{
<<<<<<< HEAD
  math::Vector3 force;

  if (this->linkId)
  {
    const dReal *dforce;

    dforce = dBodyGetForce(this->linkId);

    force.x = dforce[0];
    force.y = dforce[1];
    force.z = dforce[2];
  }
  else if (!this->IsStatic() && this->initialized)
  {
    gzlog << "ODE body for link [" << this->GetScopedName() << "]"
          << " does not exist, GetWorldForce returns default of "
          << force << std::endl;
  }

  return force;
=======
  return this->force;
>>>>>>> bef4b19f
}

//////////////////////////////////////////////////
math::Vector3 ODELink::GetWorldTorque() const
{
<<<<<<< HEAD
  math::Vector3 torque;

  if (this->linkId)
  {
    const dReal *dtorque;

    dtorque = dBodyGetTorque(this->linkId);

    torque.x = dtorque[0];
    torque.y = dtorque[1];
    torque.z = dtorque[2];
  }
  else if (!this->IsStatic() && this->initialized)
  {
    gzlog << "ODE body for link [" << this->GetScopedName() << "]"
          << " does not exist, GetWorldTorque returns default of "
          << torque << std::endl;
  }

  return torque;
=======
  return this->torque;
>>>>>>> bef4b19f
}

//////////////////////////////////////////////////
dSpaceID ODELink::GetSpaceId() const
{
  return this->spaceId;
}

//////////////////////////////////////////////////
void ODELink::SetSpaceId(dSpaceID _spaceid)
{
  this->spaceId = _spaceid;
}

//////////////////////////////////////////////////
void ODELink::SetLinearDamping(double _damping)
{
  if (this->GetODEId())
    dBodySetLinearDamping(this->GetODEId(), _damping);
  else if (!this->IsStatic() && this->initialized)
    gzlog << "ODE body for link [" << this->GetScopedName() << "]"
          << " does not exist, unable to SetLinearDamping" << std::endl;
}

//////////////////////////////////////////////////
void ODELink::SetAngularDamping(double _damping)
{
  if (this->GetODEId())
    dBodySetAngularDamping(this->GetODEId(), _damping);
  else if (!this->IsStatic() && this->initialized)
    gzlog << "ODE body for link [" << this->GetScopedName() << "]"
          << " does not exist, unable to SetAngularDamping" << std::endl;
}

//////////////////////////////////////////////////
void ODELink::SetKinematic(const bool &_state)
{
  this->sdf->GetElement("kinematic")->Set(_state);
  if (this->linkId)
  {
    if (_state && !dBodyIsKinematic(this->linkId))
      dBodySetKinematic(this->linkId);
    else if (dBodyIsKinematic(this->linkId))
      dBodySetDynamic(this->linkId);
  }
  else if (!this->IsStatic() && this->initialized)
    gzlog << "ODE body for link [" << this->GetScopedName() << "]"
          << " does not exist, unable to SetKinematic" << std::endl;
}

//////////////////////////////////////////////////
bool ODELink::GetKinematic() const
{
  bool result = false;

  if (this->linkId)
    result = dBodyIsKinematic(this->linkId);
  else if (!this->IsStatic() && this->initialized)
  {
    gzlog << "ODE body for link [" << this->GetScopedName() << "]"
          << " does not exist, GetKinematic returns default of "
          << result << std::endl;
  }

  return result;
}

//////////////////////////////////////////////////
void ODELink::SetAutoDisable(bool _disable)
{
  if (this->GetModel()->GetJointCount() == 0 && this->linkId)
  {
    dBodySetAutoDisableFlag(this->linkId, _disable);
  }
  else if (!this->linkId)
    gzlog << "ODE body for link [" << this->GetScopedName() << "]"
          << " does not exist, unable to SetAutoDisable" << std::endl;
  else
    gzlog << "ODE model has joints, unable to SetAutoDisable" << std::endl;
}

//////////////////////////////////////////////////
void ODELink::SetLinkStatic(bool /*_static*/)
{
  gzlog << "To be implemented\n";
}<|MERGE_RESOLUTION|>--- conflicted
+++ resolved
@@ -617,59 +617,13 @@
 /////////////////////////////////////////////////
 math::Vector3 ODELink::GetWorldForce() const
 {
-<<<<<<< HEAD
-  math::Vector3 force;
-
-  if (this->linkId)
-  {
-    const dReal *dforce;
-
-    dforce = dBodyGetForce(this->linkId);
-
-    force.x = dforce[0];
-    force.y = dforce[1];
-    force.z = dforce[2];
-  }
-  else if (!this->IsStatic() && this->initialized)
-  {
-    gzlog << "ODE body for link [" << this->GetScopedName() << "]"
-          << " does not exist, GetWorldForce returns default of "
-          << force << std::endl;
-  }
-
-  return force;
-=======
   return this->force;
->>>>>>> bef4b19f
 }
 
 //////////////////////////////////////////////////
 math::Vector3 ODELink::GetWorldTorque() const
 {
-<<<<<<< HEAD
-  math::Vector3 torque;
-
-  if (this->linkId)
-  {
-    const dReal *dtorque;
-
-    dtorque = dBodyGetTorque(this->linkId);
-
-    torque.x = dtorque[0];
-    torque.y = dtorque[1];
-    torque.z = dtorque[2];
-  }
-  else if (!this->IsStatic() && this->initialized)
-  {
-    gzlog << "ODE body for link [" << this->GetScopedName() << "]"
-          << " does not exist, GetWorldTorque returns default of "
-          << torque << std::endl;
-  }
-
-  return torque;
-=======
   return this->torque;
->>>>>>> bef4b19f
 }
 
 //////////////////////////////////////////////////
