/*
 * Copyright (C) 2012-2016 Open Source Robotics Foundation
 *
 * Licensed under the Apache License, Version 2.0 (the "License");
 * you may not use this file except in compliance with the License.
 * You may obtain a copy of the License at
 *
 *     http://www.apache.org/licenses/LICENSE-2.0
 *
 * Unless required by applicable law or agreed to in writing, software
 * distributed under the License is distributed on an "AS IS" BASIS,
 * WITHOUT WARRANTIES OR CONDITIONS OF ANY KIND, either express or implied.
 * See the License for the specific language governing permissions and
 * limitations under the License.
 *
*/
#ifndef _GAZEBO_PHYSICS_ODECOLLISION_HH_
#define _GAZEBO_PHYSICS_ODECOLLISION_HH_

#include "gazebo/physics/ode/ode_inc.h"

#include "gazebo/physics/PhysicsTypes.hh"
#include "gazebo/physics/Collision.hh"
#include "gazebo/physics/ode/ODETypes.hh"
#include "gazebo/util/system.hh"

namespace gazebo
{
  namespace physics
  {
<<<<<<< HEAD
    // Forward declare private data class.
    class ODECollisionPrivate;
=======
    /// \addtogroup gazebo_physics_ode
    /// \{
>>>>>>> 16553424

    /// \brief Base class for all ODE collisions.
    class GZ_PHYSICS_VISIBLE ODECollision : public Collision
    {
      /// \brief Constructor.
      /// \param[in] _link Parent Link
      public: explicit ODECollision(LinkPtr _parent);

      /// \brief Destructor.
      public: virtual ~ODECollision();

      // Documentation inherited.
      public: virtual void Load(sdf::ElementPtr _sdf);

      // Documentation inherited.
      public: virtual void Fini();

      /// \brief Set the encapsulated collsion object.
      /// \param[in] _collisionId ODE id of the collision object.
      /// \param[in] _placeable True to make the object movable.
      public: void SetCollision(dGeomID _collisionId, const bool _placeable);

      /// \brief Return the collision id.
      /// \return The collision id.
      /// \deprecated See CollisionId()
      public: dGeomID GetCollisionId() const GAZEBO_DEPRECATED(7.0);

      /// \brief Return the collision id.
      /// \return The collision id.
      public: dGeomID CollisionId() const;

      /// \brief Get the ODE collision class.
      /// \return The ODE collision class.
      /// \deprecated See CollisionClass()
      public: int GetCollisionClass() const GAZEBO_DEPRECATED(7.0);

      /// \brief Get the ODE collision class.
      /// \return The ODE collision class.
      public: int CollisionClass() const;

      // Documentation inherited.
      public: virtual void OnPoseChange();

      // Documentation inherited.
      public: virtual void SetCategoryBits(const unsigned int bits);

      // Documentation inherited.
      public: virtual void SetCollideBits(const unsigned int bits);

      // Documentation inherited.
      public: virtual ignition::math::Box BoundingBox() const;

      /// \brief Get the collision's space ID
      /// \return The collision's space ID
      /// \deprecated See SpaceId()
      public: dSpaceID GetSpaceId() const GAZEBO_DEPRECATED(7.0);

      /// \brief Get the collision's space ID
      /// \return The collision's space ID
      public: dSpaceID SpaceId() const;

      /// \brief Set the collision's space ID
      /// \param[in] _spaceid ID of an ODE collision space.
      public: void SetSpaceId(const dSpaceID _spaceid);

      /// \brief Similar to Collision::GetSurface, but provides dynamically
      ///        casted pointer to ODESurfaceParams.
      /// \return Dynamically casted pointer to ODESurfaceParams.
      /// \deprecated See ODESurface()
      public: ODESurfaceParamsPtr GetODESurface() const GAZEBO_DEPRECATED(7.0);

      /// \brief Similar to Collision::GetSurface, but provides dynamically
      ///        casted pointer to ODESurfaceParams.
      /// \return Dynamically casted pointer to ODESurfaceParams.
      public: ODESurfaceParamsPtr ODESurface() const;

      /// \brief Used when this is static to set the posse.
      private: void OnPoseChangeGlobal();

      /// \brief Used when this is not statis to set the posse.
      private: void OnPoseChangeRelative();

      /// \brief Empty pose change callback.
      private: void OnPoseChangeNull();

      /// \internal
      /// \brief Private data pointer.
      protected: ODECollisionPrivate *odeCollisionDPtr;
    };
    /// \}
  }
}
#endif<|MERGE_RESOLUTION|>--- conflicted
+++ resolved
@@ -18,6 +18,7 @@
 #define _GAZEBO_PHYSICS_ODECOLLISION_HH_
 
 #include "gazebo/physics/ode/ode_inc.h"
+#include "gazebo/common/CommonTypes.hh"
 
 #include "gazebo/physics/PhysicsTypes.hh"
 #include "gazebo/physics/Collision.hh"
@@ -28,13 +29,11 @@
 {
   namespace physics
   {
-<<<<<<< HEAD
+    /// \addtogroup gazebo_physics_ode
+    /// \{
+
     // Forward declare private data class.
     class ODECollisionPrivate;
-=======
-    /// \addtogroup gazebo_physics_ode
-    /// \{
->>>>>>> 16553424
 
     /// \brief Base class for all ODE collisions.
     class GZ_PHYSICS_VISIBLE ODECollision : public Collision
