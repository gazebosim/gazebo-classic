/*
 * Copyright (C) 2012-2015 Open Source Robotics Foundation
 *
 * Licensed under the Apache License, Version 2.0 (the "License");
 * you may not use this file except in compliance with the License.
 * You may obtain a copy of the License at
 *
 *     http://www.apache.org/licenses/LICENSE-2.0
 *
 * Unless required by applicable law or agreed to in writing, software
 * distributed under the License is distributed on an "AS IS" BASIS,
 * WITHOUT WARRANTIES OR CONDITIONS OF ANY KIND, either express or implied.
 * See the License for the specific language governing permissions and
 * limitations under the License.
 *
*/
#ifndef _GAZEBO_PHYSICS_ODE_ODEHINGE2JOINT_HH_
#define _GAZEBO_PHYSICS_ODE_ODEHINGE2JOINT_HH_

#include <ignition/math/Angle.hh>
#include <ignition/math/Vector3.hh>

#include "gazebo/physics/Hinge2Joint.hh"
#include "gazebo/physics/ode/ODEJoint.hh"
#include "gazebo/util/system.hh"

namespace gazebo
{
  namespace physics
  {
    /// \brief A two axis hinge joint
    class GZ_PHYSICS_VISIBLE ODEHinge2Joint : public Hinge2Joint<ODEJoint>
    {
      /// \brief Constructor
      /// \param[in] _worldID ODE id of the world.
      /// \param[in] _parent Parent of the Joint
      public: ODEHinge2Joint(dWorldID worldId, BasePtr _parent);

      /// \brief Destructor.
      public: virtual ~ODEHinge2Joint();

      // Documentation inherited.
      public: virtual void Load(sdf::ElementPtr _sdf);

      // Documentation inherited.
      public: virtual void SetAnchor(const unsigned int _index,
                                     const ignition::math::Vector3d &_anchor);

      // Documentation inherited.
      public: virtual void SetAxis(const unsigned int _index,
                                   const ignition::math::Vector3d &_axis);

      // Documentation inherited.
      public: virtual ignition::math::Vector3d Anchor(
                  const unsigned int _index) const;

      // Documentation inherited.
      public: virtual ignition::math::Vector3d GlobalAxis(
                  const unsigned int _index) const;

      // Documentation inherited.
      public: virtual ignition::math::Angle AngleImpl(
                  const unsigned int _index) const;

      // Documentation inherited.
      public: virtual double Velocity(const unsigned int _index) const;

      // Documentation inherited.
      public: virtual void SetVelocity(const unsigned int _index,
                  const double _angle);

      // Documentation inherited.
      public: virtual double Param(const unsigned int _parameter) const;

      public: virtual void SetParam(const unsigned int _parameter,
                  const double _value);

      // Documentation inherited.
<<<<<<< HEAD
      protected: virtual void SetForceImpl(
                     const unsigned int _index, const double _effort);
=======
      protected: virtual void SetForceImpl(const unsigned int _index,
                     const double _effort);
>>>>>>> 6014174e
    };
  }
}
#endif<|MERGE_RESOLUTION|>--- conflicted
+++ resolved
@@ -76,13 +76,8 @@
                   const double _value);
 
       // Documentation inherited.
-<<<<<<< HEAD
-      protected: virtual void SetForceImpl(
-                     const unsigned int _index, const double _effort);
-=======
       protected: virtual void SetForceImpl(const unsigned int _index,
                      const double _effort);
->>>>>>> 6014174e
     };
   }
 }
