/*
 * Copyright (C) 2012-2015 Open Source Robotics Foundation
 *
 * Licensed under the Apache License, Version 2.0 (the "License");
 * you may not use this file except in compliance with the License.
 * You may obtain a copy of the License at
 *
 *     http://www.apache.org/licenses/LICENSE-2.0
 *
 * Unless required by applicable law or agreed to in writing, software
 * distributed under the License is distributed on an "AS IS" BASIS,
 * WITHOUT WARRANTIES OR CONDITIONS OF ANY KIND, either express or implied.
 * See the License for the specific language governing permissions and
 * limitations under the License.
 *
*/
#ifndef _GAZEBO_PHYSICS_ODE_ODEBALLJOINT_HH_
#define _GAZEBO_PHYSICS_ODE_ODEBALLJOINT_HH_

#include "gazebo/physics/BallJoint.hh"
#include "gazebo/physics/ode/ODEJoint.hh"
#include "gazebo/util/system.hh"

namespace gazebo
{
  namespace physics
  {
    /// \brief An ODEBallJoint
    class GZ_PHYSICS_VISIBLE ODEBallJoint : public BallJoint<ODEJoint>
    {
      /// \brief Constructor
      /// \param[in] _worldID ODE id of the world.
      /// \param[in] _parent Parent of the Joint
      public: ODEBallJoint(dWorldID _worldId, BasePtr _parent);

      /// \brief Destructor.
      public: virtual ~ODEBallJoint();

      // Documentation inherited
      public: virtual ignition::math::Vector3d Anchor(
                  const unsigned int _index) const;

      // Documentation inherited
      public: virtual void SetAnchor(const unsigned int _index,
<<<<<<< HEAD
                  const ignition::math::Vector3d &_anchor);
=======
                                     const ignition::math::Vector3d &_anchor);
>>>>>>> 6014174e

      // Documentation inherited
      public: virtual ignition::math::Vector3d GlobalAxis(
                  const unsigned int _index) const;

      // Documentation inherited
      public: virtual void SetVelocity(const unsigned int _index,
                  const double _angle);

      // Documentation inherited
      public: virtual double Velocity(const unsigned int _index) const;

      // Documentation inherited
      public: virtual ignition::math::Angle AngleImpl(
                  const unsigned int _index) const;

      // Documentation inherited.
      public: virtual void SetAxis(const unsigned int _index,
                                   const ignition::math::Vector3d &_axis);

      // Documentation inherited.
<<<<<<< HEAD
      public: virtual ignition::math::Angle HighStop(const unsigned int _index);

      // Documentation inherited.
      public: virtual ignition::math::Angle LowStop(const unsigned int _index);
=======
      public: virtual ignition::math::Angle HighStop(
                  const unsigned int _index) const;

      // Documentation inherited.
      public: virtual ignition::math::Angle LowStop(
                  const unsigned int _index) const;
>>>>>>> 6014174e

      // Documentation inherited.
      public: virtual bool SetHighStop(const unsigned int _index,
                                       const ignition::math::Angle &_angle);

      // Documentation inherited.
      public: virtual bool SetLowStop(const unsigned int _index,
                                      const ignition::math::Angle &_angle);

      // Documentation inherited.
      protected: virtual void SetForceImpl(const unsigned int _index,
                     const double _torque);
    };
  }
}
#endif<|MERGE_RESOLUTION|>--- conflicted
+++ resolved
@@ -42,11 +42,7 @@
 
       // Documentation inherited
       public: virtual void SetAnchor(const unsigned int _index,
-<<<<<<< HEAD
-                  const ignition::math::Vector3d &_anchor);
-=======
                                      const ignition::math::Vector3d &_anchor);
->>>>>>> 6014174e
 
       // Documentation inherited
       public: virtual ignition::math::Vector3d GlobalAxis(
@@ -68,19 +64,12 @@
                                    const ignition::math::Vector3d &_axis);
 
       // Documentation inherited.
-<<<<<<< HEAD
-      public: virtual ignition::math::Angle HighStop(const unsigned int _index);
-
-      // Documentation inherited.
-      public: virtual ignition::math::Angle LowStop(const unsigned int _index);
-=======
       public: virtual ignition::math::Angle HighStop(
                   const unsigned int _index) const;
 
       // Documentation inherited.
       public: virtual ignition::math::Angle LowStop(
                   const unsigned int _index) const;
->>>>>>> 6014174e
 
       // Documentation inherited.
       public: virtual bool SetHighStop(const unsigned int _index,
