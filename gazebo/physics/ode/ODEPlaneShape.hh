/*
 * Copyright (C) 2012-2015 Open Source Robotics Foundation
 *
 * Licensed under the Apache License, Version 2.0 (the "License");
 * you may not use this file except in compliance with the License.
 * You may obtain a copy of the License at
 *
 *     http://www.apache.org/licenses/LICENSE-2.0
 *
 * Unless required by applicable law or agreed to in writing, software
 * distributed under the License is distributed on an "AS IS" BASIS,
 * WITHOUT WARRANTIES OR CONDITIONS OF ANY KIND, either express or implied.
 * See the License for the specific language governing permissions and
 * limitations under the License.
 *
*/
#ifndef _GAZEBO_PHYSICS_ODEPLANESHAPE_HH_
#define _GAZEBO_PHYSICS_ODEPLANESHAPE_HH_

#include "gazebo/physics/PlaneShape.hh"
#include "gazebo/physics/ode/ODEPhysics.hh"
#include "gazebo/util/system.hh"

namespace gazebo
{
  namespace physics
  {
    /// \brief An ODE Plane shape.
    class GZ_PHYSICS_VISIBLE ODEPlaneShape : public PlaneShape
    {
      /// \brief Constructor.
      /// \param[in] _parent Parent Collision.
      public: explicit ODEPlaneShape(CollisionPtr _parent)
              : PlaneShape(_parent) {}

      /// \brief Destructor.
      public: virtual ~ODEPlaneShape() {}

      // Documentation inherited
      public: virtual void CreatePlane()
      {
        PlaneShape::CreatePlane();
        ODECollisionPtr oParent;
        oParent =
<<<<<<< HEAD
          std::dynamic_pointer_cast<ODECollision>(this->collisionParent);
        math::Pose pose = oParent->GetWorldPose();
        double altitude = pose.pos.z;
        math::Vector3 n = this->GetNormal();
=======
          boost::dynamic_pointer_cast<ODECollision>(this->collisionParent);
        ignition::math::Pose3d pose = oParent->GetWorldPose().Ign();
        double altitude = pose.Pos().Z();
        ignition::math::Vector3d n = this->Normal();
>>>>>>> 481f40e5
        if (oParent->GetCollisionId() == NULL)
          oParent->SetCollision(dCreatePlane(oParent->GetSpaceId(),
                n.X(), n.Y(), n.Z(), altitude), false);
        else
          dGeomPlaneSetParams(oParent->GetCollisionId(),
                              n.X(), n.Y(), n.Z(), altitude);
      }

      // Documentation inherited
      public: virtual void SetAltitude(const ignition::math::Vector3d &_pos)
      {
        PlaneShape::SetAltitude(_pos);
        ODECollisionPtr odeParent;
        odeParent =
          std::dynamic_pointer_cast<ODECollision>(this->collisionParent);

        dVector4 vec4;

        dGeomPlaneGetParams(odeParent->GetCollisionId(), vec4);

        // Compute "altitude": scalar product of position and normal
        vec4[3] = vec4[0] * _pos.X() + vec4[1] * _pos.Y() + vec4[2] * _pos.Z();

        dGeomPlaneSetParams(odeParent->GetCollisionId(), vec4[0], vec4[1],
                            vec4[2], vec4[3]);
      }
    };
  }
}
#endif<|MERGE_RESOLUTION|>--- conflicted
+++ resolved
@@ -14,8 +14,8 @@
  * limitations under the License.
  *
 */
-#ifndef _GAZEBO_PHYSICS_ODEPLANESHAPE_HH_
-#define _GAZEBO_PHYSICS_ODEPLANESHAPE_HH_
+#ifndef _GAZEBO_PHYSICS_ODE_ODEPLANESHAPE_HH_
+#define _GAZEBO_PHYSICS_ODE_ODEPLANESHAPE_HH_
 
 #include "gazebo/physics/PlaneShape.hh"
 #include "gazebo/physics/ode/ODEPhysics.hh"
@@ -42,17 +42,10 @@
         PlaneShape::CreatePlane();
         ODECollisionPtr oParent;
         oParent =
-<<<<<<< HEAD
           std::dynamic_pointer_cast<ODECollision>(this->collisionParent);
-        math::Pose pose = oParent->GetWorldPose();
-        double altitude = pose.pos.z;
-        math::Vector3 n = this->GetNormal();
-=======
-          boost::dynamic_pointer_cast<ODECollision>(this->collisionParent);
         ignition::math::Pose3d pose = oParent->GetWorldPose().Ign();
         double altitude = pose.Pos().Z();
         ignition::math::Vector3d n = this->Normal();
->>>>>>> 481f40e5
         if (oParent->GetCollisionId() == NULL)
           oParent->SetCollision(dCreatePlane(oParent->GetSpaceId(),
                 n.X(), n.Y(), n.Z(), altitude), false);
