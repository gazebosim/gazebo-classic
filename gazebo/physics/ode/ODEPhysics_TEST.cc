/*
 * Copyright (C) 2012-2016 Open Source Robotics Foundation
 *
 * Licensed under the Apache License, Version 2.0 (the "License");
 * you may not use this file except in compliance with the License.
 * You may obtain a copy of the License at
 *
 *     http://www.apache.org/licenses/LICENSE-2.0
 *
 * Unless required by applicable law or agreed to in writing, software
 * distributed under the License is distributed on an "AS IS" BASIS,
 * WITHOUT WARRANTIES OR CONDITIONS OF ANY KIND, either express or implied.
 * See the License for the specific language governing permissions and
 * limitations under the License.
 *
*/

#include <gtest/gtest.h>

#include "gazebo/physics/physics.hh"
#include "gazebo/physics/PhysicsEngine.hh"
#include "gazebo/physics/ode/ODEPhysics.hh"
#include "gazebo/physics/ode/ODETypes.hh"
#include "gazebo/test/ServerFixture.hh"

using namespace gazebo;
using namespace physics;

class ODEPhysics_TEST : public ServerFixture
{
  public: void PhysicsMsgParam();
  public: void OnPhysicsMsgResponse(ConstResponsePtr &_msg);
  public: static msgs::Physics physicsPubMsg;
  public: static msgs::Physics physicsResponseMsg;
};

msgs::Physics ODEPhysics_TEST::physicsPubMsg;
msgs::Physics ODEPhysics_TEST::physicsResponseMsg;

/////////////////////////////////////////////////
/// Test setting and getting ode physics params
TEST_F(ODEPhysics_TEST, PhysicsParam)
{
  std::string physicsEngineStr = "ode";
  Load("worlds/empty.world", true, physicsEngineStr);
  WorldPtr world = get_world("default");
  ASSERT_TRUE(world != nullptr);

<<<<<<< HEAD
  PhysicsEnginePtr physics = world->GetPhysicsEngine();
  ASSERT_TRUE(physics != nullptr);
  EXPECT_EQ(physics->GetType(), physicsEngineStr);
=======
  PhysicsEnginePtr physics = world->Physics();
  ASSERT_TRUE(physics != NULL);
  EXPECT_EQ(physics->Type(), physicsEngineStr);
>>>>>>> 511b8693

  ODEPhysicsPtr odePhysics
      = std::static_pointer_cast<ODEPhysics>(physics);
  ASSERT_TRUE(odePhysics != nullptr);

  std::string type = "quick";
  int preconIters = 5;
  int iters = 45;
  double sor = 1.2;
  double cfm = 0.3;
  double erp = 0.12;
  double contactMaxCorrectingVel = 50;
  double contactSurfaceLayer = 0.02;
  double contactResidualSmoothing = 0.1;
  double contactSorScale = 1.0;
  bool threadPositionCorrection = true;
  bool experimentalRowReordering = true;
  double warmStartFactor = 1.0;
  int extraFrictionIterations = 15;

  // test setting/getting physics engine params
  EXPECT_TRUE(odePhysics->SetParam("solver_type", type));
  EXPECT_TRUE(odePhysics->SetParam("precon_iters", preconIters));
  EXPECT_TRUE(odePhysics->SetParam("iters", iters));
  EXPECT_TRUE(odePhysics->SetParam("sor", sor));
  EXPECT_TRUE(odePhysics->SetParam("cfm", cfm));
  EXPECT_TRUE(odePhysics->SetParam("erp", erp));
  EXPECT_TRUE(odePhysics->SetParam("contact_max_correcting_vel",
                                    contactMaxCorrectingVel));
  EXPECT_TRUE(odePhysics->SetParam("contact_surface_layer",
                                    contactSurfaceLayer));
  EXPECT_TRUE(odePhysics->SetParam("contact_residual_smoothing",
                                    contactResidualSmoothing));
  EXPECT_TRUE(odePhysics->SetParam("contact_sor_scale",
                                    contactSorScale));
  EXPECT_TRUE(odePhysics->SetParam("thread_position_correction",
                                    threadPositionCorrection));
  EXPECT_TRUE(odePhysics->SetParam("experimental_row_reordering",
                                    experimentalRowReordering));
  EXPECT_TRUE(odePhysics->SetParam("warm_start_factor",
                                    warmStartFactor));
  EXPECT_TRUE(odePhysics->SetParam("extra_friction_iterations",
                                    extraFrictionIterations));

  boost::any value;
  value = odePhysics->GetParam("solver_type");
  std::string typeRet = boost::any_cast<std::string>(value);
  EXPECT_EQ(type, typeRet);
  value = odePhysics->GetParam("precon_iters");
  int preconItersRet = boost::any_cast<int>(value);
  EXPECT_EQ(preconIters, preconItersRet);
  value = odePhysics->GetParam("iters");
  int itersRet = boost::any_cast<int>(value);
  EXPECT_EQ(iters, itersRet);
  value = odePhysics->GetParam("sor");
  double sorRet = boost::any_cast<double>(value);
  EXPECT_DOUBLE_EQ(sor, sorRet);
  value = odePhysics->GetParam("cfm");
  double cfmRet = boost::any_cast<double>(value);
  EXPECT_DOUBLE_EQ(cfm, cfmRet);
  value = odePhysics->GetParam("erp");
  double erpRet = boost::any_cast<double>(value);
  EXPECT_DOUBLE_EQ(erp, erpRet);
  value = odePhysics->GetParam("contact_max_correcting_vel");
  double contactMaxCorrectingVelRet = boost::any_cast<double>(value);
  EXPECT_DOUBLE_EQ(contactMaxCorrectingVel, contactMaxCorrectingVelRet);
  value = odePhysics->GetParam("contact_surface_layer");
  double contactSurfaceLayerRet = boost::any_cast<double>(value);
  EXPECT_DOUBLE_EQ(contactSurfaceLayer, contactSurfaceLayerRet);
  value = odePhysics->GetParam("contact_residual_smoothing");
  double contactResidualSmoothingRet = boost::any_cast<double>(value);
  EXPECT_DOUBLE_EQ(contactResidualSmoothing, contactResidualSmoothingRet);
  value = odePhysics->GetParam("contact_sor_scale");
  double contactSorScaleRet = boost::any_cast<double>(value);
  EXPECT_DOUBLE_EQ(contactSorScale, contactSorScaleRet);
  value = odePhysics->GetParam("thread_position_correction");
  bool threadPositionCorrectionRet = boost::any_cast<bool>(value);
  EXPECT_EQ(threadPositionCorrection, threadPositionCorrectionRet);
  value = odePhysics->GetParam("experimental_row_reordering");
  bool experimentalRowReorderingRet = boost::any_cast<bool>(value);
  EXPECT_EQ(experimentalRowReordering, experimentalRowReorderingRet);
  value = odePhysics->GetParam("warm_start_factor");
  double warmStartFactorRet = boost::any_cast<double>(value);
  EXPECT_DOUBLE_EQ(warmStartFactor, warmStartFactorRet);
  value = odePhysics->GetParam("extra_friction_iterations");
  int extraFrictionIterationsRet = boost::any_cast<int>(value);
  EXPECT_EQ(extraFrictionIterations, extraFrictionIterationsRet);

  // verify against equivalent functions
  EXPECT_EQ(type, odePhysics->GetStepType());
  EXPECT_EQ(preconIters, odePhysics->GetSORPGSPreconIters());
  EXPECT_EQ(iters, odePhysics->GetSORPGSIters());
  EXPECT_DOUBLE_EQ(sor, odePhysics->GetSORPGSW());
  EXPECT_DOUBLE_EQ(cfm, odePhysics->GetWorldCFM());
  EXPECT_DOUBLE_EQ(erp, odePhysics->GetWorldERP());
  EXPECT_DOUBLE_EQ(contactMaxCorrectingVel,
      odePhysics->GetContactMaxCorrectingVel());
  EXPECT_DOUBLE_EQ(contactSurfaceLayer, odePhysics->GetContactSurfaceLayer());

  // Set params to different values and verify the old values are correctly
  // replaced by the new ones.
  type = "world";
  preconIters = 10;
  iters = 55;
  sor = 1.4;
  cfm = 0.1;
  erp = 0.22;
  contactMaxCorrectingVel = 40;
  contactSurfaceLayer = 0.03;
  contactResidualSmoothing = 0.09;
  contactSorScale = 0.9;
  threadPositionCorrection = false;
  experimentalRowReordering = false;
  warmStartFactor = 0.9;
  extraFrictionIterations = 14;

  EXPECT_TRUE(odePhysics->SetParam("solver_type", type));
  EXPECT_TRUE(odePhysics->SetParam("precon_iters", preconIters));
  EXPECT_TRUE(odePhysics->SetParam("iters", iters));
  EXPECT_TRUE(odePhysics->SetParam("sor", sor));
  EXPECT_TRUE(odePhysics->SetParam("cfm", cfm));
  EXPECT_TRUE(odePhysics->SetParam("erp", erp));
  EXPECT_TRUE(odePhysics->SetParam("contact_max_correcting_vel",
                                    contactMaxCorrectingVel));
  EXPECT_TRUE(odePhysics->SetParam("contact_surface_layer",
                                    contactSurfaceLayer));
  EXPECT_TRUE(odePhysics->SetParam("contact_residual_smoothing",
                                    contactResidualSmoothing));
  EXPECT_TRUE(odePhysics->SetParam("contact_sor_scale",
                                    contactSorScale));
  EXPECT_TRUE(odePhysics->SetParam("thread_position_correction",
                                    threadPositionCorrection));
  EXPECT_TRUE(odePhysics->SetParam("experimental_row_reordering",
                                    experimentalRowReordering));
  EXPECT_TRUE(odePhysics->SetParam("warm_start_factor",
                                    warmStartFactor));
  EXPECT_TRUE(odePhysics->SetParam("extra_friction_iterations",
                                    extraFrictionIterations));

  value = odePhysics->GetParam("solver_type");
  typeRet = boost::any_cast<std::string>(value);
  EXPECT_EQ(type, typeRet);
  value = odePhysics->GetParam("iters");
  itersRet = boost::any_cast<int>(value);
  EXPECT_EQ(iters, itersRet);
  value = odePhysics->GetParam("precon_iters");
  preconItersRet = boost::any_cast<int>(value);
  EXPECT_EQ(preconIters, preconItersRet);
  value = odePhysics->GetParam("sor");
  sorRet = boost::any_cast<double>(value);
  EXPECT_DOUBLE_EQ(sor, sorRet);
  value = odePhysics->GetParam("cfm");
  cfmRet = boost::any_cast<double>(value);
  EXPECT_DOUBLE_EQ(cfm, cfmRet);
  value = odePhysics->GetParam("erp");
  erpRet = boost::any_cast<double>(value);
  EXPECT_DOUBLE_EQ(erp, erpRet);
  value = odePhysics->GetParam("contact_max_correcting_vel");
  contactMaxCorrectingVelRet = boost::any_cast<double>(value);
  EXPECT_DOUBLE_EQ(contactMaxCorrectingVel, contactMaxCorrectingVelRet);
  value = odePhysics->GetParam("contact_surface_layer");
  contactSurfaceLayerRet = boost::any_cast<double>(value);
  EXPECT_DOUBLE_EQ(contactSurfaceLayer, contactSurfaceLayerRet);
  value = odePhysics->GetParam("contact_residual_smoothing");
  contactResidualSmoothingRet = boost::any_cast<double>(value);
  EXPECT_DOUBLE_EQ(contactResidualSmoothing, contactResidualSmoothingRet);
  value = odePhysics->GetParam("contact_sor_scale");
  contactSorScaleRet = boost::any_cast<double>(value);
  EXPECT_DOUBLE_EQ(contactSorScale, contactSorScaleRet);
  value = odePhysics->GetParam("thread_position_correction");
  threadPositionCorrectionRet = boost::any_cast<bool>(value);
  EXPECT_EQ(threadPositionCorrection, threadPositionCorrectionRet);
  value = odePhysics->GetParam("experimental_row_reordering");
  experimentalRowReorderingRet = boost::any_cast<bool>(value);
  EXPECT_EQ(experimentalRowReordering, experimentalRowReorderingRet);
  value = odePhysics->GetParam("warm_start_factor");
  warmStartFactorRet = boost::any_cast<double>(value);
  EXPECT_DOUBLE_EQ(warmStartFactor, warmStartFactorRet);
  value = odePhysics->GetParam("extra_friction_iterations");
  extraFrictionIterationsRet = boost::any_cast<int>(value);
  EXPECT_EQ(extraFrictionIterations, extraFrictionIterationsRet);

  EXPECT_EQ(type, odePhysics->GetStepType());
  EXPECT_EQ(preconIters, odePhysics->GetSORPGSPreconIters());
  EXPECT_EQ(iters, odePhysics->GetSORPGSIters());
  EXPECT_DOUBLE_EQ(sor, odePhysics->GetSORPGSW());
  EXPECT_DOUBLE_EQ(cfm, odePhysics->GetWorldCFM());
  EXPECT_DOUBLE_EQ(erp, odePhysics->GetWorldERP());
  EXPECT_DOUBLE_EQ(contactMaxCorrectingVel,
      odePhysics->GetContactMaxCorrectingVel());
  EXPECT_DOUBLE_EQ(contactSurfaceLayer, odePhysics->GetContactSurfaceLayer());

  // Test dynamic MOI modification flag
  {
    std::vector<std::string> keys;
    const std::string key1 = "inertia_ratio_reduction";
    const std::string key2 = "use_dynamic_moi_rescaling";
    keys.push_back(key1);
    keys.push_back(key2);

    std::vector<bool> bools;
    bools.push_back(true);
    bools.push_back(false);

    // Set each keys with each flag value
    for (auto const &key : keys)
    {
      for (const bool &flag : bools)
      {
        gzdbg << "SetParam(" << key << ", " << flag << ")" << std::endl;
        EXPECT_TRUE(odePhysics->SetParam(key, flag));

        // Check both keys
        EXPECT_EQ(flag, boost::any_cast<bool>(odePhysics->GetParam(key1)));
        EXPECT_EQ(flag, boost::any_cast<bool>(odePhysics->GetParam(key2)));
      }
    }
  }

  // Test friction model
  {
    // Default value "pyramid_model"
    const std::string frictionModel = "pyramid_model";
    EXPECT_EQ(odePhysics->GetFrictionModel(), frictionModel);
    std::string param;
    EXPECT_NO_THROW(param = boost::any_cast<std::string>(
      odePhysics->GetParam("friction_model")));
    EXPECT_EQ(param, frictionModel);
  }

  {
    // Switch to "cone_model" using SetFrictionModel
    const std::string frictionModel = "cone_model";
    odePhysics->SetFrictionModel(frictionModel);
    EXPECT_EQ(odePhysics->GetFrictionModel(), frictionModel);
    std::string param;
    EXPECT_NO_THROW(param = boost::any_cast<std::string>(
      odePhysics->GetParam("friction_model")));
    EXPECT_EQ(param, frictionModel);
  }

  {
    // Switch to "box_model" using SetParam
    const std::string frictionModel = "box_model";
    odePhysics->SetParam("friction_model", frictionModel);
    EXPECT_EQ(odePhysics->GetFrictionModel(), frictionModel);
    std::string param;
    EXPECT_NO_THROW(param = boost::any_cast<std::string>(
      odePhysics->GetParam("friction_model")));
    EXPECT_EQ(param, frictionModel);
  }

  // Test world step solvers
  {
    // Default value "ODE_DANTZIG"
    const std::string worldSolverType = "ODE_DANTZIG";
    EXPECT_EQ(odePhysics->GetWorldStepSolverType(), worldSolverType);
    std::string param;
    EXPECT_NO_THROW(param = boost::any_cast<std::string>(
      odePhysics->GetParam("world_step_solver")));
    EXPECT_EQ(param, worldSolverType);
  }

  {
    // Switch to "DART_PGS" using SetWorldStepSolverType
    const std::string worldSolverType = "DART_PGS";
    odePhysics->SetWorldStepSolverType(worldSolverType);
    EXPECT_EQ(odePhysics->GetWorldStepSolverType(), worldSolverType);
    std::string param;
    EXPECT_NO_THROW(param = boost::any_cast<std::string>(
      odePhysics->GetParam("world_step_solver")));
    EXPECT_EQ(param, worldSolverType);
  }

  {
    // Switch to "BULLET_PGS" using SetParam
    const std::string worldSolverType = "BULLET_PGS";
    odePhysics->SetParam("world_step_solver", worldSolverType);
    EXPECT_EQ(odePhysics->GetWorldStepSolverType(), worldSolverType);
    std::string param;
    EXPECT_NO_THROW(param = boost::any_cast<std::string>(
      odePhysics->GetParam("world_step_solver")));
    EXPECT_EQ(param, worldSolverType);
  }
}

/////////////////////////////////////////////////
void ODEPhysics_TEST::OnPhysicsMsgResponse(ConstResponsePtr &_msg)
{
  if (_msg->type() == physicsPubMsg.GetTypeName())
    physicsResponseMsg.ParseFromString(_msg->serialized_data());
}

/////////////////////////////////////////////////
void ODEPhysics_TEST::PhysicsMsgParam()
{
  physicsPubMsg.Clear();
  physicsResponseMsg.Clear();

  std::string physicsEngineStr = "ode";
  Load("worlds/empty.world", false, physicsEngineStr);
  physics::WorldPtr world = physics::get_world("default");
  ASSERT_TRUE(world != nullptr);

<<<<<<< HEAD
  physics::PhysicsEnginePtr engine = world->GetPhysicsEngine();
  ASSERT_TRUE(engine != nullptr);
=======
  physics::PhysicsEnginePtr engine = world->Physics();
  ASSERT_TRUE(engine != NULL);
>>>>>>> 511b8693

  transport::NodePtr phyNode;
  phyNode = transport::NodePtr(new transport::Node());
  phyNode->Init();

  transport::PublisherPtr physicsPub
       = phyNode->Advertise<msgs::Physics>("~/physics");
  transport::PublisherPtr requestPub
      = phyNode->Advertise<msgs::Request>("~/request");
  transport::SubscriberPtr responseSub = phyNode->Subscribe("~/response",
      &ODEPhysics_TEST::OnPhysicsMsgResponse, this);

  physicsPubMsg.set_enable_physics(true);
  physicsPubMsg.set_max_step_size(0.001);
  physicsPubMsg.set_real_time_update_rate(800);
  physicsPubMsg.set_real_time_factor(1.1);
  physicsPubMsg.set_iters(60);
  physicsPubMsg.set_sor(1.5);
  physicsPubMsg.set_cfm(0.1);
  physicsPubMsg.set_erp(0.25);
  physicsPubMsg.set_contact_max_correcting_vel(10);
  physicsPubMsg.set_contact_surface_layer(0.01);
  /// \TODO: will not add below now, see asme branch for separation
  /// of physics params for different engines.
  // physicsPubMsg.set_contact_residual_smoothing(0.8);
  // physicsPubMsg.set_contact_sor_scale(0.7);
  // physicsPubMsg.set_thread_position_correction(true);
  // physicsPubMsg.set_experimental_row_reordering(true);
  // physicsPubMsg.set_warm_start_factor(0.6);
  // physicsPubMsg.set_extra_friction_iterations(89);

  physicsPubMsg.set_type(msgs::Physics::ODE);
  physicsPubMsg.set_solver_type("quick");

  physicsPub->Publish(physicsPubMsg);

  msgs::Request *requestMsg = msgs::CreateRequest("physics_info", "");
  requestPub->Publish(*requestMsg);

  int waitCount = 0, maxWaitCount = 3000;
  while (physicsResponseMsg.ByteSize() == 0 && ++waitCount < maxWaitCount)
    common::Time::MSleep(10);
  ASSERT_LT(waitCount, maxWaitCount);

  EXPECT_DOUBLE_EQ(physicsResponseMsg.max_step_size(),
      physicsPubMsg.max_step_size());
  EXPECT_DOUBLE_EQ(physicsResponseMsg.real_time_update_rate(),
      physicsPubMsg.real_time_update_rate());
  EXPECT_DOUBLE_EQ(physicsResponseMsg.real_time_factor(),
      physicsPubMsg.real_time_factor());
  EXPECT_EQ(physicsResponseMsg.solver_type(),
      physicsPubMsg.solver_type());
  EXPECT_EQ(physicsResponseMsg.enable_physics(),
      physicsPubMsg.enable_physics());
  EXPECT_EQ(physicsResponseMsg.iters(),
      physicsPubMsg.iters());
  EXPECT_DOUBLE_EQ(physicsResponseMsg.sor(),
      physicsPubMsg.sor());
  EXPECT_DOUBLE_EQ(physicsResponseMsg.cfm(),
      physicsPubMsg.cfm());
  EXPECT_DOUBLE_EQ(physicsResponseMsg.contact_max_correcting_vel(),
      physicsPubMsg.contact_max_correcting_vel());
  EXPECT_DOUBLE_EQ(physicsResponseMsg.contact_surface_layer(),
      physicsPubMsg.contact_surface_layer());
  /// \TODO: will not add below now, see asme branch for separation
  /// of physics params for different engines.
  // EXPECT_DOUBLE_EQ(physicsResponseMsg.contact_residual_smoothing(),
  //     physicsPubMsg.contact_residual_smoothing());
  // EXPECT_DOUBLE_EQ(physicsResponseMsg.contact_sor_scale(),
  //     physicsPubMsg.contact_sor_scale());
  // EXPECT_DOUBLE_EQ(physicsResponseMsg.thread_position_correction(),
  //     physicsPubMsg.thread_position_correction());
  // EXPECT_DOUBLE_EQ(physicsResponseMsg.experimental_row_reordering(),
  //     physicsPubMsg.experimental_row_reordering());
  // EXPECT_DOUBLE_EQ(physicsResponseMsg.warm_start_factor(),
  //     physicsPubMsg.warm_start_factor());
  // EXPECT_DOUBLE_EQ(physicsResponseMsg.extra_friction_iterations(),
  //     physicsPubMsg.extra_friction_iterations());

  phyNode->Fini();
}

/////////////////////////////////////////////////
TEST_F(ODEPhysics_TEST, PhysicsMsgParam)
{
  PhysicsMsgParam();
}

/////////////////////////////////////////////////
/// Main
int main(int argc, char **argv)
{
  ::testing::InitGoogleTest(&argc, argv);
  return RUN_ALL_TESTS();
}<|MERGE_RESOLUTION|>--- conflicted
+++ resolved
@@ -46,15 +46,9 @@
   WorldPtr world = get_world("default");
   ASSERT_TRUE(world != nullptr);
 
-<<<<<<< HEAD
-  PhysicsEnginePtr physics = world->GetPhysicsEngine();
+  PhysicsEnginePtr physics = world->Physics();
   ASSERT_TRUE(physics != nullptr);
-  EXPECT_EQ(physics->GetType(), physicsEngineStr);
-=======
-  PhysicsEnginePtr physics = world->Physics();
-  ASSERT_TRUE(physics != NULL);
   EXPECT_EQ(physics->Type(), physicsEngineStr);
->>>>>>> 511b8693
 
   ODEPhysicsPtr odePhysics
       = std::static_pointer_cast<ODEPhysics>(physics);
@@ -359,13 +353,8 @@
   physics::WorldPtr world = physics::get_world("default");
   ASSERT_TRUE(world != nullptr);
 
-<<<<<<< HEAD
-  physics::PhysicsEnginePtr engine = world->GetPhysicsEngine();
+  physics::PhysicsEnginePtr engine = world->Physics();
   ASSERT_TRUE(engine != nullptr);
-=======
-  physics::PhysicsEnginePtr engine = world->Physics();
-  ASSERT_TRUE(engine != NULL);
->>>>>>> 511b8693
 
   transport::NodePtr phyNode;
   phyNode = transport::NodePtr(new transport::Node());
