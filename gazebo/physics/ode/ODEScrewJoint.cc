--- conflicted
+++ resolved
@@ -96,25 +96,7 @@
 //////////////////////////////////////////////////
 void ODEScrewJoint::SetThreadPitch(int /*_index*/, double _threadPitch)
 {
-<<<<<<< HEAD
-  this->dampingCoefficient = _damping;
-  // dJointSetDamping(this->jointId, this->dampingCoefficient);
-  if (this->useCFMDamping)
-    this->applyDamping = physics::Joint::ConnectJointUpdate(
-      boost::bind(&ODEJoint::CFMDamping, this));
-  else
-    this->applyDamping = physics::Joint::ConnectJointUpdate(
-      boost::bind(&ODEJoint::ApplyDamping, this));
-=======
   dJointSetScrewThreadPitch(this->jointId, _threadPitch);
->>>>>>> efb4564a
-}
-
-//////////////////////////////////////////////////
-double ODEScrewJoint::GetThreadPitch(int /*_index*/)
-{
-  gzerr << "not yet implemented\n";
-  return 0;
 }
 
 //////////////////////////////////////////////////
