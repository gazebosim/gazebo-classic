/*
 * Copyright (C) 2012-2016 Open Source Robotics Foundation
 *
 * Licensed under the Apache License, Version 2.0 (the "License");
 * you may not use this file except in compliance with the License.
 * You may obtain a copy of the License at
 *
 *     http://www.apache.org/licenses/LICENSE-2.0
 *
 * Unless required by applicable law or agreed to in writing, software
 * distributed under the License is distributed on an "AS IS" BASIS,
 * WITHOUT WARRANTIES OR CONDITIONS OF ANY KIND, either express or implied.
 * See the License for the specific language governing permissions and
 * limitations under the License.
 *
 */
/* Desc: ODECollision class
 * Author: Nate Koenig
 * Date: 13 Feb 2006
 */

#ifdef _WIN32
  // Ensure that Winsock2.h is included before Windows.h, which can get
  // pulled in by anybody (e.g., Boost).
  #include <Winsock2.h>
#endif

#include <sstream>

#include "gazebo/common/Assert.hh"
#include "gazebo/common/Console.hh"

#include "gazebo/physics/ode/ODESurfaceParams.hh"
#include "gazebo/physics/ode/ODEPhysics.hh"
#include "gazebo/physics/ode/ODELink.hh"
#include "gazebo/physics/ode/ODECollision.hh"

using namespace gazebo;
using namespace physics;

//////////////////////////////////////////////////
ODECollision::ODECollision(LinkPtr _link)
: Collision(_link)
{
  this->SetName("ODE_Collision");
  this->collisionId = nullptr;
  this->onPoseChangeFunc = &ODECollision::OnPoseChangeNull;

  this->SetSpaceId(
      boost::static_pointer_cast<ODELink>(this->link)->GetSpaceId());

  this->surface.reset(new ODESurfaceParams());
}

//////////////////////////////////////////////////
ODECollision::~ODECollision()
{
  if (this->collisionId)
    dGeomDestroy(this->collisionId);
  this->collisionId = nullptr;
}

//////////////////////////////////////////////////
void ODECollision::Load(sdf::ElementPtr _sdf)
{
  Collision::Load(_sdf);

  if (this->IsStatic())
  {
    this->SetCategoryBits(GZ_FIXED_COLLIDE);
    this->SetCollideBits(~GZ_FIXED_COLLIDE);
  }

  // Force max correcting velocity to zero for certain collision entities
  if (this->IsStatic() || this->shape->HasType(Base::HEIGHTMAP_SHAPE) ||
      this->shape->HasType(Base::MAP_SHAPE))
  {
    this->GetODESurface()->maxVel = 0.0;
  }
}

//////////////////////////////////////////////////
void ODECollision::Fini()
{
  /*
     if (this->collisionId)
     dGeomDestroy(this->collisionId);
     this->collisionId = nullptr;

     if (this->spaceId)
     dSpaceDestroy(this->spaceId);
     this->spaceId = nullptr;
     */

  Collision::Fini();
}

//////////////////////////////////////////////////
void ODECollision::OnPoseChange()
{
  // Update all the models
  // (*this.*onPoseChangeFunc)();

  if (this->IsStatic() && this->collisionId && this->placeable)
    this->OnPoseChangeGlobal();
  else if (this->collisionId && this->placeable)
    this->OnPoseChangeRelative();
}

//////////////////////////////////////////////////
void ODECollision::SetCollision(dGeomID _collisionId, bool _placeable)
{
  // Must go first in this function
  this->collisionId = _collisionId;

  Collision::SetCollision(_placeable);

  if (dGeomGetSpace(this->collisionId) == 0)
  {
    dSpaceAdd(this->spaceId, this->collisionId);
    GZ_ASSERT(dGeomGetSpace(this->collisionId) != 0, "Collision ID is null");
  }

  if (this->collisionId && this->placeable)
  {
    if (this->IsStatic())
      this->onPoseChangeFunc = &ODECollision::OnPoseChangeGlobal;
    else
      this->onPoseChangeFunc = &ODECollision::OnPoseChangeRelative;
  }
  else
  {
    this->onPoseChangeFunc = &ODECollision::OnPoseChangeNull;
  }

  dGeomSetData(this->collisionId, this);
}

//////////////////////////////////////////////////
dGeomID ODECollision::GetCollisionId() const
{
  return this->collisionId;
}

//////////////////////////////////////////////////
int ODECollision::GetCollisionClass() const
{
  int result = 0;

  if (this->collisionId)
  {
    result = dGeomGetClass(this->collisionId);
  }

  return result;
}

//////////////////////////////////////////////////
void ODECollision::SetCategoryBits(unsigned int _bits)
{
  if (this->collisionId)
    dGeomSetCategoryBits(this->collisionId, _bits);
  if (this->spaceId)
    dGeomSetCategoryBits((dGeomID)this->spaceId, _bits);
}

//////////////////////////////////////////////////
void ODECollision::SetCollideBits(unsigned int _bits)
{
  if (this->collisionId)
    dGeomSetCollideBits(this->collisionId, _bits);
  if (this->spaceId)
    dGeomSetCollideBits((dGeomID)this->spaceId, _bits);
}

//////////////////////////////////////////////////
ignition::math::Box ODECollision::BoundingBox() const
{
  dReal aabb[6];
  memset(aabb, 0, 6 * sizeof(dReal));

  // if (this->collisionId && this->type != Shape::PLANE)
  dGeomGetAABB(this->collisionId, aabb);

  ignition::math::Box box(
      ignition::math::Vector3d(aabb[0], aabb[2], aabb[4]),
      ignition::math::Vector3d(aabb[1], aabb[3], aabb[5]));

  return box;
}

//////////////////////////////////////////////////
dSpaceID ODECollision::GetSpaceId() const
{
  return this->spaceId;
}

//////////////////////////////////////////////////
void ODECollision::SetSpaceId(dSpaceID _spaceid)
{
  this->spaceId = _spaceid;
}

/////////////////////////////////////////////////
ODESurfaceParamsPtr ODECollision::GetODESurface() const
{
  return boost::dynamic_pointer_cast<ODESurfaceParams>(this->surface);
}

/////////////////////////////////////////////////
void ODECollision::OnPoseChangeGlobal()
{
  // A collision is not guaranteed to have a link (such as a standalone ray)
  if (!this->link)
    return;

  dQuaternion q;

  // Transform into global pose since a static collision does not have a link
  ignition::math::Pose3d localPose = this->WorldPose();

  // un-offset cog location
<<<<<<< HEAD
  ignition::math::Vector3d cogVec = this->link->GetInertial()->CoG();
  localPose.pos = localPose.pos.Ign() - cogVec;
=======
  ignition::math::Vector3d cogVec = this->link->GetInertial()->GetCoG().Ign();
  localPose.Pos() = localPose.Pos() - cogVec;
>>>>>>> 6f8ef68a

  q[0] = localPose.Rot().W();
  q[1] = localPose.Rot().X();
  q[2] = localPose.Rot().Y();
  q[3] = localPose.Rot().Z();

  dGeomSetPosition(this->collisionId, localPose.Pos().X(),
      localPose.Pos().Y(), localPose.Pos().Z());
  dGeomSetQuaternion(this->collisionId, q);
}

/////////////////////////////////////////////////
void ODECollision::OnPoseChangeRelative()
{
  // A collision is not guaranteed to have a link (such as a standalone ray)
  if (!this->link)
    return;

  dQuaternion q;
  // Transform into CoM relative Pose
  ignition::math::Pose3d localPose = this->RelativePose();

  // un-offset cog location
<<<<<<< HEAD
  ignition::math::Vector3d cog_vec = this->link->GetInertial()->CoG();
  localPose.pos = localPose.pos.Ign() - cog_vec;
=======
  ignition::math::Vector3d cogVec = this->link->GetInertial()->GetCoG().Ign();
  localPose.Pos() = localPose.Pos() - cogVec;
>>>>>>> 6f8ef68a

  q[0] = localPose.Rot().W();
  q[1] = localPose.Rot().X();
  q[2] = localPose.Rot().Y();
  q[3] = localPose.Rot().Z();

  // Set the pose of the encapsulated collision; this is always relative
  // to the CoM
  dGeomSetOffsetPosition(this->collisionId,
      localPose.Pos().X(), localPose.Pos().Y(), localPose.Pos().Z());
  dGeomSetOffsetQuaternion(this->collisionId, q);
}

/////////////////////////////////////////////////
void ODECollision::OnPoseChangeNull()
{
}<|MERGE_RESOLUTION|>--- conflicted
+++ resolved
@@ -220,13 +220,8 @@
   ignition::math::Pose3d localPose = this->WorldPose();
 
   // un-offset cog location
-<<<<<<< HEAD
   ignition::math::Vector3d cogVec = this->link->GetInertial()->CoG();
-  localPose.pos = localPose.pos.Ign() - cogVec;
-=======
-  ignition::math::Vector3d cogVec = this->link->GetInertial()->GetCoG().Ign();
   localPose.Pos() = localPose.Pos() - cogVec;
->>>>>>> 6f8ef68a
 
   q[0] = localPose.Rot().W();
   q[1] = localPose.Rot().X();
@@ -250,13 +245,8 @@
   ignition::math::Pose3d localPose = this->RelativePose();
 
   // un-offset cog location
-<<<<<<< HEAD
-  ignition::math::Vector3d cog_vec = this->link->GetInertial()->CoG();
-  localPose.pos = localPose.pos.Ign() - cog_vec;
-=======
-  ignition::math::Vector3d cogVec = this->link->GetInertial()->GetCoG().Ign();
+  ignition::math::Vector3d cogVec = this->link->GetInertial()->CoG();
   localPose.Pos() = localPose.Pos() - cogVec;
->>>>>>> 6f8ef68a
 
   q[0] = localPose.Rot().W();
   q[1] = localPose.Rot().X();
