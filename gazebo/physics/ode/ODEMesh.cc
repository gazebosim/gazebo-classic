/*
 * Copyright (C) 2014-2016 Open Source Robotics Foundation
 *
 * Licensed under the Apache License, Version 2.0 (the "License");
 * you may not use this file except in compliance with the License.
 * You may obtain a copy of the License at
 *
 *     http://www.apache.org/licenses/LICENSE-2.0
 *
 * Unless required by applicable law or agreed to in writing, software
 * distributed under the License is distributed on an "AS IS" BASIS,
 * WITHOUT WARRANTIES OR CONDITIONS OF ANY KIND, either express or implied.
 * See the License for the specific language governing permissions and
 * limitations under the License.
 *
*/
#include "gazebo/common/Mesh.hh"
#include "gazebo/common/Assert.hh"
#include "gazebo/common/Console.hh"

#include "gazebo/physics/ode/ODECollision.hh"
#include "gazebo/physics/ode/ODEPhysics.hh"

#include "gazebo/physics/ode/ODEMeshPrivate.hh"
#include "gazebo/physics/ode/ODEMesh.hh"

using namespace gazebo;
using namespace physics;

//////////////////////////////////////////////////
ODEMesh::ODEMesh()
: odeMeshDPtr(new ODEMeshPrivate)
{
<<<<<<< HEAD
  this->odeMeshDPtr->odeData = NULL;
  this->odeMeshDPtr->vertices = NULL;
  this->odeMeshDPtr->indices = NULL;
=======
  this->odeData = nullptr;
  this->vertices = nullptr;
  this->indices = nullptr;
>>>>>>> 16553424
}

//////////////////////////////////////////////////
ODEMesh::~ODEMesh()
{
  delete [] this->odeMeshDPtr->vertices;
  delete [] this->odeMeshDPtr->indices;
  dGeomTriMeshDataDestroy(this->odeMeshDPtr->odeData);
}

//////////////////////////////////////////////////
void ODEMesh::Update()
{
  /// FIXME: use below to update trimesh geometry for collision without
  // using above Ogre codes
  // tell the tri-tri collider the current transform of the trimesh --
  // this is fairly important for good results.

  // Fill in the (4x4) matrix.
  dReal *matrix = this->odeMeshDPtr->transform +
    (this->odeMeshDPtr->transformIndex * 16);
  const dReal *pos = dGeomGetPosition(this->odeMeshDPtr->collisionId);
  const dReal *rot = dGeomGetRotation(this->odeMeshDPtr->collisionId);

  matrix[ 0] = rot[0];
  matrix[ 1] = rot[1];
  matrix[ 2] = rot[2];
  matrix[ 3] = 0;
  matrix[ 4] = rot[4];
  matrix[ 5] = rot[5];
  matrix[ 6] = rot[6];
  matrix[ 7] = 0;
  matrix[ 8] = rot[8];
  matrix[ 9] = rot[9];
  matrix[10] = rot[0];
  matrix[11] = 0;
  matrix[12] = pos[0];
  matrix[13] = pos[1];
  matrix[14] = pos[2];
  matrix[15] = 1;

  // Flip to other matrix.
  this->odeMeshDPtr->transformIndex = !this->odeMeshDPtr->transformIndex;

  dGeomTriMeshSetLastTransform(this->odeMeshDPtr->collisionId,
      *reinterpret_cast<dMatrix4*>(this->odeMeshDPtr->transform +
                                   this->odeMeshDPtr->transformIndex * 16));
}

//////////////////////////////////////////////////
void ODEMesh::Init(const common::SubMesh *_subMesh,
    ODECollisionPtr _collision,
    const math::Vector3 &_scale)
{
  this->Init(_subMesh, _collision, _scale.Ign());
}

//////////////////////////////////////////////////
void ODEMesh::Init(const common::SubMesh *_subMesh,
    ODECollisionPtr _collision,
    const ignition::math::Vector3d &_scale)
{
  if (!_subMesh)
    return;

  unsigned int numVertices = _subMesh->GetVertexCount();
  unsigned int numIndices = _subMesh->GetIndexCount();

<<<<<<< HEAD
  this->odeMeshDPtr->vertices = NULL;
  this->odeMeshDPtr->indices = NULL;
=======
  this->vertices = nullptr;
  this->indices = nullptr;
>>>>>>> 16553424

  // Get all the vertex and index data
  _subMesh->FillArrays(&this->odeMeshDPtr->vertices,
      &this->odeMeshDPtr->indices);

  this->odeMeshDPtr->collisionId = _collision->CollisionId();

  this->CreateMesh(numVertices, numIndices, _collision, _scale);
}

//////////////////////////////////////////////////
void ODEMesh::Init(const common::Mesh *_mesh, ODECollisionPtr _collision,
    const math::Vector3 &_scale)
{
  this->Init(_mesh, _collision, _scale.Ign());
}

//////////////////////////////////////////////////
void ODEMesh::Init(const common::Mesh *_mesh, ODECollisionPtr _collision,
    const ignition::math::Vector3d &_scale)
{
  if (!_mesh)
    return;

  unsigned int numVertices = _mesh->GetVertexCount();
  unsigned int numIndices = _mesh->GetIndexCount();

<<<<<<< HEAD
  this->odeMeshDPtr->vertices = NULL;
  this->odeMeshDPtr->indices = NULL;
=======
  this->vertices = nullptr;
  this->indices = nullptr;
>>>>>>> 16553424

  // Get all the vertex and index data
  _mesh->FillArrays(&this->odeMeshDPtr->vertices, &this->odeMeshDPtr->indices);

  this->odeMeshDPtr->collisionId = _collision->CollisionId();
  this->CreateMesh(numVertices, numIndices, _collision, _scale);
}

//////////////////////////////////////////////////
void ODEMesh::CreateMesh(const unsigned int _numVertices,
    const unsigned int _numIndices,
    ODECollisionPtr _collision,
    const ignition::math::Vector3d &_scale)
{
  /// This will hold the vertex data of the triangle mesh
<<<<<<< HEAD
  if (this->odeMeshDPtr->odeData == NULL)
    this->odeMeshDPtr->odeData = dGeomTriMeshDataCreate();
=======
  if (this->odeData == nullptr)
    this->odeData = dGeomTriMeshDataCreate();
>>>>>>> 16553424

  // Scale the vertex data
  for (unsigned int j = 0;  j < _numVertices; ++j)
  {
    this->odeMeshDPtr->vertices[j*3+0] = this->odeMeshDPtr->vertices[j*3+0] *
      _scale.X();
    this->odeMeshDPtr->vertices[j*3+1] = this->odeMeshDPtr->vertices[j*3+1] *
      _scale.Y();
    this->odeMeshDPtr->vertices[j*3+2] = this->odeMeshDPtr->vertices[j*3+2] *
      _scale.Z();
  }

  // Build the ODE triangle mesh
  dGeomTriMeshDataBuildSingle(this->odeMeshDPtr->odeData,
      this->odeMeshDPtr->vertices, 3*sizeof(this->odeMeshDPtr->vertices[0]),
      _numVertices, this->odeMeshDPtr->indices, _numIndices,
      3*sizeof(this->odeMeshDPtr->indices[0]));

<<<<<<< HEAD
  if (_collision->CollisionId() == NULL)
=======
  if (_collision->GetCollisionId() == nullptr)
>>>>>>> 16553424
  {
    _collision->SetSpaceId(dSimpleSpaceCreate(_collision->SpaceId()));
    _collision->SetCollision(dCreateTriMesh(_collision->SpaceId(),
          this->odeMeshDPtr->odeData, 0, 0, 0), true);
  }
  else
  {
    dGeomTriMeshSetData(_collision->CollisionId(), this->odeMeshDPtr->odeData);
  }

  memset(this->odeMeshDPtr->transform, 0, 32*sizeof(dReal));
  this->odeMeshDPtr->transformIndex = 0;
}<|MERGE_RESOLUTION|>--- conflicted
+++ resolved
@@ -31,15 +31,9 @@
 ODEMesh::ODEMesh()
 : odeMeshDPtr(new ODEMeshPrivate)
 {
-<<<<<<< HEAD
-  this->odeMeshDPtr->odeData = NULL;
-  this->odeMeshDPtr->vertices = NULL;
-  this->odeMeshDPtr->indices = NULL;
-=======
-  this->odeData = nullptr;
-  this->vertices = nullptr;
-  this->indices = nullptr;
->>>>>>> 16553424
+  this->odeMeshDPtr->odeData = nullptr;
+  this->odeMeshDPtr->vertices = nullptr;
+  this->odeMeshDPtr->indices = nullptr;
 }
 
 //////////////////////////////////////////////////
@@ -108,13 +102,8 @@
   unsigned int numVertices = _subMesh->GetVertexCount();
   unsigned int numIndices = _subMesh->GetIndexCount();
 
-<<<<<<< HEAD
-  this->odeMeshDPtr->vertices = NULL;
-  this->odeMeshDPtr->indices = NULL;
-=======
-  this->vertices = nullptr;
-  this->indices = nullptr;
->>>>>>> 16553424
+  this->odeMeshDPtr->vertices = nullptr;
+  this->odeMeshDPtr->indices = nullptr;
 
   // Get all the vertex and index data
   _subMesh->FillArrays(&this->odeMeshDPtr->vertices,
@@ -142,13 +131,8 @@
   unsigned int numVertices = _mesh->GetVertexCount();
   unsigned int numIndices = _mesh->GetIndexCount();
 
-<<<<<<< HEAD
-  this->odeMeshDPtr->vertices = NULL;
-  this->odeMeshDPtr->indices = NULL;
-=======
-  this->vertices = nullptr;
-  this->indices = nullptr;
->>>>>>> 16553424
+  this->odeMeshDPtr->vertices = nullptr;
+  this->odeMeshDPtr->indices = nullptr;
 
   // Get all the vertex and index data
   _mesh->FillArrays(&this->odeMeshDPtr->vertices, &this->odeMeshDPtr->indices);
@@ -164,13 +148,8 @@
     const ignition::math::Vector3d &_scale)
 {
   /// This will hold the vertex data of the triangle mesh
-<<<<<<< HEAD
-  if (this->odeMeshDPtr->odeData == NULL)
+  if (this->odeMeshDPtr->odeData == nullptr)
     this->odeMeshDPtr->odeData = dGeomTriMeshDataCreate();
-=======
-  if (this->odeData == nullptr)
-    this->odeData = dGeomTriMeshDataCreate();
->>>>>>> 16553424
 
   // Scale the vertex data
   for (unsigned int j = 0;  j < _numVertices; ++j)
@@ -189,11 +168,7 @@
       _numVertices, this->odeMeshDPtr->indices, _numIndices,
       3*sizeof(this->odeMeshDPtr->indices[0]));
 
-<<<<<<< HEAD
-  if (_collision->CollisionId() == NULL)
-=======
-  if (_collision->GetCollisionId() == nullptr)
->>>>>>> 16553424
+  if (_collision->CollisionId() == nullptr)
   {
     _collision->SetSpaceId(dSimpleSpaceCreate(_collision->SpaceId()));
     _collision->SetCollision(dCreateTriMesh(_collision->SpaceId(),
