--- conflicted
+++ resolved
@@ -28,13 +28,11 @@
 {
   namespace physics
   {
-<<<<<<< HEAD
+    /// \addtogroup gazebo_physics_ode
+    /// \{
+
     // Forward declare private data class
     class ODEJointPrivate;
-=======
-    /// \addtogroup gazebo_physics_ode
-    /// \{
->>>>>>> 16553424
 
     /// \brief ODE joint interface
     class GZ_PHYSICS_VISIBLE ODEJoint : public Joint
