--- conflicted
+++ resolved
@@ -127,13 +127,10 @@
       /// \brief internal variable to keep track of cfm damping internals
       private: int cfmDampingState[2];
 
-<<<<<<< HEAD
-=======
       /// \brief internal variable to keep track if ConnectJointUpdate
       /// has been called on a damping method
       private: bool dampingInitialized;
 
->>>>>>> efb4564a
       // Documentation inherited.
       public: virtual void SetHighStop(int _index, const math::Angle &_angle);
 
