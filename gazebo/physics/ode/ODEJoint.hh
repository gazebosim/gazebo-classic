/*
 * Copyright 2012 Open Source Robotics Foundation
 *
 * Licensed under the Apache License, Version 2.0 (the "License");
 * you may not use this file except in compliance with the License.
 * You may obtain a copy of the License at
 *
 *     http://www.apache.org/licenses/LICENSE-2.0
 *
 * Unless required by applicable law or agreed to in writing, software
 * distributed under the License is distributed on an "AS IS" BASIS,
 * WITHOUT WARRANTIES OR CONDITIONS OF ANY KIND, either express or implied.
 * See the License for the specific language governing permissions and
 * limitations under the License.
 *
*/
/* Desc: The ODE base joint class
 * Author: Nate Koenig, Andrew Howard
 * Date: 12 Oct 2009
 */

#ifndef _ODEJOINT_HH_
#define _ODEJOINT_HH_

#include <boost/any.hpp>
#include <string>

#include "gazebo/physics/ode/ODEPhysics.hh"
#include "gazebo/physics/Joint.hh"

namespace gazebo
{
  namespace physics
  {
    /// \brief ODE joint interface
    class ODEJoint : public Joint
    {
      /// \brief internal variables used for cfm damping
      public:  enum CFMMode
      {
        /// \brief cfm damping not active
        NONE           = 0x00000000,
        /// \brief cfm damping active, joints within limits
        DAMPING_ACTIVE = 0x00000001,
        /// \brief cfm damping not active, enforcing joints limits
        JOINT_LIMIT    = 0x00000002
      };

      /// \brief Constructor.
      /// \param[in] _parent Parent of the Joint.
      public: ODEJoint(BasePtr _parent);

      /// \brief Destructor.
      public: virtual ~ODEJoint();

      // Documentation inherited.
      public: virtual void Load(sdf::ElementPtr _sdf);

      // Documentation inherited.
      public: virtual void Reset();

      // Documentation inherited.
      public: virtual LinkPtr GetJointLink(int _index) const;

      // Documentation inherited.
      public: virtual bool AreConnected(LinkPtr _one, LinkPtr _two) const;

      /// \brief Get an ODE joint parameter.
      ///
      /// The default function does nothing. This should be
      /// overriden in the child classes where appropriate.
      /// \param[in] _parameter ID of the parameter to get.
      /// \return Value of the parameter.
      public: virtual double GetParam(int _parameter) const;

      /// \brief Set an ODE joint paramter.
      ///
      /// By default this does nothing. It should be overridden in child
      /// classes where appropriate
      /// \param[in] _parameter ID of the parameter to set.
      /// \param[in] _value Value to set.
      public: virtual void SetParam(int _parameter, double _value);

      // Documentation inherited
      public: virtual void SetDamping(int _index, double _damping);

      // Documentation inherited.
      public: virtual void Attach(LinkPtr _parent, LinkPtr _child);

      // Documentation inherited.
      public: virtual void Detach();

      /// \brief Set the ERP of this joint.
      /// \param[in] _erp Error Reduction Parameter value.
      public: void SetERP(double _erp);

      /// \brief Get the ERP of this joint.
      /// \return The Error Reduction Parameter of this joint
      public: double GetERP();

      /// \brief Set the CFM of this joint.
      /// \param[in] _cfm The Constraint Force Mixing value
      public: void SetCFM(double _cfm);

      /// \brief Get the CFM of this joint
      /// \return The Constraint Force Mixing value
      public: double GetCFM();

      /// \brief Get the feedback data structure for this joint, if set
      /// \return Pointer to the joint feedback.
      public: dJointFeedback *GetFeedback();

      /// \brief simulating damping with CFM and meddling with Joint limits
      public: void CFMDamping();

      /// \brief Get access to stopCFM
      /// \return Returns joint's cfm for end stops
      public: double GetStopCFM()
      {
        return this->stopCFM;
      }

      /// \brief Get access to stopERP
      /// \return Returns joint's erp for end stops
      public: double GetStopERP()
      {
        return this->stopERP;
      }

      /// \brief internal variable to keep track of cfm damping internals
      private: int cfmDampingState[3];

      /// \brief current cfm damping for stability reasons
      private: double dStable[3];

      /// \brief internal variable to keep track if ConnectJointUpdate
      /// has been called on a damping method
      private: bool dampingInitialized;

      // Documentation inherited.
      public: virtual void SetHighStop(int _index, const math::Angle &_angle);

      // Documentation inherited.
      public: virtual void SetLowStop(int _index, const math::Angle &_angle);

      // Documentation inherited.
      public: virtual math::Angle GetHighStop(int _index);

      // Documentation inherited.
      public: virtual math::Angle GetLowStop(int _index);

      // Documentation inherited.
      public: virtual math::Vector3 GetLinkForce(unsigned int _index) const;

      // Documentation inherited.
      public: virtual math::Vector3 GetLinkTorque(unsigned int _index) const;

      // Documentation inherited.
      public: virtual void SetAttribute(Attribute _attr, int _index,
                                        double _value);

      // Documentation inherited.
      public: virtual void SetAxis(int _index, const math::Vector3 &_axis);

      // Documentation inherited.
      public: virtual void SetAttribute(const std::string &_key, int _index,
                                        const boost::any &_value);

      // Documentation inherited.
      public: virtual double GetAttribute(const std::string &_key,
                                                unsigned int _index);

      // Documentation inherited.
      public: virtual void SetProvideFeedback(bool _enable);

<<<<<<< HEAD
      /// \brief Feedback data for this joint
      private: dJointFeedback *feedback;

=======
>>>>>>> 43c08f8a
      // Documentation inherited.
      public: virtual JointWrench GetForceTorque(unsigned int _index);

      // Documentation inherited.
      public: virtual void SetForce(int _index, double _force);

      // Documentation inherited.
      public: virtual double GetForce(unsigned int _index);

      // Documentation inherited.
      public: virtual JointWrench GetForceTorque(int _index);

      // Documentation inherited.
      public: virtual void ApplyDamping();

      // Documentation inherited.
      /// \brief Set the force applied to this physics::Joint.
      /// Note that the unit of force should be consistent with the rest
      /// of the simulation scales.
      /// Force is additive (multiple calls
      /// to SetForceImpl to the same joint in the same time
      /// step will accumulate forces on that Joint).
      /// \param[in] _index Index of the axis.
      /// \param[in] _force Force value.
      protected: virtual void SetForceImpl(int _index, double _force) = 0;

      /// \brief Save external forces applied to this Joint.
      /// \param[in] _index Index of the axis.
      /// \param[in] _force Force value.
      private: void SaveForce(int _index, double _force);

      /// \brief This is our ODE ID
      protected: dJointID jointId;

      // Documentation inherited.
      public: virtual void SetForce(int _index, double _force);

      // Documentation inherited.
      public: virtual double GetForce(unsigned int _index);

      // Documentation inherited.
      public: virtual void ApplyDamping();

      // Documentation inherited.
      /// \brief Set the force applied to this physics::Joint.
      /// Note that the unit of force should be consistent with the rest
      /// of the simulation scales.
      /// Force is additive (multiple calls
      /// to SetForceImpl to the same joint in the same time
      /// step will accumulate forces on that Joint).
      /// \param[in] _index Index of the axis.
      /// \param[in] _force Force value.
      protected: virtual void SetForceImpl(int _index, double _force) = 0;

      /// \brief Save external forces applied to this Joint.
      /// \param[in] _index Index of the axis.
      /// \param[in] _force Force value.
      private: void SaveForce(int _index, double _force);

      /// \brief This is our ODE ID
      protected: dJointID jointId;

      /// \brief Feedback data for this joint
      private: dJointFeedback *feedback;

      /// \brief CFM for joint's limit constraint
      private: double stopCFM;

      /// \brief ERP for joint's limit constraint
      private: double stopERP;

      /// \brief Save force applied by user
      /// This plus the joint feedback (joint contstraint forces) is the
      /// equivalent of simulated force torque sensor reading
      /// Allocate a 2 vector in case hinge2 joint is used.
      /// This is used by ODE to store external force applied by the user.
      private: double forceApplied[MAX_JOINT_AXIS];

      /// \brief Save time at which force is applied by user
      /// This will let us know if it's time to clean up forceApplied.
      private: common::Time forceAppliedTime;
    };
  }
}
#endif<|MERGE_RESOLUTION|>--- conflicted
+++ resolved
@@ -173,12 +173,9 @@
       // Documentation inherited.
       public: virtual void SetProvideFeedback(bool _enable);
 
-<<<<<<< HEAD
-      /// \brief Feedback data for this joint
-      private: dJointFeedback *feedback;
-
-=======
->>>>>>> 43c08f8a
+      // Documentation inherited.
+      public: virtual JointWrench GetForceTorque(int _index);
+
       // Documentation inherited.
       public: virtual JointWrench GetForceTorque(unsigned int _index);
 
@@ -187,9 +184,6 @@
 
       // Documentation inherited.
       public: virtual double GetForce(unsigned int _index);
-
-      // Documentation inherited.
-      public: virtual JointWrench GetForceTorque(int _index);
 
       // Documentation inherited.
       public: virtual void ApplyDamping();
@@ -213,34 +207,6 @@
       /// \brief This is our ODE ID
       protected: dJointID jointId;
 
-      // Documentation inherited.
-      public: virtual void SetForce(int _index, double _force);
-
-      // Documentation inherited.
-      public: virtual double GetForce(unsigned int _index);
-
-      // Documentation inherited.
-      public: virtual void ApplyDamping();
-
-      // Documentation inherited.
-      /// \brief Set the force applied to this physics::Joint.
-      /// Note that the unit of force should be consistent with the rest
-      /// of the simulation scales.
-      /// Force is additive (multiple calls
-      /// to SetForceImpl to the same joint in the same time
-      /// step will accumulate forces on that Joint).
-      /// \param[in] _index Index of the axis.
-      /// \param[in] _force Force value.
-      protected: virtual void SetForceImpl(int _index, double _force) = 0;
-
-      /// \brief Save external forces applied to this Joint.
-      /// \param[in] _index Index of the axis.
-      /// \param[in] _force Force value.
-      private: void SaveForce(int _index, double _force);
-
-      /// \brief This is our ODE ID
-      protected: dJointID jointId;
-
       /// \brief Feedback data for this joint
       private: dJointFeedback *feedback;
 
