--- conflicted
+++ resolved
@@ -28,17 +28,10 @@
 {
   namespace physics
   {
-<<<<<<< HEAD
     // Forward declare protected data class
     class ODEJointProtected;
 
     // Forward declare private data class
-=======
-    // Forward declare protected data
-    class ODEJointProtected;
-
-    // Forward declare private data
->>>>>>> 6014174e
     class ODEJointPrivate;
 
     /// \brief ODE joint interface
