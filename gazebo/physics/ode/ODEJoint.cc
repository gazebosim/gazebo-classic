/*
 * Copyright (C) 2012-2014 Open Source Robotics Foundation
 *
 * Licensed under the Apache License, Version 2.0 (the "License");
 * you may not use this file except in compliance with the License.
 * You may obtain a copy of the License at
 *
 *     http://www.apache.org/licenses/LICENSE-2.0
 *
 * Unless required by applicable law or agreed to in writing, software
 * distributed under the License is distributed on an "AS IS" BASIS,
 * WITHOUT WARRANTIES OR CONDITIONS OF ANY KIND, either express or implied.
 * See the License for the specific language governing permissions and
 * limitations under the License.
 *
*/
#include "gazebo/common/Exception.hh"
#include "gazebo/common/Console.hh"
#include "gazebo/common/Assert.hh"

#include "gazebo/physics/World.hh"
#include "gazebo/physics/Link.hh"
#include "gazebo/physics/PhysicsEngine.hh"
#include "gazebo/physics/ode/ODELink.hh"
#include "gazebo/physics/ode/ODEJoint.hh"
#include "gazebo/physics/GearboxJoint.hh"
#include "gazebo/physics/ScrewJoint.hh"
#include "gazebo/physics/JointWrench.hh"

using namespace gazebo;
using namespace physics;


//////////////////////////////////////////////////
ODEJoint::ODEJoint(BasePtr _parent)
  : Joint(_parent)
{
  this->jointId = NULL;
  this->implicitDampingState[0] = ODEJoint::NONE;
  this->implicitDampingState[1] = ODEJoint::NONE;
  this->stiffnessDampingInitialized = false;
  this->feedback = NULL;
  this->currentKd[0] = 0;
  this->currentKd[1] = 0;
  this->currentKp[0] = 0;
  this->currentKp[1] = 0;
  this->forceApplied[0] = 0;
  this->forceApplied[1] = 0;
  this->useImplicitSpringDamper = false;
  this->stopERP = 0.0;
  this->stopCFM = 0.0;
}

//////////////////////////////////////////////////
ODEJoint::~ODEJoint()
{
  if (this->applyDamping)
    physics::Joint::DisconnectJointUpdate(this->applyDamping);

  delete this->feedback;
  this->Detach();

  if (this->jointId)
    dJointDestroy(this->jointId);
}

//////////////////////////////////////////////////
void ODEJoint::Load(sdf::ElementPtr _sdf)
{
  Joint::Load(_sdf);

  if (this->sdf->HasElement("physics") &&
      this->sdf->GetElement("physics")->HasElement("ode"))
  {
    sdf::ElementPtr elem = this->sdf->GetElement("physics")->GetElement("ode");

    if (elem->HasElement("implicit_spring_damper"))
    {
<<<<<<< HEAD
      gzwarn << "Deprecating sdf <cfm_damping>, "
             << "replace with <implicit_spring_damper> in sdf 1.5.\n";
      this->useImplicitSpringDamper = elem->Get<bool>("cfm_damping");
    }
    else if (elem->HasElement("implicit_spring_damper"))
    {
=======
>>>>>>> c9dc1434
      this->useImplicitSpringDamper = elem->Get<bool>("implicit_spring_damper");
    }

    // initializa both axis, \todo: make cfm, erp per axis
    this->stopERP = elem->GetElement("limit")->Get<double>("erp");
    for (unsigned int i = 0; i < this->GetAngleCount(); ++i)
      this->SetParam("stop_erp", i, this->stopERP);

    // initializa both axis, \todo: make cfm, erp per axis
    this->stopCFM = elem->GetElement("limit")->Get<double>("cfm");
    for (unsigned int i = 0; i < this->GetAngleCount(); ++i)
      this->SetParam("stop_cfm", i, this->stopCFM);

    if (elem->HasElement("suspension"))
    {
      this->SetParam(dParamSuspensionERP,
          elem->GetElement("suspension")->Get<double>("erp"));
      this->SetParam(dParamSuspensionCFM,
          elem->GetElement("suspension")->Get<double>("cfm"));
    }

    if (elem->HasElement("fudge_factor"))
      this->SetParam(dParamFudgeFactor,
          elem->GetElement("fudge_factor")->Get<double>());

    if (elem->HasElement("cfm"))
        this->SetParam("cfm", 0, elem->Get<double>("cfm"));

    if (elem->HasElement("erp"))
        this->SetParam("erp", 0, elem->Get<double>("erp"));

    if (elem->HasElement("bounce"))
        this->SetParam(dParamBounce,
          elem->GetElement("bounce")->Get<double>());

    if (elem->HasElement("max_force"))
      this->SetParam(dParamFMax,
          elem->GetElement("max_force")->Get<double>());

    if (elem->HasElement("velocity"))
      this->SetParam(dParamVel,
          elem->GetElement("velocity")->Get<double>());
  }

  if (this->sdf->HasElement("axis"))
  {
    sdf::ElementPtr axisElem = this->sdf->GetElement("axis");
    if (axisElem->HasElement("dynamics"))
    {
      sdf::ElementPtr dynamicsElem = axisElem->GetElement("dynamics");

      if (dynamicsElem->HasElement("damping"))
      {
        this->SetDamping(0, dynamicsElem->Get<double>("damping"));
      }
      if (dynamicsElem->HasElement("friction"))
      {
        sdf::ElementPtr frictionElem = dynamicsElem->GetElement("friction");
        gzlog << "joint friction not implemented\n";
      }
    }
  }

  if (this->sdf->HasElement("axis2"))
  {
    sdf::ElementPtr axisElem = this->sdf->GetElement("axis");
    if (axisElem->HasElement("dynamics"))
    {
      sdf::ElementPtr dynamicsElem = axisElem->GetElement("dynamics");

      if (dynamicsElem->HasElement("damping"))
      {
        this->SetDamping(1, dynamicsElem->Get<double>("damping"));
      }
      if (dynamicsElem->HasElement("friction"))
      {
        sdf::ElementPtr frictionElem = dynamicsElem->GetElement("friction");
        gzlog << "joint friction not implemented\n";
      }
    }
  }
}

//////////////////////////////////////////////////
LinkPtr ODEJoint::GetJointLink(unsigned int _index) const
{
  LinkPtr result;
  if (!this->jointId)
  {
    gzerr << "ODE Joint ID is invalid\n";
    return result;
  }

  if (_index == 0 || _index == 1)
  {
    ODELinkPtr odeLink1 = boost::static_pointer_cast<ODELink>(this->childLink);
    ODELinkPtr odeLink2 = boost::static_pointer_cast<ODELink>(this->parentLink);
    if (odeLink1 != NULL &&
        dJointGetBody(this->jointId, _index) == odeLink1->GetODEId())
      result = this->childLink;
    else if (odeLink2)
      result = this->parentLink;
  }

  return result;
}

//////////////////////////////////////////////////
bool ODEJoint::AreConnected(LinkPtr _one, LinkPtr _two) const
{
  ODELinkPtr odeLink1 = boost::dynamic_pointer_cast<ODELink>(_one);
  ODELinkPtr odeLink2 = boost::dynamic_pointer_cast<ODELink>(_two);

  if (odeLink1 == NULL || odeLink2 == NULL)
    gzthrow("ODEJoint requires ODE bodies\n");

  return dAreConnected(odeLink1->GetODEId(), odeLink2->GetODEId());
}

//////////////////////////////////////////////////
// child classes where appropriate
double ODEJoint::GetParam(unsigned int /*parameter*/) const
{
  return 0;
}

//////////////////////////////////////////////////
void ODEJoint::Attach(LinkPtr _parent, LinkPtr _child)
{
  Joint::Attach(_parent, _child);

  ODELinkPtr odechild = boost::dynamic_pointer_cast<ODELink>(this->childLink);
  ODELinkPtr odeparent = boost::dynamic_pointer_cast<ODELink>(this->parentLink);

  if (odechild == NULL && odeparent == NULL)
    gzthrow("ODEJoint requires at least one ODE link\n");

  if (!this->jointId)
    gzerr << "ODE Joint ID is invalid\n";

  if (this->HasType(Base::HINGE2_JOINT) &&
      (odechild == NULL || odeparent == NULL))
    gzthrow("ODEHinge2Joint cannot be connected to the world");

  if (!odechild && odeparent)
  {
    dJointAttach(this->jointId, 0, odeparent->GetODEId());
  }
  else if (odechild && !odeparent)
  {
    dJointAttach(this->jointId, odechild->GetODEId(), 0);
  }
  else if (odechild && odeparent)
  {
    if (this->HasType(Base::HINGE2_JOINT))
      dJointAttach(this->jointId, odeparent->GetODEId(), odechild->GetODEId());
    else
      dJointAttach(this->jointId, odechild->GetODEId(), odeparent->GetODEId());
  }
}

//////////////////////////////////////////////////
void ODEJoint::Detach()
{
  Joint::Detach();
  this->childLink.reset();
  this->parentLink.reset();

  if (this->jointId)
    dJointAttach(this->jointId, 0, 0);
  else
    gzerr << "ODE Joint ID is invalid\n";
}

//////////////////////////////////////////////////
// where appropriate
void ODEJoint::SetParam(unsigned int /*parameter*/, double /*value*/)
{
  if (this->childLink)
    this->childLink->SetEnabled(true);
  if (this->parentLink)
    this->parentLink->SetEnabled(true);
}

//////////////////////////////////////////////////
void ODEJoint::SetERP(double _newERP)
{
  this->SetParam(dParamSuspensionERP, _newERP);
}

//////////////////////////////////////////////////
double ODEJoint::GetERP()
{
  return this->GetParam(dParamSuspensionERP);
}

//////////////////////////////////////////////////
void ODEJoint::SetCFM(double _newCFM)
{
  this->SetParam(dParamSuspensionCFM, _newCFM);
}

//////////////////////////////////////////////////
double ODEJoint::GetCFM()
{
  return this->GetParam(dParamSuspensionCFM);
}

//////////////////////////////////////////////////
dJointFeedback *ODEJoint::GetFeedback()
{
  if (this->jointId)
    return dJointGetFeedback(this->jointId);
  else
    gzerr << "ODE Joint ID is invalid\n";
  return NULL;
}

//////////////////////////////////////////////////
bool ODEJoint::SetHighStop(unsigned int _index, const math::Angle &_angle)
{
  Joint::SetHighStop(_index, _angle);
  switch (_index)
  {
    case 0:
      this->SetParam(dParamHiStop, _angle.Radian());
      return true;
    case 1:
      this->SetParam(dParamHiStop2, _angle.Radian());
      return true;
    case 2:
      this->SetParam(dParamHiStop3, _angle.Radian());
      return true;
    default:
      gzerr << "Invalid index[" << _index << "]\n";
      return false;
  };
}

//////////////////////////////////////////////////
bool ODEJoint::SetLowStop(unsigned int _index, const math::Angle &_angle)
{
  Joint::SetLowStop(_index, _angle);
  switch (_index)
  {
    case 0:
      this->SetParam(dParamLoStop, _angle.Radian());
      return true;
    case 1:
      this->SetParam(dParamLoStop2, _angle.Radian());
      return true;
    case 2:
      this->SetParam(dParamLoStop3, _angle.Radian());
      return true;
    default:
      gzerr << "Invalid index[" << _index << "]\n";
      return false;
  };
}

//////////////////////////////////////////////////
math::Angle ODEJoint::GetHighStop(unsigned int _index)
{
  return this->GetUpperLimit(_index);
}

//////////////////////////////////////////////////
math::Angle ODEJoint::GetLowStop(unsigned int _index)
{
  return this->GetLowerLimit(_index);
}

//////////////////////////////////////////////////
math::Vector3 ODEJoint::GetLinkForce(unsigned int _index) const
{
  math::Vector3 result;

  if (!this->jointId)
  {
    gzerr << "ODE Joint ID is invalid\n";
    return result;
  }

  dJointFeedback *jointFeedback = dJointGetFeedback(this->jointId);

  if (_index == 0)
    result.Set(jointFeedback->f1[0], jointFeedback->f1[1],
               jointFeedback->f1[2]);
  else
    result.Set(jointFeedback->f2[0], jointFeedback->f2[1],
               jointFeedback->f2[2]);

  return result;
}

//////////////////////////////////////////////////
math::Vector3 ODEJoint::GetLinkTorque(unsigned int _index) const
{
  math::Vector3 result;

  if (!this->jointId)
  {
    gzerr << "ODE Joint ID is invalid\n";
    return result;
  }

  dJointFeedback *jointFeedback = dJointGetFeedback(this->jointId);

  if (_index == 0)
    result.Set(jointFeedback->t1[0], jointFeedback->t1[1],
               jointFeedback->t1[2]);
  else
    result.Set(jointFeedback->t2[0], jointFeedback->t2[1],
               jointFeedback->t2[2]);

  return result;
}

//////////////////////////////////////////////////
void ODEJoint::SetAxis(unsigned int _index, const math::Vector3 &_axis)
{
  // record axis in sdf element
  if (_index == 0)
    this->sdf->GetElement("axis")->GetElement("xyz")->Set(_axis);
  else if (_index == 1)
    this->sdf->GetElement("axis2")->GetElement("xyz")->Set(_axis);
  else
    gzerr << "SetAxis index [" << _index << "] out of bounds\n";
}

//////////////////////////////////////////////////
bool ODEJoint::SetParam(const std::string &_key, unsigned int _index,
                            const boost::any &_value)
{
  if (_key == "fudge_factor")
  {
    try
    {
      this->SetParam(dParamFudgeFactor, boost::any_cast<double>(_value));
    }
    catch(const boost::bad_any_cast &e)
    {
      gzerr << "boost any_cast error:" << e.what() << "\n";
      return false;
    }
  }
  else if (_key == "suspension_erp")
  {
    try
    {
      this->SetParam(dParamSuspensionERP, boost::any_cast<double>(_value));
    }
    catch(const boost::bad_any_cast &e)
    {
      gzerr << "boost any_cast error:" << e.what() << "\n";
      return false;
    }
  }
  else if (_key == "suspension_cfm")
  {
    try
    {
      this->SetParam(dParamSuspensionCFM, boost::any_cast<double>(_value));
    }
    catch(const boost::bad_any_cast &e)
    {
      gzerr << "boost any_cast error:" << e.what() << "\n";
      return false;
    }
  }
  else if (_key == "stop_erp")
  {
    try
    {
      switch (_index)
      {
        case 0:
          this->SetParam(dParamStopERP, boost::any_cast<double>(_value));
          break;
        case 1:
          this->SetParam(dParamStopERP2, boost::any_cast<double>(_value));
          break;
        case 2:
          this->SetParam(dParamStopERP3, boost::any_cast<double>(_value));
          break;
        default:
          gzerr << "Invalid index[" << _index << "]\n";
          return false;
      };
    }
    catch(const boost::bad_any_cast &e)
    {
      gzerr << "boost any_cast error:" << e.what() << "\n";
      return false;
    }
  }
  else if (_key == "stop_cfm")
  {
    try
    {
      switch (_index)
      {
        case 0:
          this->SetParam(dParamStopCFM, boost::any_cast<double>(_value));
          break;
        case 1:
          this->SetParam(dParamStopCFM2, boost::any_cast<double>(_value));
          break;
        case 2:
          this->SetParam(dParamStopCFM3, boost::any_cast<double>(_value));
          break;
        default:
          gzerr << "Invalid index[" << _index << "]\n";
          return false;
      };
    }
    catch(const boost::bad_any_cast &e)
    {
      gzerr << "boost any_cast error:" << e.what() << "\n";
      return false;
    }
  }
  else if (_key == "erp")
  {
    try
    {
      this->SetParam(dParamERP, boost::any_cast<double>(_value));
    }
    catch(const boost::bad_any_cast &e)
    {
      gzerr << "boost any_cast error:" << e.what() << "\n";
      return false;
    }
  }
  else if (_key == "cfm")
  {
    try
    {
      this->SetParam(dParamCFM, boost::any_cast<double>(_value));
    }
    catch(const boost::bad_any_cast &e)
    {
      gzerr << "boost any_cast error:" << e.what() << "\n";
      return false;
    }
  }
  else if (_key == "fmax")
  {
    try
    {
      this->SetParam(dParamFMax, boost::any_cast<double>(_value));
    }
    catch(const boost::bad_any_cast &e)
    {
      gzerr << "boost any_cast error:" << e.what() << "\n";
      return false;
    }
  }
  else if (_key == "vel")
  {
    try
    {
      this->SetParam(dParamVel, boost::any_cast<double>(_value));
    }
    catch(const boost::bad_any_cast &e)
    {
      gzerr << "boost any_cast error:" << e.what() << "\n";
      return false;
    }
  }
  else if (_key == "hi_stop")
  {
    try
    {
      switch (_index)
      {
        case 0:
          this->SetParam(dParamHiStop, boost::any_cast<double>(_value));
          break;
        case 1:
          this->SetParam(dParamHiStop2, boost::any_cast<double>(_value));
          break;
        case 2:
          this->SetParam(dParamHiStop3, boost::any_cast<double>(_value));
          break;
        default:
          gzerr << "Invalid index[" << _index << "]\n";
          return false;
      };
    }
    catch(const boost::bad_any_cast &e)
    {
      gzerr << "boost any_cast error:" << e.what() << "\n";
      return false;
    }
  }
  else if (_key == "lo_stop")
  {
    try
    {
      switch (_index)
      {
        case 0:
          this->SetParam(dParamLoStop, boost::any_cast<double>(_value));
          break;
        case 1:
          this->SetParam(dParamLoStop2, boost::any_cast<double>(_value));
          break;
        case 2:
          this->SetParam(dParamLoStop3, boost::any_cast<double>(_value));
          break;
        default:
          gzerr << "Invalid index[" << _index << "]\n";
          return false;
      };
    }
    catch(const boost::bad_any_cast &e)
    {
      gzerr << "boost any_cast error:" << e.what() << "\n";
      return false;
    }
  }
  else if (_key == "thread_pitch")
  {
    ScrewJoint<ODEJoint>* screwJoint =
      dynamic_cast<ScrewJoint<ODEJoint>* >(this);
    if (screwJoint != NULL)
    {
      try
      {
        screwJoint->SetThreadPitch(boost::any_cast<double>(_value));
      }
      catch(const boost::bad_any_cast &e)
      {
        gzerr << "boost any_cast error:" << e.what() << "\n";
        return false;
      }
    }
  }
  else if (_key == "gearbox_ratio")
  {
    GearboxJoint<ODEJoint>* gearboxJoint =
      dynamic_cast<GearboxJoint<ODEJoint>* >(this);
    if (gearboxJoint != NULL)
    {
      try
      {
        gearboxJoint->SetGearboxRatio(boost::any_cast<double>(_value));
      }
      catch(const boost::bad_any_cast &e)
      {
        gzerr << "boost any_cast error:" << e.what() << "\n";
        return false;
      }
    }
  }
  else
  {
    gzerr << "Unable to handle joint attribute[" << _key << "]\n";
    return false;
  }
  return true;
}

//////////////////////////////////////////////////
double ODEJoint::GetParam(const std::string &_key, unsigned int _index)
{
  if (_key == "fudge_factor")
  {
    try
    {
      return this->GetParam(dParamFudgeFactor);
    }
    catch(common::Exception &e)
    {
      gzerr << "GetParam error:" << e.GetErrorStr() << "\n";
      return 0;
    }
  }
  else if (_key == "suspension_erp")
  {
    try
    {
      return this->GetParam(dParamSuspensionERP);
    }
    catch(common::Exception &e)
    {
      gzerr << "GetParam error:" << e.GetErrorStr() << "\n";
      return 0;
    }
  }
  else if (_key == "suspension_cfm")
  {
    try
    {
      return this->GetParam(dParamSuspensionCFM);
    }
    catch(common::Exception &e)
    {
      gzerr << "GetParam error:" << e.GetErrorStr() << "\n";
      return 0;
    }
  }
  else if (_key == "stop_erp")
  {
    try
    {
      /// \TODO: switch based on index
      return this->GetParam(dParamStopERP);
    }
    catch(common::Exception &e)
    {
      gzerr << "GetParam error:" << e.GetErrorStr() << "\n";
      return 0;
    }
  }
  else if (_key == "stop_cfm")
  {
    try
    {
      /// \TODO: switch based on index
      return this->GetParam(dParamStopCFM);
    }
    catch(common::Exception &e)
    {
      gzerr << "GetParam error:" << e.GetErrorStr() << "\n";
      return 0;
    }
  }
  else if (_key == "erp")
  {
    try
    {
      return this->GetParam(dParamERP);
    }
    catch(common::Exception &e)
    {
      gzerr << "GetParam error:" << e.GetErrorStr() << "\n";
      return 0;
    }
  }
  else if (_key == "cfm")
  {
    try
    {
      return this->GetParam(dParamCFM);
    }
    catch(common::Exception &e)
    {
      gzerr << "GetParam error:" << e.GetErrorStr() << "\n";
      return 0;
    }
  }
  else if (_key == "fmax")
  {
    try
    {
      return this->GetParam(dParamFMax);
    }
    catch(common::Exception &e)
    {
      gzerr << "GetParam error:" << e.GetErrorStr() << "\n";
      return 0;
    }
  }
  else if (_key == "vel")
  {
    try
    {
      return this->GetParam(dParamVel);
    }
    catch(common::Exception &e)
    {
      gzerr << "GetParam error:" << e.GetErrorStr() << "\n";
      return 0;
    }
  }
  else if (_key == "hi_stop")
  {
    try
    {
      switch (_index)
      {
        case 0:
          return this->GetParam(dParamHiStop);
        case 1:
          return this->GetParam(dParamHiStop2);
        case 2:
          return this->GetParam(dParamHiStop3);
        default:
          gzerr << "Invalid index[" << _index << "]\n";
          break;
      };
    }
    catch(common::Exception &e)
    {
      gzerr << "GetParam error:" << e.GetErrorStr() << "\n";
      return 0;
    }
  }
  else if (_key == "lo_stop")
  {
    try
    {
      switch (_index)
      {
        case 0:
          return this->GetParam(dParamLoStop);
        case 1:
          return this->GetParam(dParamLoStop2);
        case 2:
          return this->GetParam(dParamLoStop3);
        default:
          gzerr << "Invalid index[" << _index << "]\n";
          break;
      };
    }
    catch(common::Exception &e)
    {
      gzerr << "GetParam error:" << e.GetErrorStr() << "\n";
      return 0;
    }
  }
  else if (_key == "thread_pitch")
  {
    ScrewJoint<ODEJoint>* screwJoint =
      dynamic_cast<ScrewJoint<ODEJoint>* >(this);
    if (screwJoint != NULL)
    {
      try
      {
        return screwJoint->GetThreadPitch();
      }
      catch(common::Exception &e)
      {
        gzerr << "GetParam error:" << e.GetErrorStr() << "\n";
        return 0;
      }
    }
    else
    {
      gzerr << "Trying to get thread_pitch for non-screw joints.\n";
      return 0;
    }
  }
  else if (_key == "gearbox_ratio")
  {
    GearboxJoint<ODEJoint>* gearboxJoint =
      dynamic_cast<GearboxJoint<ODEJoint>* >(this);
    if (gearboxJoint != NULL)
    {
      try
      {
        return gearboxJoint->GetGearboxRatio();
      }
      catch(common::Exception &e)
      {
        gzerr << "GetParam error:" << e.GetErrorStr() << "\n";
        return 0;
      }
    }
    else
    {
      gzerr << "Trying to get thread_pitch for non-gearbox joints.\n";
      return 0;
    }
  }
  else
  {
    gzerr << "Unable to get joint attribute[" << _key << "]\n";
    return 0;
  }

  gzerr << "should not be here\n";
  return 0;
}

//////////////////////////////////////////////////
void ODEJoint::Reset()
{
  if (this->jointId)
    dJointReset(this->jointId);
  else
    gzerr << "ODE Joint ID is invalid\n";

  Joint::Reset();
}

//////////////////////////////////////////////////
JointWrench ODEJoint::GetForceTorque(unsigned int /*_index*/)
{
  // Note that:
  // f2, t2 are the force torque measured on parent body's cg
  // f1, t1 are the force torque measured on child body's cg
  dJointFeedback *fb = this->GetFeedback();
  if (fb)
  {
    // kind of backwards here, body1 (parent) corresponds go f2, t2
    // and body2 (child) corresponds go f1, t1
    this->wrench.body2Force.Set(fb->f1[0], fb->f1[1], fb->f1[2]);
    this->wrench.body2Torque.Set(fb->t1[0], fb->t1[1], fb->t1[2]);
    this->wrench.body1Force.Set(fb->f2[0], fb->f2[1], fb->f2[2]);
    this->wrench.body1Torque.Set(fb->t2[0], fb->t2[1], fb->t2[2]);

    // get force applied through SetForce
    physics::JointWrench wrenchAppliedWorld;
    if (this->HasType(physics::Base::HINGE_JOINT))
    {
      // rotate force into child link frame
      // GetLocalAxis is the axis specified in parent link frame!!!
      wrenchAppliedWorld.body2Torque =
        this->GetForce(0u) * this->GetLocalAxis(0u);

      // gzerr << "body2Torque [" << wrenchAppliedWorld.body2Torque
      //       << "] axis [" << this->GetLocalAxis(0u)
      //       << "]\n";

      wrenchAppliedWorld.body1Torque = -wrenchAppliedWorld.body2Torque;
    }
    else if (this->HasType(physics::Base::SLIDER_JOINT))
    {
      // rotate force into child link frame
      wrenchAppliedWorld.body2Force =
        this->GetForce(0u) * this->GetLocalAxis(0u);
      wrenchAppliedWorld.body1Force = -wrenchAppliedWorld.body2Force;
    }
    else
    {
      /// \TODO: fix for multi-axis joints
      gzerr << "force torque for joint type [" << this->GetType()
            << "] not implemented, returns false results!!\n";
    }

    // convert wrench from child cg location to child link frame
    if (this->childLink)
    {
      math::Pose childPose = this->childLink->GetWorldPose();

      // convert torque from about child CG to joint anchor location
      // cg position specified in child link frame
      math::Pose cgPose = this->childLink->GetInertial()->GetPose();

      // anchorPose location of joint in child frame
      // childMomentArm: from child CG to joint location in child link frame
      // moment arm rotated into world frame (given feedback is in world frame)
      math::Vector3 childMomentArm = childPose.rot.RotateVector(
        (this->anchorPose - math::Pose(cgPose.pos, math::Quaternion())).pos);

      // gzerr << "anchor [" << anchorPose
      //       << "] iarm[" << this->childLink->GetInertial()->GetPose().pos
      //       << "] childMomentArm[" << childMomentArm
      //       << "] f1[" << this->wrench.body2Force
      //       << "] t1[" << this->wrench.body2Torque
      //       << "] fxp[" << this->wrench.body2Force.Cross(childMomentArm)
      //       << "]\n";

      this->wrench.body2Torque += this->wrench.body2Force.Cross(childMomentArm);

      // rotate resulting body2Force in world frame into link frame
      this->wrench.body2Force = childPose.rot.RotateVectorReverse(
        -this->wrench.body2Force);

      // rotate resulting body2Torque in world frame into link frame
      this->wrench.body2Torque = childPose.rot.RotateVectorReverse(
        -this->wrench.body2Torque);
    }

    // convert torque from about parent CG to joint anchor location
    if (this->parentLink)
    {
      // get child pose, or it's the inertial world if childLink is NULL
      math::Pose childPose;
      if (this->childLink)
        childPose = this->childLink->GetWorldPose();
      else
        gzerr << "missing child link, double check model.";

      math::Pose parentPose = this->parentLink->GetWorldPose();

      // if parent link exists, convert torque from about parent
      // CG to joint anchor location

      // parent cg specified in parent link frame
      math::Pose cgPose = this->parentLink->GetInertial()->GetPose();

      // get parent CG pose in child link frame
      math::Pose parentCGInChildLink =
        math::Pose(cgPose.pos, math::Quaternion()) - (childPose - parentPose);

      // anchor location in parent CG frame
      // this is the moment arm, but it's in parent CG frame, we need
      // to convert it into world frame
      math::Pose anchorInParendCGFrame = this->anchorPose - parentCGInChildLink;

      // paretnCGFrame in world frame
      math::Pose parentCGInWorld = cgPose + parentPose;

      // rotate momeent arms into world frame
      math::Vector3 parentMomentArm = parentCGInWorld.rot.RotateVector(
        (this->anchorPose - parentCGInChildLink).pos);

      // gzerr << "anchor [" << this->anchorPose
      //       << "] pcginc[" << parentCGInChildLink
      //       << "] iarm[" << cgPose
      //       << "] anc2pcg[" << this->anchorPose - parentCGInChildLink
      //       << "] parentMomentArm[" << parentMomentArm
      //       << "] f1[" << this->wrench.body1Force
      //       << "] t1[" << this->wrench.body1Torque
      //       << "] fxp[" << this->wrench.body1Force.Cross(parentMomentArm)
      //       << "]\n";

      this->wrench.body1Torque +=
        this->wrench.body1Force.Cross(parentMomentArm);

      // rotate resulting body1Force in world frame into link frame
      this->wrench.body1Force = parentPose.rot.RotateVectorReverse(
        -this->wrench.body1Force);

      // rotate resulting body1Torque in world frame into link frame
      this->wrench.body1Torque = parentPose.rot.RotateVectorReverse(
        -this->wrench.body1Torque);

      if (!this->childLink)
      {
        gzlog << "Joint [" << this->GetScopedName()
              << "] with parent Link [" << this->parentLink->GetScopedName()
              << "] but no child Link.  Child Link must be world.\n";
        // if child link does not exist, use equal and opposite
        this->wrench.body2Force = -this->wrench.body1Force;
        this->wrench.body2Torque = -this->wrench.body1Torque;

        // force/torque are in parent link frame, transform them into
        // child link(world) frame.
        math::Pose parentToWorldTransform = this->parentLink->GetWorldPose();
        this->wrench.body1Force =
          parentToWorldTransform.rot.RotateVector(
          this->wrench.body1Force);
        this->wrench.body1Torque =
          parentToWorldTransform.rot.RotateVector(
          this->wrench.body1Torque);
      }
    }
    else
    {
      if (!this->childLink)
      {
        gzerr << "Both parent and child links are invalid, abort.\n";
        return JointWrench();
      }
      else
      {
        gzlog << "Joint [" << this->GetScopedName()
              << "] with child Link [" << this->childLink->GetScopedName()
              << "] but no parent Link.  Parent Link must be world.\n";
        // if parentLink does not exist, use equal opposite body1 wrench
        this->wrench.body1Force = -this->wrench.body2Force;
        this->wrench.body1Torque = -this->wrench.body2Torque;

        // force/torque are in child link frame, transform them into
        // parent link frame.  Here, parent link is world, so zero transform.
        math::Pose childToWorldTransform = this->childLink->GetWorldPose();
        this->wrench.body1Force =
          childToWorldTransform.rot.RotateVector(
          this->wrench.body1Force);
        this->wrench.body1Torque =
          childToWorldTransform.rot.RotateVector(
          this->wrench.body1Torque);
      }
    }
    this->wrench = this->wrench - wrenchAppliedWorld;
  }
  else
  {
    // forgot to set provide_feedback?
    gzwarn << "GetForceTorque: forgot to set <provide_feedback>?\n";
  }

  return this->wrench;
}

//////////////////////////////////////////////////
bool ODEJoint::UsesImplicitSpringDamper()
{
  return this->useImplicitSpringDamper;
}

//////////////////////////////////////////////////
void ODEJoint::ApplyImplicitStiffnessDamping()
{
  this->ApplyImplicitStiffnessDamping();
}

//////////////////////////////////////////////////
void ODEJoint::ApplyImplicitStiffnessDamping()
{
  // check if we are violating joint limits
  if (this->GetAngleCount() > 2)
  {
     gzerr << "Incompatible joint type, GetAngleCount() = "
           << this->GetAngleCount() << " > 2\n";
     return;
  }

  double dt = this->GetWorld()->GetPhysicsEngine()->GetMaxStepSize();
  for (unsigned int i = 0; i < this->GetAngleCount(); ++i)
  {
    double angle = this->GetAngle(i).Radian();
    double dAngle = 2.0 * this->GetVelocity(i) * dt;
    angle += dAngle;

    if ((math::equal(this->dissipationCoefficient[i], 0.0) &&
         math::equal(this->stiffnessCoefficient[i], 0.0)) ||
        angle >= this->upperLimit[i].Radian() ||
        angle <= this->lowerLimit[i].Radian())
    {
      if (this->implicitDampingState[i] != ODEJoint::JOINT_LIMIT)
      {
        // We have hit the actual joint limit!
        // turn off simulated damping by recovering cfm and erp,
        // and recover joint limits
<<<<<<< HEAD
        this->SetAttribute("stop_erp", i, this->stopERP);
        this->SetAttribute("stop_cfm", i, this->stopCFM);
        this->SetAttribute("hi_stop", i, this->upperLimit[i].Radian());
        this->SetAttribute("lo_stop", i, this->lowerLimit[i].Radian());
        this->SetAttribute("hi_stop", i, this->upperLimit[i].Radian());
=======
        this->SetParam("stop_erp", i, this->stopERP);
        this->SetParam("stop_cfm", i, this->stopCFM);
        this->SetParam("hi_stop", i, this->upperLimit[i].Radian());
        this->SetParam("lo_stop", i, this->lowerLimit[i].Radian());
        this->SetParam("hi_stop", i, this->upperLimit[i].Radian());
>>>>>>> c9dc1434
        this->implicitDampingState[i] = ODEJoint::JOINT_LIMIT;
      }
      /* test to see if we can reduce jitter at joint limits
      // apply spring damper explicitly if in joint limit
      // this limits oscillations if spring is pushing joint
      // into the limit.
      {
        double dampingForce = -fabs(this->dissipationCoefficient[i])
          * this->GetVelocity(i);
        double springForce = this->stiffnessCoefficient[i]
          * (this->springReferencePosition[i] - this->GetAngle(i).Radian());
        this->SetForceImpl(i, dampingForce + springForce);
      }
      */
    }
    else if (!math::equal(this->dissipationCoefficient[i], 0.0) ||
             !math::equal(this->stiffnessCoefficient[i], 0.0))
    {
      double kd = fabs(this->dissipationCoefficient[i]);
      double kp = this->stiffnessCoefficient[i];

      /// \TODO: This bit of code involving adaptive damping
      /// might be too complicated, add some more comments or simplify it.
      if (this->dissipationCoefficient[i] < 0)
        kd = this->ApplyAdaptiveDamping(i, kd);

      // update if going into DAMPING_ACTIVE mode, or
      // if current applied damping value is not the same as predicted.
      if (this->implicitDampingState[i] != ODEJoint::DAMPING_ACTIVE ||
          !math::equal(kd, this->currentKd[i]) ||
          !math::equal(kp, this->currentKp[i]))
      {
        // save kp, kd applied for efficiency
        this->currentKd[i] = kd;
        this->currentKp[i] = kp;

        // convert kp, kd to cfm, erp
        double erp, cfm;
        this->KpKdToCFMERP(dt, kp, kd, cfm, erp);

        // add additional constraint row by fake hitting joint limit
        // then, set erp and cfm to simulate viscous joint damping
<<<<<<< HEAD
        this->SetAttribute("stop_erp", i, erp);
        this->SetAttribute("stop_cfm", i, cfm);
        this->SetAttribute("hi_stop", i, this->springReferencePosition[i]);
        this->SetAttribute("lo_stop", i, this->springReferencePosition[i]);
        this->SetAttribute("hi_stop", i, this->springReferencePosition[i]);
=======
        this->SetParam("stop_erp", i, erp);
        this->SetParam("stop_cfm", i, cfm);
        this->SetParam("hi_stop", i, this->springReferencePosition[i]);
        this->SetParam("lo_stop", i, this->springReferencePosition[i]);
        this->SetParam("hi_stop", i, this->springReferencePosition[i]);
>>>>>>> c9dc1434
        this->implicitDampingState[i] = ODEJoint::DAMPING_ACTIVE;
      }
    }
  }
}

//////////////////////////////////////////////////
<<<<<<< HEAD
double ODEJoint::ApplyAdaptiveDamping(int _index, const double _damping)
=======
double ODEJoint::ApplyAdaptiveDamping(unsigned int _index,
    const double _damping)
>>>>>>> c9dc1434
{
  /// \TODO: hardcoded thresholds for now, make them params.
  static double vThreshold = 0.01;
  static double fThreshold = 1.0;

  double f = this->GetForce(_index);
  double v = this->GetVelocity(_index);

  if (fabs(v) < vThreshold && fabs(f) > fThreshold)
  {
    // guess what the stable damping value might be based on v.
    double tmpDStable = f / (v/fabs(v)*std::max(fabs(v), vThreshold));

    // debug
    // gzerr << "joint [" << this->GetName()
    //       << "] damping[" << _damping
    //       << "] f [" << f
    //       << "] v [" << v
    //       << "] f*v [" << f*v
    //       << "] f/v [" << tmpDStable
    //       << "] cur currentKd[" << _index
    //       << "] = [" << currentKd[_index] << "]\n";

    // limit v(n+1)/v(n) to 2.0 by multiplying tmpDStable by 0.5
    return std::max(_damping, 0.5*tmpDStable);
  }
  else
    return _damping;
}

//////////////////////////////////////////////////
void ODEJoint::KpKdToCFMERP(const double _dt,
                           const double _kp, const double _kd,
                           double &_cfm, double &_erp)
{
  /// \TODO: check for NaN cases
  _erp = _dt * _kp / (_dt * _kp + _kd);
  _cfm = 1.0 / (_dt * _kp + _kd);
}

//////////////////////////////////////////////////
void ODEJoint::CFMERPToKpKd(const double _dt,
                           const double _cfm, const double _erp,
                           double &_kp, double &_kd)
{
  /// \TODO: check for NaN cases
  _kp = _erp / (_dt * _cfm);
  _kd = (1.0 - _erp) / _cfm;
}

//////////////////////////////////////////////////
<<<<<<< HEAD
void ODEJoint::SetDamping(int _index, double _damping)
{
  if (static_cast<unsigned int>(_index) < this->GetAngleCount())
  {
    this->SetStiffnessDamping(static_cast<unsigned int>(_index),
      this->stiffnessCoefficient[_index],
=======
void ODEJoint::SetDamping(unsigned int _index, double _damping)
{
  if (_index < this->GetAngleCount())
  {
    this->SetStiffnessDamping(_index, this->stiffnessCoefficient[_index],
>>>>>>> c9dc1434
      _damping);
  }
  else
  {
     gzerr << "ODEJoint::SetDamping: index[" << _index
           << "] is out of bounds (GetAngleCount() = "
           << this->GetAngleCount() << ").\n";
     return;
  }
}

//////////////////////////////////////////////////
<<<<<<< HEAD
void ODEJoint::SetStiffness(int _index, double _stiffness)
{
  if (static_cast<unsigned int>(_index) < this->GetAngleCount())
  {
    this->SetStiffnessDamping(static_cast<unsigned int>(_index),
      _stiffness,
=======
void ODEJoint::SetStiffness(unsigned int _index, double _stiffness)
{
  if (_index < this->GetAngleCount())
  {
    this->SetStiffnessDamping(_index, _stiffness,
>>>>>>> c9dc1434
      this->dissipationCoefficient[_index]);
  }
  else
  {
     gzerr << "ODEJoint::SetStiffness: index[" << _index
           << "] is out of bounds (GetAngleCount() = "
           << this->GetAngleCount() << ").\n";
     return;
  }
}

//////////////////////////////////////////////////
void ODEJoint::SetStiffnessDamping(unsigned int _index,
  double _stiffness, double _damping, double _reference)
{
  if (_index < this->GetAngleCount())
  {
    this->stiffnessCoefficient[_index] = _stiffness;
    this->dissipationCoefficient[_index] = _damping;
    this->springReferencePosition[_index] = _reference;

    /// reset state of implicit damping state machine.
    if (this->useImplicitSpringDamper)
    {
      if (static_cast<unsigned int>(_index) < this->GetAngleCount())
      {
        this->implicitDampingState[_index] = ODEJoint::NONE;
      }
      else
      {
         gzerr << "Incompatible joint type, index[" << _index
               << "] is out of bounds (GetAngleCount() = "
               << this->GetAngleCount() << ").\n";
         return;
      }
    }

    /// \TODO:  The check for static parent or child below might not be needed,
    /// but we need to test first.  In theory, attaching an object to a static
    /// body should not affect spring/damper application.
    bool parentStatic =
      this->GetParent() ? this->GetParent()->IsStatic() : false;
    bool childStatic =
      this->GetChild() ? this->GetChild()->IsStatic() : false;

    if (!this->stiffnessDampingInitialized)
    {
      if (!parentStatic && !childStatic)
      {
        this->applyDamping = physics::Joint::ConnectJointUpdate(
          boost::bind(&ODEJoint::ApplyStiffnessDamping, this));
        this->stiffnessDampingInitialized = true;
      }
      else
      {
        gzwarn << "Spring Damper for Joint[" << this->GetName()
               << "] is not initialized because either parent[" << parentStatic
               << "] or child[" << childStatic << "] is static.\n";
      }
    }
  }
  else
    gzerr << "SetStiffnessDamping _index too large.\n";
}

//////////////////////////////////////////////////
void ODEJoint::SetProvideFeedback(bool _enable)
{
  Joint::SetProvideFeedback(_enable);

  if (this->provideFeedback)
  {
    this->feedback = new dJointFeedback;
    this->feedback->f1[0] = 0;
    this->feedback->f1[1] = 0;
    this->feedback->f1[2] = 0;
    this->feedback->t1[0] = 0;
    this->feedback->t1[1] = 0;
    this->feedback->t1[2] = 0;
    this->feedback->f2[0] = 0;
    this->feedback->f2[1] = 0;
    this->feedback->f2[2] = 0;
    this->feedback->t2[0] = 0;
    this->feedback->t2[1] = 0;
    this->feedback->t2[2] = 0;

    if (this->jointId)
      dJointSetFeedback(this->jointId, this->feedback);
    else
      gzerr << "ODE Joint ID is invalid\n";
  }
}

//////////////////////////////////////////////////
void ODEJoint::SetForce(unsigned int _index, double _force)
{
  double force = Joint::CheckAndTruncateForce(_index, _force);
  this->SaveForce(_index, force);
  this->SetForceImpl(_index, force);

  // for engines that supports auto-disable of links
  if (this->childLink)
    this->childLink->SetEnabled(true);
  if (this->parentLink)
    this->parentLink->SetEnabled(true);
}

//////////////////////////////////////////////////
void ODEJoint::SaveForce(unsigned int _index, double _force)
{
  // this bit of code actually doesn't do anything physical,
  // it simply records the forces commanded inside forceApplied.
  if (_index < this->GetAngleCount())
  {
    if (this->forceAppliedTime < this->GetWorld()->GetSimTime())
    {
      // reset forces if time step is new
      this->forceAppliedTime = this->GetWorld()->GetSimTime();
      this->forceApplied[0] = this->forceApplied[1] = 0;
    }

    this->forceApplied[_index] += _force;
  }
  else
    gzerr << "Something's wrong, joint [" << this->GetScopedName()
          << "] index [" << _index
          << "] out of range.\n";
}

//////////////////////////////////////////////////
double ODEJoint::GetForce(unsigned int _index)
{
  if (_index < this->GetAngleCount())
  {
    return this->forceApplied[_index];
  }
  else
  {
    gzerr << "Invalid joint index [" << _index
          << "] when trying to get force\n";
    return 0;
  }
}

//////////////////////////////////////////////////
void ODEJoint::ApplyStiffnessDamping()
<<<<<<< HEAD
{
  if (this->useImplicitSpringDamper)
    this->ApplyImplicitStiffnessDamping();
  else
    this->ApplyExplicitStiffnessDamping();
}

//////////////////////////////////////////////////
void ODEJoint::ApplyExplicitStiffnessDamping()
{
  for (unsigned int i = 0; i < this->GetAngleCount(); ++i)
  {
    // Take absolute value of dissipationCoefficient, since negative values of
    // dissipationCoefficient are used for adaptive damping to
    // enforce stability.
    double dampingForce = -fabs(this->dissipationCoefficient[i])
      * this->GetVelocity(i);

=======
{
  if (this->useImplicitSpringDamper)
    this->ApplyImplicitStiffnessDamping();
  else
    this->ApplyExplicitStiffnessDamping();
}

//////////////////////////////////////////////////
void ODEJoint::ApplyExplicitStiffnessDamping()
{
  for (unsigned int i = 0; i < this->GetAngleCount(); ++i)
  {
    // Take absolute value of dissipationCoefficient, since negative values of
    // dissipationCoefficient are used for adaptive damping to
    // enforce stability.
    double dampingForce = -fabs(this->dissipationCoefficient[i])
      * this->GetVelocity(i);

>>>>>>> c9dc1434
    double springForce = this->stiffnessCoefficient[i]
      * (this->springReferencePosition[i] - this->GetAngle(i).Radian());

    // do not change forceApplied if setting internal damping forces
    this->SetForceImpl(i, dampingForce + springForce);

    // gzerr << this->GetVelocity(0) << " : " << dampingForce << "\n";
  }
}<|MERGE_RESOLUTION|>--- conflicted
+++ resolved
@@ -76,15 +76,6 @@
 
     if (elem->HasElement("implicit_spring_damper"))
     {
-<<<<<<< HEAD
-      gzwarn << "Deprecating sdf <cfm_damping>, "
-             << "replace with <implicit_spring_damper> in sdf 1.5.\n";
-      this->useImplicitSpringDamper = elem->Get<bool>("cfm_damping");
-    }
-    else if (elem->HasElement("implicit_spring_damper"))
-    {
-=======
->>>>>>> c9dc1434
       this->useImplicitSpringDamper = elem->Get<bool>("implicit_spring_damper");
     }
 
@@ -1074,12 +1065,6 @@
 //////////////////////////////////////////////////
 void ODEJoint::ApplyImplicitStiffnessDamping()
 {
-  this->ApplyImplicitStiffnessDamping();
-}
-
-//////////////////////////////////////////////////
-void ODEJoint::ApplyImplicitStiffnessDamping()
-{
   // check if we are violating joint limits
   if (this->GetAngleCount() > 2)
   {
@@ -1105,19 +1090,11 @@
         // We have hit the actual joint limit!
         // turn off simulated damping by recovering cfm and erp,
         // and recover joint limits
-<<<<<<< HEAD
-        this->SetAttribute("stop_erp", i, this->stopERP);
-        this->SetAttribute("stop_cfm", i, this->stopCFM);
-        this->SetAttribute("hi_stop", i, this->upperLimit[i].Radian());
-        this->SetAttribute("lo_stop", i, this->lowerLimit[i].Radian());
-        this->SetAttribute("hi_stop", i, this->upperLimit[i].Radian());
-=======
         this->SetParam("stop_erp", i, this->stopERP);
         this->SetParam("stop_cfm", i, this->stopCFM);
         this->SetParam("hi_stop", i, this->upperLimit[i].Radian());
         this->SetParam("lo_stop", i, this->lowerLimit[i].Radian());
         this->SetParam("hi_stop", i, this->upperLimit[i].Radian());
->>>>>>> c9dc1434
         this->implicitDampingState[i] = ODEJoint::JOINT_LIMIT;
       }
       /* test to see if we can reduce jitter at joint limits
@@ -1160,19 +1137,11 @@
 
         // add additional constraint row by fake hitting joint limit
         // then, set erp and cfm to simulate viscous joint damping
-<<<<<<< HEAD
-        this->SetAttribute("stop_erp", i, erp);
-        this->SetAttribute("stop_cfm", i, cfm);
-        this->SetAttribute("hi_stop", i, this->springReferencePosition[i]);
-        this->SetAttribute("lo_stop", i, this->springReferencePosition[i]);
-        this->SetAttribute("hi_stop", i, this->springReferencePosition[i]);
-=======
         this->SetParam("stop_erp", i, erp);
         this->SetParam("stop_cfm", i, cfm);
         this->SetParam("hi_stop", i, this->springReferencePosition[i]);
         this->SetParam("lo_stop", i, this->springReferencePosition[i]);
         this->SetParam("hi_stop", i, this->springReferencePosition[i]);
->>>>>>> c9dc1434
         this->implicitDampingState[i] = ODEJoint::DAMPING_ACTIVE;
       }
     }
@@ -1180,12 +1149,8 @@
 }
 
 //////////////////////////////////////////////////
-<<<<<<< HEAD
-double ODEJoint::ApplyAdaptiveDamping(int _index, const double _damping)
-=======
 double ODEJoint::ApplyAdaptiveDamping(unsigned int _index,
     const double _damping)
->>>>>>> c9dc1434
 {
   /// \TODO: hardcoded thresholds for now, make them params.
   static double vThreshold = 0.01;
@@ -1237,20 +1202,11 @@
 }
 
 //////////////////////////////////////////////////
-<<<<<<< HEAD
-void ODEJoint::SetDamping(int _index, double _damping)
-{
-  if (static_cast<unsigned int>(_index) < this->GetAngleCount())
-  {
-    this->SetStiffnessDamping(static_cast<unsigned int>(_index),
-      this->stiffnessCoefficient[_index],
-=======
 void ODEJoint::SetDamping(unsigned int _index, double _damping)
 {
   if (_index < this->GetAngleCount())
   {
     this->SetStiffnessDamping(_index, this->stiffnessCoefficient[_index],
->>>>>>> c9dc1434
       _damping);
   }
   else
@@ -1263,20 +1219,11 @@
 }
 
 //////////////////////////////////////////////////
-<<<<<<< HEAD
-void ODEJoint::SetStiffness(int _index, double _stiffness)
-{
-  if (static_cast<unsigned int>(_index) < this->GetAngleCount())
-  {
-    this->SetStiffnessDamping(static_cast<unsigned int>(_index),
-      _stiffness,
-=======
 void ODEJoint::SetStiffness(unsigned int _index, double _stiffness)
 {
   if (_index < this->GetAngleCount())
   {
     this->SetStiffnessDamping(_index, _stiffness,
->>>>>>> c9dc1434
       this->dissipationCoefficient[_index]);
   }
   else
@@ -1423,7 +1370,6 @@
 
 //////////////////////////////////////////////////
 void ODEJoint::ApplyStiffnessDamping()
-<<<<<<< HEAD
 {
   if (this->useImplicitSpringDamper)
     this->ApplyImplicitStiffnessDamping();
@@ -1442,26 +1388,6 @@
     double dampingForce = -fabs(this->dissipationCoefficient[i])
       * this->GetVelocity(i);
 
-=======
-{
-  if (this->useImplicitSpringDamper)
-    this->ApplyImplicitStiffnessDamping();
-  else
-    this->ApplyExplicitStiffnessDamping();
-}
-
-//////////////////////////////////////////////////
-void ODEJoint::ApplyExplicitStiffnessDamping()
-{
-  for (unsigned int i = 0; i < this->GetAngleCount(); ++i)
-  {
-    // Take absolute value of dissipationCoefficient, since negative values of
-    // dissipationCoefficient are used for adaptive damping to
-    // enforce stability.
-    double dampingForce = -fabs(this->dissipationCoefficient[i])
-      * this->GetVelocity(i);
-
->>>>>>> c9dc1434
     double springForce = this->stiffnessCoefficient[i]
       * (this->springReferencePosition[i] - this->GetAngle(i).Radian());
 
