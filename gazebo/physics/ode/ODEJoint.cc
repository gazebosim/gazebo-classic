--- conflicted
+++ resolved
@@ -336,13 +336,8 @@
 
   if (!this->jointId)
   {
-<<<<<<< HEAD
-    return result;
-    gzerr << "ODE Joint ID is invalid\n";
-=======
     gzerr << "ODE Joint ID is invalid\n";
     return result;
->>>>>>> 20d3bd46
   }
 
   dJointFeedback *jointFeedback = dJointGetFeedback(this->jointId);
@@ -364,13 +359,8 @@
 
   if (!this->jointId)
   {
-<<<<<<< HEAD
-    return result;
-    gzerr << "ODE Joint ID is invalid\n";
-=======
     gzerr << "ODE Joint ID is invalid\n";
     return result;
->>>>>>> 20d3bd46
   }
 
   dJointFeedback *jointFeedback = dJointGetFeedback(this->jointId);
