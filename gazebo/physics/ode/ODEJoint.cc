--- conflicted
+++ resolved
@@ -768,15 +768,6 @@
       ignition::math::Pose3d parentCGInChildLink =
         ignition::math::Pose3d(cgPose.Pos(),
             ignition::math::Quaterniond::Identity) - (childPose - parentPose);
-<<<<<<< HEAD
-
-      // anchor location in parent CG frame
-      // this is the moment arm, but it's in parent CG frame, we need
-      // to convert it into world frame
-      // ignition::math::Pose3d anchorInParendCGFrame = this->anchorPose -
-      //  parentCGInChildLink;
-=======
->>>>>>> ecde676d
 
       // paretnCGFrame in world frame
       ignition::math::Pose3d parentCGInWorld = cgPose + parentPose;
