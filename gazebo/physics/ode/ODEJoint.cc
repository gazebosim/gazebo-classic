/*
 * Copyright (C) 2012-2016 Open Source Robotics Foundation
 *
 * Licensed under the Apache License, Version 2.0 (the "License");
 * you may not use this file except in compliance with the License.
 * You may obtain a copy of the License at
 *
 *     http://www.apache.org/licenses/LICENSE-2.0
 *
 * Unless required by applicable law or agreed to in writing, software
 * distributed under the License is distributed on an "AS IS" BASIS,
 * WITHOUT WARRANTIES OR CONDITIONS OF ANY KIND, either express or implied.
 * See the License for the specific language governing permissions and
 * limitations under the License.
 *
*/
#include <boost/bind.hpp>
#include "gazebo/common/Exception.hh"
#include "gazebo/common/Console.hh"
#include "gazebo/common/Assert.hh"

#include "gazebo/physics/World.hh"
#include "gazebo/physics/Link.hh"
#include "gazebo/physics/PhysicsEngine.hh"
#include "gazebo/physics/ode/ODELink.hh"
#include "gazebo/physics/ode/ODEJoint.hh"
#include "gazebo/physics/GearboxJoint.hh"
#include "gazebo/physics/ScrewJoint.hh"
#include "gazebo/physics/JointWrench.hh"

using namespace gazebo;
using namespace physics;


//////////////////////////////////////////////////
ODEJoint::ODEJoint(BasePtr _parent)
  : Joint(_parent)
{
  this->jointId = nullptr;
  this->implicitDampingState[0] = ODEJoint::NONE;
  this->implicitDampingState[1] = ODEJoint::NONE;
  this->stiffnessDampingInitialized = false;
  this->feedback = nullptr;
  this->currentKd[0] = 0;
  this->currentKd[1] = 0;
  this->currentKp[0] = 0;
  this->currentKp[1] = 0;
  this->forceApplied[0] = 0;
  this->forceApplied[1] = 0;
  this->useImplicitSpringDamper = false;
  this->stopERP = 0.0;
  this->stopCFM = 0.0;
}

//////////////////////////////////////////////////
ODEJoint::~ODEJoint()
{
  this->Fini();
}

//////////////////////////////////////////////////
void ODEJoint::Fini()
{
  this->applyDamping.reset();

  if (this->feedback)
    delete this->feedback;
  this->feedback = nullptr;

  this->Detach();

  if (this->jointId)
    dJointDestroy(this->jointId);
  this->jointId = nullptr;

  Joint::Fini();
}

//////////////////////////////////////////////////
void ODEJoint::Load(sdf::ElementPtr _sdf)
{
  Joint::Load(_sdf);

  if (this->sdf->HasElement("physics") &&
      this->sdf->GetElement("physics")->HasElement("ode"))
  {
    sdf::ElementPtr elem = this->sdf->GetElement("physics")->GetElement("ode");

    if (elem->HasElement("implicit_spring_damper"))
    {
      this->useImplicitSpringDamper = elem->Get<bool>("implicit_spring_damper");
    }

    // initializa both axis, \todo: make cfm, erp per axis
    this->stopERP = elem->GetElement("limit")->Get<double>("erp");
    for (unsigned int i = 0; i < this->DOF(); ++i)
      this->SetParam("stop_erp", i, this->stopERP);

    // initializa both axis, \todo: make cfm, erp per axis
    this->stopCFM = elem->GetElement("limit")->Get<double>("cfm");
    for (unsigned int i = 0; i < this->DOF(); ++i)
      this->SetParam("stop_cfm", i, this->stopCFM);

    if (elem->HasElement("suspension"))
    {
      this->SetParam(dParamSuspensionERP,
          elem->GetElement("suspension")->Get<double>("erp"));
      this->SetParam(dParamSuspensionCFM,
          elem->GetElement("suspension")->Get<double>("cfm"));
    }

    if (elem->HasElement("fudge_factor"))
      this->SetParam(dParamFudgeFactor,
          elem->GetElement("fudge_factor")->Get<double>());

    if (elem->HasElement("cfm"))
        this->SetParam("cfm", 0, elem->Get<double>("cfm"));

    if (elem->HasElement("erp"))
        this->SetParam("erp", 0, elem->Get<double>("erp"));

    if (elem->HasElement("bounce"))
        this->SetParam(dParamBounce,
          elem->GetElement("bounce")->Get<double>());

    if (elem->HasElement("max_force"))
      this->SetParam(dParamFMax,
          elem->GetElement("max_force")->Get<double>());

    if (elem->HasElement("velocity"))
      this->SetParam(dParamVel,
          elem->GetElement("velocity")->Get<double>());
  }
}

//////////////////////////////////////////////////
LinkPtr ODEJoint::GetJointLink(unsigned int _index) const
{
  LinkPtr result;
  if (!this->jointId)
  {
    gzerr << "ODE Joint ID is invalid\n";
    return result;
  }

  if (_index == 0 || _index == 1)
  {
    ODELinkPtr odeLink1 = boost::static_pointer_cast<ODELink>(this->childLink);
    ODELinkPtr odeLink2 = boost::static_pointer_cast<ODELink>(this->parentLink);
    if (odeLink1 != nullptr &&
        dJointGetBody(this->jointId, _index) == odeLink1->GetODEId())
      result = this->childLink;
    else if (odeLink2)
      result = this->parentLink;
  }

  return result;
}

//////////////////////////////////////////////////
bool ODEJoint::AreConnected(LinkPtr _one, LinkPtr _two) const
{
  ODELinkPtr odeLink1 = boost::dynamic_pointer_cast<ODELink>(_one);
  ODELinkPtr odeLink2 = boost::dynamic_pointer_cast<ODELink>(_two);

  if (odeLink1 == nullptr || odeLink2 == nullptr)
    gzthrow("ODEJoint requires ODE bodies\n");

  return dAreConnected(odeLink1->GetODEId(), odeLink2->GetODEId());
}

//////////////////////////////////////////////////
// child classes where appropriate
double ODEJoint::GetParam(unsigned int /*parameter*/) const
{
  return 0;
}

//////////////////////////////////////////////////
void ODEJoint::Attach(LinkPtr _parent, LinkPtr _child)
{
  Joint::Attach(_parent, _child);

  ODELinkPtr odechild = boost::dynamic_pointer_cast<ODELink>(this->childLink);
  ODELinkPtr odeparent = boost::dynamic_pointer_cast<ODELink>(this->parentLink);

  if (odechild == nullptr && odeparent == nullptr)
    gzthrow("ODEJoint requires at least one ODE link\n");

  if (!this->jointId)
    gzerr << "ODE Joint ID is invalid\n";

  if (this->HasType(Base::HINGE2_JOINT) &&
      (odechild == nullptr || odeparent == nullptr))
    gzthrow("ODEHinge2Joint cannot be connected to the world");

  if (!odechild && odeparent)
  {
    dJointAttach(this->jointId, 0, odeparent->GetODEId());
  }
  else if (odechild && !odeparent)
  {
    dJointAttach(this->jointId, odechild->GetODEId(), 0);
  }
  else if (odechild && odeparent)
  {
    if (this->HasType(Base::HINGE2_JOINT))
      dJointAttach(this->jointId, odeparent->GetODEId(), odechild->GetODEId());
    else
      dJointAttach(this->jointId, odechild->GetODEId(), odeparent->GetODEId());
  }
}

//////////////////////////////////////////////////
void ODEJoint::Detach()
{
  auto odeChild = boost::dynamic_pointer_cast<ODELink>(this->childLink);
  auto odeParent = boost::dynamic_pointer_cast<ODELink>(this->parentLink);

  Joint::Detach();
  this->childLink.reset();
  this->parentLink.reset();

  // By the time we get here, links and ODEIds might have already been
  // cleaned up
  if ((odeParent == nullptr || odeParent->GetODEId() == nullptr) ||
      (odeChild == nullptr || odeChild->GetODEId() == nullptr))
  {
    return;
  }

  if (this->jointId)
    dJointAttach(this->jointId, 0, 0);
  else
    gzerr << "ODE Joint ID is invalid\n";
}

//////////////////////////////////////////////////
// where appropriate
void ODEJoint::SetParam(unsigned int /*parameter*/, double /*value*/)
{
  if (this->childLink)
    this->childLink->SetEnabled(true);
  if (this->parentLink)
    this->parentLink->SetEnabled(true);
}

//////////////////////////////////////////////////
void ODEJoint::SetERP(double _newERP)
{
  this->SetParam(dParamSuspensionERP, _newERP);
}

//////////////////////////////////////////////////
double ODEJoint::GetERP()
{
  return this->GetParam(dParamSuspensionERP);
}

//////////////////////////////////////////////////
void ODEJoint::SetCFM(double _newCFM)
{
  this->SetParam(dParamSuspensionCFM, _newCFM);
}

//////////////////////////////////////////////////
double ODEJoint::GetCFM()
{
  return this->GetParam(dParamSuspensionCFM);
}

//////////////////////////////////////////////////
dJointFeedback *ODEJoint::GetFeedback()
{
  if (this->jointId)
    return dJointGetFeedback(this->jointId);
  else
    gzerr << "ODE Joint ID is invalid\n";
  return nullptr;
}

//////////////////////////////////////////////////
void ODEJoint::SetUpperLimit(const unsigned int _index, const double _limit)
{
  Joint::SetUpperLimit(_index, _limit);
  switch (_index)
  {
    case 0:
      this->SetParam(dParamHiStop, _limit);
      break;
    case 1:
      this->SetParam(dParamHiStop2, _limit);
      break;
    case 2:
      this->SetParam(dParamHiStop3, _limit);
      break;
    default:
      gzerr << "Invalid index[" << _index << "]\n";
  };
}

//////////////////////////////////////////////////
void ODEJoint::SetLowerLimit(const unsigned int _index, const double _limit)
{
  Joint::SetLowerLimit(_index, _limit);
  switch (_index)
  {
    case 0:
      this->SetParam(dParamLoStop, _limit);
      break;
    case 1:
      this->SetParam(dParamLoStop2, _limit);
      break;
    case 2:
      this->SetParam(dParamLoStop3, _limit);
      break;
    default:
      gzerr << "Invalid index[" << _index << "]\n";
  };
}

//////////////////////////////////////////////////
ignition::math::Vector3d ODEJoint::LinkForce(
          const unsigned int _index) const
{
  ignition::math::Vector3d result;

  if (!this->jointId)
  {
    gzerr << "ODE Joint ID is invalid\n";
    return result;
  }

  dJointFeedback *jointFeedback = dJointGetFeedback(this->jointId);

  if (_index == 0)
    result.Set(jointFeedback->f1[0], jointFeedback->f1[1],
               jointFeedback->f1[2]);
  else
    result.Set(jointFeedback->f2[0], jointFeedback->f2[1],
               jointFeedback->f2[2]);

  return result;
}

//////////////////////////////////////////////////
ignition::math::Vector3d ODEJoint::LinkTorque(
          const unsigned int _index) const
{
  ignition::math::Vector3d result;

  if (!this->jointId)
  {
    gzerr << "ODE Joint ID is invalid\n";
    return result;
  }

  dJointFeedback *jointFeedback = dJointGetFeedback(this->jointId);
  if (!jointFeedback)
  {
    gzerr << "Joint feedback uninitialized" << std::endl;
    return result;
  }

  if (_index == 0)
    result.Set(jointFeedback->t1[0], jointFeedback->t1[1],
               jointFeedback->t1[2]);
  else
    result.Set(jointFeedback->t2[0], jointFeedback->t2[1],
               jointFeedback->t2[2]);

  return result;
}

//////////////////////////////////////////////////
void ODEJoint::SetAxis(const unsigned int _index,
    const ignition::math::Vector3d &_axis)
{
  // record axis in sdf element
  if (_index == 0)
    this->sdf->GetElement("axis")->GetElement("xyz")->Set(_axis);
  else if (_index == 1)
    this->sdf->GetElement("axis2")->GetElement("xyz")->Set(_axis);
  else
    gzerr << "SetAxis index [" << _index << "] out of bounds\n";
}

//////////////////////////////////////////////////
bool ODEJoint::SetParam(const std::string &_key, unsigned int _index,
                        const boost::any &_value)
{
  // Axis parameters for multi-axis joints use a group bitmask
  // to identify the variable.
  unsigned int group;
  switch (_index)
  {
    case 0:
      group = dParamGroup1;
      break;
    case 1:
      group = dParamGroup2;
      break;
    case 2:
      group = dParamGroup3;
      break;
    default:
      gzerr << "Invalid index[" << _index << "]\n";
      return false;
  };

  // try because boost::any_cast can throw
  try
  {
    if (_key == "fudge_factor")
    {
      this->SetParam(dParamFudgeFactor, boost::any_cast<double>(_value));
    }
    else if (_key == "suspension_erp")
    {
      this->SetParam(dParamSuspensionERP, boost::any_cast<double>(_value));
    }
    else if (_key == "suspension_cfm")
    {
      this->SetParam(dParamSuspensionCFM, boost::any_cast<double>(_value));
    }
    else if (_key == "stop_erp")
    {
      this->SetParam(dParamStopERP | group, boost::any_cast<double>(_value));
    }
    else if (_key == "stop_cfm")
    {
      this->SetParam(dParamStopCFM | group, boost::any_cast<double>(_value));
    }
    else if (_key == "erp")
    {
      this->SetParam(dParamERP, boost::any_cast<double>(_value));
    }
    else if (_key == "cfm")
    {
      this->SetParam(dParamCFM, boost::any_cast<double>(_value));
    }
    else if (_key == "fmax")
    {
      this->SetParam(dParamFMax | group, boost::any_cast<double>(_value));
    }
    else if (_key == "friction")
    {
      // To represent Coulomb friction,
      //  set FMax to friction value
      //  set Vel to 0
      this->SetParam(group | dParamFMax, boost::any_cast<double>(_value));
      this->SetParam(group | dParamVel, 0.0);
    }
    else if (_key == "vel")
    {
      this->SetParam(dParamVel | group, boost::any_cast<double>(_value));
    }
    else if (_key == "hi_stop")
    {
      this->SetParam(dParamHiStop | group, boost::any_cast<double>(_value));
    }
    else if (_key == "lo_stop")
    {
      this->SetParam(dParamLoStop | group, boost::any_cast<double>(_value));
    }
    else if (_key == "thread_pitch")
    {
      ScrewJoint<ODEJoint>* screwJoint =
        dynamic_cast<ScrewJoint<ODEJoint>* >(this);
      if (screwJoint != nullptr)
      {
        screwJoint->SetThreadPitch(boost::any_cast<double>(_value));
      }
      else
      {
        gzerr << "Trying to set " << _key << " for non-screw joints."
              << std::endl;
        return 0;
      }
    }
    else if (_key == "gearbox_ratio")
    {
      GearboxJoint<ODEJoint>* gearboxJoint =
        dynamic_cast<GearboxJoint<ODEJoint>* >(this);
      if (gearboxJoint != nullptr)
      {
        gearboxJoint->SetGearboxRatio(boost::any_cast<double>(_value));
      }
      else
      {
        gzerr << "Trying to set " << _key << " for non-gearbox joints."
              << std::endl;
        return 0;
      }
    }
    else
    {
      gzerr << "Unable to handle joint attribute[" << _key << "]\n";
      return false;
    }
  }
  catch(const boost::bad_any_cast &e)
  {
    gzerr << "SetParam(" << _key << ")"
          << " boost any_cast error:" << e.what()
          << std::endl;
    return false;
  }
  return true;
}

//////////////////////////////////////////////////
double ODEJoint::GetParam(const std::string &_key, unsigned int _index)
{
  // Axis parameters for multi-axis joints use a group bitmask
  // to identify the variable.
  unsigned int group;
  switch (_index)
  {
    case 0:
      group = dParamGroup1;
      break;
    case 1:
      group = dParamGroup2;
      break;
    case 2:
      group = dParamGroup3;
      break;
    default:
      gzerr << "Invalid index[" << _index << "]\n";
      return false;
  }

  try
  {
    if (_key == "fudge_factor")
    {
      return this->GetParam(dParamFudgeFactor);
    }
    else if (_key == "suspension_erp")
    {
      return this->GetParam(dParamSuspensionERP);
    }
    else if (_key == "suspension_cfm")
    {
      return this->GetParam(dParamSuspensionCFM);
    }
    else if (_key == "stop_erp")
    {
      return this->GetParam(dParamStopERP | group);
    }
    else if (_key == "stop_cfm")
    {
      return this->GetParam(dParamStopCFM | group);
    }
    else if (_key == "erp")
    {
      return this->GetParam(dParamERP);
    }
    else if (_key == "cfm")
    {
      return this->GetParam(dParamCFM);
    }
    else if (_key == "fmax")
    {
      return this->GetParam(dParamFMax | group);
    }
    else if (_key == "friction")
    {
      return this->GetParam(dParamFMax | group);
    }
    else if (_key == "vel")
    {
      return this->GetParam(dParamVel | group);
    }
    else if (_key == "hi_stop")
    {
          return this->GetParam(dParamHiStop | group);
    }
    else if (_key == "lo_stop")
    {
          return this->GetParam(dParamLoStop | group);
    }
    else if (_key == "thread_pitch")
    {
      ScrewJoint<ODEJoint>* screwJoint =
        dynamic_cast<ScrewJoint<ODEJoint>* >(this);
      if (screwJoint != nullptr)
      {
          return screwJoint->GetThreadPitch();
      }
      else
      {
        gzerr << "Trying to get " << _key << " for non-screw joints."
              << std::endl;
        return 0;
      }
    }
    else if (_key == "gearbox_ratio")
    {
      GearboxJoint<ODEJoint>* gearboxJoint =
        dynamic_cast<GearboxJoint<ODEJoint>* >(this);
      if (gearboxJoint != nullptr)
      {
        return gearboxJoint->GetGearboxRatio();
      }
      else
      {
        gzerr << "Trying to get " << _key << " for non-gearbox joints."
              << std::endl;
        return 0;
      }
    }
  }
  catch(common::Exception &e)
  {
    gzerr << "GetParam(" << _key << ") error:"
          << e.GetErrorStr()
          << std::endl;
    return 0;
  }

  gzerr << "Unable to get joint attribute[" << _key << "]"
        << std::endl;
  return 0;
}

//////////////////////////////////////////////////
void ODEJoint::Reset()
{
  if (this->jointId)
    dJointReset(this->jointId);
  else
    gzerr << "ODE Joint ID is invalid\n";

  this->forceAppliedTime = common::Time::Zero;

  Joint::Reset();
}

//////////////////////////////////////////////////
void ODEJoint::CacheForceTorque()
{
  // Does nothing for now, will add when recovering pull request #1721
}

//////////////////////////////////////////////////
JointWrench ODEJoint::GetForceTorque(unsigned int /*_index*/)
{
  // Note that:
  // f2, t2 are the force torque measured on parent body's cg
  // f1, t1 are the force torque measured on child body's cg
  dJointFeedback *fb = this->GetFeedback();
  if (fb)
  {
    // kind of backwards here, body1 (parent) corresponds go f2, t2
    // and body2 (child) corresponds go f1, t1
    this->wrench.body2Force.Set(fb->f1[0], fb->f1[1], fb->f1[2]);
    this->wrench.body2Torque.Set(fb->t1[0], fb->t1[1], fb->t1[2]);
    this->wrench.body1Force.Set(fb->f2[0], fb->f2[1], fb->f2[2]);
    this->wrench.body1Torque.Set(fb->t2[0], fb->t2[1], fb->t2[2]);

    // get force applied through SetForce
    physics::JointWrench wrenchAppliedWorld;
    if (this->HasType(physics::Base::HINGE_JOINT))
    {
      // rotate force into child link frame
      // LocalAxis is the axis specified in parent link frame!!!
      wrenchAppliedWorld.body2Torque =
        this->GetForce(0u) * this->LocalAxis(0u);

      // gzerr << "body2Torque [" << wrenchAppliedWorld.body2Torque
      //       << "] axis [" << this->LocalAxis(0u)
      //       << "]\n";

      wrenchAppliedWorld.body1Torque = -wrenchAppliedWorld.body2Torque;
    }
    else if (this->HasType(physics::Base::SLIDER_JOINT))
    {
      // rotate force into child link frame
      wrenchAppliedWorld.body2Force =
        this->GetForce(0u) * this->LocalAxis(0u);
      wrenchAppliedWorld.body1Force = -wrenchAppliedWorld.body2Force;
    }
    else if (this->HasType(physics::Base::FIXED_JOINT))
    {
      // no correction are necessary for fixed joint
    }
    else
    {
      /// \TODO: fix for multi-axis joints
      gzerr << "force torque for joint type [" << this->GetType()
            << "] not implemented, returns false results!!\n";
    }

    // convert wrench from child cg location to child link frame
    if (this->childLink)
    {
      ignition::math::Pose3d childPose = this->childLink->WorldPose();

      // convert torque from about child CG to joint anchor location
      // cg position specified in child link frame
      ignition::math::Pose3d cgPose;
      auto inertial = this->childLink->GetInertial();
      if (inertial)
<<<<<<< HEAD
        cgPose = inertial->Pose();
=======
        cgPose = inertial->GetPose().Ign();
>>>>>>> 6f8ef68a

      // anchorPose location of joint in child frame
      // childMomentArm: from child CG to joint location in child link frame
      // moment arm rotated into world frame (given feedback is in world frame)
      ignition::math::Vector3d childMomentArm = childPose.Rot().RotateVector(
        (this->anchorPose -
         ignition::math::Pose3d(cgPose.Pos(),
           ignition::math::Quaterniond::Identity)).Pos());

      // gzerr << "anchor [" << anchorPose
      //       << "] iarm[" << this->childLink->GetInertial()->GetPose().Pos()
      //       << "] childMomentArm[" << childMomentArm
      //       << "] f1[" << this->wrench.body2Force
      //       << "] t1[" << this->wrench.body2Torque
      //       << "] fxp[" << this->wrench.body2Force.Cross(childMomentArm)
      //       << "]\n";

      this->wrench.body2Torque += this->wrench.body2Force.Cross(childMomentArm);

      // rotate resulting body2Force in world frame into link frame
      this->wrench.body2Force = childPose.Rot().RotateVectorReverse(
        -this->wrench.body2Force);

      // rotate resulting body2Torque in world frame into link frame
      this->wrench.body2Torque = childPose.Rot().RotateVectorReverse(
        -this->wrench.body2Torque);
    }

    // convert torque from about parent CG to joint anchor location
    if (this->parentLink)
    {
      // get child pose, or it's the inertial world if childLink is nullptr
      ignition::math::Pose3d childPose;
      if (this->childLink)
        childPose = this->childLink->WorldPose();
      else
        gzerr << "missing child link, double check model.";

      ignition::math::Pose3d parentPose = this->parentLink->WorldPose();

      // if parent link exists, convert torque from about parent
      // CG to joint anchor location

      // parent cg specified in parent link frame
      ignition::math::Pose3d cgPose;
      auto inertial = this->parentLink->GetInertial();
      if (inertial)
<<<<<<< HEAD
        cgPose = inertial->Pose();
=======
        cgPose = inertial->GetPose().Ign();
>>>>>>> 6f8ef68a

      // get parent CG pose in child link frame
      ignition::math::Pose3d parentCGInChildLink =
        ignition::math::Pose3d(cgPose.Pos(),
            ignition::math::Quaterniond::Identity) - (childPose - parentPose);

      // paretnCGFrame in world frame
      ignition::math::Pose3d parentCGInWorld = cgPose + parentPose;

      // rotate momeent arms into world frame
      ignition::math::Vector3d parentMomentArm =
        parentCGInWorld.Rot().RotateVector(
            (this->anchorPose - parentCGInChildLink).Pos());

      // gzerr << "anchor [" << this->anchorPose
      //       << "] pcginc[" << parentCGInChildLink
      //       << "] iarm[" << cgPose
      //       << "] anc2pcg[" << this->anchorPose - parentCGInChildLink
      //       << "] parentMomentArm[" << parentMomentArm
      //       << "] f1[" << this->wrench.body1Force
      //       << "] t1[" << this->wrench.body1Torque
      //       << "] fxp[" << this->wrench.body1Force.Cross(parentMomentArm)
      //       << "]\n";

      this->wrench.body1Torque +=
        this->wrench.body1Force.Cross(parentMomentArm);

      // rotate resulting body1Force in world frame into link frame
      this->wrench.body1Force = parentPose.Rot().RotateVectorReverse(
        -this->wrench.body1Force);

      // rotate resulting body1Torque in world frame into link frame
      this->wrench.body1Torque = parentPose.Rot().RotateVectorReverse(
        -this->wrench.body1Torque);

      if (!this->childLink)
      {
        gzlog << "Joint [" << this->GetScopedName()
              << "] with parent Link [" << this->parentLink->GetScopedName()
              << "] but no child Link.  Child Link must be world.\n";
        // if child link does not exist, use equal and opposite
        this->wrench.body2Force = -this->wrench.body1Force;
        this->wrench.body2Torque = -this->wrench.body1Torque;

        // force/torque are in parent link frame, transform them into
        // child link(world) frame.
        auto parentToWorldTransform = this->parentLink->WorldPose();
        this->wrench.body1Force =
          parentToWorldTransform.Rot().RotateVector(
          this->wrench.body1Force);
        this->wrench.body1Torque =
          parentToWorldTransform.Rot().RotateVector(
          this->wrench.body1Torque);
      }
    }
    else
    {
      if (!this->childLink)
      {
        gzerr << "Both parent and child links are invalid, abort.\n";
        return JointWrench();
      }
      else
      {
        gzlog << "Joint [" << this->GetScopedName()
              << "] with child Link [" << this->childLink->GetScopedName()
              << "] but no parent Link.  Parent Link must be world.\n";
        // if parentLink does not exist, use equal opposite body1 wrench
        this->wrench.body1Force = -this->wrench.body2Force;
        this->wrench.body1Torque = -this->wrench.body2Torque;

        // force/torque are in child link frame, transform them into
        // parent link frame.  Here, parent link is world, so zero transform.
        auto childToWorldTransform = this->childLink->WorldPose();
        this->wrench.body1Force =
          childToWorldTransform.Rot().RotateVector(
          this->wrench.body1Force);
        this->wrench.body1Torque =
          childToWorldTransform.Rot().RotateVector(
          this->wrench.body1Torque);
      }
    }
    this->wrench = this->wrench - wrenchAppliedWorld;
  }
  else
  {
    // forgot to set provide_feedback?
    gzwarn << "GetForceTorque: forgot to set <provide_feedback>?\n";
  }

  return this->wrench;
}

//////////////////////////////////////////////////
bool ODEJoint::UsesImplicitSpringDamper()
{
  return this->useImplicitSpringDamper;
}

//////////////////////////////////////////////////
void ODEJoint::UseImplicitSpringDamper(const bool _implicit)
{
  this->useImplicitSpringDamper = _implicit;
}

//////////////////////////////////////////////////
void ODEJoint::ApplyImplicitStiffnessDamping()
{
  // check if we are violating joint limits
  if (this->DOF() > 2)
  {
     gzerr << "Incompatible joint type, DOF() = "
           << this->DOF() << " > 2\n";
     return;
  }

  double dt = this->GetWorld()->Physics()->GetMaxStepSize();
  for (unsigned int i = 0; i < this->DOF(); ++i)
  {
    double angle = this->Position(i);
    double dAngle = 2.0 * this->GetVelocity(i) * dt;
    angle += dAngle;

    if ((ignition::math::equal(this->dissipationCoefficient[i], 0.0) &&
         ignition::math::equal(this->stiffnessCoefficient[i], 0.0)) ||
        angle >= this->upperLimit[i] ||
        angle <= this->lowerLimit[i])
    {
      if (this->implicitDampingState[i] != ODEJoint::JOINT_LIMIT)
      {
        // We have hit the actual joint limit!
        // turn off simulated damping by recovering cfm and erp,
        // and recover joint limits
        this->SetParam("stop_erp", i, this->stopERP);
        this->SetParam("stop_cfm", i, this->stopCFM);
        this->SetParam("hi_stop", i, this->upperLimit[i]);
        this->SetParam("lo_stop", i, this->lowerLimit[i]);
        this->SetParam("hi_stop", i, this->upperLimit[i]);
        this->implicitDampingState[i] = ODEJoint::JOINT_LIMIT;
      }
      /* test to see if we can reduce jitter at joint limits
      // apply spring damper explicitly if in joint limit
      // this limits oscillations if spring is pushing joint
      // into the limit.
      {
        double dampingForce = -fabs(this->dissipationCoefficient[i])
          * this->GetVelocity(i);
        double springForce = this->stiffnessCoefficient[i]
          * (this->springReferencePosition[i] - this->Position(i));
        this->SetForceImpl(i, dampingForce + springForce);
      }
      */
    }
    else if (!ignition::math::equal(this->dissipationCoefficient[i], 0.0) ||
             !ignition::math::equal(this->stiffnessCoefficient[i], 0.0))
    {
      double kd = fabs(this->dissipationCoefficient[i]);
      double kp = this->stiffnessCoefficient[i];

      /// \TODO: This bit of code involving adaptive damping
      /// might be too complicated, add some more comments or simplify it.
      if (this->dissipationCoefficient[i] < 0)
        kd = this->ApplyAdaptiveDamping(i, kd);

      // update if going into DAMPING_ACTIVE mode, or
      // if current applied damping value is not the same as predicted.
      if (this->implicitDampingState[i] != ODEJoint::DAMPING_ACTIVE ||
          !ignition::math::equal(kd, this->currentKd[i]) ||
          !ignition::math::equal(kp, this->currentKp[i]))
      {
        // save kp, kd applied for efficiency
        this->currentKd[i] = kd;
        this->currentKp[i] = kp;

        // convert kp, kd to cfm, erp
        double erp, cfm;
        this->KpKdToCFMERP(dt, kp, kd, cfm, erp);

        // add additional constraint row by fake hitting joint limit
        // then, set erp and cfm to simulate viscous joint damping
        this->SetParam("stop_erp", i, erp);
        this->SetParam("stop_cfm", i, cfm);
        this->SetParam("hi_stop", i, this->springReferencePosition[i]);
        this->SetParam("lo_stop", i, this->springReferencePosition[i]);
        this->SetParam("hi_stop", i, this->springReferencePosition[i]);
        this->implicitDampingState[i] = ODEJoint::DAMPING_ACTIVE;
      }
    }
  }
}

//////////////////////////////////////////////////
double ODEJoint::ApplyAdaptiveDamping(unsigned int _index,
    const double _damping)
{
  /// \TODO: hardcoded thresholds for now, make them params.
  static double vThreshold = 0.01;
  static double fThreshold = 1.0;

  double f = this->GetForce(_index);
  double v = this->GetVelocity(_index);

  if (fabs(v) < vThreshold && fabs(f) > fThreshold)
  {
    // guess what the stable damping value might be based on v.
    double tmpDStable = f / (v/fabs(v)*std::max(fabs(v), vThreshold));

    // debug
    // gzerr << "joint [" << this->GetName()
    //       << "] damping[" << _damping
    //       << "] f [" << f
    //       << "] v [" << v
    //       << "] f*v [" << f*v
    //       << "] f/v [" << tmpDStable
    //       << "] cur currentKd[" << _index
    //       << "] = [" << currentKd[_index] << "]\n";

    // limit v(n+1)/v(n) to 2.0 by multiplying tmpDStable by 0.5
    return std::max(_damping, 0.5*tmpDStable);
  }
  else
    return _damping;
}

//////////////////////////////////////////////////
void ODEJoint::KpKdToCFMERP(const double _dt,
                           const double _kp, const double _kd,
                           double &_cfm, double &_erp)
{
  /// \TODO: check for NaN cases
  _erp = _dt * _kp / (_dt * _kp + _kd);
  _cfm = 1.0 / (_dt * _kp + _kd);
}

//////////////////////////////////////////////////
void ODEJoint::CFMERPToKpKd(const double _dt,
                           const double _cfm, const double _erp,
                           double &_kp, double &_kd)
{
  /// \TODO: check for NaN cases
  _kp = _erp / (_dt * _cfm);
  _kd = (1.0 - _erp) / _cfm;
}

//////////////////////////////////////////////////
void ODEJoint::SetDamping(unsigned int _index, double _damping)
{
  if (_index < this->DOF())
  {
    this->SetStiffnessDamping(_index, this->stiffnessCoefficient[_index],
      _damping);
  }
  else
  {
     gzerr << "ODEJoint::SetDamping: index[" << _index
           << "] is out of bounds (DOF() = "
           << this->DOF() << ").\n";
     return;
  }
}

//////////////////////////////////////////////////
void ODEJoint::SetStiffness(unsigned int _index, const double _stiffness)
{
  if (_index < this->DOF())
  {
    this->SetStiffnessDamping(_index, _stiffness,
      this->dissipationCoefficient[_index]);
  }
  else
  {
     gzerr << "ODEJoint::SetStiffness: index[" << _index
           << "] is out of bounds (DOF() = "
           << this->DOF() << ").\n";
     return;
  }
}

//////////////////////////////////////////////////
void ODEJoint::SetStiffnessDamping(unsigned int _index,
  double _stiffness, double _damping, double _reference)
{
  if (_index < this->DOF())
  {
    this->stiffnessCoefficient[_index] = _stiffness;
    this->dissipationCoefficient[_index] = _damping;
    this->springReferencePosition[_index] = _reference;

    /// reset state of implicit damping state machine.
    if (this->useImplicitSpringDamper)
    {
      if (static_cast<unsigned int>(_index) < this->DOF())
      {
        this->implicitDampingState[_index] = ODEJoint::NONE;
      }
      else
      {
         gzerr << "Incompatible joint type, index[" << _index
               << "] is out of bounds (DOF() = "
               << this->DOF() << ").\n";
         return;
      }
    }

    /// \TODO:  The check for static parent or child below might not be needed,
    /// but we need to test first.  In theory, attaching an object to a static
    /// body should not affect spring/damper application.
    bool parentStatic =
      this->GetParent() ? this->GetParent()->IsStatic() : false;
    bool childStatic =
      this->GetChild() ? this->GetChild()->IsStatic() : false;

    if (!this->stiffnessDampingInitialized)
    {
      if (!parentStatic && !childStatic)
      {
        this->applyDamping = physics::Joint::ConnectJointUpdate(
          boost::bind(&ODEJoint::ApplyStiffnessDamping, this));
        this->stiffnessDampingInitialized = true;
      }
      else
      {
        gzwarn << "Spring Damper for Joint[" << this->GetName()
               << "] is not initialized because either parent[" << parentStatic
               << "] or child[" << childStatic << "] is static.\n";
      }
    }
  }
  else
    gzerr << "SetStiffnessDamping _index too large.\n";
}

//////////////////////////////////////////////////
void ODEJoint::SetProvideFeedback(bool _enable)
{
  Joint::SetProvideFeedback(_enable);

  if (this->provideFeedback)
  {
    if (this->feedback == nullptr)
    {
      this->feedback = new dJointFeedback;
      this->feedback->f1[0] = 0;
      this->feedback->f1[1] = 0;
      this->feedback->f1[2] = 0;
      this->feedback->t1[0] = 0;
      this->feedback->t1[1] = 0;
      this->feedback->t1[2] = 0;
      this->feedback->f2[0] = 0;
      this->feedback->f2[1] = 0;
      this->feedback->f2[2] = 0;
      this->feedback->t2[0] = 0;
      this->feedback->t2[1] = 0;
      this->feedback->t2[2] = 0;
    }

    if (this->jointId)
      dJointSetFeedback(this->jointId, this->feedback);
    else
      gzerr << "ODE Joint ID is invalid\n";
  }
}

//////////////////////////////////////////////////
void ODEJoint::SetForce(unsigned int _index, double _force)
{
  double force = Joint::CheckAndTruncateForce(_index, _force);
  this->SaveForce(_index, force);
  this->SetForceImpl(_index, force);

  // for engines that supports auto-disable of links
  if (this->childLink)
    this->childLink->SetEnabled(true);
  if (this->parentLink)
    this->parentLink->SetEnabled(true);
}

//////////////////////////////////////////////////
void ODEJoint::SaveForce(unsigned int _index, double _force)
{
  // this bit of code actually doesn't do anything physical,
  // it simply records the forces commanded inside forceApplied.
  if (_index < this->DOF())
  {
    if (this->forceAppliedTime < this->GetWorld()->SimTime())
    {
      // reset forces if time step is new
      this->forceAppliedTime = this->GetWorld()->SimTime();
      this->forceApplied[0] = this->forceApplied[1] = 0;
    }

    this->forceApplied[_index] += _force;
  }
  else
    gzerr << "Something's wrong, joint [" << this->GetScopedName()
          << "] index [" << _index
          << "] out of range.\n";
}

//////////////////////////////////////////////////
double ODEJoint::GetForce(unsigned int _index)
{
  if (_index < this->DOF())
  {
    return this->forceApplied[_index];
  }
  else
  {
    gzerr << "Invalid joint index [" << _index
          << "] when trying to get force\n";
    return 0;
  }
}

//////////////////////////////////////////////////
void ODEJoint::ApplyStiffnessDamping()
{
  if (this->useImplicitSpringDamper)
    this->ApplyImplicitStiffnessDamping();
  else
    this->ApplyExplicitStiffnessDamping();
}

//////////////////////////////////////////////////
void ODEJoint::ApplyExplicitStiffnessDamping()
{
  for (unsigned int i = 0; i < this->DOF(); ++i)
  {
    // Take absolute value of dissipationCoefficient, since negative values of
    // dissipationCoefficient are used for adaptive damping to
    // enforce stability.
    double dampingForce = -fabs(this->dissipationCoefficient[i])
      * this->GetVelocity(i);

    double springForce = this->stiffnessCoefficient[i]
      * (this->springReferencePosition[i] - this->Position(i));

    // do not change forceApplied if setting internal damping forces
    this->SetForceImpl(i, dampingForce + springForce);

    // gzerr << this->GetVelocity(0) << " : " << dampingForce << "\n";
  }
}

//////////////////////////////////////////////////
bool ODEJoint::SetPosition(unsigned int _index, double _position)
{
  return Joint::SetPositionMaximal(_index, _position);
}<|MERGE_RESOLUTION|>--- conflicted
+++ resolved
@@ -703,11 +703,7 @@
       ignition::math::Pose3d cgPose;
       auto inertial = this->childLink->GetInertial();
       if (inertial)
-<<<<<<< HEAD
         cgPose = inertial->Pose();
-=======
-        cgPose = inertial->GetPose().Ign();
->>>>>>> 6f8ef68a
 
       // anchorPose location of joint in child frame
       // childMomentArm: from child CG to joint location in child link frame
@@ -755,11 +751,7 @@
       ignition::math::Pose3d cgPose;
       auto inertial = this->parentLink->GetInertial();
       if (inertial)
-<<<<<<< HEAD
         cgPose = inertial->Pose();
-=======
-        cgPose = inertial->GetPose().Ign();
->>>>>>> 6f8ef68a
 
       // get parent CG pose in child link frame
       ignition::math::Pose3d parentCGInChildLink =
