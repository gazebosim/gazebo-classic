--- conflicted
+++ resolved
@@ -274,11 +274,7 @@
       /// not (lb-mass), etc.
       /// \param[in] _index Index of the axis.
       /// \return The force applied to an axis.
-<<<<<<< HEAD
-      public: virtual double GetForce(int _index) GAZEBO_DEPRECATED;
-=======
       public: virtual double GetForce(int _index) GAZEBO_DEPRECATED(1.5);
->>>>>>> 20d3bd46
 
       /// \brief @todo: not yet implemented.
       /// Get the forces applied at this Joint.
@@ -299,11 +295,7 @@
       /// and on parent link of _index = 1
       /// \return The force and torque at the joint
       public: virtual JointWrench GetForceTorque(int _index)
-<<<<<<< HEAD
-        GAZEBO_DEPRECATED = 0;
-=======
         GAZEBO_DEPRECATED(1.5) = 0;
->>>>>>> 20d3bd46
 
       /// \brief get internal force and torque values at a joint
       /// Note that you must set
@@ -454,11 +446,6 @@
       /// of how well this model will perform in iterative LCP methods.
       private: void ComputeInertiaRatio();
 
-      /// \brief Computes inertiaRatio for this joint during Joint::Init
-      /// The inertia ratio for each joint between [1, +inf] gives a sense
-      /// of how well this model will perform in iterative LCP methods.
-      private: void ComputeInertiaRatio();
-
       /// \brief The first link this joint connects to
       protected: LinkPtr childLink;
 
