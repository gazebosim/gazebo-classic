/*
 * Copyright 2012 Open Source Robotics Foundation
 *
 * Licensed under the Apache License, Version 2.0 (the "License");
 * you may not use this file except in compliance with the License.
 * You may obtain a copy of the License at
 *
 *     http://www.apache.org/licenses/LICENSE-2.0
 *
 * Unless required by applicable law or agreed to in writing, software
 * distributed under the License is distributed on an "AS IS" BASIS,
 * WITHOUT WARRANTIES OR CONDITIONS OF ANY KIND, either express or implied.
 * See the License for the specific language governing permissions and
 * limitations under the License.
 *
*/
/* Desc: The base joint class
 * Author: Nate Koenig, Andrew Howard
 * Date: 21 May 2003
 */

#ifndef _JOINT_HH_
#define _JOINT_HH_

#include <string>
#include <vector>

#include <boost/any.hpp>

#include "gazebo/common/Event.hh"
#include "gazebo/common/Events.hh"
#include "gazebo/math/Angle.hh"
#include "gazebo/math/Vector3.hh"
#include "gazebo/msgs/MessageTypes.hh"

#include "gazebo/physics/JointState.hh"
#include "gazebo/physics/Base.hh"
#include "gazebo/physics/JointWrench.hh"

/// \brief maximum number of axis per joint anticipated.
/// Currently, this is 2 as 3-axis joints (e.g. ball)
/// actuation, control is not there yet.
#define MAX_JOINT_AXIS 2

namespace gazebo
{
  namespace physics
  {
    /// \addtogroup gazebo_physics
    /// \{

    /// \class Joint Joint.hh physics/physics.hh
    /// \brief Base class for all joints
    class Joint : public Base
    {
      /// \enum Attribute
      /// \brief Joint attribute types.
      public: enum Attribute
              {
                /// \brief Fudge factor.
                FUDGE_FACTOR,

                /// \brief Suspension error reduction parameter.
                SUSPENSION_ERP,

                /// \brief Suspension constraint force mixing.
                SUSPENSION_CFM,

                /// \brief Stop limit error reduction parameter.
                STOP_ERP,

                /// \brief Stop limit constraint force mixing.
                STOP_CFM,

                /// \brief Error reduction parameter.
                ERP,

                /// \brief Constraint force mixing.
                CFM,

                /// \brief Maximum force.
                FMAX,

                /// \brief Velocity.
                VEL,

                /// \brief High stop angle.
                HI_STOP,

                /// \brief Low stop angle.
                LO_STOP
              };

      /// \brief Constructor
      /// \param[in] Joint parent
      public: explicit Joint(BasePtr _parent);

      /// \brief Destructor
      public: virtual ~Joint();

      /// \brief Set pose, parent and child links of a physics::Joint
      /// \param[in] _parent Parent link.
      /// \param[in] _child Child link.
      /// \param[in] _pose Pose containing Joint Anchor offset from child link.
      public: void Load(LinkPtr _parent, LinkPtr _child,
                        const math::Pose &_pose);

      /// \brief Set parent and child links of a physics::Joint and its
      /// anchor offset position.
      /// This funciton is deprecated, use
      /// Load(LinkPtr _parent, LinkPtr _child, const math::Pose &_pose)
      /// \param[in] _parent Parent link.
      /// \param[in] _child Child link.
      /// \param[in] _pos Joint Anchor offset from child link.
      public: void Load(LinkPtr _parent, LinkPtr _child,
                        const math::Vector3 &_pos) GAZEBO_DEPRECATED(1.5);

      /// \brief Load physics::Joint from a SDF sdf::Element.
      /// \param[in] _sdf SDF values to load from.
      public: virtual void Load(sdf::ElementPtr _sdf);

      /// \brief Initialize a joint.
      public: virtual void Init();

      /// \brief Update the joint.
      public: void Update();

      /// \brief Update the parameters using new sdf values.
      /// \param[in] _sdf SDF values to update from.
      public: virtual void UpdateParameters(sdf::ElementPtr _sdf);

      /// \brief Reset the joint.
      public: virtual void Reset();

      /// \brief Set the joint state.
      /// \param[in] _state Joint state
      public: void SetState(const JointState &_state);

      /// \brief Set the model this joint belongs too.
      /// \param[in] _model Pointer to a model.
      public: void SetModel(ModelPtr _model);

      /// \brief Get the link to which the joint is attached according
      /// the _index.
      /// \param[in] _index Index of the link to retreive.
      /// \return Pointer to the request link. NULL if the index was
      /// invalid.
      public: virtual LinkPtr GetJointLink(int _index) const = 0;

      /// \brief Determines of the two bodies are connected by a joint.
      /// \param[in] _one First link.
      /// \param[in] _two Second link.
      /// \return True if the two links are connected by a joint.
      public: virtual bool AreConnected(LinkPtr _one, LinkPtr _two) const = 0;

      /// \brief Attach the two bodies with this joint.
      /// \param[in] _parent Parent link.
      /// \param[in] _child Child link.
      public: virtual void Attach(LinkPtr _parent, LinkPtr _child);

      /// \brief Detach this joint from all links.
      public: virtual void Detach();

      /// \brief Set the axis of rotation where axis is specified in local
      /// joint frame.
      /// \param[in] _index Index of the axis to set.
      /// \param[in] _axis Vector in local joint frame of axis direction
      ///                  (must have length greater than zero).
      public: virtual void SetAxis(int _index, const math::Vector3 &_axis) = 0;

      /// \brief Set the joint damping.
      /// \param[in] _index Index of the axis to set, currently ignored, to be
      ///                   implemented.
      /// \param[in] _damping Damping value for the axis.
      public: virtual void SetDamping(int _index, double _damping) = 0;

      /// \brief Returns the current joint damping coefficient.
      /// \param[in] _index Index of the axis to get, currently ignored, to be
      ///                   implemented.
      /// \return Joint viscous damping coefficient for this joint.
      public: double GetDamping(int _index);

      /// \brief Callback to apply damping force to joint.
      public: virtual void ApplyDamping();

      /// \brief Connect a boost::slot the the joint update signal.
      /// \param[in] _subscriber Callback for the connection.
      /// \return Connection pointer, which must be kept in scope.
      public: template<typename T>
              event::ConnectionPtr ConnectJointUpdate(T _subscriber)
              {return jointUpdate.Connect(_subscriber);}

      /// \brief Disconnect a boost::slot the the joint update signal.
      /// \param[in] _conn Connection to disconnect.
      public: void DisconnectJointUpdate(event::ConnectionPtr &_conn)
              {jointUpdate.Disconnect(_conn);}

      /// \brief Get the axis of rotation.
      /// \param[in] _index Index of the axis to get.
      /// \return Axis value for the provided index.
      public: math::Vector3 GetLocalAxis(int _index) const;

      /// \brief Get the axis of rotation in global cooridnate frame.
      /// \param[in] _index Index of the axis to get.
      /// \return Axis value for the provided index.
      public: virtual math::Vector3 GetGlobalAxis(int _index) const = 0;

      /// \brief Set the anchor point.
      /// \param[in] _index Indx of the axis.
      /// \param[in] _anchor Anchor value.
      public: virtual void SetAnchor(int _index,
                                     const math::Vector3 &_anchor) = 0;

      /// \brief Get the anchor point.
      /// \param[in] _index Index of the axis.
      /// \return Anchor value for the axis.
      public: virtual math::Vector3 GetAnchor(int _index) const = 0;

      /// \brief Set the high stop of an axis(index).
      /// \param[in] _index Index of the axis.
      /// \param[in] _angle High stop angle.
      public: virtual void SetHighStop(int _index,
                                       const math::Angle &_angle);

      /// \brief Set the low stop of an axis(index).
      /// \param[in] _index Index of the axis.
      /// \param[in] _angle Low stop angle.
      public: virtual void SetLowStop(int _index,
                                      const math::Angle &_angle);

      /// \brief Get the high stop of an axis(index).
      /// This function is replaced by GetUpperLimit(unsigned int).
      /// If you are interested in getting the value of dParamHiStop*,
      /// use GetAttribute(hi_stop, _index)
      /// \param[in] _index Index of the axis.
      /// \return Angle of the high stop value.
      public: virtual math::Angle GetHighStop(int _index) = 0;

      /// \brief Get the low stop of an axis(index).
      /// This function is replaced by GetLowerLimit(unsigned int).
      /// If you are interested in getting the value of dParamHiStop*,
      /// use GetAttribute(hi_stop, _index)
      /// \param[in] _index Index of the axis.
      /// \return Angle of the low stop value.
      public: virtual math::Angle GetLowStop(int _index) = 0;

      /// \brief Get the effort limit on axis(index).
      /// \param[in] _index Index of axis, where 0=first axis and 1=second axis
      /// \return Effort limit specified in SDF
      public: virtual double GetEffortLimit(int _index);

      /// \brief Get the velocity limit on axis(index).
      /// \param[in] _index Index of axis, where 0=first axis and 1=second axis
      /// \return Velocity limit specified in SDF
      public: virtual double GetVelocityLimit(int _index);

      /// \brief Set the velocity of an axis(index).
      /// \param[in] _index Index of the axis.
      /// \param[in] _vel Velocity.
      public: virtual void SetVelocity(int _index, double _vel) = 0;

      /// \brief Get the rotation rate of an axis(index)
      /// \param[in] _index Index of the axis.
      /// \return The rotaional velocity of the joint axis.
      public: virtual double GetVelocity(int _index) const = 0;

      /// \brief Set the force applied to this physics::Joint.
      /// Note that the unit of force should be consistent with the rest
      /// of the simulation scales.  E.g.  if you are using
      /// metric units, the unit for force is Newtons.  If using
      /// imperial units (sorry), then unit of force is lb-force
      /// not (lb-mass), etc.
      /// \param[in] _index Index of the axis.
      /// \param[in] _force Force value.
      public: virtual void SetForce(int _index, double _force);

      /// \brief @todo: not yet implemented.
      /// Get the forces applied at this Joint.
      /// Note that the unit of force should be consistent with the rest
      /// of the simulation scales.  E.g.  if you are using
      /// metric units, the unit for force is Newtons.  If using
      /// imperial units (sorry), then unit of force is lb-force
      /// not (lb-mass), etc.
      /// \param[in] _index Index of the axis.
      /// \return The force applied to an axis.
      public: virtual double GetForce(int _index) GAZEBO_DEPRECATED(1.5);

      /// \brief @todo: not yet implemented.
      /// Get the forces applied at this Joint.
      /// Note that the unit of force should be consistent with the rest
      /// of the simulation scales.  E.g.  if you are using
      /// metric units, the unit for force is Newtons.  If using
      /// imperial units (sorry), then unit of force is lb-force
      /// not (lb-mass), etc.
      /// \param[in] _index Index of the axis.
      /// \return The force applied to an axis.
      public: virtual double GetForce(unsigned int _index);

      /// \brief get internal force and torque values at a joint
      ///
      ///   The force and torque values are returned in  a JointWrench
      ///   data structure.  Where JointWrench.body1Force contains the
      ///   force applied by the parent Link on the Joint specified in
      ///   the parent Link frame, and JointWrench.body2Force contains
      ///   the force applied by the child Link on the Joint specified
      ///   in the child Link frame.  Note that this sign convention
      ///   is opposite of the reaction forces of the Joint on the Links.
      /// 
      ///   FIXME TODO: change name of this function to something like:
      ///     GetNegatedForceTorqueInLinkFrame
      ///   and make GetForceTorque call return non-negated reaction forces
      ///   in perspective Link frames.
      ///
      ///   Note that for ODE you must set
      ///     <provide_feedback>true<provide_feedback>
      ///   in the joint sdf to use this.
      ///
      /// \param[in] _index Not used right now
      /// \return The force and torque at the joint, see above for details
      /// on conventions.
      public: virtual JointWrench GetForceTorque(int _index)
        GAZEBO_DEPRECATED(1.5) = 0;

      /// \brief get internal force and torque values at a joint.
      ///
      ///   The force and torque values are returned in  a JointWrench
      ///   data structure.  Where JointWrench.body1Force contains the
      ///   force applied by the parent Link on the Joint specified in
      ///   the parent Link frame, and JointWrench.body2Force contains
      ///   the force applied by the child Link on the Joint specified
      ///   in the child Link frame.  Note that this sign convention
      ///   is opposite of the reaction forces of the Joint on the Links.
      ///
      ///   FIXME TODO: change name of this function to something like:
      ///     GetNegatedForceTorqueInLinkFrame
      ///   and make GetForceTorque call return non-negated reaction forces
      ///   in perspective Link frames.
      ///
      ///   Note that for ODE you must set
      ///     <provide_feedback>true<provide_feedback>
      ///   in the joint sdf to use this.
      ///
      /// \param[in] _index Not used right now
      /// \return The force and torque at the joint, see above for details
      /// on conventions.
      public: virtual JointWrench GetForceTorque(unsigned int _index) = 0;

      /// \brief Set the max allowed force of an axis(index)
      /// given prescribed joint velocity.
      /// Note that the unit of force should be consistent with the rest
      /// of the simulation scales.  E.g.  if you are using
      /// metric units, the unit for force is Newtons.  If using
      /// imperial units (sorry), then unit of force is lb-force
      /// not (lb-mass), etc.
      /// \param[in] _index Index of the axis.
      /// \param[in] _force Maximum force that can be applied to the axis.
      public: virtual void SetMaxForce(int _index, double _force) = 0;

      /// \brief Get the max allowed force of an axis(index).
      /// Note that the unit of force should be consistent with the rest
      /// of the simulation scales.  E.g.  if you are using
      /// metric units, the unit for force is Newtons.  If using
      /// imperial units (sorry), then unit of force is lb-force
      /// not (lb-mass), etc.
      /// \param[in] _index Index of the axis.
      /// \return The maximum force.
      public: virtual double GetMaxForce(int _index) = 0;

      /// \brief Get the angle of rotation of an axis(index)
      /// \param[in] _index Index of the axis.
      /// \return Angle of the axis.
      public: math::Angle GetAngle(int _index) const;

      /// \brief Get the angle count.
      /// \return The number of DOF for the joint.
      public: virtual unsigned int GetAngleCount() const = 0;

      /// \brief If the Joint is static, Gazebo stores the state of
      /// this Joint as a scalar inside the Joint class, so
      /// this call will NOT move the joint dynamically for a static Model.
      /// But if this Model is not static, then it is updated dynamically,
      /// all the conencted children Link's are moved as a result of the
      /// Joint angle setting.  Dynamic Joint angle update is accomplished
      /// by calling JointController::SetJointPosition.
      /// \param[in] _index Index of the axis.
      /// \param[in] _angle Angle to set the joint to.
      public: void SetAngle(int _index, math::Angle _angle);

      /// \brief Get the forces applied to the center of mass of a physics::Link
      /// due to the existence of this Joint.
      /// Note that the unit of force should be consistent with the rest
      /// of the simulation scales.  E.g.  if you are using
      /// metric units, the unit for force is Newtons.  If using
      /// imperial units (sorry), then unit of force is lb-force
      /// not (lb-mass), etc.
      /// \param[in] index The index of the link(0 or 1).
      /// \return Force applied to the link.
      public: virtual math::Vector3 GetLinkForce(unsigned int _index) const = 0;

      /// \brief Get the torque applied to the center of mass of a physics::Link
      /// due to the existence of this Joint.
      /// Note that the unit of torque should be consistent with the rest
      /// of the simulation scales.  E.g.  if you are using
      /// metric units, the unit for force is Newtons-Meters.  If using
      /// imperial units (sorry), then unit of force is lb-force-inches
      /// not (lb-mass-inches), etc.
      /// \param[in] index The index of the link(0 or 1)
      /// \return Torque applied to the link.
      public: virtual math::Vector3 GetLinkTorque(
                  unsigned int _index) const = 0;

      /// \brief Set a non-generic parameter for the joint.
      /// replaces SetAttribute(Attribute, int, double)
      /// \param[in] _key String key.
      /// \param[in] _index Index of the axis.
      /// \param[in] _value Value of the attribute.
      public: virtual void SetAttribute(const std::string &_key, int _index,
                                        const boost::any &_value) = 0;

      /// \brief Get a non-generic parameter for the joint.
      /// \param[in] _key String key.
      /// \param[in] _index Index of the axis.
      /// \param[in] _value Value of the attribute.
      public: virtual double GetAttribute(const std::string &_key,
                                                unsigned int _index) = 0;

      /// \brief Get the child link
      /// \return Pointer to the child link.
      public: LinkPtr GetChild() const;

      /// \brief Get the parent link.
      /// \return Pointer to the parent link.
      public: LinkPtr GetParent() const;

      /// \brief Fill a joint message.
      /// \param[out] _msg Message to fill with this joint's properties.
      public: void FillMsg(msgs::Joint &_msg);

      /// \brief Accessor to inertia ratio across this joint.
      /// \param[in] _index Joint axis index.
      /// \return returns the inertia ratio across specified joint axis.
      public: double GetInertiaRatio(unsigned int _index) const;

      /// \brief:  get the joint upper limit
      /// (replaces GetLowStop and GetHighStop)
      /// \param[in] _index Index of the axis.
      /// \return Upper limit of the axis.
      public: math::Angle GetLowerLimit(unsigned int _index) const;

      /// \brief:  get the joint lower limit
      /// (replacee GetLowStop and GetHighStop)
      /// \param[in] _index Index of the axis.
      /// \return Upper limit of the axis.
      public: math::Angle GetUpperLimit(unsigned int _index) const;

      /// \brief Set whether the joint should generate feedback.
      /// \param[in] _enable True to enable joint feedback.
      public: virtual void SetProvideFeedback(bool _enable);

      /// \brief Get the angle of an axis helper function.
      /// \param[in] _index Index of the axis.
      /// \return Angle of the axis.
      protected: virtual math::Angle GetAngleImpl(int _index) const = 0;

      /// \brief Helper function to load a joint.
      /// \param[in] _pose Pose of the anchor.
      private: void LoadImpl(const math::Pose &_pose);

      /// \brief Helper function to load a joint.
      /// This function is deprecated, use LoadImpl(math::Pose &)
      /// \param[in] _pos Position of the anchor.
      private: void LoadImpl(const math::Vector3 &_pos) GAZEBO_DEPRECATED(1.5);

      /// \brief Computes inertiaRatio for this joint during Joint::Init
      /// The inertia ratio for each joint between [1, +inf] gives a sense
      /// of how well this model will perform in iterative LCP methods.
      private: void ComputeInertiaRatio();

      /// \brief The first link this joint connects to
      protected: LinkPtr childLink;

      /// \brief The second link this joint connects to
      protected: LinkPtr parentLink;

      /// \brief Pointer to the parent model.
      protected: ModelPtr model;

      /// \brief Anchor pose.  This is the xyz offset of the joint frame from
      /// child frame specified in the parent link frame
      protected: math::Vector3 anchorPos;

      /// \brief Anchor pose specified in SDF <joint><pose> tag.
      /// AnchorPose is the transform from child link frame to joint frame
      /// specified in the child link frame.
      /// AnchorPos is more relevant in normal usage, but sometimes,
      /// we do need this (e.g. GetForceTorque and joint visualization).
      protected: math::Pose anchorPose;

      /// \brief Anchor link.
      protected: LinkPtr anchorLink;

      /// \brief joint dampingCoefficient
      protected: double dampingCoefficient;

<<<<<<< HEAD
      public: double GetDampingCoefficient()
              {
                return this->dampingCoefficient;
              }

      /// \brief Angle used when the joint is paret of a static model.
      private: math::Angle staticAngle;

=======
>>>>>>> 374eceb7
      /// \brief apply damping for adding viscous damping forces on updates
      protected: gazebo::event::ConnectionPtr applyDamping;

      /// \brief Save force applied by user
      /// This plus the joint feedback (joint contstraint forces) is the
      /// equivalent of simulated force torque sensor reading
      /// Allocate a 2 vector in case hinge2 joint is used.
      protected: double forceApplied[MAX_JOINT_AXIS];

      /// \brief Store Joint effort limit as specified in SDF
      protected: double effortLimit[MAX_JOINT_AXIS];

      /// \brief Store Joint velocity limit as specified in SDF
      protected: double velocityLimit[MAX_JOINT_AXIS];

      /// \brief Store Joint inertia ratio.  This is a measure of how well
      /// this model behaves using interative LCP solvers.
      protected: double inertiaRatio[MAX_JOINT_AXIS];

      /// \brief Store Joint position lower limit as specified in SDF
      protected: math::Angle lowerLimit[MAX_JOINT_AXIS];

      /// \brief Store Joint position upper limit as specified in SDF
      protected: math::Angle upperLimit[MAX_JOINT_AXIS];

      /// \brief option to use CFM damping
      protected: bool useCFMDamping;

      /// \brief Provide Feedback data for contact forces
      protected: bool provideFeedback;

      /// \brief Names of all the sensors attached to the link.
      private: std::vector<std::string> sensors;

      /// \brief Joint update event.
      private: event::EventT<void ()> jointUpdate;

      /// \brief Angle used when the joint is parent of a static model.
      private: math::Angle staticAngle;
    };
    /// \}
  }
}
#endif<|MERGE_RESOLUTION|>--- conflicted
+++ resolved
@@ -502,17 +502,11 @@
       /// \brief joint dampingCoefficient
       protected: double dampingCoefficient;
 
-<<<<<<< HEAD
       public: double GetDampingCoefficient()
               {
                 return this->dampingCoefficient;
               }
 
-      /// \brief Angle used when the joint is paret of a static model.
-      private: math::Angle staticAngle;
-
-=======
->>>>>>> 374eceb7
       /// \brief apply damping for adding viscous damping forces on updates
       protected: gazebo::event::ConnectionPtr applyDamping;
 
