--- conflicted
+++ resolved
@@ -263,6 +263,11 @@
       /// \param[in] _index Index of axis, where 0=first axis and 1=second axis
       /// \return Effort limit specified in SDF
       public: virtual double GetEffortLimit(int _index);
+
+      /// \brief Set the effort limit on a joint axis.
+      /// \param[in] _index Index of the axis to set.
+      /// \param[in] _effort Effort limit for the axis.
+      public: virtual void SetEffortLimit(unsigned int _index, double _effort);
 
       /// \brief Get the velocity limit on axis(index).
       /// \param[in] _index Index of axis, where 0=first axis and 1=second axis
@@ -567,19 +572,11 @@
       /// \brief Angle used when the joint is parent of a static model.
       private: math::Angle staticAngle;
 
-<<<<<<< HEAD
       /// \brief Joint stop stiffness
       private: double stopStiffness[MAX_JOINT_AXIS];
 
       /// \brief Joint stop dissipation
       private: double stopDissipation[MAX_JOINT_AXIS];
-=======
-      // Added in 2.1 down here to preserve ABI
-      /// \brief Set the effort limit on a joint axis.
-      /// \param[in] _index Index of the axis to set.
-      /// \param[in] _effort Effort limit for the axis.
-      public: virtual void SetEffortLimit(unsigned int _index, double _effort);
->>>>>>> b42bc87f
     };
     /// \}
   }
