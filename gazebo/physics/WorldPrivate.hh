/*
 * Copyright (C) 2015 Open Source Robotics Foundation
 *
 * Licensed under the Apache License, Version 2.0 (the "License");
 * you may not use this file except in compliance with the License.
 * You may obtain a copy of the License at
 *
 *     http://www.apache.org/licenses/LICENSE-2.0
 *
 * Unless required by applicable law or agreed to in writing, software
 * distributed under the License is distributed on an "AS IS" BASIS,
 * WITHOUT WARRANTIES OR CONDITIONS OF ANY KIND, either express or implied.
 * See the License for the specific language governing permissions and
 * limitations under the License.
 *
*/
#ifndef GAZEBO_PHYSICS_WORLDPRIVATE_HH_
#define GAZEBO_PHYSICS_WORLDPRIVATE_HH_

#include <atomic>
#include <deque>
#include <vector>
#include <list>
#include <memory>
#include <set>
#include <sdf/sdf.hh>
#include <string>
#include <mutex>
#include <thread>
#include <condition_variable>

#include <ignition/transport.hh>

#include "gazebo/common/Event.hh"
#include "gazebo/common/Time.hh"
#include "gazebo/common/URI.hh"

#include "gazebo/msgs/msgs.hh"

#include "gazebo/transport/TransportTypes.hh"

#include "gazebo/physics/PhysicsTypes.hh"
#include "gazebo/physics/WorldState.hh"

namespace gazebo
{
  namespace physics
  {
    /// \brief Private data class for World.
    class WorldPrivate
    {
      /// \brief For keeping track of time step throttling.
      public: common::Time prevStepWallTime;

      /// \brief Pointer the physics engine.
      public: PhysicsEnginePtr physicsEngine;

      /// \brief Unique pointer the wind. The world owns this pointer.
      public: std::unique_ptr<Wind> wind;

      /// \brief Unique pointer the atmosphere model.
      /// The world owns this pointer.
      public: std::unique_ptr<Atmosphere> atmosphere;

      /// \brief Pointer the spherical coordinates data.
      public: common::SphericalCoordinatesPtr sphericalCoordinates;

      /// \brief The root of all entities in the world.
      public: BasePtr rootElement;

      /// \brief thread in which the world is updated.
      public: std::thread *thread;

      /// \brief True to stop the world from running.
      public: bool stop;

      /// \brief Name of the world.
      public: std::string name;

      /// \brief Current simulation time.
      public: common::Time simTime;

      /// \brief Amount of time simulation has been paused.
      public: common::Time pauseTime;

      /// \brief Clock time when simulation was started.
      public: common::Time startTime;

      /// \brief True if simulation is paused.
      public: bool pause;

      /// \brief Number of steps in increment by.
      public: int stepInc;

      /// \brief All the event connections.
      public: event::Connection_V connections;

      /// \brief Transportation node.
      public: transport::NodePtr node;

      /// \brief Publisher for world statistics messages.
      public: transport::PublisherPtr statPub;

      /// \brief Publisher for request response messages.
      public: transport::PublisherPtr responsePub;

      /// \brief Publisher for model messages.
      public: transport::PublisherPtr modelPub;

      /// \brief Publisher for gui messages.
      public: transport::PublisherPtr guiPub;

      /// \brief Publisher for light modify messages.
      public: transport::PublisherPtr lightPub;

      /// \brief Publisher for light factory messages.
      public: transport::PublisherPtr lightFactoryPub;

      /// \brief Publisher for pose messages.
      public: transport::PublisherPtr posePub;

      /// \brief Publisher for local pose messages.
      public: transport::PublisherPtr poseLocalPub;

      /// \brief Subscriber to world control messages.
      public: transport::SubscriberPtr controlSub;

      /// \brief Subscriber to log playback control messages.
      public: transport::SubscriberPtr playbackControlSub;

      /// \brief Subscriber to factory messages.
      public: transport::SubscriberPtr factorySub;

      /// \brief Subscriber to joint messages.
      public: transport::SubscriberPtr jointSub;

      /// \brief Subscriber to light messages.
      public: transport::SubscriberPtr lightSub;

      /// \brief Subscriber to light factory messages.
      public: transport::SubscriberPtr lightFactorySub;

      /// \brief Subscriber to light modify messages.
      public: transport::SubscriberPtr lightModifySub;

      /// \brief Subscriber to model messages.
      public: transport::SubscriberPtr modelSub;

      /// \brief Subscriber to request messages.
      public: transport::SubscriberPtr requestSub;

      /// \brief Outgoing world statistics message.
      public: msgs::WorldStatistics worldStatsMsg;

      /// \brief Outgoing scene message.
      public: msgs::Scene sceneMsg;

      /// \brief Function pointer to the model update function.
      public: void (World::*modelUpdateFunc)();

      /// \brief Last time a world statistics message was sent.
      public: common::Time prevStatTime;

      /// \brief Time at which pause started.
      public: common::Time pauseStartTime;

      /// \brief Used to compute a more accurate real time value.
      public: common::Time realTimeOffset;

      /// \brief Mutex to protect incoming message buffers.
      public: std::recursive_mutex receiveMutex;

      /// \brief Mutex to protext loading of models.
      public: std::mutex loadModelMutex;

      /// \brief Mutex to protext loading of lights.
      public: std::mutex loadLightMutex;

      /// \TODO: Add an accessor for this, and make it private
      /// Used in Entity.cc.
      /// Entity::Reset to call Entity::SetWorldPose and Entity::SetRelativePose
      /// Entity::SetWorldPose to call Entity::setWorldPoseFunc
      public: std::mutex setWorldPoseMutex;

      /// \brief Used by World classs in following calls:
      /// World::Step for then entire function
      /// World::StepWorld for changing World::stepInc,
      /// and waits on setpInc on World::stepIhc as it's decremented.
      /// World::Reset while World::ResetTime, entities, World::physicsEngine
      /// World::SetPaused to assign world::pause
      public: std::recursive_mutex worldUpdateMutex;

      /// \brief The world's current SDF description.
      public: sdf::ElementPtr sdf;

      /// \brief All the plugins.
      public: std::vector<WorldPluginPtr> plugins;

      /// \brief List of entities to delete.
      public: std::list<std::string> deleteEntity;

      /// \brief Request message buffer.
      public: std::list<msgs::Request> requestMsgs;

      /// \brief Factory message buffer.
      public: std::list<msgs::Factory> factoryMsgs;

      /// \brief Model message buffer.
      public: std::list<msgs::Model> modelMsgs;

      /// \brief Light factory message buffer.
      public: std::list<msgs::Light> lightFactoryMsgs;

      /// \brief Light modify message buffer.
      public: std::list<msgs::Light> lightModifyMsgs;

      /// \brief Playback control message buffer.
      public: std::list<msgs::LogPlaybackControl> playbackControlMsgs;

      /// \brief True to reset the world on next update.
      public: bool needsReset;

      /// \brief True to reset everything.
      public: bool resetAll;

      /// \brief True to reset only the time.
      public: bool resetTimeOnly;

      /// \brief True to reset only model poses.
      public: bool resetModelOnly;

      /// \brief True if the world has been initialized.
      public: bool initialized;

      /// \brief True if the world has been loaded.
      public: bool loaded;

      /// \brief True to enable the physics engine.
      public: bool enablePhysicsEngine;

      /// \brief True to enable the wind.
      public: bool enableWind;

      /// \brief True to enable the atmosphere model.
      public: bool enableAtmosphere;

      /// \brief Ray used to test for collisions when placing entities.
      public: RayShapePtr testRay;

      /// \brief True if the plugins have been loaded.
      public: bool pluginsLoaded;

      /// \brief sleep timing error offset due to clock wake up latency
      public: common::Time sleepOffset;

      /// \brief Last time incoming messages were processed.
      public: common::Time prevProcessMsgsTime;

      /// \brief Period over which messages should be processed.
      public: common::Time processMsgsPeriod;

      /// \brief Alternating buffer of states.
      public: std::deque<WorldState> states[2];

      /// \brief Keep track of current state buffer being updated
      public: int currentStateBuffer;

      /// \brief Buffer of prev states
      public: WorldState prevStates[2];

      /// \brief Previous unfiltered state. Used for determining insertions
      /// and deletions
      public: WorldState prevUnfilteredState;

      /// \brief Int used to toggle between prevStates
      public: int stateToggle;

      /// \brief State from from log file.
      public: sdf::ElementPtr logPlayStateSDF;

      /// \brief Current state when playing from a log file.
      public: WorldState logPlayState;

      /// \brief Store a factory SDF object to improve speed at which
      /// objects are inserted via the factory.
      public: sdf::SDFPtr factorySDF;

      /// \brief The list of models that need to publish their pose.
      public: std::set<ModelPtr> publishModelPoses;

      /// \brief The list of models that need to publish their scale.
      public: std::set<ModelPtr> publishModelScales;

      /// \brief The list of lights that need to publish their pose.
      public: std::set<LightPtr> publishLightPoses;

      /// \brief Info passed through the WorldUpdateBegin event.
      public: common::UpdateInfo updateInfo;

      /// \brief The number of simulation iterations.
      public: uint64_t iterations;

      /// \brief The number of simulation iterations to take before stopping.
      public: uint64_t stopIterations;

      /// \brief Condition used for log worker.
      public: std::condition_variable logCondition;

      /// \brief Condition used to guarantee the log worker thread doesn't
      /// skip an interation.
      public: std::condition_variable logContinueCondition;

      /// \brief Last iteration recorded by the log worker thread.
      public: uint64_t logPrevIteration;

      /// \brief Real time value set from a log file.
      public: common::Time logRealTime;

      /// \brief Mutex to protect the log worker thread.
      public: std::mutex logMutex;

      /// \brief Mutex to protect the log state buffers
      public: std::mutex logBufferMutex;

      /// \brief Mutex to protect the deleteEntity list.
      public: std::mutex entityDeleteMutex;

      /// \brief Worker thread for logging.
      public: std::thread *logThread;

      /// \brief A cached list of models. This is here for performance.
      public: Model_V models;

      /// \brief A cached list of lights.
      public: Light_V lights;

      /// \brief This mutex is used to by the ::RemoveModel and
      /// ::ProcessFactoryMsgs functions.
      public: std::mutex factoryDeleteMutex;

      /// \brief when physics engine makes an update and changes a link pose,
      /// this flag is set to trigger Entity::SetWorldPose on the
      /// physics::Link in World::Update.
      public: std::list<Entity*> dirtyPoses;

      /// \brief Class to manage preset simulation parameter profiles.
      public: PresetManagerPtr presetManager;

      /// \brief Class to manage user commands.
      public: UserCmdManagerPtr userCmdManager;

      /// \brief True if sensors have been initialized. This should be set
      /// by the SensorManager.
      public: std::atomic_bool sensorsInitialized;

      /// \brief Simulation time of the last log state captured.
      public: gazebo::common::Time logLastStateTime;

      /// \brief URI of this world.
      public: common::URI uri;

      /// \brief All the introspection items regsitered for this.
      public: std::vector<common::URI> introspectionItems;

      /// \brief Node for ignition transport communication.
      public: ignition::transport::Node ignNode;

<<<<<<< HEAD
      /// \brief Wait until no sensors use the current step any more
      public: std::function<void(double, double)> waitForSensors;

      /// \brief callback function intended to call the scene with a Pose Msg
      public: std::function<void(const std::string&,
                                  const msgs::PosesStamped&)> sendPoseMsg;
=======
      /// \brief Callback function intended to call the scene with updated Poses
      public: UpdateScenePosesFunc updateScenePoses;
>>>>>>> 3831e7b0
    };
  }
}

#endif<|MERGE_RESOLUTION|>--- conflicted
+++ resolved
@@ -365,17 +365,11 @@
       /// \brief Node for ignition transport communication.
       public: ignition::transport::Node ignNode;
 
-<<<<<<< HEAD
       /// \brief Wait until no sensors use the current step any more
       public: std::function<void(double, double)> waitForSensors;
 
-      /// \brief callback function intended to call the scene with a Pose Msg
-      public: std::function<void(const std::string&,
-                                  const msgs::PosesStamped&)> sendPoseMsg;
-=======
       /// \brief Callback function intended to call the scene with updated Poses
       public: UpdateScenePosesFunc updateScenePoses;
->>>>>>> 3831e7b0
     };
   }
 }
