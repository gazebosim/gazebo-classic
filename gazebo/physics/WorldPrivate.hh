/*
 * Copyright (C) 2015 Open Source Robotics Foundation
 *
 * Licensed under the Apache License, Version 2.0 (the "License");
 * you may not use this file except in compliance with the License.
 * You may obtain a copy of the License at
 *
 *     http://www.apache.org/licenses/LICENSE-2.0
 *
 * Unless required by applicable law or agreed to in writing, software
 * distributed under the License is distributed on an "AS IS" BASIS,
 * WITHOUT WARRANTIES OR CONDITIONS OF ANY KIND, either express or implied.
 * See the License for the specific language governing permissions and
 * limitations under the License.
 *
*/
#ifndef _GAZEBO_WORLD_PRIVATE_HH_
#define _GAZEBO_WORLD_PRIVATE_HH_

#include <deque>
#include <vector>
#include <list>
#include <set>
#include <boost/thread.hpp>
#include <sdf/sdf.hh>
#include <string>

#include "gazebo/common/Event.hh"
#include "gazebo/common/Time.hh"

#include "gazebo/msgs/msgs.hh"

#include "gazebo/transport/TransportTypes.hh"

#include "gazebo/physics/PhysicsTypes.hh"
#include "gazebo/physics/WorldState.hh"

namespace gazebo
{
  namespace physics
  {
    /// \brief Private data class for World.
    class WorldPrivate
    {
      /// \brief For keeping track of time step throttling.
      public: common::Time prevStepWallTime;

      /// \brief Pointer the physics engine.
      public: PhysicsEnginePtr physicsEngine;

      /// \brief Pointer the spherical coordinates data.
      public: common::SphericalCoordinatesPtr sphericalCoordinates;

      /// \brief The root of all entities in the world.
      public: BasePtr rootElement;

      /// \brief thread in which the world is updated.
      public: boost::thread *thread;

      /// \brief True to stop the world from running.
      public: bool stop;

      /// \brief Name of the world.
      public: std::string name;

      /// \brief Current simulation time.
      public: common::Time simTime;

      /// \brief Amount of time simulation has been paused.
      public: common::Time pauseTime;

      /// \brief Clock time when simulation was started.
      public: common::Time startTime;

      /// \brief True if simulation is paused.
      public: bool pause;

      /// \brief Number of steps in increment by.
      public: int stepInc;

      /// \brief Stores the simulation time target during a 'seek' operation.
      public: common::Time targetSimTime;

      /// \brief When there is a 'seek' command pending during a log file
      /// playback this member variable should be true.
      public: bool seekPending;

      /// \brief All the event connections.
      public: event::Connection_V connections;

      /// \brief Transportation node.
      public: transport::NodePtr node;

      /// \brief Publisher for world statistics messages.
      public: transport::PublisherPtr statPub;

      /// \brief Publisher for request response messages.
      public: transport::PublisherPtr responsePub;

      /// \brief Publisher for model messages.
      public: transport::PublisherPtr modelPub;

      /// \brief Publisher for gui messages.
      public: transport::PublisherPtr guiPub;

      /// \brief Publisher for light messages.
      public: transport::PublisherPtr lightPub;

      /// \brief Publisher for pose messages.
      public: transport::PublisherPtr posePub;

      /// \brief Publisher for local pose messages.
      public: transport::PublisherPtr poseLocalPub;

      /// \brief Subscriber to world control messages.
      public: transport::SubscriberPtr controlSub;

      /// \brief Subscriber to log playback control messages.
      public: transport::SubscriberPtr playbackControlSub;

      /// \brief Subscriber to factory messages.
      public: transport::SubscriberPtr factorySub;

      /// \brief Subscriber to joint messages.
      public: transport::SubscriberPtr jointSub;

      /// \brief Subscriber to light messages.
      public: transport::SubscriberPtr lightSub;

      /// \brief Subscriber to light factory messages.
      public: transport::SubscriberPtr lightFactorySub;

      /// \brief Subscriber to light modify messages.
      public: transport::SubscriberPtr lightModifySub;

      /// \brief Subscriber to model messages.
      public: transport::SubscriberPtr modelSub;

      /// \brief Subscriber to request messages.
      public: transport::SubscriberPtr requestSub;

      /// \brief Outgoing world statistics message.
      public: msgs::WorldStatistics worldStatsMsg;

      /// \brief Outgoing scene message.
      public: msgs::Scene sceneMsg;

      /// \brief Function pointer to the model update function.
      public: void (World::*modelUpdateFunc)();

      /// \brief Last time a world statistics message was sent.
      public: common::Time prevStatTime;

      /// \brief Time at which pause started.
      public: common::Time pauseStartTime;

      /// \brief Used to compute a more accurate real time value.
      public: common::Time realTimeOffset;

      /// \brief Mutex to protect incoming message buffers.
      public: boost::recursive_mutex *receiveMutex;

      /// \brief Mutex to protext loading of models.
      public: boost::mutex *loadModelMutex;

      /// \brief Mutex to protext loading of lights.
      public: boost::mutex *loadLightMutex;

      /// \TODO: Add an accessor for this, and make it private
      /// Used in Entity.cc.
      /// Entity::Reset to call Entity::SetWorldPose and Entity::SetRelativePose
      /// Entity::SetWorldPose to call Entity::setWorldPoseFunc
      public: boost::mutex *setWorldPoseMutex;

      /// \brief Used by World classs in following calls:
      /// World::Step for then entire function
      /// World::StepWorld for changing World::stepInc,
      /// and waits on setpInc on World::stepIhc as it's decremented.
      /// World::Reset while World::ResetTime, entities, World::physicsEngine
      /// World::SetPaused to assign world::pause
      public: boost::recursive_mutex *worldUpdateMutex;

      /// \brief THe world's SDF values.
      public: sdf::ElementPtr sdf;

      /// \brief All the plugins.
      public: std::vector<WorldPluginPtr> plugins;

      /// \brief List of entities to delete.
      public: std::list<std::string> deleteEntity;

      /// \brief Request message buffer.
      public: std::list<msgs::Request> requestMsgs;

      /// \brief Factory message buffer.
      public: std::list<msgs::Factory> factoryMsgs;

      /// \brief Model message buffer.
      public: std::list<msgs::Model> modelMsgs;

<<<<<<< HEAD
      /// \brief Light message buffer.
      public: std::list<msgs::Light> lightMsgs;
=======
      /// \brief Light factory message buffer.
      public: std::list<msgs::Light> lightFactoryMsgs;

      /// \brief Light modify message buffer.
      public: std::list<msgs::Light> lightModifyMsgs;
>>>>>>> 9180ab18

      /// \brief True to reset the world on next update.
      public: bool needsReset;

      /// \brief True to reset everything.
      public: bool resetAll;

      /// \brief True to reset only the time.
      public: bool resetTimeOnly;

      /// \brief True to reset only model poses.
      public: bool resetModelOnly;

      /// \brief True if the world has been initialized.
      public: bool initialized;

      /// \brief True if the world has been loaded.
      public: bool loaded;

      /// \brief True to enable the physics engine.
      public: bool enablePhysicsEngine;

      /// \brief Ray used to test for collisions when placing entities.
      public: RayShapePtr testRay;

      /// \brief True if the plugins have been loaded.
      public: bool pluginsLoaded;

      /// \brief sleep timing error offset due to clock wake up latency
      public: common::Time sleepOffset;

      /// \brief Last time incoming messages were processed.
      public: common::Time prevProcessMsgsTime;

      /// \brief Period over which messages should be processed.
      public: common::Time processMsgsPeriod;

      /// \brief Alternating buffer of states.
      public: std::deque<WorldState> states[2];

      /// \brief Keep track of current state buffer being updated
      public: int currentStateBuffer;

      /// \brief Buffer of prev states
      public: WorldState prevStates[2];

      /// \brief Int used to toggle between prevStates
      public: int stateToggle;

      /// \brief State from from log file.
      public: sdf::ElementPtr logPlayStateSDF;

      /// \brief Current state when playing from a log file.
      public: WorldState logPlayState;

      /// \brief Store a factory SDF object to improve speed at which
      /// objects are inserted via the factory.
      public: sdf::SDFPtr factorySDF;

      /// \brief The list of models that need to publish their pose.
      public: std::set<ModelPtr> publishModelPoses;

      /// \brief The list of lights that need to publish their pose.
      public: std::set<LightPtr> publishLightPoses;

      /// \brief Info passed through the WorldUpdateBegin event.
      public: common::UpdateInfo updateInfo;

      /// \brief The number of simulation iterations.
      public: uint64_t iterations;

      /// \brief The number of simulation iterations to take before stopping.
      public: uint64_t stopIterations;

      /// \brief Condition used for log worker.
      public: boost::condition_variable logCondition;

      /// \brief Condition used to guarantee the log worker thread doesn't
      /// skip an interation.
      public: boost::condition_variable logContinueCondition;

      /// \brief Last iteration recorded by the log worker thread.
      public: uint64_t logPrevIteration;

      /// \brief Real time value set from a log file.
      public: common::Time logRealTime;

      /// \brief Mutex to protect the log worker thread.
      public: boost::mutex logMutex;

      /// \brief Mutex to protect the log state buffers
      public: boost::mutex logBufferMutex;

      /// \brief Mutex to protect the deleteEntity list.
      public: boost::mutex entityDeleteMutex;

      /// \brief Worker thread for logging.
      public: boost::thread *logThread;

      /// \brief A cached list of models. This is here for performance.
      public: Model_V models;

      /// \brief A cached list of lights.
      public: Light_V lights;

      /// \brief This mutex is used to by the ::RemoveModel and
      /// ::ProcessFactoryMsgs functions.
      public: boost::mutex factoryDeleteMutex;

      /// \brief when physics engine makes an update and changes a link pose,
      /// this flag is set to trigger Entity::SetWorldPose on the
      /// physics::Link in World::Update.
      public: std::list<Entity*> dirtyPoses;

      /// \brief Class to manage preset simulation parameter profiles.
      public: PresetManagerPtr presetManager;

      /// \brief Class to manage user commands.
      public: UserCmdManagerPtr userCmdManager;
    };
  }
}

#endif<|MERGE_RESOLUTION|>--- conflicted
+++ resolved
@@ -198,16 +198,11 @@
       /// \brief Model message buffer.
       public: std::list<msgs::Model> modelMsgs;
 
-<<<<<<< HEAD
-      /// \brief Light message buffer.
-      public: std::list<msgs::Light> lightMsgs;
-=======
       /// \brief Light factory message buffer.
       public: std::list<msgs::Light> lightFactoryMsgs;
 
       /// \brief Light modify message buffer.
       public: std::list<msgs::Light> lightModifyMsgs;
->>>>>>> 9180ab18
 
       /// \brief True to reset the world on next update.
       public: bool needsReset;
