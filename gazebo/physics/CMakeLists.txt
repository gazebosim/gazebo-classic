include (${gazebo_cmake_dir}/GazeboUtils.cmake)
add_subdirectory(ode)

if (HAVE_BULLET)
  add_subdirectory(bullet)
endif()

set (sources
  Actor.cc
  Base.cc
  BoxShape.cc
  Collision.cc
  CollisionState.cc
  Contact.cc
  ContactManager.cc
  CylinderShape.cc
  Entity.cc
  Gripper.cc
  HeightmapShape.cc
  Inertial.cc
  Joint.cc
  JointController.cc
  JointState.cc
  Link.cc
  LinkState.cc
  MapShape.cc
  Model.cc
  ModelState.cc
  MultiRayShape.cc
  Physics.cc
  PhysicsEngine.cc
  PhysicsFactory.cc
  PlaneShape.cc
  RayShape.cc
  Road.cc
  Shape.cc
  SphereShape.cc
  State.cc
  SurfaceParams.cc
  TrimeshShape.cc
  World.cc
  WorldState.cc
)

set (headers
  Actor.hh
  BallJoint.hh
  Base.hh
  BoxShape.hh
  Collision.hh
  CollisionState.hh
  Contact.hh
  CylinderShape.hh
  Entity.hh
  HeightmapShape.hh
  Hinge2Joint.hh
  HingeJoint.hh
  Inertial.hh
  Gripper.hh
  Joint.hh
  JointController.hh
  JointWrench.hh
  JointState.hh
  Link.hh
  LinkState.hh
  MapShape.hh
  Model.hh
  ModelState.hh
  MultiRayShape.hh
  Physics.hh
  PhysicsEngine.hh
  PhysicsFactory.hh
  PhysicsTypes.hh
  PlaneShape.hh
  RayShape.hh
  Road.hh
  Shape.hh
  ScrewJoint.hh
  SliderJoint.hh
  SphereShape.hh
  State.hh
  SurfaceParams.hh
  TrimeshShape.hh
  UniversalJoint.hh
  World.hh
  WorldState.hh)

set (gtest_sources
  Joint_TEST.cc
  PhysicsEngine_TEST.cc
)
gz_build_tests(${gtest_sources})

set (physics_headers "" CACHE INTERNAL "physics headers" FORCE)
foreach (hdr ${headers})
  APPEND_TO_CACHED_STRING(physics_headers
    "Physics Headers" "#include \"physics/${hdr}\"\n")
endforeach()
configure_file (${CMAKE_CURRENT_SOURCE_DIR}/physics.hh.in
                ${CMAKE_CURRENT_BINARY_DIR}/physics.hh)

gz_add_library(gazebo_physics ${sources})

target_link_libraries(gazebo_physics
<<<<<<< HEAD
  gazebo_common 
=======
  gazebo_common
  gazebo_util
  gazebo_sdf_interface
>>>>>>> 4ada83f1
  gazebo_physics_ode
  ${TBB_LIBRARIES}
  ${libtool_library}
  ${Boost_LIBRARIES}
  ${SDF_LIBRARIES}
)

if (HAVE_BULLET)
  target_link_libraries(gazebo_physics gazebo_physics_bullet)
endif()

gz_add_executable(gzphysics server.cc)
<<<<<<< HEAD
target_link_libraries(gzphysics gazebo_common
                                gazebo_transport
                                gazebo_physics
                                gazebo_sensors
                                gazebo_msgs
                                pthread
                                ${SDF_LIBRARIES}
                                )
=======
target_link_libraries(gzphysics
  gazebo_common
  gazebo_util
  gazebo_transport
  gazebo_physics
  gazebo_sensors
  gazebo_sdf_interface
  gazebo_msgs
  pthread
  )
>>>>>>> 4ada83f1

gz_install_executable( gzphysics )
gz_install_library(gazebo_physics)
gz_install_includes("physics" ${headers} ${CMAKE_CURRENT_BINARY_DIR}/physics.hh)<|MERGE_RESOLUTION|>--- conflicted
+++ resolved
@@ -102,13 +102,8 @@
 gz_add_library(gazebo_physics ${sources})
 
 target_link_libraries(gazebo_physics
-<<<<<<< HEAD
-  gazebo_common 
-=======
   gazebo_common
   gazebo_util
-  gazebo_sdf_interface
->>>>>>> 4ada83f1
   gazebo_physics_ode
   ${TBB_LIBRARIES}
   ${libtool_library}
@@ -121,27 +116,16 @@
 endif()
 
 gz_add_executable(gzphysics server.cc)
-<<<<<<< HEAD
-target_link_libraries(gzphysics gazebo_common
-                                gazebo_transport
-                                gazebo_physics
-                                gazebo_sensors
-                                gazebo_msgs
-                                pthread
-                                ${SDF_LIBRARIES}
-                                )
-=======
 target_link_libraries(gzphysics
   gazebo_common
   gazebo_util
   gazebo_transport
   gazebo_physics
   gazebo_sensors
-  gazebo_sdf_interface
   gazebo_msgs
   pthread
+  ${SDF_LIBRARIES}
   )
->>>>>>> 4ada83f1
 
 gz_install_executable( gzphysics )
 gz_install_library(gazebo_physics)
