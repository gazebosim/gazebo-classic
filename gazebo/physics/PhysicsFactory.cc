/*
 * Copyright 2012 Open Source Robotics Foundation
 *
 * Licensed under the Apache License, Version 2.0 (the "License");
 * you may not use this file except in compliance with the License.
 * You may obtain a copy of the License at
 *
 *     http://www.apache.org/licenses/LICENSE-2.0
 *
 * Unless required by applicable law or agreed to in writing, software
 * distributed under the License is distributed on an "AS IS" BASIS,
 * WITHOUT WARRANTIES OR CONDITIONS OF ANY KIND, either express or implied.
 * See the License for the specific language governing permissions and
 * limitations under the License.
 *
*/
/*
 * Desc: Factory for creating physics engine
 * Author: Nate Koenig
 * Date: 21 May 2009
 */

#include "gazebo/physics/World.hh"
#include "gazebo/physics/PhysicsEngine.hh"
#include "gazebo/physics/PhysicsFactory.hh"
#include "gazebo/common/Console.hh"
#include "gazebo/gazebo_config.h"

void RegisterODEPhysics();

#ifdef HAVE_BULLET
  void RegisterBulletPhysics();
#endif
#ifdef HAVE_DART
  void RegisterDARTPhysics();
#endif

#ifdef HAVE_DART
  void RegisterDARTPhysics();
#endif

using namespace gazebo;
using namespace physics;


std::map<std::string, PhysicsFactoryFn> PhysicsFactory::engines;

//////////////////////////////////////////////////
void PhysicsFactory::RegisterAll()
{
  RegisterODEPhysics();

#ifdef HAVE_BULLET
  RegisterBulletPhysics();
#endif
<<<<<<< HEAD
=======

>>>>>>> d27dd3f9
#ifdef HAVE_DART
  RegisterDARTPhysics();
#endif
}

//////////////////////////////////////////////////
void PhysicsFactory::RegisterPhysicsEngine(std::string classname,
                                     PhysicsFactoryFn factoryfn)
{
  engines[classname] = factoryfn;
}

//////////////////////////////////////////////////
PhysicsEnginePtr PhysicsFactory::NewPhysicsEngine(const std::string &_classname,
    WorldPtr _world)
{
  PhysicsEnginePtr result;

  std::map<std::string, PhysicsFactoryFn>::iterator iter =
    engines.find(_classname);
  if (iter != engines.end())
    result = (iter->second)(_world);
  else
    gzerr << "Invalid Physics Type[" << _classname << "]\n";

  return result;
}

//////////////////////////////////////////////////
bool PhysicsFactory::IsRegistered(const std::string &_name)
{
  return (engines.count(_name) > 0);
}<|MERGE_RESOLUTION|>--- conflicted
+++ resolved
@@ -31,9 +31,6 @@
 #ifdef HAVE_BULLET
   void RegisterBulletPhysics();
 #endif
-#ifdef HAVE_DART
-  void RegisterDARTPhysics();
-#endif
 
 #ifdef HAVE_DART
   void RegisterDARTPhysics();
@@ -53,10 +50,7 @@
 #ifdef HAVE_BULLET
   RegisterBulletPhysics();
 #endif
-<<<<<<< HEAD
-=======
 
->>>>>>> d27dd3f9
 #ifdef HAVE_DART
   RegisterDARTPhysics();
 #endif
