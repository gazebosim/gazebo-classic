--- conflicted
+++ resolved
@@ -172,35 +172,6 @@
 
       /// \brief Get the number of model states.
       ///
-<<<<<<< HEAD
-      /// This returns the number of Models recorded.
-      /// \return Number of ModelState recorded.
-      public: unsigned int GetModelStateCount() const;
-
-      /// \brief Get model states based on a regular expression.
-      /// \param[in] _regex The regular expression.
-      /// \return List of model states whose names match the regular
-      /// expression.
-      public: ModelState_M GetModelStates(const boost::regex &_regex) const;
-
-      /// \brief Get a model state by Model name
-      ///
-      /// Searches through all ModelStates. Returns the ModelState with the
-      /// matching name, if any.
-      /// \param[in] _modelName Name of the ModelState
-      /// \return State of the Model.
-      /// \throws common::Exception When _modelName is invalid.
-      public: ModelState GetModelState(const std::string &_modelName) const;
-
-      /// \brief Return true if there is a model with the specified name.
-      /// \param[in] _modelName Name of the ModelState.
-      /// \return True if the model exists in the model.
-      public: bool HasModelState(const std::string &_modelName) const;
-
-      /// \brief Get the model states.
-      /// \return A map of model states.
-      public: const ModelState_M &GetModelStates() const;
-=======
       /// This returns the number of nested model states recorded.
       /// \return Number of nested ModelState recorded.
       public: unsigned int NestedModelStateCount() const;
@@ -222,7 +193,6 @@
       /// \brief Get the nested model states.
       /// \return A map of model names to model states.
       public: const ModelState_M &NestedModelStates() const;
->>>>>>> 879f0c75
 
       /// \brief Populate a state SDF element with data from the object.
       /// \param[out] _sdf SDF element to populate.
@@ -287,17 +257,9 @@
           _out << iter->second;
         }
 
-<<<<<<< HEAD
-        for (ModelState_M::const_iterator iter =
-            _state.modelStates.begin(); iter != _state.modelStates.end();
-            ++iter)
-        {
-          _out << iter->second;
-=======
         for (const auto &ms : _state.modelStates)
         {
           _out << ms.second;
->>>>>>> 879f0c75
         }
 
         // Output the joint information
