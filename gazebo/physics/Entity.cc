/*
 * Copyright (C) 2012-2016 Open Source Robotics Foundation
 *
 * Licensed under the Apache License, Version 2.0 (the "License");
 * you may not use this file except in compliance with the License.
 * You may obtain a copy of the License at
 *
 *     http://www.apache.org/licenses/LICENSE-2.0
 *
 * Unless required by applicable law or agreed to in writing, software
 * distributed under the License is distributed on an "AS IS" BASIS,
 * WITHOUT WARRANTIES OR CONDITIONS OF ANY KIND, either express or implied.
 * See the License for the specific language governing permissions and
 * limitations under the License.
 *
*/
#ifdef _WIN32
  // Ensure that Winsock2.h is included before Windows.h, which can get
  // pulled in by anybody (e.g., Boost).
  #include <Winsock2.h>
#endif

#include "gazebo/msgs/msgs.hh"

#include "gazebo/common/Assert.hh"
#include "gazebo/common/Events.hh"
#include "gazebo/common/Console.hh"
#include "gazebo/common/Animation.hh"
#include "gazebo/common/KeyFrame.hh"

#include "gazebo/transport/Publisher.hh"
#include "gazebo/transport/TransportIface.hh"
#include "gazebo/transport/Node.hh"

#include "gazebo/physics/RayShape.hh"
#include "gazebo/physics/Collision.hh"
#include "gazebo/physics/Model.hh"
#include "gazebo/physics/Link.hh"
#include "gazebo/physics/World.hh"
#include "gazebo/physics/PhysicsEngine.hh"
#include "gazebo/physics/EntityPrivate.hh"
#include "gazebo/physics/Entity.hh"

using namespace gazebo;
using namespace physics;

//////////////////////////////////////////////////
Entity::Entity(BasePtr _parent)
: Base(*new EntityPrivate, _parent),
  entityDPtr(static_cast<EntityPrivate*>(this->baseDPtr))
{
  this->ConstructionHelper();
}

//////////////////////////////////////////////////
Entity::Entity(EntityPrivate &_dataPtr, BasePtr _parent)
: Base(_dataPtr, _parent),
  entityDPtr(static_cast<EntityPrivate*>(this->baseDPtr))
{
  this->ConstructionHelper();
}

//////////////////////////////////////////////////
void Entity::ConstructionHelper()
{
  this->entityDPtr->isStatic = false;
  this->entityDPtr->isCanonicalLink = false;
  this->entityDPtr->node = transport::NodePtr(new transport::Node());
  this->AddType(ENTITY);

  this->entityDPtr->visualMsg = new msgs::Visual;
  this->entityDPtr->visualMsg->set_id(this->entityDPtr->id);

  if (this->entityDPtr->world)
    this->entityDPtr->visualMsg->set_parent_name(
        this->entityDPtr->world->Name());
  else
  {
    gzerr << "No world set when constructing an Entity.\n";
    this->entityDPtr->visualMsg->set_parent_name("no_world_name");
  }

  if (this->entityDPtr->parent && this->entityDPtr->parent->HasType(ENTITY))
  {
    this->entityDPtr->parentEntity =
      std::dynamic_pointer_cast<Entity>(this->entityDPtr->parent);
    this->entityDPtr->visualMsg->set_parent_name(
        this->entityDPtr->parentEntity->ScopedName());
    this->SetStatic(this->entityDPtr->parentEntity->IsStatic());
  }

  this->entityDPtr->setWorldPoseFunc = std::bind(
      &Entity::SetWorldPoseDefault, this, std::placeholders::_1,
      std::placeholders::_2, std::placeholders::_3);

  this->entityDPtr->scale = ignition::math::Vector3d::One;
}

//////////////////////////////////////////////////
Entity::~Entity()
{
<<<<<<< HEAD
  // TODO: put this back in
  // this->World()->Physics()->RemoveEntity(this);

  delete this->entityDPtr->visualMsg;
  this->entityDPtr->visualMsg = NULL;

  this->entityDPtr->visPub.reset();
  this->entityDPtr->requestPub.reset();
  this->entityDPtr->poseSub.reset();
  this->entityDPtr->node.reset();
=======
  this->Fini();
>>>>>>> cf2af96e
}

//////////////////////////////////////////////////
void Entity::Load(sdf::ElementPtr _sdf)
{
  Base::Load(_sdf);
  this->entityDPtr->node->Init(this->World()->Name());

  this->entityDPtr->poseSub = this->entityDPtr->node->Subscribe("~/pose/modify",
      &Entity::OnPoseMsg, this);
  this->entityDPtr->visPub =
    this->entityDPtr->node->Advertise<msgs::Visual>("~/visual", 200);
  this->entityDPtr->requestPub =
    this->entityDPtr->node->Advertise<msgs::Request>("~/request");

  this->entityDPtr->visualMsg->set_name(this->ScopedName());

  {
    if (this->entityDPtr->parent && this->entityDPtr->parentEntity)
    {
      this->entityDPtr->worldPose =
        this->entityDPtr->sdf->Get<ignition::math::Pose3d>("pose") +
        this->entityDPtr->parentEntity->WorldPose();
    }
    else
    {
      this->entityDPtr->worldPose =
        this->entityDPtr->sdf->Get<ignition::math::Pose3d>("pose");
    }

    this->entityDPtr->initialRelativePose =
      this->entityDPtr->sdf->Get<ignition::math::Pose3d>("pose");
  }

  if (this->entityDPtr->parent)
  {
    this->entityDPtr->visualMsg->set_parent_name(
        this->entityDPtr->parent->ScopedName());
    this->entityDPtr->visualMsg->set_parent_id(
        this->entityDPtr->parent->Id());
  }
  else
  {
    this->entityDPtr->visualMsg->set_parent_name(
        this->entityDPtr->world->Name());
    this->entityDPtr->visualMsg->set_parent_id(0);
  }
  msgs::Set(this->entityDPtr->visualMsg->mutable_pose(), this->RelativePose());

  if (this->HasType(Base::MODEL))
    this->entityDPtr->visualMsg->set_type(msgs::Visual::MODEL);
  if (this->HasType(Base::LINK))
    this->entityDPtr->visualMsg->set_type(msgs::Visual::LINK);
  if (this->HasType(Base::COLLISION))
    this->entityDPtr->visualMsg->set_type(msgs::Visual::COLLISION);

  this->entityDPtr->visPub->Publish(*this->entityDPtr->visualMsg);

  if (this->HasType(Base::MODEL))
  {
    this->entityDPtr->setWorldPoseFunc = std::bind(&Entity::SetWorldPoseModel,
        this, std::placeholders::_1, std::placeholders::_2,
        std::placeholders::_3);
  }
  else if (this->IsCanonicalLink())
  {
    this->entityDPtr->setWorldPoseFunc = std::bind(
        &Entity::SetWorldPoseCanonicalLink, this,
        std::placeholders::_1, std::placeholders::_2, std::placeholders::_3);
  }
  else
  {
    this->entityDPtr->setWorldPoseFunc = std::bind(&Entity::SetWorldPoseDefault,
        this, std::placeholders::_1, std::placeholders::_2,
        std::placeholders::_3);
  }
}

//////////////////////////////////////////////////
void Entity::SetName(const std::string &_name)
{
  // TODO: if an entitie's _name is changed, then the old visual is never
  // removed. Should add in functionality to modify/update the visual
  Base::SetName(_name);
}

//////////////////////////////////////////////////
void Entity::SetStatic(const bool &_s)
{
  Base_V::iterator iter;

  this->entityDPtr->isStatic = _s;

  for (iter = this->entityDPtr->children.begin();
       iter != this->entityDPtr->children.end(); ++iter)
  {
    EntityPtr e = std::dynamic_pointer_cast<Entity>(*iter);
    if (e)
      e->SetStatic(_s);
  }
}

//////////////////////////////////////////////////
bool Entity::IsStatic() const
{
  return this->entityDPtr->isStatic;
}

//////////////////////////////////////////////////
void Entity::SetInitialRelativePose(const math::Pose &_p)
{
  this->SetInitialRelativePose(_p.Ign());
}

//////////////////////////////////////////////////
void Entity::SetInitialRelativePose(const ignition::math::Pose3d &_p)
{
  this->entityDPtr->initialRelativePose = _p;
}

//////////////////////////////////////////////////
math::Pose Entity::GetInitialRelativePose() const
{
  return this->InitialRelativePose();
}

//////////////////////////////////////////////////
ignition::math::Pose3d Entity::InitialRelativePose() const
{
  return this->entityDPtr->initialRelativePose;
}

//////////////////////////////////////////////////
math::Box Entity::GetBoundingBox() const
{
  return this->BoundingBox();
}

//////////////////////////////////////////////////
ignition::math::Box Entity::BoundingBox() const
{
  return ignition::math::Box(
      ignition::math::Vector3d::Zero, ignition::math::Vector3d::One);
}

//////////////////////////////////////////////////
void Entity::SetCanonicalLink(const bool _value)
{
  this->entityDPtr->isCanonicalLink = _value;
}

//////////////////////////////////////////////////
void Entity::SetAnimation(common::PoseAnimationPtr _anim)
{
  this->entityDPtr->animationStartPose = this->entityDPtr->worldPose;

  this->entityDPtr->prevAnimationTime = this->entityDPtr->world->SimTime();
  this->entityDPtr->animation = _anim;
  this->entityDPtr->onAnimationComplete = NULL;
  this->entityDPtr->animationConnection =
    event::Events::ConnectWorldUpdateBegin(
        std::bind(&Entity::UpdateAnimation, this, std::placeholders::_1));
}

//////////////////////////////////////////////////
void Entity::SetAnimation(const common::PoseAnimationPtr &_anim,
                          std::function<void()> _onComplete)
{
  this->entityDPtr->animationStartPose = this->entityDPtr->worldPose;

  this->entityDPtr->prevAnimationTime = this->entityDPtr->world->SimTime();
  this->entityDPtr->animation = _anim;
  this->entityDPtr->onAnimationComplete = _onComplete;
  this->entityDPtr->animationConnection =
    event::Events::ConnectWorldUpdateBegin(
      std::bind(&Entity::UpdateAnimation, this, std::placeholders::_1));
}

//////////////////////////////////////////////////
void Entity::StopAnimation()
{
  this->entityDPtr->animation.reset();
  this->entityDPtr->onAnimationComplete = NULL;
  if (this->entityDPtr->animationConnection)
  {
    event::Events::DisconnectWorldUpdateBegin(
        this->entityDPtr->animationConnection);
    this->entityDPtr->animationConnection.reset();
  }
}

//////////////////////////////////////////////////
void Entity::PublishPose()
{
  GZ_ASSERT(this->ParentModel() != NULL,
      "An entity without a parent model should not happen");

  this->entityDPtr->world->PublishModelPose(ModelPtr(this->ParentModel()));
}

//////////////////////////////////////////////////
math::Pose Entity::GetRelativePose() const
{
  return this->RelativePose();
}

//////////////////////////////////////////////////
ignition::math::Pose3d Entity::RelativePose() const
{
  // We return the initialRelativePose for COLLISION objects because they
  // cannot move relative to their parent link.
  // \todo Look into storing relative poses for all objects instead of world
  // poses. It may simplify pose updating.
  if (this->IsCanonicalLink() || this->HasType(COLLISION))
  {
    return this->entityDPtr->initialRelativePose;
  }
  else if (this->entityDPtr->parent && this->entityDPtr->parentEntity)
  {
    return this->entityDPtr->worldPose -
      this->entityDPtr->parentEntity->WorldPose();
  }
  else
  {
    return this->entityDPtr->worldPose;
  }
}

//////////////////////////////////////////////////
void Entity::SetRelativePose(const math::Pose &_pose, bool _notify,
        bool _publish)
{
  this->SetRelativePose(_pose.Ign(), _notify, _publish);
}

//////////////////////////////////////////////////
void Entity::SetRelativePose(const ignition::math::Pose3d &_pose,
    const bool _notify, const bool _publish)
{
  if (this->entityDPtr->parent && this->entityDPtr->parentEntity)
  {
    this->SetWorldPose(_pose +
        this->entityDPtr->parentEntity->WorldPose(), _notify, _publish);
  }
  else
  {
    this->SetWorldPose(_pose, _notify, _publish);
  }
}

//////////////////////////////////////////////////
void Entity::SetWorldTwist(const math::Vector3 &_linear,
    const math::Vector3 &_angular, bool _updateChildren)
{
  this->SetWorldTwist(_linear.Ign(), _angular.Ign(), _updateChildren);
}

//////////////////////////////////////////////////
void Entity::SetWorldTwist(const ignition::math::Vector3d &_linear,
    const ignition::math::Vector3d &_angular, const bool _updateChildren)
{
  if (this->HasType(LINK) || this->HasType(MODEL))
  {
    if (this->HasType(LINK))
    {
      Link* link = dynamic_cast<Link*>(this);
      link->SetLinearVel(_linear);
      link->SetAngularVel(_angular);
    }
    if (_updateChildren)
    {
      // force an update of all children
      for  (Base_V::iterator iter = this->entityDPtr->children.begin();
            iter != this->entityDPtr->children.end(); ++iter)
      {
        if ((*iter)->HasType(ENTITY))
        {
          EntityPtr entity = std::static_pointer_cast<Entity>(*iter);
          entity->SetWorldTwist(_linear, _angular, _updateChildren);
        }
      }
    }
  }
}

//////////////////////////////////////////////////
void Entity::SetWorldPoseModel(const ignition::math::Pose3d &_pose,
    const bool _notify, const bool _publish)
{
  ignition::math::Pose3d oldModelWorldPose = this->entityDPtr->worldPose;

  // initialization: (no children?) set own worldPose
  this->entityDPtr->worldPose = _pose;
  this->entityDPtr->worldPose.Correct();

  // (OnPoseChange uses GetWorldPose)
  if (_notify)
    this->UpdatePhysicsPose(false);

  //
  // user deliberate setting: lock and update all children's wp
  //

  // force an update of all children
  // update all children pose, moving them with the model.
  // The outer loop updates all the links.
  for (Base_V::iterator iter = this->entityDPtr->children.begin();
      iter != this->entityDPtr->children.end(); ++iter)
  {
    if ((*iter)->HasType(ENTITY))
    {
      EntityPtr entity = std::static_pointer_cast<Entity>(*iter);

      if (entity->HasType(LINK))
      {
        if (entity->IsCanonicalLink())
        {
          entity->entityDPtr->worldPose =
            (entity->entityDPtr->initialRelativePose + _pose);
        }
        else
        {
          entity->entityDPtr->worldPose =
            ((entity->entityDPtr->worldPose - oldModelWorldPose) + _pose);
          if (_publish)
            entity->PublishPose();
        }

        if (_notify)
          entity->UpdatePhysicsPose(false);

        // Tell collisions that their current world pose is dirty (needs
        // updating). We set a dirty flag instead of directly updating the
        // value to improve performance.
        for (unsigned int childIndex = 0;
             childIndex < (*iter)->ChildCount(); ++childIndex)
        {
          if ((*iter)->Child(childIndex)->HasType(COLLISION))
          {
            CollisionPtr entityC =
                std::static_pointer_cast<Collision>((*iter)->Child(childIndex));
            entityC->SetWorldPoseDirty();
          }
        }
      }
      else if (entity->HasType(MODEL))
      {
        // set pose of nested models
        entity->SetWorldPoseModel(
            (entity->entityDPtr->worldPose - oldModelWorldPose) + _pose,
            _notify, _publish);
      }
      else
      {
        gzerr << "SetWorldPoseModel error: unknown type of entity in Model."
          << std::endl;
      }
    }
  }
}

//////////////////////////////////////////////////
void Entity::SetWorldPoseCanonicalLink(
    const ignition::math::Pose3d &_pose, const bool _notify,
    const bool _publish)
{
  this->entityDPtr->worldPose = _pose;
  this->entityDPtr->worldPose.Correct();

  if (_notify)
    this->UpdatePhysicsPose(true);

  if (!this->entityDPtr->parentEntity->HasType(MODEL))
  {
    gzerr << "SetWorldPose for Canonical Body [" << this->Name()
        << "] but parent[" << this->entityDPtr->parentEntity->Name()
        << "] is not a MODEL!" << std::endl;
    return;
  }

  EntityPtr parentEnt = this->entityDPtr->parentEntity;
  ignition::math::Pose3d relativePose = this->entityDPtr->initialRelativePose;
  ignition::math::Pose3d updatePose = _pose;

  // recursively update parent model pose based on new canonical link pose
  while (parentEnt && parentEnt->HasType(MODEL))
  {
    // setting parent Model world pose from canonical link world pose
    // where _pose is the canonical link's world pose
    parentEnt->entityDPtr->worldPose = -relativePose + updatePose;

    parentEnt->entityDPtr->worldPose.Correct();

    if (_notify)
      parentEnt->UpdatePhysicsPose(false);

    if (_publish)
      this->entityDPtr->parentEntity->PublishPose();

    updatePose = parentEnt->entityDPtr->worldPose;
    relativePose = parentEnt->InitialRelativePose();

    parentEnt = std::dynamic_pointer_cast<Entity>(parentEnt->Parent());
  }

  // Tell collisions that their current world pose is dirty (needs
  // updating). We set a dirty flag instead of directly updating the
  // value to improve performance.
  for (Base_V::iterator iterC = this->entityDPtr->children.begin();
      iterC != this->entityDPtr->children.end(); ++iterC)
  {
    if ((*iterC)->HasType(COLLISION))
    {
      CollisionPtr entityC = std::static_pointer_cast<Collision>(*iterC);
      entityC->SetWorldPoseDirty();
    }
  }
}

//////////////////////////////////////////////////
void Entity::SetWorldPoseDefault(
    const ignition::math::Pose3d &_pose, const bool _notify,
    const bool /*_publish*/)
{
  this->entityDPtr->worldPose = _pose;
  this->entityDPtr->worldPose.Correct();

  if (_notify)
    this->UpdatePhysicsPose(true);
}

//////////////////////////////////////////////////
void Entity::SetWorldPose(const math::Pose &_pose, bool _notify, bool _publish)
{
  this->SetWorldPose(_pose.Ign(), _notify, _publish);
}

//////////////////////////////////////////////////
//   The entity stores an initialRelativePose and dynamic worldPose
//   When calling SetWorldPose (SWP) or SetRelativePose on an entity
//   that is a Model (M), Canonical Body (CB) or Body (B), different
//   considerations need to be taken.
// Below is a table that summarizes the current code.
//  +----------------------------------------------------------+
//  |     |     M          |  CB             |  B              |
//  |----------------------------------------------------------|
//  |SWP  | Lock           | Lock            | Set BWP         |
//  |     | Update MWP     | Set CBWP        |                 |
//  |     | SWP Children   | SWP M = CB-CBRP |                 |
//  |----------------------------------------------------------|
//  |SRP  | WP = RP + PP   | WP = RP + PP    | WP = RP + PP    |
//  |----------------------------------------------------------|
//  |GWP  | return WP      | return WP       | return WP       |
//  |----------------------------------------------------------|
//  |GRP  | RP = WP - RP   | return CBRP     | RP = WP - RP    |
//  +----------------------------------------------------------+
//  Legends
//    M    - Model
//    CB   - Canonical Body
//    B    - Non-Canonical Body
//    *WP  - *WorldPose
//    *RP  - *RelativePose (relative to parent)
//    SWP  - SetWorldPose
//    GWP  - GetWorldPose
//    MWP  - Model World Pose
//    CBRP - Canonical Body Relative (to Model) Pose
//
void Entity::SetWorldPose(const ignition::math::Pose3d &_pose,
    const bool _notify, const bool _publish)
{
  {
    std::lock_guard<std::mutex> (this->World()->WorldPoseMutex());
    // (*this.*setWorldPoseFunc)(_pose, _notify, _publish);
    this->entityDPtr->setWorldPoseFunc(_pose, _notify, _publish);
  }
  if (_publish)
    this->PublishPose();
}

//////////////////////////////////////////////////
void Entity::UpdatePhysicsPose(const bool _updateChildren)
{
  this->OnPoseChange();

  /// if children update is requested
  if (_updateChildren)
  {
    for (Base_V::iterator iter = this->entityDPtr->children.begin();
         iter != this->entityDPtr->children.end(); ++iter)
    {
      if ((*iter)->HasType(LINK))
      {
        // call child Link::OnPoseChange()
        std::static_pointer_cast<Link>(*iter)->OnPoseChange();
      }
    }
  }

  /// Static Collision objects have no corresponding ODE body
  /// So if one calls MyStaticModel.SetWorldPose(p),
  /// we should force children update
  if (this->IsStatic())
  {
    for (Base_V::iterator iter = this->entityDPtr->children.begin();
         iter != this->entityDPtr->children.end(); ++iter)
    {
      CollisionPtr coll = std::static_pointer_cast<Collision>(*iter);
      if (coll && (*iter)->HasType(COLLISION))
      {
        // update collision pose
        //   to model's world pose + it's intial relative pose
        coll->entityDPtr->worldPose.Pos() = this->entityDPtr->worldPose.Pos() +
          this->entityDPtr->worldPose.Rot().RotateVector(
              coll->entityDPtr->initialRelativePose.Pos());
        coll->entityDPtr->worldPose.Rot() = this->entityDPtr->worldPose.Rot() *
          coll->entityDPtr->initialRelativePose.Rot();
        coll->OnPoseChange();
      }
      else
      {
        // not static or not a Collision type, do nothing
      }
    }
  }
}

//////////////////////////////////////////////////
ModelPtr Entity::GetParentModel()
{
  return ModelPtr(this->ParentModel());
}

//////////////////////////////////////////////////
Model *Entity::ParentModel()
{
  if (this->HasType(MODEL))
    return dynamic_cast<Model*>(this);

  BasePtr p = this->entityDPtr->parent;
  GZ_ASSERT(p, "Parent of an entity is NULL");

  while (p->Parent() && p->Parent()->HasType(MODEL))
    p = p->Parent();

  return dynamic_cast<Model*>(p.get());
}

//////////////////////////////////////////////////
CollisionPtr Entity::GetChildCollision(const std::string &_name)
{
  return this->ChildCollision(_name);
}

//////////////////////////////////////////////////
CollisionPtr Entity::ChildCollision(const std::string &_name) const
{
  Base *base = this->BaseByName(_name);
  if (base)
    return CollisionPtr(static_cast<Collision*>(base));

  return CollisionPtr();
}

//////////////////////////////////////////////////
LinkPtr Entity::GetChildLink(const std::string &_name)
{
  return this->ChildLink(_name);
}

//////////////////////////////////////////////////
LinkPtr Entity::ChildLink(const std::string &_name) const
{
  Base *base = this->BaseByName(_name);
  if (base)
    return LinkPtr(static_cast<Link*>(base));

  return LinkPtr();
}

//////////////////////////////////////////////////
void Entity::OnPoseMsg(ConstPosePtr &_msg)
{
  if (_msg->name() == this->ScopedName())
  {
    ignition::math::Pose3d p = msgs::ConvertIgn(*_msg);
    this->SetWorldPose(p);
  }
}

//////////////////////////////////////////////////
void Entity::Fini()
{
  // TODO: put this back in
  // this->GetWorld()->GetPhysicsEngine()->RemoveEntity(this);

  if (this->entityDPtr->requestPub)
  {
    msgs::Request *msg = msgs::CreateRequest("entity_delete", this->GetScopedName());
    this->entityDPtr->requestPub->Publish(*msg, true);
    delete msg;
  }

  // Clean transport
  {
    this->entityDPtr->posePub.reset();
    this->entityDPtr->requestPub.reset();
    this->entityDPtr->visPub.reset();

<<<<<<< HEAD
  this->entityDPtr->connections.clear();
  this->entityDPtr->node->Fini();
=======
    this->entityDPtr->poseSub.reset();

    if (this->entityDPtr->node)
      this->entityDPtr->node->Fini();
    this->entityDPtr->node.reset();
  }

  this->entityDPtr->animationConnection.reset();
  this->entityDPtr->connections.clear();

  if (this->entityDPtr->visualMsg)
    delete this->entityDPtr->visualMsg;
  this->entityDPtr->visualMsg = NULL;

  this->parentEntity.reset();

  Base::Fini();
>>>>>>> cf2af96e
}

//////////////////////////////////////////////////
void Entity::Reset()
{
  this->SetRelativePose(this->entityDPtr->initialRelativePose);
}

//////////////////////////////////////////////////
void Entity::UpdateParameters(sdf::ElementPtr _sdf)
{
  Base::UpdateParameters(_sdf);

  ignition::math::Pose3d parentPose;
  if (this->entityDPtr->parent && this->entityDPtr->parentEntity)
    parentPose = this->entityDPtr->parentEntity->entityDPtr->worldPose;

  ignition::math::Pose3d newPose = _sdf->Get<ignition::math::Pose3d>("pose");
  if (newPose != this->RelativePose())
  {
    this->SetRelativePose(newPose);
  }
}

//////////////////////////////////////////////////
void Entity::UpdateAnimation(const common::UpdateInfo &_info)
{
  common::PoseKeyFrame kf(0);

  this->entityDPtr->animation->AddTime(
      (_info.simTime - this->entityDPtr->prevAnimationTime).Double());
  this->entityDPtr->animation->GetInterpolatedKeyFrame(kf);

  ignition::math::Pose3d offset;
  offset.Pos() = kf.Translation();
  offset.Rot() = kf.Rotation();

  this->SetWorldPose(offset);
  this->entityDPtr->prevAnimationTime = _info.simTime;

  if (this->entityDPtr->animation->GetLength() <=
      this->entityDPtr->animation->GetTime())
  {
    event::Events::DisconnectWorldUpdateBegin(
        this->entityDPtr->animationConnection);
    this->entityDPtr->animationConnection.reset();
    if (this->entityDPtr->onAnimationComplete)
    {
      this->entityDPtr->onAnimationComplete();
    }
  }
}

//////////////////////////////////////////////////
math::Pose Entity::GetDirtyPose() const
{
  return this->DirtyPose();
}

//////////////////////////////////////////////////
const ignition::math::Pose3d &Entity::DirtyPose() const
{
  return this->entityDPtr->dirtyPose;
}

//////////////////////////////////////////////////
math::Box Entity::GetCollisionBoundingBox() const
{
  return this->CollisionBoundingBox();
}

//////////////////////////////////////////////////
ignition::math::Box Entity::CollisionBoundingBox() const
{
  BasePtr base = std::const_pointer_cast<Base>(shared_from_this());
  return this->CollisionBoundingBoxHelper(base);
}

//////////////////////////////////////////////////
ignition::math::Box Entity::CollisionBoundingBoxHelper(BasePtr _base) const
{
  if (_base->HasType(COLLISION))
    return std::dynamic_pointer_cast<Collision>(_base)->BoundingBox();

  ignition::math::Box box;

  for (unsigned int i = 0; i < _base->ChildCount(); i++)
  {
    box += this->CollisionBoundingBoxHelper(_base->Child(i));
  }

  return box;
}

//////////////////////////////////////////////////
void Entity::PlaceOnEntity(const std::string &_entityName)
{
  EntityPtr onEntity = this->World()->EntityByName(_entityName);
  ignition::math::Box box = this->CollisionBoundingBox();
  ignition::math::Box onBox = onEntity->CollisionBoundingBox();

  ignition::math::Pose3d p = onEntity->WorldPose();
  p.Pos().Z() = onBox.Max().Z() + box.ZLength()*0.5;
  this->SetWorldPose(p);
}

//////////////////////////////////////////////////
void Entity::GetNearestEntityBelow(double &_distBelow,
                                   std::string &_entityName)
{
  return this->NearestEntityBelow(_distBelow, _entityName);
}

//////////////////////////////////////////////////
void Entity::NearestEntityBelow(double &_distBelow,
                                   std::string &_entityName) const
{
  this->World()->Physics()->InitForThread();
  RayShapePtr rayShape = std::dynamic_pointer_cast<RayShape>(
    this->World()->Physics()->CreateShape("ray", CollisionPtr()));

  ignition::math::Box box = this->CollisionBoundingBox();
  ignition::math::Vector3d start = this->WorldPose().Pos();
  ignition::math::Vector3d end = start;
  start.Z() = box.Min().Z() - 0.00001;
  end.Z() -= 1000;
  rayShape->SetPoints(start, end);
  rayShape->Intersection(_distBelow, _entityName);
  _distBelow += 0.00001;
}

//////////////////////////////////////////////////
void Entity::PlaceOnNearestEntityBelow()
{
  double dist;
  std::string entityName;
  this->NearestEntityBelow(dist, entityName);
  if (dist > 0.0)
  {
    ignition::math::Pose3d p = this->WorldPose();
    p.Pos().Z() -= dist;
    this->SetWorldPose(p);
  }
}

//////////////////////////////////////////////////
math::Pose Entity::GetWorldPose() const
{
  return this->WorldPose();
}

//////////////////////////////////////////////////
const ignition::math::Pose3d &Entity::WorldPose() const
{
  return this->entityDPtr->worldPose;
}

//////////////////////////////////////////////////
math::Vector3 Entity::GetRelativeLinearVel() const
{
  return this->RelativeLinearVel();
}

//////////////////////////////////////////////////
ignition::math::Vector3d Entity::RelativeLinearVel() const
{
  return ignition::math::Vector3d::Zero;
}

//////////////////////////////////////////////////
math::Vector3 Entity::GetWorldLinearVel() const
{
  return this->WorldLinearVel();
}

//////////////////////////////////////////////////
ignition::math::Vector3d Entity::WorldLinearVel() const
{
  return ignition::math::Vector3d::Zero;
}

//////////////////////////////////////////////////
math::Vector3 Entity::GetRelativeAngularVel() const
{
  return this->RelativeAngularVel();
}

//////////////////////////////////////////////////
ignition::math::Vector3d Entity::RelativeAngularVel() const
{
  return ignition::math::Vector3d::Zero;
}

//////////////////////////////////////////////////
math::Vector3 Entity::GetWorldAngularVel() const
{
  return this->WorldAngularVel();
}

//////////////////////////////////////////////////
ignition::math::Vector3d Entity::WorldAngularVel() const
{
  return ignition::math::Vector3d::Zero;
}

//////////////////////////////////////////////////
math::Vector3 Entity::GetRelativeLinearAccel() const
{
  return this->RelativeLinearAccel();
}

//////////////////////////////////////////////////
ignition::math::Vector3d Entity::RelativeLinearAccel() const
{
  return ignition::math::Vector3d::Zero;
}

//////////////////////////////////////////////////
math::Vector3 Entity::GetWorldLinearAccel() const
{
  return this->WorldLinearAccel();
}

//////////////////////////////////////////////////
ignition::math::Vector3d Entity::WorldLinearAccel() const
{
  return ignition::math::Vector3d::Zero;
}

//////////////////////////////////////////////////
math::Vector3 Entity::GetRelativeAngularAccel() const
{
  return this->RelativeAngularAccel();
}

//////////////////////////////////////////////////
ignition::math::Vector3d Entity::RelativeAngularAccel() const
{
  return ignition::math::Vector3d::Zero;
}

//////////////////////////////////////////////////
math::Vector3 Entity::GetWorldAngularAccel() const
{
  return this->WorldAngularAccel();
}

//////////////////////////////////////////////////
ignition::math::Vector3d Entity::WorldAngularAccel() const
{
  return ignition::math::Vector3d::Zero;
}

//////////////////////////////////////////////////
bool Entity::IsCanonicalLink() const
{
  return this->entityDPtr->isCanonicalLink;
}
<|MERGE_RESOLUTION|>--- conflicted
+++ resolved
@@ -99,20 +99,7 @@
 //////////////////////////////////////////////////
 Entity::~Entity()
 {
-<<<<<<< HEAD
-  // TODO: put this back in
-  // this->World()->Physics()->RemoveEntity(this);
-
-  delete this->entityDPtr->visualMsg;
-  this->entityDPtr->visualMsg = NULL;
-
-  this->entityDPtr->visPub.reset();
-  this->entityDPtr->requestPub.reset();
-  this->entityDPtr->poseSub.reset();
-  this->entityDPtr->node.reset();
-=======
   this->Fini();
->>>>>>> cf2af96e
 }
 
 //////////////////////////////////////////////////
@@ -721,10 +708,6 @@
     this->entityDPtr->requestPub.reset();
     this->entityDPtr->visPub.reset();
 
-<<<<<<< HEAD
-  this->entityDPtr->connections.clear();
-  this->entityDPtr->node->Fini();
-=======
     this->entityDPtr->poseSub.reset();
 
     if (this->entityDPtr->node)
@@ -742,7 +725,6 @@
   this->parentEntity.reset();
 
   Base::Fini();
->>>>>>> cf2af96e
 }
 
 //////////////////////////////////////////////////
