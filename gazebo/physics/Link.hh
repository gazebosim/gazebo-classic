--- conflicted
+++ resolved
@@ -550,12 +550,8 @@
       /// \brief Update visual SDFs.
       private: void UpdateVisualSDF();
 
-<<<<<<< HEAD
-      /// \brief Called when a new wrench message arrives.
-=======
       /// \brief Called when a new wrench message arrives. The wrench's force,
       /// torque and force_position are described in the link frame,
->>>>>>> 811ea324
       /// \param[in] _msg The message to set the wrench from.
       private: void OnWrenchMsg(ConstWrenchPtr &_msg);
 
