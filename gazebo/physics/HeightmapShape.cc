/*
 * Copyright (C) 2012-2016 Open Source Robotics Foundation
 *
 * Licensed under the Apache License, Version 2.0 (the "License");
 * you may not use this file except in compliance with the License.
 * You may obtain a copy of the License at
 *
 *     http://www.apache.org/licenses/LICENSE-2.0
 *
 * Unless required by applicable law or agreed to in writing, software
 * distributed under the License is distributed on an "AS IS" BASIS,
 * WITHOUT WARRANTIES OR CONDITIONS OF ANY KIND, either express or implied.
 * See the License for the specific language governing permissions and
 * limitations under the License.
 *
*/
#ifdef _WIN32
  // Ensure that Winsock2.h is included before Windows.h, which can get
  // pulled in by anybody (e.g., Boost).
  #include <Winsock2.h>
#endif

#include <algorithm>
#include <cmath>
#include <string>
#include <ignition/math/Helpers.hh>
#include <gazebo/gazebo_config.h>

#include "gazebo/common/Assert.hh"
#include "gazebo/common/Console.hh"
#include "gazebo/common/Image.hh"
#include "gazebo/common/CommonIface.hh"
#include "gazebo/common/SphericalCoordinates.hh"
#include "gazebo/math/gzmath.hh"
#include "gazebo/physics/World.hh"
#include "gazebo/transport/transport.hh"

#include "gazebo/physics/HeightmapShapePrivate.hh"
#include "gazebo/physics/HeightmapShape.hh"

using namespace gazebo;
using namespace physics;

//////////////////////////////////////////////////
HeightmapShape::HeightmapShape(CollisionPtr _parent)
: Shape(*new HeightmapShapePrivate, _parent),
  heightmapShapeDPtr(static_cast<HeightmapShapePrivate*>(this->shapeDPtr))
{
  this->heightmapShapeDPtr = 0;
  this->AddType(Base::HEIGHTMAP_SHAPE);
}

//////////////////////////////////////////////////
HeightmapShape::~HeightmapShape()
{
}

//////////////////////////////////////////////////
void HeightmapShape::OnRequest(ConstRequestPtr &_msg)
{
  if (_msg->request() == "heightmap_data")
  {
    msgs::Geometry msg;

    msgs::Response response;
    response.set_id(_msg->id());
    response.set_request(_msg->request());
    response.set_response("success");

    this->FillMsg(msg);
    this->FillHeights(msg);

    response.set_type(msg.GetTypeName());
    std::string *serializedData = response.mutable_serialized_data();
    msg.SerializeToString(serializedData);

    this->heightmapShapeDPtr->responsePub->Publish(response);
  }
}

//////////////////////////////////////////////////
int HeightmapShape::LoadTerrainFile(const std::string &_filename)
{
<<<<<<< HEAD
  if (this->heightmapShapeDPtr->img.Load(_filename) != 0)
=======
  this->heightmapData = common::HeightmapDataLoader::LoadTerrainFile(_filename);
  if (!this->heightmapData)
>>>>>>> dcd58527
  {
    gzerr << "Unable to load heightmap data" << std::endl;
    return -1;
  }

<<<<<<< HEAD
  this->heightmapShapeDPtr->heightmapData = static_cast<common::HeightmapData*>(
      &this->heightmapShapeDPtr->img);
  this->heightmapShapeDPtr->heightmapSize = this->heightmapShapeDPtr->sdf->Get<
    ignition::math::Vector3d>("size");

  return 0;
}

#ifdef HAVE_GDAL
//////////////////////////////////////////////////
int HeightmapShape::LoadDEMAsTerrain(const std::string &_filename)
{
  if (this->heightmapShapeDPtr->dem.Load(_filename) != 0)
  {
    gzerr << "Unable to load a DEM file as a terrain [" << _filename << "]\n";
    return -1;
  }

  if (this->heightmapShapeDPtr->sdf->HasElement("size"))
  {
    this->heightmapShapeDPtr->heightmapSize =
      this->heightmapShapeDPtr->sdf->Get<ignition::math::Vector3d>("size");
  }
  else
  {
    this->heightmapShapeDPtr->heightmapSize.X(
        this->heightmapShapeDPtr->dem.GetWorldWidth());
    this->heightmapShapeDPtr->heightmapSize.Y(
        this->heightmapShapeDPtr->dem.GetWorldHeight());
    this->heightmapShapeDPtr->heightmapSize.Z(
        this->heightmapShapeDPtr->dem.GetMaxElevation() -
        std::max(0.0f, this->heightmapShapeDPtr->dem.GetMinElevation()));
  }

  this->heightmapShapeDPtr->heightmapData =
    static_cast<common::HeightmapData*>(&this->heightmapShapeDPtr->dem);

  // Modify the reference geotedic latitude/longitude.
  // A GPS sensor will use the real georeferenced coordinates of the terrain.
  common::SphericalCoordinatesPtr sphericalCoordinates;
  sphericalCoordinates =
    this->heightmapShapeDPtr->world->SphericalCoords();
=======
#ifdef HAVE_GDAL
  // DEM
  auto demData = dynamic_cast<common::Dem *>(this->heightmapData);
  if (demData)
  {
    this->dem = *demData;
    if (this->sdf->HasElement("size"))
    {
      this->heightmapSize = this->sdf->Get<math::Vector3>("size");
    }
    else
    {
      this->heightmapSize.x = this->dem.GetWorldWidth();
      this->heightmapSize.y = this->dem.GetWorldHeight();
      this->heightmapSize.z = this->dem.GetMaxElevation() -
          std::max(0.0f, this->dem.GetMinElevation());
    }

    // Modify the reference geotedic latitude/longitude.
    // A GPS sensor will use the real georeferenced coordinates of the terrain.
    common::SphericalCoordinatesPtr sphericalCoordinates;
    sphericalCoordinates = this->world->GetSphericalCoordinates();

    if (sphericalCoordinates)
    {
      ignition::math::Angle latitude, longitude;
      double elevation;
>>>>>>> dcd58527

      this->dem.GetGeoReferenceOrigin(latitude, longitude);
      elevation = this->dem.GetElevation(0.0, 0.0);

<<<<<<< HEAD
    this->heightmapShapeDPtr->dem.GetGeoReferenceOrigin(latitude, longitude);
    elevation = this->heightmapShapeDPtr->dem.GetElevation(0.0, 0.0);
=======
      sphericalCoordinates->SetLatitudeReference(latitude);
      sphericalCoordinates->SetLongitudeReference(longitude);
      sphericalCoordinates->SetElevationReference(elevation);
      sphericalCoordinates.reset();
    }
    else
      gzerr << "Unable to get a valid SphericalCoordinates pointer\n";
>>>>>>> dcd58527

    return 0;
  }
  // Image
  else
<<<<<<< HEAD
  {
    gzerr << "Unable to get a valid SphericalCoordinates pointer\n";
  }

  return 0;
}

//////////////////////////////////////////////////
int HeightmapShape::LoadTerrainFile(const std::string &_filename)
{
  // Register the GDAL drivers
  GDALAllRegister();

  GDALDataset *poDataset = reinterpret_cast<GDALDataset *>
      (GDALOpen(_filename.c_str(), GA_ReadOnly));

  if (!poDataset)
=======
#endif
>>>>>>> dcd58527
  {
    auto imageData =
        dynamic_cast<common::ImageHeightmap *>(this->heightmapData);
    if (imageData)
    {
      this->img = *imageData;
      this->heightmapSize = this->sdf->Get<math::Vector3>("size");
      return 0;
    }
  }

<<<<<<< HEAD
  this->heightmapShapeDPtr->fileFormat =
    poDataset->GetDriver()->GetDescription();
  GDALClose(reinterpret_cast<GDALDataset *>(poDataset));

  // Check if the heightmap file is an image
  if (this->heightmapShapeDPtr->fileFormat == "JPEG" ||
      this->heightmapShapeDPtr->fileFormat == "PNG")
  {
    // Load the terrain file as an image
    return this->LoadImageAsTerrain(_filename);
  }
  else
  {
    // Load the terrain file as a DEM
    return this->LoadDEMAsTerrain(_filename);
  }
}
#else
int HeightmapShape::LoadTerrainFile(const std::string &_filename)
{
  // Load the terrain file as an image
  return this->LoadImageAsTerrain(_filename);
=======
  return -1;
>>>>>>> dcd58527
}

//////////////////////////////////////////////////
void HeightmapShape::Load(sdf::ElementPtr _sdf)
{
  Base::Load(_sdf);

  std::string filename = common::find_file(
      this->heightmapShapeDPtr->sdf->Get<std::string>("uri"));
  if (filename.empty())
  {
    gzerr << "Unable to find heightmap[" +
             this->heightmapShapeDPtr->sdf->Get<std::string>("uri") + "]\n";
    return;
  }

  if (this->LoadTerrainFile(filename) != 0)
  {
    gzerr << "Heightmap data size must be square, with a size of 2^n+1\n";
    return;
  }

  // Check if the geometry of the terrain data matches Ogre constrains
  if (this->heightmapShapeDPtr->heightmapData->GetWidth() !=
      this->heightmapShapeDPtr->heightmapData->GetHeight() ||
      !ignition::math::isPowerOfTwo(
        this->heightmapShapeDPtr->heightmapData->GetWidth() - 1))
  {
    gzerr << "Heightmap data size must be square, with a size of 2^n+1\n";
    return;
  }
}

//////////////////////////////////////////////////
int HeightmapShape::GetSubSampling() const
{
  return this->SubSampling();
}

//////////////////////////////////////////////////
int HeightmapShape::SubSampling() const
{
  return this->heightmapShapeDPtr->subSampling;
}

//////////////////////////////////////////////////
void HeightmapShape::Init()
{
  this->heightmapShapeDPtr->node = transport::NodePtr(new transport::Node());
  this->heightmapShapeDPtr->node->Init();

  this->heightmapShapeDPtr->requestSub =
    this->heightmapShapeDPtr->node->Subscribe("~/request",
      &HeightmapShape::OnRequest, this, true);

  this->heightmapShapeDPtr->responsePub =
    this->heightmapShapeDPtr->node->Advertise<msgs::Response>("~/response");

  this->heightmapShapeDPtr->subSampling = 2;

  ignition::math::Vector3d terrainSize = this->Size();

  // sampling size along image width and height
  this->heightmapShapeDPtr->vertSize = (
      this->heightmapShapeDPtr->heightmapData->GetWidth() *
      this->heightmapShapeDPtr->subSampling)-1;

  this->heightmapShapeDPtr->scale.X(
      terrainSize.X() / this->heightmapShapeDPtr->vertSize);
  this->heightmapShapeDPtr->scale.Y(
      terrainSize.Y() / this->heightmapShapeDPtr->vertSize);

  if (ignition::math::equal(
        this->heightmapShapeDPtr->heightmapData->GetMaxElevation(), 0.0f))
  {
    this->heightmapShapeDPtr->scale.Z(fabs(terrainSize.Z()));
  }
  else
  {
    this->heightmapShapeDPtr->scale.Z(fabs(terrainSize.Z()) /
                  this->heightmapShapeDPtr->heightmapData->GetMaxElevation());
  }

  // Step 1: Construct the heightmap lookup table
  this->heightmapShapeDPtr->heightmapData->FillHeightMap(
      this->heightmapShapeDPtr->subSampling, this->heightmapShapeDPtr->vertSize,
      this->Size(), this->heightmapShapeDPtr->scale,
      this->heightmapShapeDPtr->flipY,
      this->heightmapShapeDPtr->heights);
}

//////////////////////////////////////////////////
void HeightmapShape::SetScale(const math::Vector3 &_scale)
{
  this->SetScale(_scale.Ign());
}

//////////////////////////////////////////////////
void HeightmapShape::SetScale(const ignition::math::Vector3d &_scale)
{
  if (this->heightmapShapeDPtr->scale == _scale)
    return;

  this->heightmapShapeDPtr->scale = _scale;
}

//////////////////////////////////////////////////
std::string HeightmapShape::GetURI() const
{
  return this->URI();
}

//////////////////////////////////////////////////
std::string HeightmapShape::URI() const
{
  return this->heightmapShapeDPtr->sdf->Get<std::string>("uri");
}

//////////////////////////////////////////////////
math::Vector3 HeightmapShape::GetSize() const
{
  return this->Size();
}

//////////////////////////////////////////////////
ignition::math::Vector3d HeightmapShape::Size() const
{
  return this->heightmapShapeDPtr->heightmapSize;
}

//////////////////////////////////////////////////
math::Vector3 HeightmapShape::GetPos() const
{
  return this->Pos();
}

//////////////////////////////////////////////////
ignition::math::Vector3d HeightmapShape::Pos() const
{
  return this->heightmapShapeDPtr->sdf->Get<ignition::math::Vector3d>("pos");
}

//////////////////////////////////////////////////
void HeightmapShape::FillMsg(msgs::Geometry &_msg)
{
  _msg.set_type(msgs::Geometry::HEIGHTMAP);

  _msg.mutable_heightmap()->set_width(this->heightmapShapeDPtr->vertSize);
  _msg.mutable_heightmap()->set_height(this->heightmapShapeDPtr->vertSize);

<<<<<<< HEAD
  for (unsigned int y = 0; y < this->heightmapShapeDPtr->vertSize; ++y)
=======
  msgs::Set(_msg.mutable_heightmap()->mutable_size(), this->GetSize().Ign());
  msgs::Set(_msg.mutable_heightmap()->mutable_origin(), this->GetPos().Ign());
  _msg.mutable_heightmap()->set_filename(this->GetURI());
}

//////////////////////////////////////////////////
void HeightmapShape::FillHeights(msgs::Geometry &_msg) const
{
  for (unsigned int y = 0; y < this->vertSize; ++y)
>>>>>>> dcd58527
  {
    for (unsigned int x = 0; x < this->heightmapShapeDPtr->vertSize; ++x)
    {
      int index = (this->heightmapShapeDPtr->vertSize - y - 1) *
        this->heightmapShapeDPtr->vertSize + x;
      _msg.mutable_heightmap()->add_heights(
          this->heightmapShapeDPtr->heights[index]);
    }
  }
<<<<<<< HEAD

  msgs::Set(_msg.mutable_heightmap()->mutable_size(), this->Size());
  msgs::Set(_msg.mutable_heightmap()->mutable_origin(), this->Pos());
  _msg.mutable_heightmap()->set_filename(
      this->heightmapShapeDPtr->img.GetFilename());
=======
>>>>>>> dcd58527
}

//////////////////////////////////////////////////
void HeightmapShape::ProcessMsg(const msgs::Geometry & /*_msg*/)
{
  gzerr << "TODO: not implement yet.";
}

//////////////////////////////////////////////////
math::Vector2i HeightmapShape::GetVertexCount() const
{
  return this->VertexCount();
}

//////////////////////////////////////////////////
ignition::math::Vector2i HeightmapShape::VertexCount() const
{
  return ignition::math::Vector2i(this->heightmapShapeDPtr->vertSize,
      this->heightmapShapeDPtr->vertSize);
}

/////////////////////////////////////////////////
float HeightmapShape::GetHeight(int _x, int _y) const
{
<<<<<<< HEAD
  return this->Height(_x, _y);
}

/////////////////////////////////////////////////
float HeightmapShape::Height(const int _x, const int _y) const
{
  if (_x < 0 || _y < 0)
    return 0.0;

  return this->heightmapShapeDPtr->heights[_y *
    this->heightmapShapeDPtr->vertSize + _x];
=======
  int index =  _y * this->vertSize + _x;
  if (_x < 0 || _y < 0 || index >= static_cast<int>(this->heights.size()))
    return 0.0;

  return this->heights[index];
>>>>>>> dcd58527
}

/////////////////////////////////////////////////
float HeightmapShape::GetMaxHeight() const
{
  return this->MaxHeight();
}

/////////////////////////////////////////////////
float HeightmapShape::MaxHeight() const
{
  float max = IGN_FLT_MIN;
  for (unsigned int i = 0; i < this->heightmapShapeDPtr->heights.size(); ++i)
  {
    if (this->heightmapShapeDPtr->heights[i] > max)
      max = this->heightmapShapeDPtr->heights[i];
  }

  return max;
}

/////////////////////////////////////////////////
float HeightmapShape::GetMinHeight() const
{
  return this->MinHeight();
}

/////////////////////////////////////////////////
float HeightmapShape::MinHeight() const
{
  float min = IGN_FLT_MAX;
  for (unsigned int i = 0; i < this->heightmapShapeDPtr->heights.size(); ++i)
  {
    if (this->heightmapShapeDPtr->heights[i] < min)
      min = this->heightmapShapeDPtr->heights[i];
  }

  return min;
}

//////////////////////////////////////////////////
common::Image HeightmapShape::GetImage() const
{
  return this->Image();
}

//////////////////////////////////////////////////
common::Image HeightmapShape::Image() const
{
  double height = 0.0;
  unsigned char *imageData = NULL;

  /// \todo Support multiple terrain objects
  double minHeight = this->MinHeight();
  double maxHeight = this->MaxHeight() - minHeight;

  int size = (this->heightmapShapeDPtr->vertSize+1) /
    this->heightmapShapeDPtr->subSampling;

  // Create the image data buffer
  imageData = new unsigned char[size * size];

  // Get height data from all vertices
  for (uint16_t y = 0; y < size; ++y)
  {
    for (uint16_t x = 0; x < size; ++x)
    {
      int sx = static_cast<int>(x * this->heightmapShapeDPtr->subSampling);
      int sy;

      if (!this->heightmapShapeDPtr->flipY)
      {
        sy = static_cast<int>(y * this->heightmapShapeDPtr->subSampling);
      }
      else
      {
        sy = static_cast<int>(size - 1 -y) *
          this->heightmapShapeDPtr->subSampling;
      }

      // Normalize height value
      height = (this->Height(sx, sy) - minHeight) / maxHeight;

      GZ_ASSERT(height <= 1.0, "Normalized terrain height > 1.0");
      GZ_ASSERT(height >= 0.0, "Normalized terrain height < 0.0");

      // Scale height to a value between 0 and 255
      imageData[y * size + x] = static_cast<unsigned char>(height * 255.0);
    }
  }

  common::Image result;
  result.SetFromData(imageData, size, size, common::Image::L_INT8);

  delete [] imageData;
  return result;
}

//////////////////////////////////////////////////
double HeightmapShape::ComputeVolume() const
{
  return 0;
}<|MERGE_RESOLUTION|>--- conflicted
+++ resolved
@@ -81,61 +81,13 @@
 //////////////////////////////////////////////////
 int HeightmapShape::LoadTerrainFile(const std::string &_filename)
 {
-<<<<<<< HEAD
-  if (this->heightmapShapeDPtr->img.Load(_filename) != 0)
-=======
   this->heightmapData = common::HeightmapDataLoader::LoadTerrainFile(_filename);
-  if (!this->heightmapData)
->>>>>>> dcd58527
+  if (!this->heightmapShapeDPtr->heightmapData)
   {
     gzerr << "Unable to load heightmap data" << std::endl;
     return -1;
   }
 
-<<<<<<< HEAD
-  this->heightmapShapeDPtr->heightmapData = static_cast<common::HeightmapData*>(
-      &this->heightmapShapeDPtr->img);
-  this->heightmapShapeDPtr->heightmapSize = this->heightmapShapeDPtr->sdf->Get<
-    ignition::math::Vector3d>("size");
-
-  return 0;
-}
-
-#ifdef HAVE_GDAL
-//////////////////////////////////////////////////
-int HeightmapShape::LoadDEMAsTerrain(const std::string &_filename)
-{
-  if (this->heightmapShapeDPtr->dem.Load(_filename) != 0)
-  {
-    gzerr << "Unable to load a DEM file as a terrain [" << _filename << "]\n";
-    return -1;
-  }
-
-  if (this->heightmapShapeDPtr->sdf->HasElement("size"))
-  {
-    this->heightmapShapeDPtr->heightmapSize =
-      this->heightmapShapeDPtr->sdf->Get<ignition::math::Vector3d>("size");
-  }
-  else
-  {
-    this->heightmapShapeDPtr->heightmapSize.X(
-        this->heightmapShapeDPtr->dem.GetWorldWidth());
-    this->heightmapShapeDPtr->heightmapSize.Y(
-        this->heightmapShapeDPtr->dem.GetWorldHeight());
-    this->heightmapShapeDPtr->heightmapSize.Z(
-        this->heightmapShapeDPtr->dem.GetMaxElevation() -
-        std::max(0.0f, this->heightmapShapeDPtr->dem.GetMinElevation()));
-  }
-
-  this->heightmapShapeDPtr->heightmapData =
-    static_cast<common::HeightmapData*>(&this->heightmapShapeDPtr->dem);
-
-  // Modify the reference geotedic latitude/longitude.
-  // A GPS sensor will use the real georeferenced coordinates of the terrain.
-  common::SphericalCoordinatesPtr sphericalCoordinates;
-  sphericalCoordinates =
-    this->heightmapShapeDPtr->world->SphericalCoords();
-=======
 #ifdef HAVE_GDAL
   // DEM
   auto demData = dynamic_cast<common::Dem *>(this->heightmapData);
@@ -163,15 +115,10 @@
     {
       ignition::math::Angle latitude, longitude;
       double elevation;
->>>>>>> dcd58527
 
       this->dem.GetGeoReferenceOrigin(latitude, longitude);
       elevation = this->dem.GetElevation(0.0, 0.0);
 
-<<<<<<< HEAD
-    this->heightmapShapeDPtr->dem.GetGeoReferenceOrigin(latitude, longitude);
-    elevation = this->heightmapShapeDPtr->dem.GetElevation(0.0, 0.0);
-=======
       sphericalCoordinates->SetLatitudeReference(latitude);
       sphericalCoordinates->SetLongitudeReference(longitude);
       sphericalCoordinates->SetElevationReference(elevation);
@@ -179,33 +126,12 @@
     }
     else
       gzerr << "Unable to get a valid SphericalCoordinates pointer\n";
->>>>>>> dcd58527
 
     return 0;
   }
   // Image
   else
-<<<<<<< HEAD
-  {
-    gzerr << "Unable to get a valid SphericalCoordinates pointer\n";
-  }
-
-  return 0;
-}
-
-//////////////////////////////////////////////////
-int HeightmapShape::LoadTerrainFile(const std::string &_filename)
-{
-  // Register the GDAL drivers
-  GDALAllRegister();
-
-  GDALDataset *poDataset = reinterpret_cast<GDALDataset *>
-      (GDALOpen(_filename.c_str(), GA_ReadOnly));
-
-  if (!poDataset)
-=======
 #endif
->>>>>>> dcd58527
   {
     auto imageData =
         dynamic_cast<common::ImageHeightmap *>(this->heightmapData);
@@ -217,32 +143,7 @@
     }
   }
 
-<<<<<<< HEAD
-  this->heightmapShapeDPtr->fileFormat =
-    poDataset->GetDriver()->GetDescription();
-  GDALClose(reinterpret_cast<GDALDataset *>(poDataset));
-
-  // Check if the heightmap file is an image
-  if (this->heightmapShapeDPtr->fileFormat == "JPEG" ||
-      this->heightmapShapeDPtr->fileFormat == "PNG")
-  {
-    // Load the terrain file as an image
-    return this->LoadImageAsTerrain(_filename);
-  }
-  else
-  {
-    // Load the terrain file as a DEM
-    return this->LoadDEMAsTerrain(_filename);
-  }
-}
-#else
-int HeightmapShape::LoadTerrainFile(const std::string &_filename)
-{
-  // Load the terrain file as an image
-  return this->LoadImageAsTerrain(_filename);
-=======
   return -1;
->>>>>>> dcd58527
 }
 
 //////////////////////////////////////////////////
@@ -393,19 +294,15 @@
   _msg.mutable_heightmap()->set_width(this->heightmapShapeDPtr->vertSize);
   _msg.mutable_heightmap()->set_height(this->heightmapShapeDPtr->vertSize);
 
-<<<<<<< HEAD
+  msgs::Set(_msg.mutable_heightmap()->mutable_size(), this->Size());
+  msgs::Set(_msg.mutable_heightmap()->mutable_origin(), this->Pos());
+  _msg.mutable_heightmap()->set_filename(this->URI());
+}
+
+//////////////////////////////////////////////////
+void HeightmapShape::FillHeights(msgs::Geometry &_msg) const
+{
   for (unsigned int y = 0; y < this->heightmapShapeDPtr->vertSize; ++y)
-=======
-  msgs::Set(_msg.mutable_heightmap()->mutable_size(), this->GetSize().Ign());
-  msgs::Set(_msg.mutable_heightmap()->mutable_origin(), this->GetPos().Ign());
-  _msg.mutable_heightmap()->set_filename(this->GetURI());
-}
-
-//////////////////////////////////////////////////
-void HeightmapShape::FillHeights(msgs::Geometry &_msg) const
-{
-  for (unsigned int y = 0; y < this->vertSize; ++y)
->>>>>>> dcd58527
   {
     for (unsigned int x = 0; x < this->heightmapShapeDPtr->vertSize; ++x)
     {
@@ -415,14 +312,6 @@
           this->heightmapShapeDPtr->heights[index]);
     }
   }
-<<<<<<< HEAD
-
-  msgs::Set(_msg.mutable_heightmap()->mutable_size(), this->Size());
-  msgs::Set(_msg.mutable_heightmap()->mutable_origin(), this->Pos());
-  _msg.mutable_heightmap()->set_filename(
-      this->heightmapShapeDPtr->img.GetFilename());
-=======
->>>>>>> dcd58527
 }
 
 //////////////////////////////////////////////////
@@ -447,25 +336,18 @@
 /////////////////////////////////////////////////
 float HeightmapShape::GetHeight(int _x, int _y) const
 {
-<<<<<<< HEAD
   return this->Height(_x, _y);
 }
 
 /////////////////////////////////////////////////
 float HeightmapShape::Height(const int _x, const int _y) const
 {
-  if (_x < 0 || _y < 0)
+  int index = _y * this->heightmapShapeDPtr->vertSize + _x;
+  if (_x < 0 || _y < 0 || 
+      index >= static_cast<int>(this->heightmapShapeDPtr->heights.size()))
     return 0.0;
 
-  return this->heightmapShapeDPtr->heights[_y *
-    this->heightmapShapeDPtr->vertSize + _x];
-=======
-  int index =  _y * this->vertSize + _x;
-  if (_x < 0 || _y < 0 || index >= static_cast<int>(this->heights.size()))
-    return 0.0;
-
-  return this->heights[index];
->>>>>>> dcd58527
+  return this->heightmapShapeDPtr->heights[index];
 }
 
 /////////////////////////////////////////////////
