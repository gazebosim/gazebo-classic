/*
 * Copyright (C) 2012-2014 Open Source Robotics Foundation
 *
 * Licensed under the Apache License, Version 2.0 (the "License");
 * you may not use this file except in compliance with the License.
 * You may obtain a copy of the License at
 *
 *     http://www.apache.org/licenses/LICENSE-2.0
 *
 * Unless required by applicable law or agreed to in writing, software
 * distributed under the License is distributed on an "AS IS" BASIS,
 * WITHOUT WARRANTIES OR CONDITIONS OF ANY KIND, either express or implied.
 * See the License for the specific language governing permissions and
 * limitations under the License.
 *
*/
/* Desc: Base class for all models
 * Author: Nathan Koenig and Andrew Howard
 * Date: 8 May 2003
 */

#ifndef _MODEL_HH_
#define _MODEL_HH_

#include <string>
#include <map>
#include <vector>
#include <boost/thread/recursive_mutex.hpp>

#include "gazebo/common/CommonTypes.hh"
#include "gazebo/physics/PhysicsTypes.hh"
#include "gazebo/physics/ModelState.hh"
#include "gazebo/physics/Entity.hh"

namespace boost
{
  class recursive_mutex;
}

namespace gazebo
{
  namespace physics
  {
    class Gripper;

    /// \addtogroup gazebo_physics
    /// \{

    /// \class Model Model.hh physics/physics.hh
    /// \brief A model is a collection of links, joints, and plugins.
    class Model : public Entity
    {
      /// \brief Constructor.
      /// \param[in] _parent Parent object.
      public: explicit Model(BasePtr _parent);

      /// \brief Destructor.
      public: virtual ~Model();

      /// \brief Load the model.
      /// \param[in] _sdf SDF parameters to load from.
      public: void Load(sdf::ElementPtr _sdf);

      /// \brief Load all the joints.
      public: void LoadJoints();

      /// \brief Initialize the model.
      public: virtual void Init();

      /// \brief Update the model.
      public: void Update();

      /// \brief Finalize the model.
      public: virtual void Fini();

      /// \brief Update the parameters using new sdf values.
      /// \param[in] _sdf SDF values to update from.
      public: virtual void UpdateParameters(sdf::ElementPtr _sdf);

      /// \brief Get the SDF values for the model.
      /// \return The SDF value for this model.
      public: virtual const sdf::ElementPtr GetSDF();

      /// \brief Remove a child.
      /// \param[in] _child Remove a child entity.
      public: virtual void RemoveChild(EntityPtr _child);
      using Base::RemoveChild;

      /// \brief Reset the model.
      public: void Reset();

      /// \brief Set the linear velocity of the model, and all its links.
      /// \param[in] _vel The new linear velocity.
      public: void SetLinearVel(const math::Vector3 &_vel);

      /// \brief Set the angular velocity of the model, and all its links.
      /// \param[in] _vel The new angular velocity.
      public: void SetAngularVel(const math::Vector3 &_vel);

      /// \brief Set the linear acceleration of the model, and all its
      /// links.
      /// \param[in] _vel The new linear acceleration.
      public: void SetLinearAccel(const math::Vector3 &_vel);

      /// \brief Set the angular acceleration of the model, and all its
      /// links.
      /// \param[in] _vel The new angular acceleration
      public: void SetAngularAccel(const math::Vector3 &_vel);

      /// \brief Get the linear velocity of the entity.
      /// \return math::Vector3, set to 0, 0, 0 if the model has no body.
      public: virtual math::Vector3 GetRelativeLinearVel() const;

      /// \brief Get the linear velocity of the entity in the world frame.
      /// \return math::Vector3, set to 0, 0, 0 if the model has no body.
      public: virtual math::Vector3 GetWorldLinearVel() const;

      /// \brief Get the angular velocity of the entity.
      /// \return math::Vector3, set to 0, 0, 0 if the model has no body.
      public: virtual math::Vector3 GetRelativeAngularVel() const;

      /// \brief Get the angular velocity of the entity in the world frame.
      /// \return math::Vector3, set to 0, 0, 0 if the model has no body.
      public: virtual math::Vector3 GetWorldAngularVel() const;

      /// \brief Get the linear acceleration of the entity.
      /// \return math::Vector3, set to 0, 0, 0 if the model has no body.
      public: virtual math::Vector3 GetRelativeLinearAccel() const;

      /// \brief Get the linear acceleration of the entity in the world frame.
      /// \return math::Vector3, set to 0, 0, 0 if the model has no body.
      public: virtual math::Vector3 GetWorldLinearAccel() const;

      /// \brief Get the angular acceleration of the entity.
      /// \return math::Vector3, set to 0, 0, 0 if the model has no body.
      public: virtual math::Vector3 GetRelativeAngularAccel() const;

      /// \brief Get the angular acceleration of the entity in the world frame.
      /// \return math::Vector3, set to 0, 0, 0 if the model has no body.
      public: virtual math::Vector3 GetWorldAngularAccel() const;

      /// \brief Get the size of the bounding box.
      /// \return The bounding box.
      public: virtual math::Box GetBoundingBox() const;

      /// \brief Get the number of joints.
      /// \return Get the number of joints.
      public: unsigned int GetJointCount() const;

      /// \brief Construct and return a vector of Link's in this model
      /// Note this constructs the vector of Link's on the fly, could be costly
      /// \return a vector of Link's in this model
      public: Link_V GetLinks() const;

      /// \brief Get the joints.
      /// \return Vector of joints.
      public: const Joint_V &GetJoints() const;

      /// \brief Get a joint
      /// \param name The name of the joint, specified in the world file
      /// \return Pointer to the joint
      public: JointPtr GetJoint(const std::string &name);

      /// \cond
      /// This is an internal function
      /// \brief Get a link by id.
      /// \return Pointer to the link, NULL if the id is invalid.
      public: LinkPtr GetLinkById(unsigned int _id) const;
      /// \endcond

      /// \brief Get a link by name.
      /// \param[in] _name Name of the link to get.
      /// \return Pointer to the link, NULL if the name is invalid.
      public: LinkPtr GetLink(const std::string &_name ="canonical") const;

      /// \brief Set the gravity mode of the model.
      /// \param[in] _value False to turn gravity on for the model.
      public: void SetGravityMode(const bool &_value);

      /// \TODO This is not implemented in Link, which means this function
      /// doesn't do anything.
      /// \brief Set the collide mode of the model.
      /// \param[in] _mode The collision mode
      public: void SetCollideMode(const std::string &_mode);

      /// \brief Set the laser retro reflectiveness of the model.
      /// \param[in] _retro Retro reflectance value.
      public: void SetLaserRetro(const float _retro);

      /// \brief Fill a model message.
      /// \param[in] _msg Message to fill using this model's data.
      public: virtual void FillMsg(msgs::Model &_msg);

      /// \brief Update parameters from a model message.
      /// \param[in] _msg Message to process.
      public: void ProcessMsg(const msgs::Model &_msg);

      /// \brief Set the positions of a Joint by name.
      /// \sa JointController::SetJointPosition
      /// \param[in] _jointName Name of the joint to set.
      /// \param[in] _position Position to set the joint to.
      public: void SetJointPosition(const std::string &_jointName,
                                    double _position, int _index = 0);

      /// \brief Set the positions of a set of joints.
      /// \sa JointController::SetJointPositions.
      /// \param[in] _jointPositions Map of joint names to their positions.
      public: void SetJointPositions(
                  const std::map<std::string, double> &_jointPositions);

      /// \brief Joint Animation.
      /// \param[in] _anim Map of joint names to their position animation.
      /// \param[in] _onComplete Callback function for when the animation
      /// completes.
      public: void SetJointAnimation(
               const std::map<std::string, common::NumericAnimationPtr> &_anims,
               boost::function<void()> _onComplete = NULL);

      /// \brief Stop the current animations.
      public: virtual void StopAnimation();

      /// \brief Attach a static model to this model
      ///
      /// This function takes as input a static Model, which is a Model that
      /// has been marked as static (no physics simulation), and attaches it
      /// to this Model with a given offset.
      ///
      /// This function is useful when you want to simulate a grasp of a
      /// static object, or move a static object around using a dynamic
      /// model.
      ///
      /// If you are in doubt, do not use this function.
      ///
      /// \param[in] _model Pointer to the static model.
      /// \param[in] _offset Offset, relative to this Model, to place _model.
      public: void AttachStaticModel(ModelPtr &_model, math::Pose _offset);

      /// \brief Detach a static model from this model.
      /// \param[in] _model Name of an attached static model to remove.
      /// \sa Model::AttachStaticModel.
      public: void DetachStaticModel(const std::string &_model);

      /// \brief Set the current model state.
      /// \param[in] _state State to set the model to.
      public: void SetState(const ModelState &_state);

      /// \brief Set the scale of model.
      /// \param[in] _scale Scale to set the model to.
      public: void SetScale(const math::Vector3 &_scale);

      /// \brief Enable all the links in all the models.
      /// \param[in] _enabled True to enable all the links.
      public: void SetEnabled(bool _enabled);

      /// \brief Set the Pose of the entire Model by specifying
      /// desired Pose of a Link within the Model.  Doing so, keeps
      /// the configuration of the Model unchanged, i.e. all Joint angles
      /// are unchanged.
      /// \param[in] _pose Pose to set the link to.
      /// \param[in] _linkName Name of the link to set.
      public: void SetLinkWorldPose(const math::Pose &_pose,
                                    std::string _linkName);

      /// \brief Set the Pose of the entire Model by specifying
      /// desired Pose of a Link within the Model.  Doing so, keeps
      /// the configuration of the Model unchanged, i.e. all Joint angles
      /// are unchanged.
      /// \param[in] _pose Pose to set the link to.
      /// \param[in] _link Pointer to the link to set.
      public: void SetLinkWorldPose(const math::Pose &_pose,
                                    const LinkPtr &_link);

      /// \brief Allow the model the auto disable. This is ignored if the
      /// model has joints.
      /// \param[in] _disable If true, the model is allowed to auto disable.
      public: void SetAutoDisable(bool _disable);

      /// \brief Return the value of the SDF <allow_auto_disable> element.
      /// \return True if auto disable is allowed for this model.
      public: bool GetAutoDisable() const;

      /// \brief Load all plugins
      ///
      /// Load all plugins specified in the SDF for the model.
      public: void LoadPlugins();

      /// \brief Get the number of plugins this model has.
      /// \return Number of plugins associated with this model.
      public: unsigned int GetPluginCount() const;

      /// \brief Get the number of sensors attached to this model.
      /// This will count all the sensors attached to all the links.
      /// \return Number of sensors.
      public: unsigned int GetSensorCount() const;

      /// \brief Get a handle to the Controller for the joints in this model.
      /// \return A handle to the Controller for the joints in this model.
      public: JointControllerPtr GetJointController();

      /// \brief Get a handle to the Controller for the links in this model.
      /// \return A handle to the Controller for the links in this model.
      public: LinkControllerPtr GetLinkController();

      /// \brief Get a gripper based on an index.
      /// \return A pointer to a Gripper. Null if the _index is invalid.
      public: GripperPtr GetGripper(size_t _index) const;

      /// \brief Get the number of grippers in this model.
      /// \return Size of this->grippers array.
      /// \sa Model::GetGripper()
      public: size_t GetGripperCount() const;

      /// \brief Callback when the pose of the model has been changed.
      protected: virtual void OnPoseChange();

      /// \brief Load all the links.
      private: void LoadLinks();

      /// \brief Load a joint helper function.
      /// \param[in] _sdf SDF parameter.
      private: void LoadJoint(sdf::ElementPtr _sdf);

      /// \brief Load a plugin helper function.
      /// \param[in] _sdf SDF parameter.
      private: void LoadPlugin(sdf::ElementPtr _sdf);

      /// \brief Load a gripper helper function.
      /// \param[in] _sdf SDF parameter.
      private: void LoadGripper(sdf::ElementPtr _sdf);

      /// \brief Remove a link from the model's cached list of links.
      /// This does not delete the link.
      /// \param[in] _name Name of the link to remove.
      private: void RemoveLink(const std::string &_name);

      /// used by Model::AttachStaticModel
      protected: std::vector<ModelPtr> attachedModels;

      /// used by Model::AttachStaticModel
      protected: std::vector<math::Pose> attachedModelsOffset;

      /// \brief Publisher for joint info.
      protected: transport::PublisherPtr jointPub;

      /// \brief The canonical link of the model.
      private: LinkPtr canonicalLink;

      /// \brief All the joints in the model.
      private: Joint_V joints;

      /// \brief Cached list of links. This is here for performance.
      private: Link_V links;

      /// \brief All the grippers in the model.
      private: std::vector<GripperPtr> grippers;

      /// \brief All the model plugins.
      private: std::vector<ModelPluginPtr> plugins;

      /// \brief The joint animations.
      private: std::map<std::string, common::NumericAnimationPtr>
               jointAnimations;

      /// \brief Callback used when a joint animation completes.
      private: boost::function<void()> onJointAnimationComplete;

      /// \brief Mutex used during the update cycle.
      private: mutable boost::recursive_mutex updateMutex;

      /// \brief Controller for the joints.
      private: JointControllerPtr jointController;
<<<<<<< HEAD

      /// \brief Controller for the joints.
      private: LinkControllerPtr linkController;

      /// \brief True if plugins have been loaded.
      private: bool pluginsLoaded;
=======
>>>>>>> e27b6223
    };
    /// \}
  }
}
#endif<|MERGE_RESOLUTION|>--- conflicted
+++ resolved
@@ -1,5 +1,5 @@
 /*
- * Copyright (C) 2012-2014 Open Source Robotics Foundation
+ * Copyright (C) 2012-2013 Open Source Robotics Foundation
  *
  * Licensed under the Apache License, Version 2.0 (the "License");
  * you may not use this file except in compliance with the License.
@@ -369,15 +369,9 @@
 
       /// \brief Controller for the joints.
       private: JointControllerPtr jointController;
-<<<<<<< HEAD
 
       /// \brief Controller for the joints.
       private: LinkControllerPtr linkController;
-
-      /// \brief True if plugins have been loaded.
-      private: bool pluginsLoaded;
-=======
->>>>>>> e27b6223
     };
     /// \}
   }
