/*
 * Copyright (C) 2012-2014 Open Source Robotics Foundation
 *
 * Licensed under the Apache License, Version 2.0 (the "License");
 * you may not use this file except in compliance with the License.
 * You may obtain a copy of the License at
 *
 *     http://www.apache.org/licenses/LICENSE-2.0
 *
 * Unless required by applicable law or agreed to in writing, software
 * distributed under the License is distributed on an "AS IS" BASIS,
 * WITHOUT WARRANTIES OR CONDITIONS OF ANY KIND, either express or implied.
 * See the License for the specific language governing permissions and
 * limitations under the License.
 *
*/

#include <tbb/parallel_for.h>
#include <tbb/blocked_range.h>
#include <float.h>

#include <boost/thread/recursive_mutex.hpp>
#include <sstream>

#include "gazebo/util/OpenAL.hh"
#include "gazebo/common/KeyFrame.hh"
#include "gazebo/common/Animation.hh"
#include "gazebo/common/Plugin.hh"
#include "gazebo/common/Events.hh"
#include "gazebo/common/Exception.hh"
#include "gazebo/common/Console.hh"
#include "gazebo/common/CommonTypes.hh"

#include "gazebo/physics/Gripper.hh"
#include "gazebo/physics/Joint.hh"
#include "gazebo/physics/JointController.hh"
#include "gazebo/physics/Link.hh"
#include "gazebo/physics/World.hh"
#include "gazebo/physics/PhysicsEngine.hh"
#include "gazebo/physics/Model.hh"
#include "gazebo/physics/Contact.hh"

#include "gazebo/sensors/SensorManager.hh"

#include "gazebo/transport/Node.hh"

using namespace gazebo;
using namespace physics;

//////////////////////////////////////////////////
Model::Model(BasePtr _parent)
  : Entity(_parent)
{
  this->AddType(MODEL);
}

//////////////////////////////////////////////////
Model::~Model()
{
}

//////////////////////////////////////////////////
void Model::Load(sdf::ElementPtr _sdf)
{
  Entity::Load(_sdf);

  this->jointPub = this->node->Advertise<msgs::Joint>("~/joint");

  this->SetStatic(this->sdf->Get<bool>("static"));
  this->sdf->GetElement("static")->GetValue()->SetUpdateFunc(
      boost::bind(&Entity::IsStatic, this));

  this->SetAutoDisable(this->sdf->Get<bool>("allow_auto_disable"));
  this->LoadLinks();

  // Load the joints if the world is already loaded. Otherwise, the World
  // has some special logic to load models that takes into account state
  // information.
  if (this->world->IsLoaded())
    this->LoadJoints();
}

//////////////////////////////////////////////////
void Model::LoadLinks()
{
  /// \TODO: check for duplicate model, and raise an error
  /// BasePtr dup = Base::GetByName(this->GetScopedName());

  // Load the bodies
  if (this->sdf->HasElement("link"))
  {
    sdf::ElementPtr linkElem = this->sdf->GetElement("link");
    bool canonicalLinkInitialized = false;
    while (linkElem)
    {
      // Create a new link
      LinkPtr link = this->GetWorld()->GetPhysicsEngine()->CreateLink(
          boost::static_pointer_cast<Model>(shared_from_this()));

      /// \TODO: canonical link is hardcoded to the first link.
      ///        warn users for now, need  to add parsing of
      ///        the canonical tag in sdf
      if (!canonicalLinkInitialized)
      {
        link->SetCanonicalLink(true);
        this->canonicalLink = link;
        canonicalLinkInitialized = true;
      }

      // Load the link using the config node. This also loads all of the
      // bodies collisionetries
      link->Load(linkElem);
      linkElem = linkElem->GetNextElement("link");
      this->links.push_back(link);
    }
  }
}

//////////////////////////////////////////////////
void Model::LoadJoints()
{
  // Load the joints
  if (this->sdf->HasElement("joint"))
  {
    sdf::ElementPtr jointElem = this->sdf->GetElement("joint");
    while (jointElem)
    {
      try
      {
        this->LoadJoint(jointElem);
      }
      catch(...)
      {
        gzerr << "LoadJoint Failed\n";
      }
      jointElem = jointElem->GetNextElement("joint");
    }
  }

  if (this->sdf->HasElement("gripper"))
  {
    sdf::ElementPtr gripperElem = this->sdf->GetElement("gripper");
    while (gripperElem)
    {
      this->LoadGripper(gripperElem);
      gripperElem = gripperElem->GetNextElement("gripper");
    }
  }
}

//////////////////////////////////////////////////
void Model::Init()
{
  // Record the model's initial pose (for reseting)
  this->SetInitialRelativePose(this->GetWorldPose());

  this->SetRelativePose(this->GetWorldPose());

  // Initialize the bodies before the joints
  for (Base_V::iterator iter = this->children.begin();
       iter != this->children.end(); ++iter)
  {
    if ((*iter)->HasType(Base::LINK))
    {
      LinkPtr link = boost::static_pointer_cast<Link>(*iter);
      if (link)
        link->Init();
      else
        gzerr << "Child [" << (*iter)->GetName()
              << "] has type Base::LINK, but cannot be dynamically casted\n";
    }
    else if ((*iter)->HasType(Base::MODEL))
      boost::static_pointer_cast<Model>(*iter)->Init();
  }

  // Initialize the joints last.
  for (Joint_V::iterator iter = this->joints.begin();
       iter != this->joints.end(); ++iter)
  {
    try
    {
      (*iter)->Init();
    }
    catch(...)
    {
      gzerr << "Init joint failed" << std::endl;
      return;
    }
    // The following message used to be filled and sent in Model::LoadJoint
    // It is moved here, after Joint::Init, so that the joint properties
    // can be included in the message.
    msgs::Joint msg;
    (*iter)->FillMsg(msg);
    this->jointPub->Publish(msg);
  }

  for (std::vector<GripperPtr>::iterator iter = this->grippers.begin();
       iter != this->grippers.end(); ++iter)
  {
    (*iter)->Init();
  }
}

//////////////////////////////////////////////////
void Model::Update()
{
  if (this->IsStatic())
    return;

  boost::recursive_mutex::scoped_lock lock(this->updateMutex);

  for (Joint_V::iterator jiter = this->joints.begin();
       jiter != this->joints.end(); ++jiter)
    (*jiter)->Update();

  if (this->jointController)
    this->jointController->Update();

  if (!this->jointAnimations.empty())
  {
    common::NumericKeyFrame kf(0);
    std::map<std::string, double> jointPositions;
    std::map<std::string, common::NumericAnimationPtr>::iterator iter;
    iter = this->jointAnimations.begin();
    while (iter != this->jointAnimations.end())
    {
      iter->second->GetInterpolatedKeyFrame(kf);

      iter->second->AddTime(
          (this->world->GetSimTime() - this->prevAnimationTime).Double());

      if (iter->second->GetTime() < iter->second->GetLength())
      {
        iter->second->GetInterpolatedKeyFrame(kf);
        jointPositions[iter->first] = kf.GetValue();
        ++iter;
      }
      else
      {
        this->jointAnimations.erase(iter++);
      }
    }
    if (!jointPositions.empty())
    {
      this->jointController->SetJointPositions(jointPositions);
    }
    else
    {
      if (this->onJointAnimationComplete)
        this->onJointAnimationComplete();
    }
    this->prevAnimationTime = this->world->GetSimTime();
  }
}

//////////////////////////////////////////////////
void Model::SetJointPosition(
  const std::string &_jointName, double _position, int _index)
{
  if (this->jointController)
    this->jointController->SetJointPosition(_jointName, _position, _index);
}

//////////////////////////////////////////////////
void Model::SetJointPositions(
    const std::map<std::string, double> &_jointPositions)
{
  if (this->jointController)
    this->jointController->SetJointPositions(_jointPositions);
}

//////////////////////////////////////////////////
void Model::RemoveChild(EntityPtr _child)
{
  Joint_V::iterator jiter;

  if (_child->HasType(LINK))
  {
    bool done = false;

    while (!done)
    {
      done = true;

      for (jiter = this->joints.begin(); jiter != this->joints.end(); ++jiter)
      {
        if (!(*jiter))
          continue;

        LinkPtr jlink0 = (*jiter)->GetJointLink(0);
        LinkPtr jlink1 = (*jiter)->GetJointLink(1);

        if (!jlink0 || !jlink1 || jlink0->GetName() == _child->GetName() ||
            jlink1->GetName() == _child->GetName() ||
            jlink0->GetName() == jlink1->GetName())
        {
          this->joints.erase(jiter);
          done = false;
          break;
        }
      }
    }

    this->RemoveLink(_child->GetScopedName());
  }

  Entity::RemoveChild(_child->GetId());

  for (Link_V::iterator liter = this->links.begin();
       liter != this->links.end(); ++liter)
  {
    (*liter)->SetEnabled(true);
  }
}

//////////////////////////////////////////////////
void Model::Fini()
{
  Entity::Fini();

  this->attachedModels.clear();
  this->joints.clear();
  this->plugins.clear();
  this->links.clear();
  this->canonicalLink.reset();
}

//////////////////////////////////////////////////
void Model::UpdateParameters(sdf::ElementPtr _sdf)
{
  Entity::UpdateParameters(_sdf);

  if (_sdf->HasElement("link"))
  {
    sdf::ElementPtr linkElem = _sdf->GetElement("link");
    while (linkElem)
    {
      LinkPtr link = boost::dynamic_pointer_cast<Link>(
          this->GetChild(linkElem->Get<std::string>("name")));
      link->UpdateParameters(linkElem);
      linkElem = linkElem->GetNextElement("link");
    }
  }
  /*

  if (_sdf->HasElement("joint"))
  {
    sdf::ElementPtr jointElem = _sdf->GetElement("joint");
    while (jointElem)
    {
      JointPtr joint = boost::dynamic_pointer_cast<Joint>(this->GetChild(jointElem->Get<std::string>("name")));
      joint->UpdateParameters(jointElem);
      jointElem = jointElem->GetNextElement("joint");
    }
  }
  */
}

//////////////////////////////////////////////////
const sdf::ElementPtr Model::GetSDF()
{
  return Entity::GetSDF();
}

//////////////////////////////////////////////////
void Model::Reset()
{
  Entity::Reset();

  for (std::vector<ModelPluginPtr>::iterator iter = this->plugins.begin();
       iter != this->plugins.end(); ++iter)
  {
    (*iter)->Reset();
  }

  // reset link velocities when resetting model
  for (Link_V::iterator liter = this->links.begin();
       liter != this->links.end(); ++liter)
  {
    (*liter)->ResetPhysicsStates();
  }

  for (Joint_V::iterator jiter = this->joints.begin();
       jiter != this->joints.end(); ++jiter)
  {
    (*jiter)->Reset();
  }
}

//////////////////////////////////////////////////
void Model::SetLinearVel(const math::Vector3 &_vel)
{
  for (Link_V::iterator iter = this->links.begin();
       iter != this->links.end(); ++iter)
  {
    if (*iter)
    {
      (*iter)->SetEnabled(true);
      (*iter)->SetLinearVel(_vel);
    }
  }
}

//////////////////////////////////////////////////
void Model::SetAngularVel(const math::Vector3 &_vel)
{
  for (Link_V::iterator iter = this->links.begin();
       iter != this->links.end(); ++iter)
  {
    if (*iter)
    {
      (*iter)->SetEnabled(true);
      (*iter)->SetAngularVel(_vel);
    }
  }
}

//////////////////////////////////////////////////
void Model::SetLinearAccel(const math::Vector3 &_accel)
{
  for (Link_V::iterator iter = this->links.begin();
       iter != this->links.end(); ++iter)
  {
    if (*iter)
    {
      (*iter)->SetEnabled(true);
      (*iter)->SetLinearAccel(_accel);
    }
  }
}

//////////////////////////////////////////////////
void Model::SetAngularAccel(const math::Vector3 &_accel)
{
  for (Link_V::iterator iter = this->links.begin();
       iter != this->links.end(); ++iter)
  {
    if (*iter)
    {
      (*iter)->SetEnabled(true);
      (*iter)->SetAngularAccel(_accel);
    }
  }
}

//////////////////////////////////////////////////
math::Vector3 Model::GetRelativeLinearVel() const
{
  if (this->GetLink("canonical"))
    return this->GetLink("canonical")->GetRelativeLinearVel();
  else
    return math::Vector3(0, 0, 0);
}

//////////////////////////////////////////////////
math::Vector3 Model::GetWorldLinearVel() const
{
  if (this->GetLink("canonical"))
    return this->GetLink("canonical")->GetWorldLinearVel();
  else
    return math::Vector3(0, 0, 0);
}

//////////////////////////////////////////////////
math::Vector3 Model::GetRelativeAngularVel() const
{
  if (this->GetLink("canonical"))
    return this->GetLink("canonical")->GetRelativeAngularVel();
  else
    return math::Vector3(0, 0, 0);
}

//////////////////////////////////////////////////
math::Vector3 Model::GetWorldAngularVel() const
{
  if (this->GetLink("canonical"))
    return this->GetLink("canonical")->GetWorldAngularVel();
  else
    return math::Vector3(0, 0, 0);
}


//////////////////////////////////////////////////
math::Vector3 Model::GetRelativeLinearAccel() const
{
  if (this->GetLink("canonical"))
    return this->GetLink("canonical")->GetRelativeLinearAccel();
  else
    return math::Vector3(0, 0, 0);
}

//////////////////////////////////////////////////
math::Vector3 Model::GetWorldLinearAccel() const
{
  if (this->GetLink("canonical"))
    return this->GetLink("canonical")->GetWorldLinearAccel();
  else
    return math::Vector3(0, 0, 0);
}

//////////////////////////////////////////////////
math::Vector3 Model::GetRelativeAngularAccel() const
{
  if (this->GetLink("canonical"))
    return this->GetLink("canonical")->GetRelativeAngularAccel();
  else
    return math::Vector3(0, 0, 0);
}

//////////////////////////////////////////////////
math::Vector3 Model::GetWorldAngularAccel() const
{
  if (this->GetLink("canonical"))
    return this->GetLink("canonical")->GetWorldAngularAccel();
  else
    return math::Vector3(0, 0, 0);
}

//////////////////////////////////////////////////
math::Box Model::GetBoundingBox() const
{
  math::Box box;

  box.min.Set(FLT_MAX, FLT_MAX, FLT_MAX);
  box.max.Set(-FLT_MAX, -FLT_MAX, -FLT_MAX);

  for (Link_V::const_iterator iter = this->links.begin();
       iter != this->links.end(); ++iter)
  {
    if (*iter)
    {
      math::Box linkBox;
      linkBox = (*iter)->GetBoundingBox();
      box += linkBox;
    }
  }

  return box;
}

//////////////////////////////////////////////////
unsigned int Model::GetJointCount() const
{
  return this->joints.size();
}

//////////////////////////////////////////////////
const Joint_V &Model::GetJoints() const
{
  return this->joints;
}

//////////////////////////////////////////////////
JointPtr Model::GetJoint(const std::string &_name)
{
  JointPtr result;
  Joint_V::iterator iter;

  for (iter = this->joints.begin(); iter != this->joints.end(); ++iter)
  {
    if ((*iter)->GetScopedName() == _name ||
        (*iter)->GetName() == _name)
    {
      result = (*iter);
      break;
    }
    else if ((*iter)->GetName() == _name)
    {
      // check again without scoped names, deprecated, warn
      result = (*iter);
      gzwarn << "Calling Model::GetJoint(" << _name
             << ") with un-scoped joint name is deprecated, please scope\n";
      break;
    }
  }

  return result;
}

//////////////////////////////////////////////////
LinkPtr Model::GetLinkById(unsigned int _id) const
{
  return boost::dynamic_pointer_cast<Link>(this->GetById(_id));
}

//////////////////////////////////////////////////
Link_V Model::GetLinks() const
{
  return this->links;
}

//////////////////////////////////////////////////
LinkPtr Model::GetLink(const std::string &_name) const
{
  Link_V::const_iterator iter;
  LinkPtr result;

  if (_name == "canonical")
  {
    result = this->canonicalLink;
  }
  else
  {
    for (iter = this->links.begin(); iter != this->links.end(); ++iter)
    {
      if (((*iter)->GetScopedName() == _name) || ((*iter)->GetName() == _name))
      {
        result = *iter;
        break;
      }
    }
  }

  return result;
}

//////////////////////////////////////////////////
void Model::LoadJoint(sdf::ElementPtr _sdf)
{
  JointPtr joint;

  std::string stype = _sdf->Get<std::string>("type");

  joint = this->GetWorld()->GetPhysicsEngine()->CreateJoint(stype,
     boost::static_pointer_cast<Model>(shared_from_this()));
  if (!joint)
  {
    gzerr << "Unable to create joint of type[" << stype << "]\n";
    // gzthrow("Unable to create joint of type[" + stype + "]\n");
    return;
  }

  joint->SetModel(boost::static_pointer_cast<Model>(shared_from_this()));

  // Load the joint
  joint->Load(_sdf);

  if (this->GetJoint(joint->GetScopedName()) != NULL)
  {
    gzerr << "can't have two joint with the same name\n";
    gzthrow("can't have two joints with the same name ["+
      joint->GetScopedName() + "]\n");
  }

  this->joints.push_back(joint);

  if (!this->jointController)
    this->jointController.reset(new JointController(
        boost::dynamic_pointer_cast<Model>(shared_from_this())));
  this->jointController->AddJoint(joint);
}

//////////////////////////////////////////////////
void Model::LoadGripper(sdf::ElementPtr _sdf)
{
  GripperPtr gripper(new Gripper(
      boost::static_pointer_cast<Model>(shared_from_this())));
  gripper->Load(_sdf);
  this->grippers.push_back(gripper);
}

//////////////////////////////////////////////////
void Model::LoadPlugins()
{
  // Check to see if we need to load any model plugins
  if (this->GetPluginCount() > 0)
  {
    int iterations = 0;

    // Wait for the sensors to be initialized before loading
    // plugins, if there are any sensors
    while (this->GetSensorCount() > 0 &&
        !sensors::SensorManager::Instance()->SensorsInitialized() &&
        iterations < 50)
    {
      common::Time::MSleep(100);
      iterations++;
    }

    // Load the plugins if the sensors have been loaded, or if there
    // are no sensors attached to the model.
    if (iterations < 50)
    {
      // Load the plugins
      sdf::ElementPtr pluginElem = this->sdf->GetElement("plugin");
      while (pluginElem)
      {
        this->LoadPlugin(pluginElem);
        pluginElem = pluginElem->GetNextElement("plugin");
      }
    }
    else
    {
      gzerr << "Sensors failed to initialize when loading model["
        << this->GetName() << "] via the factory mechanism."
        << "Plugins for the model will not be loaded.\n";
    }
  }
}

//////////////////////////////////////////////////
unsigned int Model::GetPluginCount() const
{
  unsigned int result = 0;

  // Count all the plugins specified in SDF
  if (this->sdf->HasElement("plugin"))
  {
    sdf::ElementPtr pluginElem = this->sdf->GetElement("plugin");
    while (pluginElem)
    {
      result++;
      pluginElem = pluginElem->GetNextElement("plugin");
    }
  }

  return result;
}

//////////////////////////////////////////////////
unsigned int Model::GetSensorCount() const
{
  unsigned int result = 0;

  // Count all the sensors on all the links
  for (Link_V::const_iterator iter = this->links.begin();
       iter != this->links.end(); ++iter)
  {
    result += (*iter)->GetSensorCount();
  }

  return result;
}

//////////////////////////////////////////////////
void Model::LoadPlugin(sdf::ElementPtr _sdf)
{
  std::string pluginName = _sdf->Get<std::string>("name");
  std::string filename = _sdf->Get<std::string>("filename");
  gazebo::ModelPluginPtr plugin =
    gazebo::ModelPlugin::Create(filename, pluginName);
  if (plugin)
  {
    if (plugin->GetType() != MODEL_PLUGIN)
    {
      gzerr << "Model[" << this->GetName() << "] is attempting to load "
            << "a plugin, but detected an incorrect plugin type. "
            << "Plugin filename[" << filename << "] name["
            << pluginName << "]\n";
      return;
    }

    ModelPtr myself = boost::static_pointer_cast<Model>(shared_from_this());
    plugin->Load(myself, _sdf);
    plugin->Init();
    this->plugins.push_back(plugin);
  }
}

//////////////////////////////////////////////////
void Model::SetGravityMode(const bool &_v)
{
  for (Link_V::iterator liter = this->links.begin();
      liter != this->links.end(); ++liter)
  {
    if (*liter)
    {
      (*liter)->SetGravityMode(_v);
    }
  }
}

//////////////////////////////////////////////////
void Model::SetCollideMode(const std::string &_m)
{
  for (Link_V::iterator liter = this->links.begin();
      liter != this->links.end(); ++liter)
  {
    if (*liter)
    {
      (*liter)->SetCollideMode(_m);
    }
  }
}

//////////////////////////////////////////////////
void Model::SetLaserRetro(const float _retro)
{
  for (Link_V::iterator liter = this->links.begin();
      liter != this->links.end(); ++liter)
  {
    if (*liter)
    {
      (*liter)->SetLaserRetro(_retro);
    }
  }
}

//////////////////////////////////////////////////
void Model::FillMsg(msgs::Model &_msg)
{
  _msg.set_name(this->GetScopedName());
  _msg.set_is_static(this->IsStatic());
  msgs::Set(_msg.mutable_pose(), this->GetWorldPose());
  _msg.set_id(this->GetId());
  msgs::Set(_msg.mutable_scale(), this->scale);

  msgs::Set(this->visualMsg->mutable_pose(), this->GetWorldPose());
  _msg.add_visual()->CopyFrom(*this->visualMsg);

  for (Link_V::iterator iter = this->links.begin(); iter != this->links.end();
      ++iter)
  {
    (*iter)->FillMsg(*_msg.add_link());
  }

  for (Joint_V::iterator iter = this->joints.begin();
       iter != this->joints.end(); ++iter)
  {
    (*iter)->FillMsg(*_msg.add_joint());
  }
}

//////////////////////////////////////////////////
void Model::ProcessMsg(const msgs::Model &_msg)
{
  if (_msg.has_id() && _msg.id() != this->GetId())
  {
    gzerr << "Incorrect ID[" << _msg.id() << " != " << this->GetId() << "]\n";
    return;
  }
  else if ((_msg.has_id() && _msg.id() != this->GetId()) &&
            _msg.name() != this->GetScopedName())
  {
    gzerr << "Incorrect name[" << _msg.name() << " != " << this->GetName()
      << "]\n";
    return;
  }

  this->SetName(this->world->StripWorldName(_msg.name()));
  if (_msg.has_pose())
    this->SetWorldPose(msgs::Convert(_msg.pose()));
  for (int i = 0; i < _msg.link_size(); i++)
  {
    LinkPtr link = this->GetLinkById(_msg.link(i).id());
    if (link)
      link->ProcessMsg(_msg.link(i));
  }

  if (_msg.has_is_static())
    this->SetStatic(_msg.is_static());

  if (_msg.has_scale())
    this->SetScale(msgs::Convert(_msg.scale()));
}

//////////////////////////////////////////////////
void Model::SetJointAnimation(
    const std::map<std::string, common::NumericAnimationPtr> &_anims,
    boost::function<void()> _onComplete)
{
  boost::recursive_mutex::scoped_lock lock(this->updateMutex);
  std::map<std::string, common::NumericAnimationPtr>::const_iterator iter;
  for (iter = _anims.begin(); iter != _anims.end(); ++iter)
  {
    this->jointAnimations[iter->first] = iter->second;
  }
  this->onJointAnimationComplete = _onComplete;
  this->prevAnimationTime = this->world->GetSimTime();
}

//////////////////////////////////////////////////
void Model::StopAnimation()
{
  boost::recursive_mutex::scoped_lock lock(this->updateMutex);
  Entity::StopAnimation();
  this->onJointAnimationComplete.clear();
  this->jointAnimations.clear();
}

//////////////////////////////////////////////////
void Model::AttachStaticModel(ModelPtr &_model, math::Pose _offset)
{
  if (!_model->IsStatic())
  {
    gzerr << "AttachStaticModel requires a static model\n";
    return;
  }

  this->attachedModels.push_back(_model);
  this->attachedModelsOffset.push_back(_offset);
}

//////////////////////////////////////////////////
void Model::DetachStaticModel(const std::string &_modelName)
{
  for (unsigned int i = 0; i < this->attachedModels.size(); i++)
  {
    if (this->attachedModels[i]->GetName() == _modelName)
    {
      this->attachedModels.erase(this->attachedModels.begin()+i);
      this->attachedModelsOffset.erase(this->attachedModelsOffset.begin()+i);
      break;
    }
  }
}

//////////////////////////////////////////////////
void Model::OnPoseChange()
{
  math::Pose p;
  for (unsigned int i = 0; i < this->attachedModels.size(); i++)
  {
    p = this->GetWorldPose();
    p += this->attachedModelsOffset[i];
    this->attachedModels[i]->SetWorldPose(p, true);
  }
}

//////////////////////////////////////////////////
void Model::SetState(const ModelState &_state)
{
  this->SetWorldPose(_state.GetPose(), true);

  LinkState_M linkStates = _state.GetLinkStates();
  for (LinkState_M::iterator iter = linkStates.begin();
       iter != linkStates.end(); ++iter)
  {
    LinkPtr link = this->GetLink(iter->first);
    if (link)
      link->SetState(iter->second);
    else
      gzerr << "Unable to find link[" << iter->first << "]\n";
  }

  // For now we don't use the joint state values to set the state of
  // simulation.
  // for (unsigned int i = 0; i < _state.GetJointStateCount(); ++i)
  // {
  //   JointState jointState = _state.GetJointState(i);
  //   this->SetJointPosition(this->GetName() + "::" + jointState.GetName(),
  //                          jointState.GetAngle(0).Radian());
  // }
}

/////////////////////////////////////////////////
void Model::SetScale(const math::Vector3 &_scale)
{
  if (this->scale == _scale)
    return;

  this->scale = _scale;

  Base_V::iterator iter;
  for (iter = this->children.begin(); iter != this->children.end(); ++iter)
  {
    if (*iter && (*iter)->HasType(LINK))
    {
      boost::static_pointer_cast<Link>(*iter)->SetScale(_scale);
    }
  }
}

/////////////////////////////////////////////////
void Model::SetEnabled(bool _enabled)
{
  for (Link_V::iterator liter = this->links.begin();
      liter != this->links.end(); ++liter)
  {
    if (*liter)
      (*liter)->SetEnabled(_enabled);
  }
}

/////////////////////////////////////////////////
void Model::SetLinkWorldPose(const math::Pose &_pose, std::string _linkName)
{
  // look for link matching link name
  LinkPtr link = this->GetLink(_linkName);
  if (link)
    this->SetLinkWorldPose(_pose, link);
  else
    gzerr << "Setting Model Pose by specifying Link failed:"
          << " Link[" << _linkName << "] not found.\n";
}

/////////////////////////////////////////////////
void Model::SetLinkWorldPose(const math::Pose &_pose, const LinkPtr &_link)
{
  math::Pose linkPose = _link->GetWorldPose();
  math::Pose currentModelPose = this->GetWorldPose();
  math::Pose linkRelPose = currentModelPose - linkPose;
  math::Pose targetModelPose =  linkRelPose * _pose;
  this->SetWorldPose(targetModelPose);
}

/////////////////////////////////////////////////
void Model::SetAutoDisable(bool _auto)
{
  if (!this->joints.empty())
    return;

  for (Link_V::iterator liter = this->links.begin();
      liter != this->links.end(); ++liter)
  {
    if (*liter)
    {
      (*liter)->SetAutoDisable(_auto);
    }
  }
}

/////////////////////////////////////////////////
bool Model::GetAutoDisable() const
{
  return this->sdf->Get<bool>("allow_auto_disable");
}

/////////////////////////////////////////////////
void Model::RemoveLink(const std::string &_name)
{
  for (Link_V::iterator iter = this->links.begin();
       iter != this->links.end(); ++iter)
  {
    if ((*iter)->GetName() == _name || (*iter)->GetScopedName() == _name)
    {
      this->links.erase(iter);
      break;
    }
  }
}
/////////////////////////////////////////////////
JointControllerPtr Model::GetJointController()
{
  return this->jointController;
}

/////////////////////////////////////////////////
GripperPtr Model::GetGripper(size_t _index) const
{
  if (_index < this->grippers.size())
    return this->grippers[_index];
  else
    return GripperPtr();
}

/////////////////////////////////////////////////
size_t Model::GetGripperCount() const
{
  return this->grippers.size();
}

/////////////////////////////////////////////////
<<<<<<< HEAD
double Model::GetWorldEnergyPotential()
{
  double e = 0;
  for (Link_V::iterator iter = this->links.begin();
    iter != this->links.end(); ++iter)
    e += (*iter)->GetWorldEnergyPotential();
  for (Joint_V::iterator iter = this->joints.begin();
=======
double Model::GetWorldEnergyPotential() const
{
  double e = 0;
  for (Link_V::const_iterator iter = this->links.begin();
    iter != this->links.end(); ++iter)
    e += (*iter)->GetWorldEnergyPotential();
  for (Joint_V::const_iterator iter = this->joints.begin();
>>>>>>> 2e07a48e
    iter != this->joints.end(); ++iter)
    for (unsigned int j = 0; j < (*iter)->GetAngleCount(); ++j)
      e += (*iter)->GetWorldEnergyPotentialSpring(j);
  return e;
}

/////////////////////////////////////////////////
<<<<<<< HEAD
double Model::GetWorldEnergyKinetic()
{
  double e = 0;
  for (Link_V::iterator iter = this->links.begin();
=======
double Model::GetWorldEnergyKinetic() const
{
  double e = 0;
  for (Link_V::const_iterator iter = this->links.begin();
>>>>>>> 2e07a48e
    iter != this->links.end(); ++iter)
    e += (*iter)->GetWorldEnergyKinetic();
  return e;
}

/////////////////////////////////////////////////
<<<<<<< HEAD
double Model::GetWorldEnergy()
{
  double e = 0;
  for (Link_V::iterator iter = this->links.begin();
    iter != this->links.end(); ++iter)
    e += (*iter)->GetWorldEnergy();
  return e;
}

/////////////////////////////////////////////////
double Model::GetWorldEnergyKineticFiltered()
{
  double e = 0;
  for (Link_V::iterator iter = this->links.begin();
    iter != this->links.end(); ++iter)
    e += (*iter)->GetWorldEnergyKineticFiltered();
  return e;
}

/////////////////////////////////////////////////
double Model::GetWorldEnergyFiltered()
{
  double e = 0;
  for (Link_V::iterator iter = this->links.begin();
    iter != this->links.end(); ++iter)
    e += (*iter)->GetWorldEnergyFiltered();
  return e;
}

/////////////////////////////////////////////////
double Model::GetWorldEnergyKineticVibrational()
{
  double e = 0;
  for (Link_V::iterator iter = this->links.begin();
    iter != this->links.end(); ++iter)
    e += (*iter)->GetWorldEnergyKineticVibrational();
  return e;
=======
double Model::GetWorldEnergy() const
{
  return this->GetWorldEnergyPotential() + this->GetWorldEnergyKinetic();
>>>>>>> 2e07a48e
}<|MERGE_RESOLUTION|>--- conflicted
+++ resolved
@@ -1051,15 +1051,6 @@
 }
 
 /////////////////////////////////////////////////
-<<<<<<< HEAD
-double Model::GetWorldEnergyPotential()
-{
-  double e = 0;
-  for (Link_V::iterator iter = this->links.begin();
-    iter != this->links.end(); ++iter)
-    e += (*iter)->GetWorldEnergyPotential();
-  for (Joint_V::iterator iter = this->joints.begin();
-=======
 double Model::GetWorldEnergyPotential() const
 {
   double e = 0;
@@ -1067,7 +1058,6 @@
     iter != this->links.end(); ++iter)
     e += (*iter)->GetWorldEnergyPotential();
   for (Joint_V::const_iterator iter = this->joints.begin();
->>>>>>> 2e07a48e
     iter != this->joints.end(); ++iter)
     for (unsigned int j = 0; j < (*iter)->GetAngleCount(); ++j)
       e += (*iter)->GetWorldEnergyPotentialSpring(j);
@@ -1075,64 +1065,47 @@
 }
 
 /////////////////////////////////////////////////
-<<<<<<< HEAD
-double Model::GetWorldEnergyKinetic()
-{
-  double e = 0;
-  for (Link_V::iterator iter = this->links.begin();
-=======
 double Model::GetWorldEnergyKinetic() const
 {
   double e = 0;
   for (Link_V::const_iterator iter = this->links.begin();
->>>>>>> 2e07a48e
     iter != this->links.end(); ++iter)
     e += (*iter)->GetWorldEnergyKinetic();
   return e;
 }
 
 /////////////////////////////////////////////////
-<<<<<<< HEAD
-double Model::GetWorldEnergy()
+double Model::GetWorldEnergy() const
+{
+  return this->GetWorldEnergyPotential() + this->GetWorldEnergyKinetic();
+}
+
+/////////////////////////////////////////////////
+double Model::GetWorldEnergyKineticFiltered() const
 {
   double e = 0;
-  for (Link_V::iterator iter = this->links.begin();
-    iter != this->links.end(); ++iter)
-    e += (*iter)->GetWorldEnergy();
-  return e;
-}
-
-/////////////////////////////////////////////////
-double Model::GetWorldEnergyKineticFiltered()
-{
-  double e = 0;
-  for (Link_V::iterator iter = this->links.begin();
+  for (Link_V::const_iterator iter = this->links.begin();
     iter != this->links.end(); ++iter)
     e += (*iter)->GetWorldEnergyKineticFiltered();
   return e;
 }
 
 /////////////////////////////////////////////////
-double Model::GetWorldEnergyFiltered()
+double Model::GetWorldEnergyFiltered() const
 {
   double e = 0;
-  for (Link_V::iterator iter = this->links.begin();
+  for (Link_V::const_iterator iter = this->links.begin();
     iter != this->links.end(); ++iter)
     e += (*iter)->GetWorldEnergyFiltered();
   return e;
 }
 
 /////////////////////////////////////////////////
-double Model::GetWorldEnergyKineticVibrational()
+double Model::GetWorldEnergyKineticVibrational() const
 {
   double e = 0;
-  for (Link_V::iterator iter = this->links.begin();
+  for (Link_V::const_iterator iter = this->links.begin();
     iter != this->links.end(); ++iter)
     e += (*iter)->GetWorldEnergyKineticVibrational();
   return e;
-=======
-double Model::GetWorldEnergy() const
-{
-  return this->GetWorldEnergyPotential() + this->GetWorldEnergyKinetic();
->>>>>>> 2e07a48e
 }