--- conflicted
+++ resolved
@@ -40,9 +40,6 @@
   this->Clear();
   this->node.reset();
   this->contactPub.reset();
-<<<<<<< HEAD
-  this->world.reset();
-=======
 
   boost::unordered_map<std::string, ContactPublisher *>::iterator iter;
   for (iter = this->customContactPublishers.begin();
@@ -57,7 +54,7 @@
     }
   }
   this->customContactPublishers.clear();
->>>>>>> a72a0408
+  this->world.reset();
 }
 
 /////////////////////////////////////////////////
