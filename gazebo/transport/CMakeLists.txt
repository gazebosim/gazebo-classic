include (${gazebo_cmake_dir}/GazeboUtils.cmake)

include_directories(${TBB_INCLUDEDIR})

set (sources
  CallbackHelper.cc
  Connection.cc
  ConnectionManager.cc
  IOManager.cc
  Node.cc
  Publication.cc
  PublicationTransport.cc
  Publisher.cc
  Subscriber.cc
  SubscriptionTransport.cc
  TopicManager.cc
  TransportIface.cc
)

set (headers
  CallbackHelper.hh
  Connection.hh
  ConnectionManager.hh
  IOManager.hh
  Node.hh
  Publication.hh
  Publisher.hh
  PublicationTransport.hh
  SubscribeOptions.hh
  Subscriber.hh
  SubscriptionTransport.hh
  TopicManager.hh
  TransportIface.hh
  TransportTypes.hh
)

set (transport_headers "" CACHE INTERNAL "transport headers" FORCE)
foreach (hdr ${headers})
  APPEND_TO_CACHED_STRING(transport_headers "Transport Headers"
    "#include \"gazebo/transport/${hdr}\"\n")
endforeach()
configure_file (${CMAKE_CURRENT_SOURCE_DIR}/transport.hh.in
                ${CMAKE_CURRENT_BINARY_DIR}/transport.hh )

set_property(
  SOURCE TransportIface.cc
  PROPERTY COMPILE_DEFINITIONS
  GAZEBO_DEFAULT_MASTER_HOST="${GAZEBO_DEFAULT_MASTER_HOST}"
  GAZEBO_DEFAULT_MASTER_PORT=${GAZEBO_DEFAULT_MASTER_PORT}
)

set (CMAKE_CXX_FLAGS "${CMAKE_CXX_FLAGS} -DBUILDING_DLL_GZ_TRANSPORT")
if (WIN32)
  # 0x601 = Windows 7.  TBB needs to know this.
  set (CMAKE_CXX_FLAGS "${CMAKE_CXX_FLAGS} -D_WIN32_WINNT=0x601")
endif ()

gz_add_library(gazebo_transport ${sources})
target_link_libraries(gazebo_transport
  gazebo_common
  gazebo_msgs
<<<<<<< HEAD
  gazebo_util
=======
  ${IGNITION-MATH_LIBRARIES}
>>>>>>> 08918985
  ${Boost_LIBRARIES}
  ${TBB_LIBRARIES}
)
if (WIN32)
  target_link_libraries(gazebo_transport ws2_32 Iphlpapi)
endif()

gz_install_library(gazebo_transport)
gz_install_includes("transport" ${headers} ${CMAKE_CURRENT_BINARY_DIR}/transport.hh)

# unit tests
set (gtest_sources
  Connection_TEST.cc
)
gz_build_tests(${gtest_sources} EXTRA_LIBS gazebo_transport)<|MERGE_RESOLUTION|>--- conflicted
+++ resolved
@@ -59,11 +59,8 @@
 target_link_libraries(gazebo_transport
   gazebo_common
   gazebo_msgs
-<<<<<<< HEAD
   gazebo_util
-=======
   ${IGNITION-MATH_LIBRARIES}
->>>>>>> 08918985
   ${Boost_LIBRARIES}
   ${TBB_LIBRARIES}
 )
