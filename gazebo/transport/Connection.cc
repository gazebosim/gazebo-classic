--- conflicted
+++ resolved
@@ -772,16 +772,7 @@
 boost::asio::ip::tcp::endpoint Connection::GetRemoteEndpoint() const
 {
   boost::asio::ip::tcp::endpoint ep;
-<<<<<<< HEAD
-  try
-  {
-    if (this->socket)
-      ep = this->socket->remote_endpoint();
-  }
-  catch(boost::system::system_error &e)
-=======
   if (this->socket)
->>>>>>> a82188e5
   {
     boost::system::error_code ec;
     ep = this->socket->remote_endpoint(ec);
