/*
 * Copyright 2011 Nate Koenig
 *
 * Licensed under the Apache License, Version 2.0 (the "License");
 * you may not use this file except in compliance with the License.
 * You may obtain a copy of the License at
 *
 *     http://www.apache.org/licenses/LICENSE-2.0
 *
 * Unless required by applicable law or agreed to in writing, software
 * distributed under the License is distributed on an "AS IS" BASIS,
 * WITHOUT WARRANTIES OR CONDITIONS OF ANY KIND, either express or implied.
 * See the License for the specific language governing permissions and
 * limitations under the License.
 *
*/

#ifndef NODE_HH
#define NODE_HH

#include <boost/enable_shared_from_this.hpp>
#include <map>
#include <list>
#include <string>
#include <vector>

#include "transport/TransportTypes.hh"
#include "transport/TopicManager.hh"

namespace gazebo
{
  namespace transport
  {
    /// \addtogroup gazebo_transport
    /// \{

    /// \brief A node can advertise and subscribe topics, publish on
    ///        advertised topics and listen to subscribed topics.
    class Node : public boost::enable_shared_from_this<Node>
    {
      /// \brief Constructor
      public: Node();

      /// \brief Destructor
      public: virtual ~Node();

      /// \brief Init the node
      /// \param space Set the global namespace of all topics. If left
      ///              blank, the topic will initialize to the first
      ///              namespace on the Master
      public: void Init(const std::string &_space ="");

      public: void Fini();

      /// \brief Get the topic namespace for this node
      /// \return The namespace
      public: std::string GetTopicNamespace() const;

      /// \brief Decode a topic name
      public: std::string DecodeTopicName(const std::string &topic);

      /// \brief Encode a topic name
      public: std::string EncodeTopicName(const std::string &topic);

      /// \brief Get the unique ID of the node
      public: unsigned int GetId() const;

      /// \brief Process all publishers, which has each publisher send it's
      /// most recent message over the wire. This is for internal use only
      public: void ProcessPublishers();
      public: void ProcessIncoming();

      /// \brief Adverise a topic
      template<typename M>
      transport::PublisherPtr Advertise(const std::string &topic,
                                        unsigned int _queueLimit = 1000,
                                        bool _latch = false)
      {
        std::string decodedTopic = this->DecodeTopicName(topic);
        PublisherPtr publisher =
          transport::TopicManager::Instance()->Advertise<M>(
              decodedTopic, _queueLimit, _latch);

        boost::recursive_mutex::scoped_lock lock(this->publisherMutex);
        this->publishers.push_back(publisher);
        this->publishersEnd = this->publishers.end();

        return publisher;
      }

      /// \brief Subscribe to a topic, and return data on the callback
      template<typename M, typename T>
      SubscriberPtr Subscribe(const std::string &topic,
          void(T::*fp)(const boost::shared_ptr<M const> &), T *obj,
          bool _latching = false)
      {
        SubscribeOptions ops;
        std::string decodedTopic = this->DecodeTopicName(topic);
        ops.template Init<M>(decodedTopic, shared_from_this(), _latching);

        boost::recursive_mutex::scoped_lock lock(this->incomingMutex);
        this->callbacks[decodedTopic].push_back(CallbackHelperPtr(
              new CallbackHelperT<M>(boost::bind(fp, obj, _1))));

        return transport::TopicManager::Instance()->Subscribe(ops);
      }

      /// \brief Subscribe to a topic, and return data on the callback
      template<typename M>
      SubscriberPtr Subscribe(const std::string &topic,
          void(*fp)(const boost::shared_ptr<M const> &), bool _latching = false)
      {
        SubscribeOptions ops;
        std::string decodedTopic = this->DecodeTopicName(topic);
        ops.template Init<M>(decodedTopic, shared_from_this(), _latching);

        boost::recursive_mutex::scoped_lock lock(this->incomingMutex);
        this->callbacks[decodedTopic].push_back(
            CallbackHelperPtr(new CallbackHelperT<M>(fp)));

        return transport::TopicManager::Instance()->Subscribe(ops);
      }

      public: bool HandleData(const std::string &_topic,
                              const std::string &_msg);

      /// \brief Add a latched message to the node for publication.
      ///
      /// This is called when a subscription is connected to a
      /// publication.
      /// \param[in] _topic Name of the topic to publish data on.
      /// \param[in] _msg The message to publish.
      public: void InsertLatchedMsg(const std::string &_topic,
                                    const std::string &_msg);


      /// \brief Get the message type for a topic
      public: std::string GetMsgType(const std::string &_topic) const;

      private: std::string topicNamespace;
      private: std::vector<PublisherPtr> publishers;
      private: std::vector<PublisherPtr>::iterator publishersIter;
      private: std::vector<PublisherPtr>::iterator publishersEnd;
      private: static unsigned int idCounter;
      private: unsigned int id;

      private: typedef std::list<CallbackHelperPtr> Callback_L;
      private: typedef std::map<std::string, Callback_L> Callback_M;
      private: Callback_M callbacks;
      private: std::map<std::string, std::list<std::string> > incomingMsgs;
<<<<<<< HEAD
      private: boost::recursive_mutex *publisherMutex;
      private: boost::recursive_mutex *incomingMutex;

      private: bool initialized;
=======
      private: boost::recursive_mutex publisherMutex;
      private: boost::recursive_mutex incomingMutex;
>>>>>>> 3ab5e0b9
    };
    /// \}
  }
}
#endif<|MERGE_RESOLUTION|>--- conflicted
+++ resolved
@@ -148,15 +148,10 @@
       private: typedef std::map<std::string, Callback_L> Callback_M;
       private: Callback_M callbacks;
       private: std::map<std::string, std::list<std::string> > incomingMsgs;
-<<<<<<< HEAD
-      private: boost::recursive_mutex *publisherMutex;
-      private: boost::recursive_mutex *incomingMutex;
+      private: boost::recursive_mutex publisherMutex;
+      private: boost::recursive_mutex incomingMutex;
 
       private: bool initialized;
-=======
-      private: boost::recursive_mutex publisherMutex;
-      private: boost::recursive_mutex incomingMutex;
->>>>>>> 3ab5e0b9
     };
     /// \}
   }
