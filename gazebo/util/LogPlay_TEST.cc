--- conflicted
+++ resolved
@@ -441,12 +441,8 @@
   std::string endTag = "</gazebo_log>";
 
   // Back up the length of the closing tag.
-<<<<<<< HEAD
-  inFile.seekg(-1 - endTag.length(), std::ios::end);
-=======
   int len = -1 - static_cast<int>(endTag.length());
   inFile.seekg(len, std::ios::end);
->>>>>>> 81c70230
 
   // Get the last line
   std::string lastLine;
