--- conflicted
+++ resolved
@@ -67,11 +67,6 @@
 
 target_link_libraries(gazebo_util
   gazebo_common
-<<<<<<< HEAD
-  gazebo_math
-=======
-  gazebo_transport
->>>>>>> 08918985
   gazebo_msgs
   ${tinyxml2_LIBRARIES}
 )
