/*
 * Copyright 2012 Open Source Robotics Foundation
 *
 * Licensed under the Apache License, Version 2.0 (the "License");
 * you may not use this file except in compliance with the License.
 * You may obtain a copy of the License at
 *
 * http://www.apache.org/licenses/LICENSE-2.0
 *
 * Unless required by applicable law or agreed to in writing, software
 * distributed under the License is distributed on an "AS IS" BASIS,
 * WITHOUT WARRANTIES OR CONDITIONS OF ANY KIND, either express or implied.
 * See the License for the specific language governing permissions and
 * limitations under the License.
 *
 */
/* Desc: A diagnostic class
 * Author: Nate Koenig
 * Date: 2 Feb 2011
 */

#include "gazebo/transport/transport.hh"
#include "gazebo/common/Assert.hh"
#include "gazebo/common/Events.hh"

#include "gazebo/util/Diagnostics.hh"

using namespace gazebo;
using namespace util;

//////////////////////////////////////////////////
DiagnosticManager::DiagnosticManager()
{
<<<<<<< HEAD
=======
  this->enabled = false;

  this->node = transport::NodePtr(new transport::Node());
>>>>>>> 74f3ba4b
  // Get the base of the time logging path
  if (!getenv("HOME"))
  {
    gzwarn << "HOME environment variable missing. Diagnostic timing "
      << "information will be logged to /tmp/gazebo.\n";
    this->logPath = "/tmp/gazebo";
  }
  else
  {
    this->logPath = getenv("HOME");
    this->logPath /= ".gazebo";
  }

  this->logPath = this->logPath / "diagnostics" /
    common::Time::GetWallTimeAsISOString();
}

//////////////////////////////////////////////////
DiagnosticManager::~DiagnosticManager()
{
  this->Fini();
}

//////////////////////////////////////////////////
void DiagnosticManager::Init(const std::string &_worldName)
{
  this->node.reset(new transport::Node());

  this->node->Init(_worldName);
  this->pub = this->node->Advertise<msgs::Diagnostics>("~/diagnostics");

  this->controlSub = this->node->Subscribe("~/diagnostic/control",
      &DiagnosticManager::OnControl, this, true);
}

//////////////////////////////////////////////////
void DiagnosticManager::Fini()
{
  event::Events::DisconnectWorldUpdateBegin(this->updateConnection);

  // Stop all the timers
  for (TimerMap::iterator iter = this->timers.begin();
       iter != this->timers.end(); ++iter)
  {
    iter->second->Stop();
  }
}

//////////////////////////////////////////////////
boost::filesystem::path DiagnosticManager::GetLogPath() const
{
  return this->logPath;
}

//////////////////////////////////////////////////
void DiagnosticManager::Update(const common::UpdateInfo &_info)
{
  if (_info.realTime > 0)
    this->msg.set_real_time_factor((_info.simTime / _info.realTime).Double());
  else
    this->msg.set_real_time_factor(0.0);

  msgs::Set(this->msg.mutable_real_time(), _info.realTime);
  msgs::Set(this->msg.mutable_sim_time(), _info.simTime);

  if (this->pub)
    this->pub->Publish(this->msg);

  this->msg.clear_time();
}

//////////////////////////////////////////////////
void DiagnosticManager::AddTime(const std::string &_name,
    common::Time &_wallTime, common::Time &_elapsedTime)
{
  msgs::Diagnostics::DiagTime *time = this->msg.add_time();
  time->set_name(_name);
  msgs::Set(time->mutable_elapsed(), _elapsedTime);
  msgs::Set(time->mutable_wall(), _wallTime);
}

//////////////////////////////////////////////////
void DiagnosticManager::StartTimer(const std::string &_name)
{
  TimerMap::iterator iter = this->timers.find(_name);
  if (iter != this->timers.end())
  {
    GZ_ASSERT(iter->second != NULL, "DiagnosticTimerPtr is NULL");
    iter->second->Start();
  }
  else
  {
    this->timers[_name] = DiagnosticTimerPtr(new DiagnosticTimer(_name));
  }
}

//////////////////////////////////////////////////
void DiagnosticManager::StopTimer(const std::string &_name)
{
  TimerMap::iterator iter = this->timers.find(_name);
  if (iter != this->timers.end())
  {
    GZ_ASSERT(iter->second, "DiagnosticTimerPtr is NULL");
    iter->second->Stop();
  }
  else
  {
    // Don't output a warning message. It's possible to endable Diagnostics
    // in the middle of a DIAG_START and DIAG_STOP.
  }
}

//////////////////////////////////////////////////
void DiagnosticManager::Lap(const std::string &_name,
                            const std::string &_prefix)
{
  TimerMap::iterator iter;
  iter = this->timers.find(_name);

  if (iter != this->timers.end())
  {
    GZ_ASSERT(iter->second, "DiagnosticTimerPtr is NULL");

    iter->second->Lap(_prefix);
  }
  else
  {
    // Don't output a warning message. It's possible to endable Diagnostics
    // in the middle of a DIAG_START and DIAG_STOP.
  }
}

//////////////////////////////////////////////////
int DiagnosticManager::GetTimerCount() const
{
  return this->timers.size();
}

//////////////////////////////////////////////////
common::Time DiagnosticManager::GetTime(int _index) const
{
  if (_index < 0 || static_cast<size_t>(_index) > this->timers.size())
  {
    gzerr << "Invalid index of[" << _index << "]. Must be between 0 and "
      << this->timers.size()-1 << ", inclusive.\n";
    return common::Time();
  }

  TimerMap::const_iterator iter;

  iter = this->timers.begin();
  std::advance(iter, _index);

  if (iter != this->timers.end())
  {
    GZ_ASSERT(iter->second, "DiagnosticTimerPtr is NULL");
    return iter->second->GetElapsed();
  }
  else
    gzerr << "Error getting time\n";

  return common::Time();
}

//////////////////////////////////////////////////
std::string DiagnosticManager::GetLabel(int _index) const
{
  if (_index < 0 || static_cast<size_t>(_index) > this->timers.size())
  {
    gzerr << "Invalid index of[" << _index << "]. Must be between 0 and "
      << this->timers.size()-1 << ", inclusive.\n";
    return std::string();
  }
  TimerMap::const_iterator iter;

  iter = this->timers.begin();
  std::advance(iter, _index);

  if (iter != this->timers.end())
    return iter->first;
  else
    gzerr << "Erorr getting label\n";

  return "null";
}

//////////////////////////////////////////////////
common::Time DiagnosticManager::GetTime(const std::string &_label) const
{
  TimerMap::const_iterator iter;
  iter = this->timers.find(_label);

  if (iter != this->timers.end())
  {
    GZ_ASSERT(iter->second, "DiagnosticTimerPtr is NULL");
    return iter->second->GetElapsed();
  }
  else
    gzerr << "Error getting time\n";

  return common::Time();
}

//////////////////////////////////////////////////
bool DiagnosticManager::GetEnabled() const
{
  return this->enabled;
}

//////////////////////////////////////////////////
void DiagnosticManager::SetEnabled(bool _enabled)
{
  this->enabled = _enabled;

  if (this->enabled)
  {
    // Make sure the path exists.
    if (!boost::filesystem::exists(this->logPath))
      boost::filesystem::create_directories(this->logPath);

    this->updateConnection = event::Events::ConnectWorldUpdateBegin(
        boost::bind(&DiagnosticManager::Update, this, _1));

    _diagStartPtr = &_DiagnosticManager_Start;
    _diagStopPtr = &_DiagnosticManager_Stop;
    _diagLapPtr = &_DiagnosticManager_Lap;
  }
  else
  {
    event::Events::DisconnectWorldUpdateBegin(this->updateConnection);

    _diagStartPtr = &_DiagnosticManager_Noop1;
    _diagStopPtr = &_DiagnosticManager_Noop1;
    _diagLapPtr = &_DiagnosticManager_Noop2;

  }
}

//////////////////////////////////////////////////
void DiagnosticManager::OnControl(ConstDiagnosticControlPtr &_msg)
{
  if (_msg->has_enabled())
    this->SetEnabled(_msg->enabled());
}

//////////////////////////////////////////////////
DiagnosticTimer::DiagnosticTimer(const std::string &_name) : Timer()
{
  boost::filesystem::path logPath;

  logPath = DiagnosticManager::Instance()->GetLogPath() / (_name + ".log");
  this->log.open(logPath.string().c_str(), std::ios::out | std::ios::app);

  this->name = _name;
  this->Start();
}

//////////////////////////////////////////////////
DiagnosticTimer::~DiagnosticTimer()
{
  this->Stop();
  this->log.close();
}

//////////////////////////////////////////////////
void DiagnosticTimer::Start()
{
  // Only start if not running.
  if (!this->GetRunning())
  {
    // Start the timer
    Timer::Start();

    // Make sure the prev lap is reset
    this->prevLap.Set(0, 0);
  }
}

//////////////////////////////////////////////////
void DiagnosticTimer::Stop()
{
  // Only stop is currently running
  if (this->GetRunning())
  {
    // Stop the timer
    Timer::Stop();

    common::Time elapsed = this->GetElapsed();
    common::Time currTime = common::Time::GetWallTime();

    // Write out the total elapsed time.
    this->log << this->name << " " << currTime << " "
      << elapsed.Double() << std::endl;
    this->log.flush();

    DiagnosticManager::Instance()->AddTime(this->name, currTime, elapsed);

    // Reset the lap time
    this->prevLap.Set(0, 0);
  }
}

//////////////////////////////////////////////////
void DiagnosticTimer::Lap(const std::string &_prefix)
{
  // Get the current elapsed time.
  common::Time elapsed = this->GetElapsed();
  common::Time delta = elapsed - this->prevLap;
  common::Time currTime = common::Time::GetWallTime();

  // Write out the delta time.
  this->log << this->name << ":" << _prefix << " " <<
    currTime << " " << delta.Double() << std::endl;

  DiagnosticManager::Instance()->AddTime(this->name + ":" + _prefix,
      currTime, delta);

  // Store the prev lap time.
  this->prevLap = elapsed;
}<|MERGE_RESOLUTION|>--- conflicted
+++ resolved
@@ -31,12 +31,9 @@
 //////////////////////////////////////////////////
 DiagnosticManager::DiagnosticManager()
 {
-<<<<<<< HEAD
-=======
   this->enabled = false;
 
   this->node = transport::NodePtr(new transport::Node());
->>>>>>> 74f3ba4b
   // Get the base of the time logging path
   if (!getenv("HOME"))
   {
@@ -52,6 +49,10 @@
 
   this->logPath = this->logPath / "diagnostics" /
     common::Time::GetWallTimeAsISOString();
+
+  // Make sure the path exists.
+  if (!boost::filesystem::exists(this->logPath))
+    boost::filesystem::create_directories(this->logPath);
 }
 
 //////////////////////////////////////////////////
