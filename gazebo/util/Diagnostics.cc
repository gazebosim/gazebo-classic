/*
 * Copyright (C) 2012-2015 Open Source Robotics Foundation
 *
 * Licensed under the Apache License, Version 2.0 (the "License");
 * you may not use this file except in compliance with the License.
 * You may obtain a copy of the License at
 *
 * http://www.apache.org/licenses/LICENSE-2.0
 *
 * Unless required by applicable law or agreed to in writing, software
 * distributed under the License is distributed on an "AS IS" BASIS,
 * WITHOUT WARRANTIES OR CONDITIONS OF ANY KIND, either express or implied.
 * See the License for the specific language governing permissions and
 * limitations under the License.
 *
 */
<<<<<<< HEAD
#ifdef _WIN32
  #include <algorithm>
  // Ensure that Winsock2.h is included before Windows.h, which can get
  // pulled in by anybody (e.g., Boost).
  #include <Winsock2.h>
#endif
=======
/* Desc: A diagnostic class
 * Author: Nate Koenig
 * Date: 2 Feb 2011
 */
#include <boost/bind.hpp>
>>>>>>> e0bc65ca

#include "gazebo/common/Assert.hh"
#include "gazebo/common/CommonIface.hh"
#include "gazebo/common/Events.hh"
#include "gazebo/common/SystemPaths.hh"
#include "gazebo/transport/transport.hh"
#include "gazebo/util/Diagnostics.hh"

using namespace gazebo;
using namespace util;

//////////////////////////////////////////////////
DiagnosticManager::DiagnosticManager()
{
#ifndef _WIN32
  const char *homePath = common::getEnv("HOME");
#else
  const char *homePath = common::getEnv("HOMEPATH");
#endif
  this->logPath = homePath;

  // Get the base of the time logging path
  if (!homePath)
  {
    common::SystemPaths *paths = common::SystemPaths::Instance();
    gzwarn << "HOME environment variable missing. Diagnostic timing " <<
      "information will be logged to " << paths->GetTmpPath() << "\n";
    this->logPath = paths->GetTmpPath() + "/gazebo";
  }
  else
  {
    this->logPath /= ".gazebo";
  }

  std::string timeStr = common::Time::GetWallTimeAsISOString();

#ifdef _WIN32
  std::replace(timeStr.begin(), timeStr.end(), ':', '_');
#endif

  this->logPath = this->logPath / "diagnostics" / timeStr;

  // Make sure the path exists.
  if (!boost::filesystem::exists(this->logPath))
    boost::filesystem::create_directories(this->logPath);
}

//////////////////////////////////////////////////
DiagnosticManager::~DiagnosticManager()
{
  event::Events::DisconnectWorldUpdateBegin(this->updateConnection);
}

//////////////////////////////////////////////////
void DiagnosticManager::Init(const std::string &_worldName)
{
  this->node.reset(new transport::Node());

  this->node->Init(_worldName);

  this->pub = this->node->Advertise<msgs::Diagnostics>("~/diagnostics");

  this->updateConnection = event::Events::ConnectWorldUpdateBegin(
      boost::bind(&DiagnosticManager::Update, this, _1));
}

//////////////////////////////////////////////////
boost::filesystem::path DiagnosticManager::GetLogPath() const
{
  return this->logPath;
}

//////////////////////////////////////////////////
void DiagnosticManager::Update(const common::UpdateInfo &_info)
{
  if (_info.realTime > common::Time::Zero)
    this->msg.set_real_time_factor((_info.simTime / _info.realTime).Double());
  else
    this->msg.set_real_time_factor(0.0);

  msgs::Set(this->msg.mutable_real_time(), _info.realTime);
  msgs::Set(this->msg.mutable_sim_time(), _info.simTime);

  if (this->pub && this->pub->HasConnections())
    this->pub->Publish(this->msg);

  this->msg.clear_time();
}

//////////////////////////////////////////////////
void DiagnosticManager::AddTime(const std::string &_name,
    common::Time &_wallTime, common::Time &_elapsedTime)
{
  msgs::Diagnostics::DiagTime *time = this->msg.add_time();
  time->set_name(_name);
  msgs::Set(time->mutable_elapsed(), _elapsedTime);
  msgs::Set(time->mutable_wall(), _wallTime);
}

//////////////////////////////////////////////////
void DiagnosticManager::StartTimer(const std::string &_name)
{
  TimerMap::iterator iter = this->timers.find(_name);
  if (iter != this->timers.end())
  {
    GZ_ASSERT(iter->second != NULL, "DiagnosticTimerPtr is NULL");
    iter->second->Start();
  }
  else
  {
    this->timers[_name] = DiagnosticTimerPtr(new DiagnosticTimer(_name));
  }
}

//////////////////////////////////////////////////
void DiagnosticManager::StopTimer(const std::string &_name)
{
  TimerMap::iterator iter = this->timers.find(_name);
  if (iter != this->timers.end())
  {
    GZ_ASSERT(iter->second, "DiagnosticTimerPtr is NULL");
    iter->second->Stop();
  }
  else
    gzerr << "Unable to find timer[" << _name << "]\n";
}

//////////////////////////////////////////////////
void DiagnosticManager::Lap(const std::string &_name,
                            const std::string &_prefix)
{
  TimerMap::iterator iter;
  iter = this->timers.find(_name);

  if (iter == this->timers.end())
    gzerr << "Unable to find timer with name[" << _name << "]\n";
  else
  {
    GZ_ASSERT(iter->second, "DiagnosticTimerPtr is NULL");

    iter->second->Lap(_prefix);
  }
}

//////////////////////////////////////////////////
int DiagnosticManager::GetTimerCount() const
{
  return this->timers.size();
}

//////////////////////////////////////////////////
common::Time DiagnosticManager::GetTime(int _index) const
{
  if (_index < 0 || static_cast<size_t>(_index) > this->timers.size())
  {
    gzerr << "Invalid index of[" << _index << "]. Must be between 0 and "
      << this->timers.size()-1 << ", inclusive.\n";
    return common::Time();
  }

  TimerMap::const_iterator iter;

  iter = this->timers.begin();
  std::advance(iter, _index);

  if (iter != this->timers.end())
  {
    GZ_ASSERT(iter->second, "DiagnosticTimerPtr is NULL");
    return iter->second->GetElapsed();
  }
  else
    gzerr << "Error getting time\n";

  return common::Time();
}

//////////////////////////////////////////////////
std::string DiagnosticManager::GetLabel(int _index) const
{
  if (_index < 0 || static_cast<size_t>(_index) > this->timers.size())
  {
    gzerr << "Invalid index of[" << _index << "]. Must be between 0 and "
      << this->timers.size()-1 << ", inclusive.\n";
    return std::string();
  }
  TimerMap::const_iterator iter;

  iter = this->timers.begin();
  std::advance(iter, _index);

  if (iter != this->timers.end())
    return iter->first;
  else
    gzerr << "Erorr getting label\n";

  return "null";
}

//////////////////////////////////////////////////
common::Time DiagnosticManager::GetTime(const std::string &_label) const
{
  TimerMap::const_iterator iter;
  iter = this->timers.find(_label);

  if (iter != this->timers.end())
  {
    GZ_ASSERT(iter->second, "DiagnosticTimerPtr is NULL");
    return iter->second->GetElapsed();
  }
  else
    gzerr << "Error getting time\n";

  return common::Time();
}

//////////////////////////////////////////////////
DiagnosticTimer::DiagnosticTimer(const std::string &_name) : Timer()
{
  boost::filesystem::path logPath;

  logPath = DiagnosticManager::Instance()->GetLogPath() / (_name + ".log");
  this->log.open(logPath.string().c_str(), std::ios::out | std::ios::app);

  this->name = _name;
  this->Start();
}

//////////////////////////////////////////////////
DiagnosticTimer::~DiagnosticTimer()
{
  this->Stop();
  this->log.close();
}

//////////////////////////////////////////////////
void DiagnosticTimer::Start()
{
  // Only start if not running.
  if (!this->GetRunning())
  {
    // Start the timer
    Timer::Start();

    // Make sure the prev lap is reset
    this->prevLap.Set(0, 0);
  }
}

//////////////////////////////////////////////////
void DiagnosticTimer::Stop()
{
  // Only stop is currently running
  if (this->GetRunning())
  {
    // Stop the timer
    Timer::Stop();

    common::Time elapsed = this->GetElapsed();
    common::Time currTime = common::Time::GetWallTime();

    // Write out the total elapsed time.
    this->log << this->name << " " << currTime << " "
      << elapsed.Double() << std::endl;
    this->log.flush();

    DiagnosticManager::Instance()->AddTime(this->name, currTime, elapsed);

    // Reset the lap time
    this->prevLap.Set(0, 0);
  }
}

//////////////////////////////////////////////////
void DiagnosticTimer::Lap(const std::string &_prefix)
{
  // Get the current elapsed time.
  common::Time elapsed = this->GetElapsed();
  common::Time delta = elapsed - this->prevLap;
  common::Time currTime = common::Time::GetWallTime();

  // Write out the delta time.
  this->log << this->name << ":" << _prefix << " " <<
    currTime << " " << delta.Double() << std::endl;

  DiagnosticManager::Instance()->AddTime(this->name + ":" + _prefix,
      currTime, delta);

  // Store the prev lap time.
  this->prevLap = elapsed;
}<|MERGE_RESOLUTION|>--- conflicted
+++ resolved
@@ -14,20 +14,14 @@
  * limitations under the License.
  *
  */
-<<<<<<< HEAD
 #ifdef _WIN32
   #include <algorithm>
   // Ensure that Winsock2.h is included before Windows.h, which can get
   // pulled in by anybody (e.g., Boost).
   #include <Winsock2.h>
 #endif
-=======
-/* Desc: A diagnostic class
- * Author: Nate Koenig
- * Date: 2 Feb 2011
- */
+
 #include <boost/bind.hpp>
->>>>>>> e0bc65ca
 
 #include "gazebo/common/Assert.hh"
 #include "gazebo/common/CommonIface.hh"
