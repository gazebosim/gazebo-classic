--- conflicted
+++ resolved
@@ -22,11 +22,6 @@
 
 #include "gazebo/gazebo_config.h"
 
-<<<<<<< HEAD
-#include "gazebo/msgs/msgs.hh"
-
-=======
->>>>>>> 08918985
 #include "gazebo/common/UpdateInfo.hh"
 #include "gazebo/common/SingletonT.hh"
 #include "gazebo/common/Timer.hh"
@@ -166,30 +161,9 @@
       /// \param[in] _wallTime Wall clock time stamp.
       /// \param[in] _elapsedTime Elapsed time, this is the time
       /// measurement.
-<<<<<<< HEAD
-      private: void AddTime(const std::string &_name, common::Time &_wallTime,
-                   common::Time &_elapsedtime);
-
-      /// \brief Map of all the active timers.
-      private: typedef boost::unordered_map<std::string, DiagnosticTimerPtr>
-               TimerMap;
-
-      /// \brief dictionary of timers index by name
-      private: TimerMap timers;
-
-      /// \brief Path in which to store timing logs.
-      private: boost::filesystem::path logPath;
-
-      /// \brief The message to output
-      private: msgs::Diagnostics msg;
-
-      /// \brief Pointer to the update event connection
-      private: event::ConnectionPtr updateConnection;
-=======
       private: void AddTime(const std::string &_name,
                    const common::Time &_wallTime,
                    const common::Time &_elapsedtime);
->>>>>>> 08918985
 
       // Singleton implementation
       private: friend class SingletonT<DiagnosticManager>;
