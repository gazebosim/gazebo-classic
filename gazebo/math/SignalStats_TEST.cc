/*
 * Copyright (C) 2014 Open Source Robotics Foundation
 *
 * Licensed under the Apache License, Version 2.0 (the "License");
 * you may not use this file except in compliance with the License.
 * You may obtain a copy of the License at
 *
 *     http://www.apache.org/licenses/LICENSE-2.0
 *
 * Unless required by applicable law or agreed to in writing, software
 * distributed under the License is distributed on an "AS IS" BASIS,
 * WITHOUT WARRANTIES OR CONDITIONS OF ANY KIND, either express or implied.
 * See the License for the specific language governing permissions and
 * limitations under the License.
 *
*/

#include <gtest/gtest.h>

#include "gazebo/math/SignalStats.hh"
#include "test/util.hh"

using namespace gazebo;

class SignalStatsTest : public gazebo::testing::AutoLogFixture { };

TEST_F(SignalStatsTest, SignalMean)
{
  {
    // Constructor
    math::SignalMean mean;
    EXPECT_DOUBLE_EQ(mean.Value(), 0.0);
    EXPECT_EQ(mean.Count(), 0u);
    EXPECT_EQ(mean.ShortName(), std::string("mean"));

    // Reset
    mean.Reset();
    EXPECT_DOUBLE_EQ(mean.Value(), 0.0);
    EXPECT_EQ(mean.Count(), 0u);
  }

  {
    // Constant values, mean should match
    math::SignalMean mean;
    EXPECT_DOUBLE_EQ(mean.Value(), 0.0);
    EXPECT_EQ(mean.Count(), 0u);

    const double value = 3.14159;

    // Loop two times to verify Reset
    for (int j = 0; j < 2; ++j)
    {
      for (unsigned int i = 1; i <= 10; ++i)
      {
        mean.InsertData(value);
        EXPECT_NEAR(mean.Value(), value, 1e-10);
        EXPECT_EQ(mean.Count(), i);
      }

      // Reset
      mean.Reset();
      EXPECT_DOUBLE_EQ(mean.Value(), 0.0);
      EXPECT_EQ(mean.Count(), 0u);
    }
  }

  {
    // Values with alternating sign, increasing magnitude
    // Should be zero every other time
    math::SignalMean mean;
    EXPECT_DOUBLE_EQ(mean.Value(), 0.0);
    EXPECT_EQ(mean.Count(), 0u);

    const double value = 3.14159;

    // Loop two times to verify Reset
    for (int j = 0; j < 2; ++j)
    {
      for (unsigned int i = 1; i <= 10; ++i)
      {
        mean.InsertData(value * i);
        mean.InsertData(-value * i);
        EXPECT_NEAR(mean.Value(), 0.0, 1e-10);
        EXPECT_EQ(mean.Count(), i*2);
      }

      // Reset
      mean.Reset();
      EXPECT_DOUBLE_EQ(mean.Value(), 0.0);
      EXPECT_EQ(mean.Count(), 0u);
    }
  }
}

TEST_F(SignalStatsTest, SignalRootMeanSquare)
{
  {
    // Constructor
    math::SignalRootMeanSquare rms;
    EXPECT_DOUBLE_EQ(rms.Value(), 0.0);
    EXPECT_EQ(rms.Count(), 0u);
    EXPECT_EQ(rms.ShortName(), std::string("rms"));

    // Reset
    rms.Reset();
    EXPECT_DOUBLE_EQ(rms.Value(), 0.0);
    EXPECT_EQ(rms.Count(), 0u);
  }

  {
    // Constant values, rms should match
    math::SignalRootMeanSquare rms;
    EXPECT_DOUBLE_EQ(rms.Value(), 0.0);
    EXPECT_EQ(rms.Count(), 0u);

    const double value = 3.14159;

    // Loop two times to verify Reset
    for (int j = 0; j < 2; ++j)
    {
      for (unsigned int i = 1; i <= 10; ++i)
      {
        rms.InsertData(value);
        EXPECT_NEAR(rms.Value(), value, 1e-10);
        EXPECT_EQ(rms.Count(), i);
      }

      // Reset
      rms.Reset();
      EXPECT_DOUBLE_EQ(rms.Value(), 0.0);
      EXPECT_EQ(rms.Count(), 0u);
    }
  }

  {
    // Values with alternating sign, same magnitude
    // rms should match absolute value every time
    math::SignalRootMeanSquare rms;
    EXPECT_DOUBLE_EQ(rms.Value(), 0.0);
    EXPECT_EQ(rms.Count(), 0u);

    const double value = 3.14159;

    // Loop two times to verify Reset
    for (int j = 0; j < 2; ++j)
    {
      for (unsigned int i = 1; i <= 10; ++i)
      {
        rms.InsertData(value);
        EXPECT_NEAR(rms.Value(), value, 1e-10);
        EXPECT_EQ(rms.Count(), i*2-1);

        rms.InsertData(-value);
        EXPECT_NEAR(rms.Value(), value, 1e-10);
        EXPECT_EQ(rms.Count(), i*2);
      }

      // Reset
      rms.Reset();
      EXPECT_DOUBLE_EQ(rms.Value(), 0.0);
      EXPECT_EQ(rms.Count(), 0u);
    }
  }
}

TEST_F(SignalStatsTest, SignalMaxAbsoluteValue)
{
  {
    // Constructor
    math::SignalMaxAbsoluteValue max;
    EXPECT_DOUBLE_EQ(max.Value(), 0.0);
    EXPECT_EQ(max.Count(), 0u);
    EXPECT_EQ(max.ShortName(), std::string("maxAbs"));

    // Reset
    max.Reset();
    EXPECT_DOUBLE_EQ(max.Value(), 0.0);
    EXPECT_EQ(max.Count(), 0u);
  }

  {
    // Constant values, max should match
    math::SignalMaxAbsoluteValue max;
    EXPECT_DOUBLE_EQ(max.Value(), 0.0);
    EXPECT_EQ(max.Count(), 0u);

    const double value = 3.14159;

    // Loop two times to verify Reset
    for (int j = 0; j < 2; ++j)
    {
      for (unsigned int i = 1; i <= 10; ++i)
      {
        max.InsertData(value);
        EXPECT_NEAR(max.Value(), value, 1e-10);
        EXPECT_EQ(max.Count(), i);
      }

      // Reset
      max.Reset();
      EXPECT_DOUBLE_EQ(max.Value(), 0.0);
      EXPECT_EQ(max.Count(), 0u);
    }
  }

  {
    // Values with alternating sign, increasing magnitude
    // max should match absolute value every time
    math::SignalMaxAbsoluteValue max;
    EXPECT_DOUBLE_EQ(max.Value(), 0.0);
    EXPECT_EQ(max.Count(), 0u);

    const double value = 3.14159;

    // Loop two times to verify Reset
    for (int j = 0; j < 2; ++j)
    {
      for (unsigned int i = 1; i <= 10; ++i)
      {
        max.InsertData(value * i);
        EXPECT_NEAR(max.Value(), value * i, 1e-10);
        EXPECT_EQ(max.Count(), i*2-1);

        max.InsertData(-value * i);
        EXPECT_NEAR(max.Value(), value * i, 1e-10);
        EXPECT_EQ(max.Count(), i*2);
      }

      // Reset
      max.Reset();
      EXPECT_DOUBLE_EQ(max.Value(), 0.0);
      EXPECT_EQ(max.Count(), 0u);
    }
  }
}

TEST_F(SignalStatsTest, SignalStats)
{
  {
    // Constructor
    math::SignalStats stats;
    EXPECT_TRUE(stats.Map().empty());
    EXPECT_EQ(stats.Count(), 0u);

    // Reset
    stats.Reset();
    EXPECT_TRUE(stats.Map().empty());
    EXPECT_EQ(stats.Count(), 0u);
  }

  {
    // InsertStatistic
    math::SignalStats stats;
    EXPECT_TRUE(stats.Map().empty());

    EXPECT_TRUE(stats.InsertStatistic("maxAbs"));
    EXPECT_FALSE(stats.InsertStatistic("maxAbs"));
    EXPECT_FALSE(stats.Map().empty());

    EXPECT_TRUE(stats.InsertStatistic("mean"));
    EXPECT_FALSE(stats.InsertStatistic("mean"));
    EXPECT_FALSE(stats.Map().empty());

    EXPECT_TRUE(stats.InsertStatistic("rms"));
    EXPECT_FALSE(stats.InsertStatistic("rms"));
    EXPECT_FALSE(stats.Map().empty());

    EXPECT_FALSE(stats.InsertStatistic("FakeStatistic"));

    // Map with no data
    std::map<std::string, double> map = stats.Map();
    EXPECT_FALSE(map.empty());
    EXPECT_EQ(map.size(), 3u);
    EXPECT_EQ(map.count("maxAbs"), 1u);
    EXPECT_EQ(map.count("mean"), 1u);
    EXPECT_EQ(map.count("rms"), 1u);
    EXPECT_EQ(map.count("FakeStatistic"), 0u);
  }

  {
    // InsertStatistics
    math::SignalStats stats;
    EXPECT_FALSE(stats.InsertStatistics(""));
    EXPECT_TRUE(stats.Map().empty());

    EXPECT_TRUE(stats.InsertStatistics("maxAbs,rms"));
    EXPECT_FALSE(stats.InsertStatistics("maxAbs,rms"));
    EXPECT_FALSE(stats.InsertStatistics("maxAbs"));
    EXPECT_FALSE(stats.InsertStatistics("rms"));
    EXPECT_FALSE(stats.Map().empty());

    EXPECT_FALSE(stats.InsertStatistics("mean,FakeStatistic"));
    EXPECT_FALSE(stats.Map().empty());

    EXPECT_FALSE(stats.InsertStatistics("FakeStatistic"));

    // Map with no data
    std::map<std::string, double> map = stats.Map();
    EXPECT_FALSE(map.empty());
    EXPECT_EQ(map.size(), 3u);
    EXPECT_EQ(map.count("maxAbs"), 1u);
    EXPECT_EQ(map.count("mean"), 1u);
    EXPECT_EQ(map.count("rms"), 1u);
    EXPECT_EQ(map.count("FakeStatistic"), 0u);
  }

  {
    // Add some statistics
    math::SignalStats stats;
    EXPECT_TRUE(stats.InsertStatistics("maxAbs,mean,rms"));
    EXPECT_EQ(stats.Map().size(), 3u);

    // No data yet
    EXPECT_EQ(stats.Count(), 0u);

    // Insert data with alternating signs
    const double value = 3.14159;
    stats.InsertData(value);
    stats.InsertData(-value);
    EXPECT_EQ(stats.Count(), 2u);

    {
      std::map<std::string, double> map = stats.Map();
      EXPECT_NEAR(map["maxAbs"], value, 1e-10);
      EXPECT_NEAR(map["rms"], value, 1e-10);
      EXPECT_NEAR(map["mean"], 0.0, 1e-10);
    }

    stats.Reset();
    EXPECT_EQ(stats.Map().size(), 3u);
    EXPECT_EQ(stats.Count(), 0u);
    {
      std::map<std::string, double> map = stats.Map();
      EXPECT_DOUBLE_EQ(map["maxAbs"], 0.0);
      EXPECT_DOUBLE_EQ(map["rms"], 0.0);
      EXPECT_DOUBLE_EQ(map["mean"], 0.0);
    }
  }
}
<<<<<<< HEAD

TEST_F(SignalStatsTest, Vector3Stats)
{
  {
    // Constructor
    math::Vector3Stats v3stats;
    EXPECT_TRUE(v3stats.x.Map().empty());
    EXPECT_TRUE(v3stats.y.Map().empty());
    EXPECT_TRUE(v3stats.z.Map().empty());
    EXPECT_TRUE(v3stats.mag.Map().empty());
    EXPECT_EQ(v3stats.x.Count(), 0u);
    EXPECT_EQ(v3stats.y.Count(), 0u);
    EXPECT_EQ(v3stats.z.Count(), 0u);
    EXPECT_EQ(v3stats.mag.Count(), 0u);

    // Reset
    v3stats.Reset();
    EXPECT_TRUE(v3stats.x.Map().empty());
    EXPECT_TRUE(v3stats.y.Map().empty());
    EXPECT_TRUE(v3stats.z.Map().empty());
    EXPECT_TRUE(v3stats.mag.Map().empty());
    EXPECT_EQ(v3stats.x.Count(), 0u);
    EXPECT_EQ(v3stats.y.Count(), 0u);
    EXPECT_EQ(v3stats.z.Count(), 0u);
    EXPECT_EQ(v3stats.mag.Count(), 0u);
  }

  {
    // InsertStatistics
    math::Vector3Stats v3stats;
    EXPECT_TRUE(v3stats.x.Map().empty());
    EXPECT_TRUE(v3stats.y.Map().empty());
    EXPECT_TRUE(v3stats.z.Map().empty());
    EXPECT_TRUE(v3stats.mag.Map().empty());

    EXPECT_TRUE(v3stats.InsertStatistics("maxAbs"));
    EXPECT_FALSE(v3stats.InsertStatistics("maxAbs"));
    EXPECT_FALSE(v3stats.x.Map().empty());
    EXPECT_FALSE(v3stats.y.Map().empty());
    EXPECT_FALSE(v3stats.z.Map().empty());
    EXPECT_FALSE(v3stats.mag.Map().empty());

    // Map with no data
    {
      std::map<std::string, double> map = v3stats.x.Map();
      EXPECT_EQ(map.size(), 1u);
      EXPECT_EQ(map.count("maxAbs"), 1u);
    }
    {
      std::map<std::string, double> map = v3stats.y.Map();
      EXPECT_EQ(map.size(), 1u);
      EXPECT_EQ(map.count("maxAbs"), 1u);
    }
    {
      std::map<std::string, double> map = v3stats.z.Map();
      EXPECT_EQ(map.size(), 1u);
      EXPECT_EQ(map.count("maxAbs"), 1u);
    }
    {
      std::map<std::string, double> map = v3stats.mag.Map();
      EXPECT_EQ(map.size(), 1u);
      EXPECT_EQ(map.count("maxAbs"), 1u);
    }

    // Insert some data
    EXPECT_EQ(v3stats.x.Count(), 0u);
    EXPECT_EQ(v3stats.y.Count(), 0u);
    EXPECT_EQ(v3stats.z.Count(), 0u);
    EXPECT_EQ(v3stats.mag.Count(), 0u);

    v3stats.InsertData(math::Vector3::UnitX);
    v3stats.InsertData(math::Vector3::UnitX);
    v3stats.InsertData(math::Vector3::UnitY);

    EXPECT_EQ(v3stats.x.Count(), 3u);
    EXPECT_EQ(v3stats.y.Count(), 3u);
    EXPECT_EQ(v3stats.z.Count(), 3u);
    EXPECT_EQ(v3stats.mag.Count(), 3u);

    EXPECT_NEAR(v3stats.x.Map()["maxAbs"], 1.0, 1e-10);
    EXPECT_NEAR(v3stats.y.Map()["maxAbs"], 1.0, 1e-10);
    EXPECT_DOUBLE_EQ(v3stats.z.Map()["maxAbs"], 0.0);
    EXPECT_NEAR(v3stats.mag.Map()["maxAbs"], 1.0, 1e-10);
  }
}
=======
>>>>>>> 698f4295
<|MERGE_RESOLUTION|>--- conflicted
+++ resolved
@@ -337,91 +337,3 @@
     }
   }
 }
-<<<<<<< HEAD
-
-TEST_F(SignalStatsTest, Vector3Stats)
-{
-  {
-    // Constructor
-    math::Vector3Stats v3stats;
-    EXPECT_TRUE(v3stats.x.Map().empty());
-    EXPECT_TRUE(v3stats.y.Map().empty());
-    EXPECT_TRUE(v3stats.z.Map().empty());
-    EXPECT_TRUE(v3stats.mag.Map().empty());
-    EXPECT_EQ(v3stats.x.Count(), 0u);
-    EXPECT_EQ(v3stats.y.Count(), 0u);
-    EXPECT_EQ(v3stats.z.Count(), 0u);
-    EXPECT_EQ(v3stats.mag.Count(), 0u);
-
-    // Reset
-    v3stats.Reset();
-    EXPECT_TRUE(v3stats.x.Map().empty());
-    EXPECT_TRUE(v3stats.y.Map().empty());
-    EXPECT_TRUE(v3stats.z.Map().empty());
-    EXPECT_TRUE(v3stats.mag.Map().empty());
-    EXPECT_EQ(v3stats.x.Count(), 0u);
-    EXPECT_EQ(v3stats.y.Count(), 0u);
-    EXPECT_EQ(v3stats.z.Count(), 0u);
-    EXPECT_EQ(v3stats.mag.Count(), 0u);
-  }
-
-  {
-    // InsertStatistics
-    math::Vector3Stats v3stats;
-    EXPECT_TRUE(v3stats.x.Map().empty());
-    EXPECT_TRUE(v3stats.y.Map().empty());
-    EXPECT_TRUE(v3stats.z.Map().empty());
-    EXPECT_TRUE(v3stats.mag.Map().empty());
-
-    EXPECT_TRUE(v3stats.InsertStatistics("maxAbs"));
-    EXPECT_FALSE(v3stats.InsertStatistics("maxAbs"));
-    EXPECT_FALSE(v3stats.x.Map().empty());
-    EXPECT_FALSE(v3stats.y.Map().empty());
-    EXPECT_FALSE(v3stats.z.Map().empty());
-    EXPECT_FALSE(v3stats.mag.Map().empty());
-
-    // Map with no data
-    {
-      std::map<std::string, double> map = v3stats.x.Map();
-      EXPECT_EQ(map.size(), 1u);
-      EXPECT_EQ(map.count("maxAbs"), 1u);
-    }
-    {
-      std::map<std::string, double> map = v3stats.y.Map();
-      EXPECT_EQ(map.size(), 1u);
-      EXPECT_EQ(map.count("maxAbs"), 1u);
-    }
-    {
-      std::map<std::string, double> map = v3stats.z.Map();
-      EXPECT_EQ(map.size(), 1u);
-      EXPECT_EQ(map.count("maxAbs"), 1u);
-    }
-    {
-      std::map<std::string, double> map = v3stats.mag.Map();
-      EXPECT_EQ(map.size(), 1u);
-      EXPECT_EQ(map.count("maxAbs"), 1u);
-    }
-
-    // Insert some data
-    EXPECT_EQ(v3stats.x.Count(), 0u);
-    EXPECT_EQ(v3stats.y.Count(), 0u);
-    EXPECT_EQ(v3stats.z.Count(), 0u);
-    EXPECT_EQ(v3stats.mag.Count(), 0u);
-
-    v3stats.InsertData(math::Vector3::UnitX);
-    v3stats.InsertData(math::Vector3::UnitX);
-    v3stats.InsertData(math::Vector3::UnitY);
-
-    EXPECT_EQ(v3stats.x.Count(), 3u);
-    EXPECT_EQ(v3stats.y.Count(), 3u);
-    EXPECT_EQ(v3stats.z.Count(), 3u);
-    EXPECT_EQ(v3stats.mag.Count(), 3u);
-
-    EXPECT_NEAR(v3stats.x.Map()["maxAbs"], 1.0, 1e-10);
-    EXPECT_NEAR(v3stats.y.Map()["maxAbs"], 1.0, 1e-10);
-    EXPECT_DOUBLE_EQ(v3stats.z.Map()["maxAbs"], 0.0);
-    EXPECT_NEAR(v3stats.mag.Map()["maxAbs"], 1.0, 1e-10);
-  }
-}
-=======
->>>>>>> 698f4295
