--- conflicted
+++ resolved
@@ -286,11 +286,7 @@
   // if qa rotates frame o to p
   //    qb rotates frame p to q
   //    qc rotates frame q to r
-<<<<<<< HEAD
-  //    qc rotates frame r to s
-=======
   //    qd rotates frame r to s
->>>>>>> 85792946
   // then qd * qc * qb * qa rotates frame o to s
   EXPECT_EQ(math::Quaternion(0, 0, 0),
             math::Quaternion(0, -0.5*M_PI, 0)*
