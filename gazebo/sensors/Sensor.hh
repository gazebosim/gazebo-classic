--- conflicted
+++ resolved
@@ -17,12 +17,7 @@
 #ifndef _GAZEBO_SENSORS_SENSOR_HH_
 #define _GAZEBO_SENSORS_SENSOR_HH_
 
-<<<<<<< HEAD
-=======
-#include <boost/thread/mutex.hpp>
->>>>>>> 3fddddf7
 #include <vector>
-#include <memory>
 #include <map>
 #include <memory>
 #include <string>
@@ -44,12 +39,9 @@
 {
   namespace sensors
   {
-<<<<<<< HEAD
     // Forward declare private data
     class SensorPrivate;
 
-=======
->>>>>>> 3fddddf7
     /// \addtogroup gazebo_sensors
     /// \{
 
@@ -81,7 +73,6 @@
       /// \param[in] _name The sensor's parent's name.
       /// \param[in] _id The sensor's parent's ID.
       public: void SetParent(const std::string &_name, const uint32_t _id);
-<<<<<<< HEAD
 
       /// \brief Returns the name of the sensor parent.  The parent name is
       ///        set by Sensor::SetParent.
@@ -89,8 +80,6 @@
       /// \deprecated See ParentName() function.
       public: std::string GetParentName() const
               GAZEBO_DEPRECATED(7.0);
-=======
->>>>>>> 3fddddf7
 
       /// \brief Returns the name of the sensor parent.  The parent name is
       ///        set by Sensor::SetParent.
@@ -100,14 +89,11 @@
       /// \brief Update the sensor.
       /// \param[in] _force True to force update, false otherwise.
       public: void Update(const bool _force);
-<<<<<<< HEAD
 
       /// \brief Get the update rate of the sensor.
       /// \return _hz update rate of sensor.  Returns 0 if unthrottled.
       /// \deprecated See UpdateRate() function
       public: double GetUpdateRate() GAZEBO_DEPRECATED(7.0);
-=======
->>>>>>> 3fddddf7
 
       /// \brief Get the update rate of the sensor.
       /// \return _hz update rate of sensor.  Returns 0 if unthrottled.
@@ -230,15 +216,12 @@
       /// \param[in] _c The connection to disconnect
       /// \sa Sensor::ConnectUpdated
       public: void DisconnectUpdated(event::ConnectionPtr &_c);
-<<<<<<< HEAD
 
       /// \brief Get the category of the sensor.
       /// \return The category of the sensor.
       /// \sa SensorCategory
       /// \deprecated See Category() function.
       public: SensorCategory GetCategory() const GAZEBO_DEPRECATED(7.0);
-=======
->>>>>>> 3fddddf7
 
       /// \brief Get the category of the sensor.
       /// \return The category of the sensor.
@@ -281,14 +264,6 @@
       /// \return The sensor's noise model for the given noise type
       /// \deprecated See Noise(const SensorNoiseType _type) function
       public: NoisePtr Noise(const SensorNoiseType _type) const;
-
-      /// \brief This gets overwritten by derived sensor types.
-      ///        This function is called during Sensor::Update.
-      ///        And in turn, Sensor::Update is called by
-      ///        SensorManager::Update
-      /// \param[in] _force True if update is forced, false if not
-      /// \return True if the sensor was updated.
-      protected: virtual bool UpdateImpl(const bool /*_force*/) {return false;}
 
       /// \brief This gets overwritten by derived sensor types.
       ///        This function is called during Sensor::Update.
