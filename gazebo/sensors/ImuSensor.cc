/*
 * Copyright 2012 Open Source Robotics Foundation
 *
 * Licensed under the Apache License, Version 2.0 (the "License");
 * you may not use this file except in compliance with the License.
 * You may obtain a copy of the License at
 *
 *     http://www.apache.org/licenses/LICENSE-2.0
 *
 * Unless required by applicable law or agreed to in writing, software
 * distributed under the License is distributed on an "AS IS" BASIS,
 * WITHOUT WARRANTIES OR CONDITIONS OF ANY KIND, either express or implied.
 * See the License for the specific language governing permissions and
 * limitations under the License.
 *
*/
/* Desc: IMU sensor
 * Author: Matt Thompson
 * Date: 6 September 2008
*/


#include "gazebo/transport/Node.hh"
#include "gazebo/transport/Publisher.hh"

#include "gazebo/math/Vector3.hh"
#include "gazebo/math/Pose.hh"
#include "gazebo/math/Rand.hh"

#include "gazebo/physics/Link.hh"
#include "gazebo/physics/World.hh"
#include "gazebo/physics/PhysicsEngine.hh"

#include "gazebo/sensors/SensorFactory.hh"
#include "gazebo/sensors/ImuSensor.hh"

using namespace gazebo;
using namespace sensors;

GZ_REGISTER_STATIC_SENSOR("imu", ImuSensor)

//////////////////////////////////////////////////
ImuSensor::ImuSensor()
  : Sensor(sensors::OTHER)
{
  this->dataIndex = 0;
  this->dataDirty = false;
  this->incomingLinkData[0].reset();
  this->incomingLinkData[1].reset();
}

//////////////////////////////////////////////////
ImuSensor::~ImuSensor()
{
}

//////////////////////////////////////////////////
void ImuSensor::Load(const std::string &_worldName, sdf::ElementPtr _sdf)
{
  Sensor::Load(_worldName, _sdf);

  if (this->sdf->HasElement("imu") &&
      this->sdf->GetElement("imu")->HasElement("topic") &&
      this->sdf->GetElement("imu")->GetValueString("topic")
      != "__default_topic__")
  {
    this->pub = this->node->Advertise<msgs::IMU>(
        this->sdf->GetElement("imu")->GetValueString("topic"));
  }
  else
  {
    std::string topicName = "~/";
    topicName += this->parentName + "/" + this->GetName() + "/imu";
    boost::replace_all(topicName, "::", "/");

    this->pub = this->node->Advertise<msgs::IMU>(topicName);
  }

  // Handle noise model settings.
  this->noiseActive = false;
  sdf::ElementPtr imuElem = this->sdf->GetElement("imu");
  if (imuElem->HasElement("noise"))
  {
    sdf::ElementPtr noiseElem = imuElem->GetElement("noise");
    std::string type = noiseElem->GetValueString("type");
    if (type == "gaussian")
    {
      this->noiseActive = true;
      this->noiseType = GAUSSIAN;
      this->rateNoiseMean = 0.0;
      this->rateNoiseStdDev = 0.0;
      this->rateBias = 0.0;
      this->accelNoiseMean = 0.0;
      this->accelNoiseStdDev = 0.0;
      this->accelBias = 0.0;
      if (noiseElem->HasElement("rate"))
      {
        sdf::ElementPtr rateElem = noiseElem->GetElement("rate");
        this->rateNoiseMean = rateElem->GetValueDouble("mean");
        this->rateNoiseStdDev = rateElem->GetValueDouble("stddev");
        double rateBiasMean = rateElem->GetValueDouble("bias_mean");
        double rateBiasStddev = rateElem->GetValueDouble("bias_stddev");
        // Sample the bias that we'll use later
        this->rateBias = math::Rand::GetDblNormal(rateBiasMean, rateBiasStddev);
        // With equal probability, we pick a negative bias (by convention,
        // rateBiasMean should be positive, though it would work fine if
        // negative).
        if (math::Rand::GetDblUniform() < 0.5)
          this->rateBias = -this->rateBias;
        gzlog << "applying Gaussian noise model to rate with mean " <<
          this->rateNoiseMean << " and stddev " << this->rateNoiseStdDev <<
          ", bias " << this->rateBias << std::endl;
      }
      if (noiseElem->HasElement("accel"))
      {
        sdf::ElementPtr accelElem = noiseElem->GetElement("accel");
        this->accelNoiseMean = accelElem->GetValueDouble("mean");
        this->accelNoiseStdDev = accelElem->GetValueDouble("stddev");
        double accelBiasMean = accelElem->GetValueDouble("bias_mean");
        double accelBiasStddev = accelElem->GetValueDouble("bias_stddev");
        // Sample the bias that we'll use later
        this->accelBias = math::Rand::GetDblNormal(accelBiasMean,
                                                   accelBiasStddev);
        // With equal probability, we pick a negative bias (by convention,
        // accelBiasMean should be positive, though it would work fine if
        // negative).
        if (math::Rand::GetDblUniform() < 0.5)
          this->accelBias = -this->accelBias;
        gzlog << "applying Gaussian noise model to accel with mean " <<
          this->accelNoiseMean << " and stddev " << this->accelNoiseStdDev <<
          ", bias " << this->accelBias << std::endl;
      }
    }
    else
      gzwarn << "ignoring unknown noise model type \"" << type << "\"" <<
        std::endl;
  }

  this->parentEntity->SetPublishData(true);

  std::string topic = "~/" + this->parentEntity->GetScopedName();
  this->linkDataSub = this->node->Subscribe(topic,
    &ImuSensor::OnLinkData, this);
}

//////////////////////////////////////////////////
void ImuSensor::Load(const std::string &_worldName)
{
  Sensor::Load(_worldName);

  this->parentEntity = boost::dynamic_pointer_cast<physics::Link>(
      this->world->GetEntity(this->parentName));

  if (!this->parentEntity)
  {
    gzthrow("IMU has invalid parent[" + this->parentName +
            "]. Must be a link\n");
  }
  this->referencePose = this->pose + this->parentEntity->GetWorldPose();
  this->lastLinearVel = this->referencePose.rot.RotateVector(
    this->parentEntity->GetWorldLinearVel());
}

//////////////////////////////////////////////////
void ImuSensor::Init()
{
  Sensor::Init();
}

//////////////////////////////////////////////////
void ImuSensor::Fini()
{
  this->parentEntity->SetPublishData(false);
}

//////////////////////////////////////////////////
msgs::IMU ImuSensor::GetImuMessage() const
{
  boost::mutex::scoped_lock lock(this->mutex);
  return this->imuMsg;
}

//////////////////////////////////////////////////
void ImuSensor::OnLinkData(ConstLinkDataPtr &_msg)
{
  boost::mutex::scoped_lock lock(this->mutex);
  // Store the contacts message for processing in UpdateImpl
  this->incomingLinkData[this->dataIndex] = _msg;
  this->dataDirty = true;
}

//////////////////////////////////////////////////
math::Vector3 ImuSensor::GetAngularVelocity() const
{
  boost::mutex::scoped_lock lock(this->mutex);
  return msgs::Convert(this->imuMsg.angular_velocity());
}

//////////////////////////////////////////////////
math::Vector3 ImuSensor::GetLinearAcceleration() const
{
  boost::mutex::scoped_lock lock(this->mutex);
  return msgs::Convert(this->imuMsg.linear_acceleration());
}

//////////////////////////////////////////////////
math::Quaternion ImuSensor::GetOrientation() const
{
  boost::mutex::scoped_lock lock(this->mutex);
  return msgs::Convert(this->imuMsg.orientation());
}

//////////////////////////////////////////////////
void ImuSensor::SetReferencePose()
{
  this->referencePose = this->pose + this->parentEntity->GetWorldPose();
}

//////////////////////////////////////////////////
void ImuSensor::UpdateImpl(bool /*_force*/)
{
  msgs::LinkData msg;
  int readIndex = 0;

  {
    boost::mutex::scoped_lock lock(this->mutex);

    // Don't do anything if there is no new data to process.
    if (!this->dataDirty)
      return;

    readIndex = this->dataIndex;
    this->dataIndex ^= 1;
    this->dataDirty = false;
  }

  // toggle the index
  msg.CopyFrom(*this->incomingLinkData[readIndex].get());

  common::Time timestamp = msgs::Convert(msg.time());

  double dt = (timestamp - this->lastMeasurementTime).Double();

  if (dt > 0.0)
  {
    boost::mutex::scoped_lock lock(this->mutex);

    this->imuMsg.set_entity_name(this->parentName);

    this->gravity = this->world->GetPhysicsEngine()->GetGravity();

    msgs::Set(this->imuMsg.mutable_stamp(), timestamp);

    math::Pose parentEntityPose = this->parentEntity->GetWorldPose();
    math::Pose imuPose = this->pose + parentEntityPose;

<<<<<<< HEAD
    // Set the IMU orientation
    msgs::Set(this->imuMsg.mutable_orientation(),
              (imuPose - this->referencePose).rot);
=======
    // Compute and set the IMU linear acceleration
    math::Vector3 imuWorldLinearVel
        = msgs::Convert(msg.linear_velocity());
    this->linearAcc = imuPose.rot.GetInverse().RotateVector(
      (imuWorldLinearVel - this->lastLinearVel) / dt);

    // Add contribution from gravity
    this->linearAcc -= imuPose.rot.GetInverse().RotateVector(this->gravity);
    msgs::Set(this->imuMsg.mutable_linear_acceleration(), this->linearAcc);
>>>>>>> 18673557

    // Set the IMU angular velocity
    math::Vector3 imuWorldAngularVel
        = msgs::Convert(msg.angular_velocity());

    // Get the correct vel for imu's that are at an offset from parent link
    imuWorldLinearVel +=
        imuWorldAngularVel.Cross(parentEntityPose.pos - imuPose.pos);
    msgs::Set(this->imuMsg.mutable_angular_velocity(),
              imuPose.rot.GetInverse().RotateVector(
              imuWorldAngularVel));

    // Set the IMU orientation
    msgs::Set(this->imuMsg.mutable_orientation(),
              imuPose.rot * this->referencePose.rot.GetInverse());

    this->lastLinearVel = imuWorldLinearVel;

    this->lastMeasurementTime = timestamp;

    if (this->noiseActive)
    {
      switch (this->noiseType)
      {
        case GAUSSIAN:
          // Add Gaussian noise + fixed bias to each rate
          this->imuMsg.mutable_angular_velocity()->set_x(
            this->imuMsg.angular_velocity().x() + this->rateBias +
            math::Rand::GetDblNormal(this->rateNoiseMean,
              this->rateNoiseStdDev));
          this->imuMsg.mutable_angular_velocity()->set_y(
            this->imuMsg.angular_velocity().y() + this->rateBias +
            math::Rand::GetDblNormal(this->rateNoiseMean,
              this->rateNoiseStdDev));
          this->imuMsg.mutable_angular_velocity()->set_z(
            this->imuMsg.angular_velocity().z() + this->rateBias +
            math::Rand::GetDblNormal(this->rateNoiseMean,
              this->rateNoiseStdDev));

          // Add Gaussian noise + fixed bias to each acceleration
          this->imuMsg.mutable_linear_acceleration()->set_x(
            this->imuMsg.linear_acceleration().x() + this->accelBias +
            math::Rand::GetDblNormal(this->accelNoiseMean,
                                     this->accelNoiseStdDev));
          this->imuMsg.mutable_linear_acceleration()->set_y(
            this->imuMsg.linear_acceleration().y() + this->accelBias +
            math::Rand::GetDblNormal(this->accelNoiseMean,
                                     this->accelNoiseStdDev));
          this->imuMsg.mutable_linear_acceleration()->set_z(
            this->imuMsg.linear_acceleration().z() + this->accelBias +
            math::Rand::GetDblNormal(this->accelNoiseMean,
                                     this->accelNoiseStdDev));

          // TODO: add noise to orientation
          break;
        default:
          GZ_ASSERT(false, "Invalid noise model type");
      }
    }

    if (this->pub)
      this->pub->Publish(this->imuMsg);
  }
}

//////////////////////////////////////////////////
bool ImuSensor::IsActive()
{
  return this->active ||
         (this->pub && this->pub->HasConnections());
}<|MERGE_RESOLUTION|>--- conflicted
+++ resolved
@@ -254,11 +254,6 @@
     math::Pose parentEntityPose = this->parentEntity->GetWorldPose();
     math::Pose imuPose = this->pose + parentEntityPose;
 
-<<<<<<< HEAD
-    // Set the IMU orientation
-    msgs::Set(this->imuMsg.mutable_orientation(),
-              (imuPose - this->referencePose).rot);
-=======
     // Compute and set the IMU linear acceleration
     math::Vector3 imuWorldLinearVel
         = msgs::Convert(msg.linear_velocity());
@@ -268,7 +263,6 @@
     // Add contribution from gravity
     this->linearAcc -= imuPose.rot.GetInverse().RotateVector(this->gravity);
     msgs::Set(this->imuMsg.mutable_linear_acceleration(), this->linearAcc);
->>>>>>> 18673557
 
     // Set the IMU angular velocity
     math::Vector3 imuWorldAngularVel
@@ -283,7 +277,7 @@
 
     // Set the IMU orientation
     msgs::Set(this->imuMsg.mutable_orientation(),
-              imuPose.rot * this->referencePose.rot.GetInverse());
+              (imuPose - this->referencePose).rot);
 
     this->lastLinearVel = imuWorldLinearVel;
 
