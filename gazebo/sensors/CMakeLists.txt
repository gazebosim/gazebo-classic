--- conflicted
+++ resolved
@@ -39,16 +39,6 @@
   Sensor_TEST.cc
 )
 
-<<<<<<< HEAD
-if (${VALID_DRI_DISPLAY})
-  set (gtest_sources ${gtest_sources}
-    SensorManager_TEST.cc
-    GpuRaySensor_TEST.cc
-    )
-endif()
-
-=======
->>>>>>> 3c3fed83
 gz_build_tests(${gtest_sources})
 
 set (gtest_sources_dri
