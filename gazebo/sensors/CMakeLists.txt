--- conflicted
+++ resolved
@@ -57,11 +57,7 @@
   ForceTorqueSensor_TEST.cc
   GpsSensor_TEST.cc
   ImuSensor_TEST.cc
-<<<<<<< HEAD
-=======
   MagnetometerSensor_TEST.cc
-  Noise_TEST.cc
->>>>>>> daffc3db
   RaySensor_TEST.cc
   Sensor_TEST.cc
   SonarSensor_TEST.cc
