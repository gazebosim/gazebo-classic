/* Copyright (C) 2012
 *     Jonas Mellin & Zakiruz Zaman
 * Licensed under the Apache License, Version 2.0 (the "License");
 * you may not use this file except in compliance with the License.
 * You may obtain a copy of the License at
 *
 *     http://www.apache.org/licenses/LICENSE-2.0
 *
 * Unless required by applicable law or agreed to in writing, software
 * distributed under the License is distributed on an "AS IS" BASIS,
 * WITHOUT WARRANTIES OR CONDITIONS OF ANY KIND, either express or implied.
 * See the License for the specific language governing permissions and
 * limitations under the License.
 */
/* Desc: Gazebo RFID Sensor
 * Author: Jonas Mellin & Zakiruz Zaman
 * Date: 6th December 2011
 */

#ifndef _RFIDSENSOR_HH_
#define _RFIDSENSOR_HH_

#include <vector>
#include <string>

#include "gazebo/physics/PhysicsTypes.hh"

#include "gazebo/transport/TransportTypes.hh"

#include "gazebo/math/Pose.hh"

#include "gazebo/sensors/Sensor.hh"

namespace gazebo
{
  /// \ingroup gazebo_sensors
  /// \brief Sensors namespace
  namespace sensors
  {
    class RFIDTag;

    /// \addtogroup gazebo_sensors
    /// \{

    /// \class RFIDSensor RFIDSensor.hh sensors/sensors.hh
    /// \brief Sensor class for RFID type of sensor
    class RFIDSensor: public Sensor
    {
      /// \brief  Constructor
      public: RFIDSensor();

      /// \brief Destructor
      public: virtual ~RFIDSensor();

      /// \brief Load the sensor with SDF parameters
      /// \param[in] _sdf SDF Sensor parameters
      /// \param[in] _worldName Name of world to load from
      public: virtual void Load(const std::string &_worldName,
                                sdf::ElementPtr _sdf);

      /// \brief Load the sensor with default parameters
      /// \param[in] _worldName Name of world to load from
      public: virtual void Load(const std::string &_worldName);

      /// \brief  Initialize the sensor
      public: virtual void Init();

      /// \brief Add RFID tag.
      /// \param[in] _tag RFID tag to add.
      public: void AddTag(RFIDTag *_tag);

      protected: virtual void UpdateImpl(bool _force);

      /// \brief  Finalize the sensor
      public: virtual void Fini();

<<<<<<< HEAD
      /// \brief
      /// \TODO Nate fill in
=======
      /// \brief Iterates through all the RFID tags, and finds the one which
      /// are in range of the sensor.
>>>>>>> 71a87f6b
      private: void EvaluateTags();

      /// \brief Check the range for one RFID tag.
      /// \param[in] _pose Pose of a tag.
      private: bool CheckTagRange(const math::Pose &_pose);

      /// \brief Checks if ray intersects RFID sensor.
      /// \param[in] _pose Pose to compare against.
      /// \return True if intersects, false if not.
      // private: bool CheckRayIntersection(const math::Pose &_pose);

      /// \brief Parent entity
      private: physics::EntityPtr entity;

      /// \brief Unused
      // private: physics::CollisionPtr laserCollision;

      /// \brief Unused
      // private: physics::RayShapePtr laserShape;

      /// \brief Publisher for RFID pose messages.
      private: transport::PublisherPtr scanPub;

      /// \brief All the RFID tags.
      private: std::vector<RFIDTag*> tags;
    };
    /// \}
  }
}
#endif<|MERGE_RESOLUTION|>--- conflicted
+++ resolved
@@ -49,6 +49,7 @@
       /// \brief  Constructor
       public: RFIDSensor();
 
+      /// \brief  Destructor
       /// \brief Destructor
       public: virtual ~RFIDSensor();
 
@@ -74,13 +75,8 @@
       /// \brief  Finalize the sensor
       public: virtual void Fini();
 
-<<<<<<< HEAD
-      /// \brief
-      /// \TODO Nate fill in
-=======
       /// \brief Iterates through all the RFID tags, and finds the one which
       /// are in range of the sensor.
->>>>>>> 71a87f6b
       private: void EvaluateTags();
 
       /// \brief Check the range for one RFID tag.
