--- conflicted
+++ resolved
@@ -124,14 +124,11 @@
       /// \brief Publisher of image messages.
       protected: transport::PublisherPtr imagePub;
 
-<<<<<<< HEAD
       /// \brief True if the sensor was rendered.
-      protected: bool rendered;
-=======
-      /// \internal
+      protected: bool rendered = false;
+
       /// \brief Private data pointer
       private: std::unique_ptr<CameraSensorPrivate> dataPtr;
->>>>>>> 02369ac8
     };
     /// \}
   }
