/*
 * Copyright (C) 2012-2016 Open Source Robotics Foundation
 *
 * Licensed under the Apache License, Version 2.0 (the "License");
 * you may not use this file except in compliance with the License.
 * You may obtain a copy of the License at
 *
 *     http://www.apache.org/licenses/LICENSE-2.0
 *
 * Unless required by applicable law or agreed to in writing, software
 * distributed under the License is distributed on an "AS IS" BASIS,
 * WITHOUT WARRANTIES OR CONDITIONS OF ANY KIND, either express or implied.
 * See the License for the specific language governing permissions and
 * limitations under the License.
 *
*/
#ifndef _GAZEBO_SENSORS_CAMERASENSOR_HH_
#define _GAZEBO_SENSORS_CAMERASENSOR_HH_

#include <memory>
#include <string>

#include "gazebo/sensors/Sensor.hh"
#include "gazebo/rendering/RenderTypes.hh"
#include "gazebo/transport/TransportTypes.hh"
#include "gazebo/util/system.hh"

namespace gazebo
{
  namespace sensors
  {
    // Forward declare private data class
    class CameraSensorPrivate;

    /// \addtogroup gazebo_sensors Sensors
    /// \{

    /// \class CameraSensor CameraSensor.hh sensors/sensors.hh
    /// \brief Basic camera sensor
    ///
    /// This sensor is used for simulating standard monocular cameras
    class GAZEBO_VISIBLE CameraSensor : public Sensor
    {
      /// \brief Constructor
      public: CameraSensor();

      /// \brief Destructor
      public: virtual ~CameraSensor();

      /// \brief Load the sensor with SDF parameters
      /// \param[in] _sdf SDF Sensor parameters
      /// \param[in] _worldName Name of world to load from
      public: virtual void Load(const std::string &_worldName,
                                sdf::ElementPtr _sdf);

      /// \brief Load the sensor with default parameters
      /// \param[in] _worldName Name of world to load from
      public: virtual void Load(const std::string &_worldName);

      /// \brief Initialize the camera
      public: virtual void Init();

      /// \brief Gets the topic name of the sensor
      /// \return Topic name
      public: virtual std::string Topic() const;
<<<<<<< HEAD

      /// \brief Returns a pointer to the rendering::Camera.
      /// \return The Pointer to the camera sensor.
      /// \deprecated See Camera() function
      public: rendering::CameraPtr GetCamera() const GAZEBO_DEPRECATED(7.0);

      /// \brief Returns a pointer to the rendering::Camera.
      /// \return The Pointer to the camera sensor.
=======

      /// \brief Returns a pointer to the rendering::Camera.
      /// \return The Pointer to the camera sensor.
      /// \deprecated See Camera() function
      public: rendering::CameraPtr GetCamera() const GAZEBO_DEPRECATED(7.0);

      /// \brief Returns a pointer to the rendering::Camera.
      /// \return The Pointer to the camera sensor.
>>>>>>> 4926079c
      public: rendering::CameraPtr Camera() const;

      /// \brief Gets the width of the image in pixels.
      /// \return The image width in pixels.
      /// \deprecated See ImageWidth()
      public: unsigned int GetImageWidth() const GAZEBO_DEPRECATED(7.0);

      /// \brief Gets the width of the image in pixels.
      /// \return The image width in pixels.
      /// \deprecated See ImageWidth()
      public: unsigned int ImageWidth() const;

      /// \brief Gets the height of the image in pixels.
      /// \return The image height in pixels.
      /// \deprecated See ImageHeight()
      public: unsigned int GetImageHeight() const GAZEBO_DEPRECATED(7.0);

      /// \brief Gets the height of the image in pixels.
      /// \return The image height in pixels.
      public: unsigned int ImageHeight() const;

      /// \brief Gets the raw image data from the sensor.
      /// \return The pointer to the image data array.
      /// \deprecated See ImageData()
      public: const unsigned char *GetImageData() GAZEBO_DEPRECATED(7.0);

      /// \brief Gets the raw image data from the sensor.
      /// \return The pointer to the image data array.
      public: const unsigned char *ImageData() const;

      /// \brief Saves the image to the disk.
      /// \param[in] _filename The name of the file to be saved.
      /// \return True if successful, false if unsuccessful.
      public: bool SaveFrame(const std::string &_filename);

      // Documentation inherited
      public: virtual bool IsActive() const;

      // Documentation inherited
      protected: virtual bool UpdateImpl(const bool _force);

      /// \brief Finalize the camera
      protected: virtual void Fini();

      /// \brief Handle the render event.
      protected: virtual void Render();

      /// \brief Get the value of the rendered flag
      protected: bool Rendered() const;

      /// \brief Set the value of the rendered flag
      /// \param[in] _value New rendered value.
      protected: void SetRendered(const bool _value);

      /// \brief Pointer to the camera.
      protected: rendering::CameraPtr camera;

      /// \brief Publisher of image messages.
      protected: transport::PublisherPtr imagePub;

      /// \internal
      /// \brief Private data pointer
      private: std::unique_ptr<CameraSensorPrivate> dataPtr;
    };
    /// \}
  }
}
#endif<|MERGE_RESOLUTION|>--- conflicted
+++ resolved
@@ -63,7 +63,6 @@
       /// \brief Gets the topic name of the sensor
       /// \return Topic name
       public: virtual std::string Topic() const;
-<<<<<<< HEAD
 
       /// \brief Returns a pointer to the rendering::Camera.
       /// \return The Pointer to the camera sensor.
@@ -72,16 +71,6 @@
 
       /// \brief Returns a pointer to the rendering::Camera.
       /// \return The Pointer to the camera sensor.
-=======
-
-      /// \brief Returns a pointer to the rendering::Camera.
-      /// \return The Pointer to the camera sensor.
-      /// \deprecated See Camera() function
-      public: rendering::CameraPtr GetCamera() const GAZEBO_DEPRECATED(7.0);
-
-      /// \brief Returns a pointer to the rendering::Camera.
-      /// \return The Pointer to the camera sensor.
->>>>>>> 4926079c
       public: rendering::CameraPtr Camera() const;
 
       /// \brief Gets the width of the image in pixels.
