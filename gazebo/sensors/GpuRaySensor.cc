--- conflicted
+++ resolved
@@ -570,15 +570,6 @@
 
   this->laserCam->PostRender();
 
-<<<<<<< HEAD
-    // Store the latest laser scans into laserMsg
-    msgs::Set(scan->mutable_world_pose(),
-              this->pose + this->parentEntity->GetWorldPose());
-    scan->set_angle_min(this->GetAngleMin().Radian());
-    scan->set_angle_max(this->GetAngleMax().Radian());
-    scan->set_angle_step(this->GetAngleResolution());
-    scan->set_count(this->GetRangeCount());
-=======
   boost::mutex::scoped_lock lock(this->mutex);
 
   msgs::Set(this->laserMsg.mutable_time(), this->lastMeasurementTime);
@@ -591,85 +582,75 @@
   scan->set_angle_min(this->GetAngleMin().Radian());
   scan->set_angle_max(this->GetAngleMax().Radian());
   scan->set_angle_step(this->GetAngleResolution());
-    scan->set_count(this->GetRayCount());
->>>>>>> 37bba015
-
-    scan->set_vertical_angle_min(this->GetVerticalAngleMin().Radian());
-    scan->set_vertical_angle_max(this->GetVerticalAngleMax().Radian());
-    scan->set_vertical_angle_step(this->GetVerticalAngleResolution());
-    scan->set_vertical_count(this->GetVerticalRangeCount());
+    scan->set_count(this->GetRangeCount());
+
+  scan->set_vertical_angle_min(this->GetVerticalAngleMin().Radian());
+  scan->set_vertical_angle_max(this->GetVerticalAngleMax().Radian());
+  scan->set_vertical_angle_step(this->GetVerticalAngleResolution());
+  scan->set_vertical_count(this->GetVerticalRangeCount());
 
   scan->set_range_min(this->GetRangeMin());
   scan->set_range_max(this->GetRangeMax());
 
-  bool add = scan->ranges_size() == 0;
-
-<<<<<<< HEAD
-    // see RaySensor.cc for documentation on range interpolation.
-    unsigned int rayCount = this->GetRayCount();
-    unsigned int rangeCount = this->GetRangeCount();
-    unsigned int verticalRayCount = this->GetVerticalRayCount();
-    unsigned int verticalRangeCount = this->GetVerticalRangeCount();
-    unsigned int hja, hjb;
-    unsigned int vja, vjb;
-    double vb, hb;
-    int j1, j2, j3, j4;
-    double r1, r2, r3, r4;
-
-    for (unsigned int j = 0; j < verticalRangeCount; ++j)
-    {
-      vb = (verticalRangeCount == 1) ? 0 :
-          static_cast<double>(j * (verticalRayCount - 1))
-          / (verticalRangeCount - 1);
-      vja = static_cast<int>(floor(vb));
-      vjb = std::min(vja + 1, verticalRayCount - 1);
-      vb = vb - floor(vb);
-
-      GZ_ASSERT(vja < verticalRayCount,
-          "Invalid vertical ray index used for interpolation");
-      GZ_ASSERT(vjb < verticalRayCount,
-          "Invalid vertical ray index used for interpolation");
-
-      for (unsigned int i = 0; i < rangeCount; ++i)
-      {
-        hb = (rangeCount == 1)? 0 : static_cast<double>(i * (rayCount - 1))
-            / (rangeCount - 1);
-        hja = static_cast<int>(floor(hb));
-        hjb = std::min(hja + 1, rayCount - 1);
-        hb = hb - floor(hb);
-
-        GZ_ASSERT(hja < rayCount,
-            "Invalid horizontal ray index used for interpolation");
-        GZ_ASSERT(hjb < rayCount,
-            "Invalid horizontal ray index used for interpolation");
-
-        j1 = hja + vja * rayCount;
-        j2 = hjb + vja * rayCount;
-        j3 = hja + vjb * rayCount;
-        j4 = hjb + vjb * rayCount;
-
-        const float *laserBuffer = this->laserCam->GetLaserData();
-        r1 = laserBuffer[j1*3];
-        r2 = laserBuffer[j2*3];
-        r3 = laserBuffer[j3*3];
-        r4 = laserBuffer[j4*3];
-        double range = (1-vb)*((1 - hb) * r1 + hb * r2)
-            + vb *((1 - hb) * r3 + hb * r4);
-
-        // intensity is not supported yet
-        double intensity = -1;
-
-        // double range = this->laserCam->GetLaserData()[
-        //   (j * this->GetRangeCount() + i) * 3];
-=======
-  // todo: add loop for vertical range count
-  for (int j = 0; j < this->GetVerticalRayCount(); ++j)
-  {
-    for (int i = 0; i < this->GetRayCount(); ++i)
-    {
-      int index = j * this->GetRayCount() + i;
-      double range = this->laserCam->GetLaserData()[index * 3];
->>>>>>> 37bba015
+  scan->clear_ranges();
+  scan->clear_intensities();
+
+  // see RaySensor.cc for documentation on range interpolation.
+  unsigned int rayCount = this->GetRayCount();
+  unsigned int rangeCount = this->GetRangeCount();
+  unsigned int verticalRayCount = this->GetVerticalRayCount();
+  unsigned int verticalRangeCount = this->GetVerticalRangeCount();
+  unsigned int hja, hjb;
+  unsigned int vja, vjb;
+  double vb, hb;
+  int j1, j2, j3, j4;
+  double r1, r2, r3, r4;
+
+  for (unsigned int j = 0; j < verticalRangeCount; ++j)
+  {
+    vb = (verticalRangeCount == 1) ? 0 :
+        static_cast<double>(j * (verticalRayCount - 1))
+        / (verticalRangeCount - 1);
+    vja = static_cast<int>(floor(vb));
+    vjb = std::min(vja + 1, verticalRayCount - 1);
+    vb = vb - floor(vb);
+
+    GZ_ASSERT(vja < verticalRayCount,
+        "Invalid vertical ray index used for interpolation");
+    GZ_ASSERT(vjb < verticalRayCount,
+        "Invalid vertical ray index used for interpolation");
+
+    for (unsigned int i = 0; i < rangeCount; ++i)
+    {
+      hb = (rangeCount == 1)? 0 : static_cast<double>(i * (rayCount - 1))
+          / (rangeCount - 1);
+      hja = static_cast<int>(floor(hb));
+      hjb = std::min(hja + 1, rayCount - 1);
+      hb = hb - floor(hb);
+
+      GZ_ASSERT(hja < rayCount,
+          "Invalid horizontal ray index used for interpolation");
+      GZ_ASSERT(hjb < rayCount,
+          "Invalid horizontal ray index used for interpolation");
+
+      j1 = hja + vja * rayCount;
+      j2 = hjb + vja * rayCount;
+      j3 = hja + vjb * rayCount;
+      j4 = hjb + vjb * rayCount;
+
+      const float *laserBuffer = this->laserCam->GetLaserData();
+      r1 = laserBuffer[j1*3];
+      r2 = laserBuffer[j2*3];
+      r3 = laserBuffer[j3*3];
+      r4 = laserBuffer[j4*3];
+      double range = (1-vb)*((1 - hb) * r1 + hb * r2)
+          + vb *((1 - hb) * r3 + hb * r4);
+
+      // intensity is not supported yet
+      double intensity = -1;
+
+      // double range = this->laserCam->GetLaserData()[
+      //   (j * this->GetRangeCount() + i) * 3];
 
       if (this->noiseActive)
       {
@@ -687,22 +668,8 @@
             GZ_ASSERT(false, "Invalid noise model type");
         }
       }
-
-      if (add)
-      {
-        scan->add_ranges(range);
-<<<<<<< HEAD
-        scan->add_intensities(intensity);
-=======
-        scan->add_intensities(this->laserCam->GetLaserData()[index * 3 + 1]);
-      }
-      else
-      {
-        scan->set_ranges(index, range);
-        scan->set_intensities(index,
-            this->laserCam->GetLaserData()[index * 3 + 1]);
->>>>>>> 37bba015
-      }
+      scan->add_ranges(range);
+      scan->add_intensities(intensity);
     }
   }
 
