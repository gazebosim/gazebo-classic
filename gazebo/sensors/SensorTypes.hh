/*
 * Copyright (C) 2012-2015 Open Source Robotics Foundation
 *
 * Licensed under the Apache License, Version 2.0 (the "License");
 * you may not use this file except in compliance with the License.
 * You may obtain a copy of the License at
 *
 *     http://www.apache.org/licenses/LICENSE-2.0
 *
 * Unless required by applicable law or agreed to in writing, software
 * distributed under the License is distributed on an "AS IS" BASIS,
 * WITHOUT WARRANTIES OR CONDITIONS OF ANY KIND, either express or implied.
 * See the License for the specific language governing permissions and
 * limitations under the License.
 *
*/
#ifndef _SENSORTYPES_HH_
#define _SENSORTYPES_HH_

#include <vector>
#include <boost/shared_ptr.hpp>
#include "gazebo/util/system.hh"

/// \file
/// \ingroup gazebo_sensors
/// \brief Forward declarations and typedefs for sensors
namespace gazebo
{
  /// \ingroup gazebo_sensors
  /// \brief Sensors namespace
  namespace sensors
  {
    class Sensor;
    class RaySensor;
    class AltimeterSensor;
    class CameraSensor;
    class MagnetometerSensor;
    class MultiCameraSensor;
    class DepthCameraSensor;
    class ContactSensor;
    class ImuSensor;
    class GpuRaySensor;
    class RFIDSensor;
    class RFIDTag;
    class SonarSensor;
    class ForceTorqueSensor;
    class GpsSensor;
    class Noise;
    class GaussianNoiseModel;
    class ImageGaussianNoiseModel;
    class WirelessTransceiver;
    class WirelessTransmitter;
    class WirelessReceiver;

    /// \def SensorPtr
    /// \brief Shared pointer to Sensor
    typedef boost::shared_ptr<Sensor> SensorPtr;

    /// \def RaySensorPtr
    /// \brief Shared pointer to RaySensor
    typedef boost::shared_ptr<RaySensor> RaySensorPtr;

    /// \def AltimeterSensorPtr
    /// \brief Shared pointer to AltimeterSensor
    typedef boost::shared_ptr<AltimeterSensor> AltimeterSensorPtr;

    /// \def CameraSensorPtr
    /// \brief Shared pointer to CameraSensor
    typedef boost::shared_ptr<CameraSensor> CameraSensorPtr;

    /// \def MagnetometerSensorPtr
    /// \brief Shared pointer to MagnetometerSensor
    typedef boost::shared_ptr<MagnetometerSensor> MagnetometerSensorPtr;

    /// \def MultiCameraSensorPtr
    /// \brief Shared pointer to MultiCameraSensor
    typedef boost::shared_ptr<MultiCameraSensor> MultiCameraSensorPtr;

    /// \def DepthCameraSensorPtr
    /// \brief Shared pointer to DepthCameraSensor
    typedef boost::shared_ptr<DepthCameraSensor> DepthCameraSensorPtr;

    /// \def ContactSensorPtr
    /// \brief Shared pointer to ContactSensor
    typedef boost::shared_ptr<ContactSensor> ContactSensorPtr;

    /// \def ImuSensorPtr
    /// \brief Shared pointer to ImuSensor
    typedef boost::shared_ptr<ImuSensor> ImuSensorPtr;

    /// \def GpuRaySensorPtr
    /// \brief Shared pointer to GpuRaySensor
    typedef boost::shared_ptr<GpuRaySensor> GpuRaySensorPtr;

    /// \def RFIDSensorPtr
    /// \brief Shared pointer to RFIDSensor
    typedef boost::shared_ptr<RFIDSensor> RFIDSensorPtr;

    /// \def RFIDTagPtr
    /// \brief Shared pointer to RFIDTag
    typedef boost::shared_ptr<RFIDTag> RFIDTagPtr;

    /// \def SonarSensorPtr
    /// \brief Shared pointer to SonarSensor
    typedef boost::shared_ptr<SonarSensor> SonarSensorPtr;

    /// \def ForceTorqueSensorPtr
    /// \brief Shared pointer to ForceTorqueSensor
    typedef boost::shared_ptr<ForceTorqueSensor> ForceTorqueSensorPtr;

    /// \def GpsSensorPtr
    /// \brief Shared pointer to GpsSensor
    typedef boost::shared_ptr<GpsSensor> GpsSensorPtr;

    /// \def NoisePtr
    /// \brief Shared pointer to Noise
    typedef boost::shared_ptr<Noise> NoisePtr;

    /// \def GaussianNoisePtr
    /// \brief Shared pointer to Noise
    typedef boost::shared_ptr<GaussianNoiseModel> GaussianNoiseModelPtr;

    /// \brief Shared pointer to Noise
    typedef boost::shared_ptr<ImageGaussianNoiseModel>
        ImageGaussianNoiseModelPtr;

    /// \def WirelessTransceiverPtr
    /// \brief Shared pointer to WirelessTransceiver
    typedef boost::shared_ptr<WirelessTransceiver> WirelessTransceiverPtr;

    /// \def WirelessTransmitterPtr
    /// \brief Shared pointer to WirelessTransmitter
    typedef boost::shared_ptr<WirelessTransmitter> WirelessTransmitterPtr;

    /// \def WirelessReceiverPtr
    /// \brief Shared pointer to WirelessReceiver
    typedef boost::shared_ptr<WirelessReceiver> WirelessReceiverPtr;

    /// \def Sensor_V
    /// \brief Vector of Sensor shared pointers
    typedef std::vector<SensorPtr> Sensor_V;

    /// \def RaySensor_V
    /// \brief Vector of RaySensor shared pointers
    typedef std::vector<RaySensorPtr> RaySensor_V;

    /// \def AltimeterSensor_V
    /// \brief Vector of AltimeterSensor shared pointers
    typedef std::vector<AltimeterSensor> AltimeterSensor_V;

    /// \def CameraSensor_V
    /// \brief Vector of CameraSensor shared pointers
    typedef std::vector<CameraSensorPtr> CameraSensor_V;

    /// \def MultiCameraSensor_V
    /// \brief Vector of MultiCameraSensor shared pointers
    typedef std::vector<MultiCameraSensorPtr> MultiCameraSensor_V;

    /// \def DepthCameraSensor_V
    /// \brief Vector of DepthCameraSensor shared pointers
    typedef std::vector<DepthCameraSensorPtr> DepthCameraSensor_V;

    /// \def ContactSensor_V
    /// \brief Vector of ContactSensor shared pointers
    typedef std::vector<ContactSensorPtr> ContactSensor_V;

    /// \def ImuSensor_V
    /// \brief Vector of ImuSensor shared pointers
    typedef std::vector<ImuSensorPtr> ImuSensor_V;

    /// \def GpuRaySensor_V
    /// \brief Vector of GpuRaySensor shared pointers
    typedef std::vector<GpuRaySensorPtr> GpuRaySensor_V;

    /// \def RFIDSensor_V
    /// \brief Vector of RFIDSensors
    typedef std::vector<RFIDSensor> RFIDSensor_V;

    /// \def RFIDTag_V
    /// \brief Vector of RFIDTags
    typedef std::vector<RFIDTag> RFIDTag_V;

    /// \def WirelessTransceiver_V
    /// \brief Vector of WirelessTransceiver
    typedef std::vector<WirelessTransceiver> WirelessTransceiver_V;

    /// \def WirelessTransmitter_V
    /// \brief Vector of WirelessTransmitter
    typedef std::vector<WirelessTransmitter> WirelessTransmitter_V;

    /// \def WirelessReceiver_V
    /// \brief Vector of WirelessReceiver
    typedef std::vector<WirelessReceiver> WirelessReceiver_V;

    /// \def SensorNoiseType
    /// \brief Eumeration of all sensor noise types
    enum SensorNoiseType
    {
      /// \brief Noise streams for the Camera sensor
      /// \sa CameraSensor
      NO_NOISE = 0,

      /// \brief Noise streams for the Camera sensor
      /// \sa CameraSensor
      CAMERA_NOISE = 1,

      /// \brief Noise streams for the GPU ray sensor
      /// \sa GpuRaySensor
      GPU_RAY_NOISE = 2,

      /// \brief GPS position latitude noise streams
      /// \sa GpsSensor
      GPS_POSITION_LATITUDE_NOISE_METERS = 3,

      /// \brief GPS position longitude noise streams
      /// \sa GpsSensor
      GPS_POSITION_LONGITUDE_NOISE_METERS = 4,

      /// \brief GPS position altitude noise streams
      /// \sa GpsSensor
      GPS_POSITION_ALTITUDE_NOISE_METERS = 5,

      /// \brief GPS velocity latitude noise streams
      /// \sa GpsSensor
      GPS_VELOCITY_LATITUDE_NOISE_METERS = 6,

      /// \brief GPS velocity longitude noise streams
      /// \sa GpsSensor
      GPS_VELOCITY_LONGITUDE_NOISE_METERS = 7,

      /// \brief GPS velocity altitude noise streams
      /// \sa GpsSensor
      GPS_VELOCITY_ALTITUDE_NOISE_METERS = 8,

      /// \brief Noise streams for the ray sensor
      /// \sa RaySensor
      RAY_NOISE = 9,

<<<<<<< HEAD
      /// \brief Magnetometer body-frame X axis noise in Tesla
      /// \sa MagnetometerSensor
      MAGNETOMETER_X_NOISE_TESLA = 10,

      /// \brief Magnetometer body-frame Y axis noise in Tesla
      /// \sa MagnetometerSensor
      MAGNETOMETER_Y_NOISE_TESLA = 11,

      /// \brief Magnetometer body-frame Z axis noise in Tesla
      /// \sa MagnetometerSensor
      MAGNETOMETER_Z_NOISE_TESLA = 12
=======
      /// \brief Vertical noise stream for the altimeter sensor
      /// \sa AltimeterSensor
      ALTIMETER_POSITION_NOISE_METERS = 10,

      /// \brief Velocity noise streams for the altimeter sensor
      /// \sa AltimeterSensor
      ALTIMETER_VELOCITY_NOISE_METERS_PER_S = 11
>>>>>>> 442f1e31
    };
    /// \}
  }
}
#endif<|MERGE_RESOLUTION|>--- conflicted
+++ resolved
@@ -236,27 +236,25 @@
       /// \sa RaySensor
       RAY_NOISE = 9,
 
-<<<<<<< HEAD
-      /// \brief Magnetometer body-frame X axis noise in Tesla
-      /// \sa MagnetometerSensor
-      MAGNETOMETER_X_NOISE_TESLA = 10,
-
-      /// \brief Magnetometer body-frame Y axis noise in Tesla
-      /// \sa MagnetometerSensor
-      MAGNETOMETER_Y_NOISE_TESLA = 11,
-
-      /// \brief Magnetometer body-frame Z axis noise in Tesla
-      /// \sa MagnetometerSensor
-      MAGNETOMETER_Z_NOISE_TESLA = 12
-=======
       /// \brief Vertical noise stream for the altimeter sensor
       /// \sa AltimeterSensor
       ALTIMETER_POSITION_NOISE_METERS = 10,
 
       /// \brief Velocity noise streams for the altimeter sensor
       /// \sa AltimeterSensor
-      ALTIMETER_VELOCITY_NOISE_METERS_PER_S = 11
->>>>>>> 442f1e31
+      ALTIMETER_VELOCITY_NOISE_METERS_PER_S = 11,
+      
+      /// \brief Magnetometer body-frame X axis noise in Tesla
+      /// \sa MagnetometerSensor
+      MAGNETOMETER_X_NOISE_TESLA = 12,
+
+      /// \brief Magnetometer body-frame Y axis noise in Tesla
+      /// \sa MagnetometerSensor
+      MAGNETOMETER_Y_NOISE_TESLA = 13,
+
+      /// \brief Magnetometer body-frame Z axis noise in Tesla
+      /// \sa MagnetometerSensor
+      MAGNETOMETER_Z_NOISE_TESLA = 14
     };
     /// \}
   }
