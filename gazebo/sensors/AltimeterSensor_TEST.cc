/*
 * Copyright (C) 2015-2016 Open Source Robotics Foundation
 *
 * Licensed under the Apache License, Version 2.0 (the "License");
 * you may not use this file except in compliance with the License.
 * You may obtain a copy of the License at
 *
 *     http://www.apache.org/licenses/LICENSE-2.0
 *
 * Unless required by applicable law or agreed to in writing, software
 * distributed under the License is distributed on an "AS IS" BASIS,
 * WITHOUT WARRANTIES OR CONDITIONS OF ANY KIND, either express or implied.
 * See the License for the specific language governing permissions and
 * limitations under the License.
 *
*/
#include <gtest/gtest.h>
#include <ignition/math/Pose3.hh>

#include "gazebo/test/ServerFixture.hh"
#include "gazebo/test/helper_physics_generator.hh"
#include "gazebo/sensors/AltimeterSensor.hh"

#define TOL 1e-4

using namespace gazebo;

/// \brief Test class for the altimeter sensor
class AltimeterSensor_TEST : public ServerFixture,
  public testing::WithParamInterface<const char*>
{
  /// \brief Check that a simple altimeter works correctly
  /// The default should be inserted with altitude = 0 and velocity =  0
  /// \param[in] _physicsEngine The type of physics engine to use.
  public: void BasicAltimeterSensorCheck(const std::string &_physicsEngine);

  /// \brief Check that an altimeter at a non-zero altitude works.
  /// \param[in] _physicsEngine The type of physics engine to use.
  public: void NonzeroAltimeterSensorCheck(const std::string &_physicsEngine);

  /// \brief Check that a falling altimeter has the correct velocity.
  /// \param[in] _physicsEngine The type of physics engine to use.
  public: void LinearAltimeterSensorCheck(const std::string &_physicsEngine);

  /// \brief Check that a rotating altimeter has the correct velocity.
  /// \param[in] _physicsEngine The type of physics engine to use.
  public: void AngularAltimeterSensorCheck(const std::string &_physicsEngine);

  /// \brief Check that a rotating and falling altimeter has the correct
  /// velocity.
  /// \param[in] _physicsEngine The type of physics engine to use.
  public: void LinearAngularAltimeterSensorCheck(
              const std::string &_physicsEngine);
};

// An altitude sensor
static std::string altSensorString =
"<sdf version='1.5'>"
"  <sensor name='altimeter' type='altimeter'>"
"    <always_on>1</always_on>"
"    <update_rate>10.0</update_rate>"
"    <altimeter>"
"    </altimeter>"
"  </sensor>"
"</sdf>";

/////////////////////////////////////////////////
void AltimeterSensor_TEST::BasicAltimeterSensorCheck(
  const std::string &_physicsEngine)
{
  Load("worlds/empty.world", false, _physicsEngine);
  sensors::SensorManager *mgr = sensors::SensorManager::Instance();

  physics::WorldPtr world = physics::get_world("default");

  sdf::ElementPtr sdf(new sdf::Element);
  sdf::initFile("sensor.sdf", sdf);
  sdf::readString(altSensorString, sdf);

  // Create the altimeter sensor
  std::string sensorName = mgr->CreateSensor(sdf, "default",
      "ground_plane::link", 0);

  // Make sure the returned sensor name is correct
  EXPECT_EQ(sensorName,
    std::string("default::ground_plane::link::altimeter"));

  // Update the sensor manager so that it can process new sensors.
  mgr->Update();

  // Get a pointer to the altimeter sensor
  sensors::AltimeterSensorPtr sensor =
    std::dynamic_pointer_cast<sensors::AltimeterSensor>
      (mgr->GetSensor(sensorName));

  // Make sure the above dynamic cast worked.
  EXPECT_TRUE(sensor != nullptr);

  // By default the altitude of the sensor should be zero
  EXPECT_DOUBLE_EQ(sensor->Altitude(), 0.0);
  EXPECT_DOUBLE_EQ(sensor->VerticalVelocity(), 0.0);
}

/////////////////////////////////////////////////
// Check linear velocity is correct
void AltimeterSensor_TEST::LinearAltimeterSensorCheck(
  const std::string &_physicsEngine)
{
  Load("worlds/empty.world", true, _physicsEngine);
  physics::WorldPtr world = physics::get_world("default");
  ASSERT_TRUE(world != nullptr);

  // Verify physics engine type
<<<<<<< HEAD
  physics::PhysicsEnginePtr physics = world->GetPhysicsEngine();
  ASSERT_TRUE(physics != nullptr);
  EXPECT_EQ(physics->GetType(), _physicsEngine);
=======
  physics::PhysicsEnginePtr physics = world->Physics();
  ASSERT_TRUE(physics != NULL);
  EXPECT_EQ(physics->Type(), _physicsEngine);
>>>>>>> 511b8693

  // Spawn an altimeter
  std::string modelName = "altModel";
  std::string altSensorName = "altSensor";
  ignition::math::Pose3d modelPose(0, 0, 10, 0, 0, 0);
  std::string topic = "~/" + altSensorName + "_" + _physicsEngine;
  SpawnUnitAltimeterSensor(modelName, altSensorName,
      "box", topic, modelPose.Pos(), modelPose.Rot().Euler());

  // Get the altimeter
  sensors::SensorPtr sensor = sensors::get_sensor("altSensor");
  sensors::AltimeterSensorPtr altSensor =
      std::dynamic_pointer_cast<sensors::AltimeterSensor>(sensor);
  ASSERT_TRUE(altSensor != nullptr);

  sensors::SensorManager::Instance()->Init();
  altSensor->SetActive(true);

  int steps = 10;
  world->Step(steps);
  altSensor->Update(true);

  // The altimeter should have a velocity of v = g * dt
  EXPECT_FLOAT_EQ(altSensor->VerticalVelocity(),
<<<<<<< HEAD
      world->Gravity().Z() * (physics->GetMaxStepSize()*steps));
=======
      physics->Gravity().Z() * (physics->MaxStepSize()*steps));
>>>>>>> 511b8693
}

/////////////////////////////////////////////////
// Check rotational velocity is correct
void AltimeterSensor_TEST::AngularAltimeterSensorCheck(
  const std::string &_physicsEngine)
{
  Load("worlds/test_altimeter_rotation.world", true, _physicsEngine);
  physics::WorldPtr world = physics::get_world("default");
  ASSERT_TRUE(world != nullptr);

  // Verify physics engine type
<<<<<<< HEAD
  physics::PhysicsEnginePtr physics = world->GetPhysicsEngine();
  ASSERT_TRUE(physics != nullptr);
  EXPECT_EQ(physics->GetType(), _physicsEngine);

  physics::ModelPtr model = world->GetModel("model");
  ASSERT_TRUE(model != nullptr);

  physics::JointPtr joint = model->GetJoint("joint");
  ASSERT_TRUE(joint != nullptr);
=======
  physics::PhysicsEnginePtr physics = world->Physics();
  ASSERT_TRUE(physics != NULL);
  EXPECT_EQ(physics->Type(), _physicsEngine);

  physics::ModelPtr model = world->ModelByName("model");
  ASSERT_TRUE(model != NULL);

  physics::JointPtr joint = model->JointByName("joint");
  ASSERT_TRUE(joint != NULL);
>>>>>>> 511b8693

  sensors::SensorPtr sensor = sensors::get_sensor("altimeter");
  sensors::AltimeterSensorPtr altSensor =
      std::dynamic_pointer_cast<sensors::AltimeterSensor>(sensor);

  ASSERT_TRUE(altSensor != nullptr);

  sensors::SensorManager::Instance()->Init();
  altSensor->SetActive(true);

  int steps = 1;
  world->Step(steps);
  altSensor->Update(true);

  // Get the link's angular velocity
  ignition::math::Vector3d avel = model->LinkByName(
      "link")->RelativeAngularVel();

  // Expect the altimeter's velocity to equal the angular velocity at the
  // end of the rod.
  EXPECT_NEAR(altSensor->VerticalVelocity(), avel.Sum() * 10, 1e-3);
}

/////////////////////////////////////////////////
// Check angular and linear velocity is correct
void AltimeterSensor_TEST::LinearAngularAltimeterSensorCheck(
  const std::string &_physicsEngine)
{
  Load("worlds/test_altimeter_linear_angular.world", true, _physicsEngine);
  physics::WorldPtr world = physics::get_world("default");
  ASSERT_TRUE(world != nullptr);

  // Verify physics engine type
<<<<<<< HEAD
  physics::PhysicsEnginePtr physics = world->GetPhysicsEngine();
  ASSERT_TRUE(physics != nullptr);
  EXPECT_EQ(physics->GetType(), _physicsEngine);

  physics::ModelPtr model = world->GetModel("model");
  ASSERT_TRUE(model != nullptr);

  physics::JointPtr joint = model->GetJoint("joint");
  ASSERT_TRUE(joint != nullptr);
=======
  physics::PhysicsEnginePtr physics = world->Physics();
  ASSERT_TRUE(physics != NULL);
  EXPECT_EQ(physics->Type(), _physicsEngine);

  physics::ModelPtr model = world->ModelByName("model");
  ASSERT_TRUE(model != NULL);

  physics::JointPtr joint = model->JointByName("joint");
  ASSERT_TRUE(joint != NULL);
>>>>>>> 511b8693

  sensors::SensorPtr sensor = sensors::get_sensor("altimeter");
  sensors::AltimeterSensorPtr altSensor =
      std::dynamic_pointer_cast<sensors::AltimeterSensor>(sensor);

  ASSERT_TRUE(altSensor != nullptr);

  sensors::SensorManager::Instance()->Init();
  altSensor->SetActive(true);

  int steps = 10;
  world->Step(steps);
  altSensor->Update(true);

  // Angular velocity of the rod
  ignition::math::Vector3d avel =
    model->LinkByName("link")->RelativeAngularVel();

  // Linear velocity of the rod at the location that is attached to
  // the prismatic joint.
  ignition::math::Vector3d lvel =
    model->LinkByName("link")->WorldLinearVel(
        ignition::math::Vector3d(0, -5, 0));

  // Expect the altimeter's velocity to equal the angular velocity at the
  // end of the rod + the rod's linear velocity.
  EXPECT_NEAR(altSensor->VerticalVelocity(),
      avel.Sum() * 10 + lvel.Z(), 1e-4);
}

/////////////////////////////////////////////////
// If inserted at X=0,Y=0,Z=10m
void AltimeterSensor_TEST::NonzeroAltimeterSensorCheck(
  const std::string &_physicsEngine)
{
  Load("worlds/empty.world", true, _physicsEngine);
  physics::WorldPtr world = physics::get_world("default");
  ASSERT_TRUE(world != nullptr);

  // Verify physics engine type
<<<<<<< HEAD
  physics::PhysicsEnginePtr physics = world->GetPhysicsEngine();
  ASSERT_TRUE(physics != nullptr);
  EXPECT_EQ(physics->GetType(), _physicsEngine);
=======
  physics::PhysicsEnginePtr physics = world->Physics();
  ASSERT_TRUE(physics != NULL);
  EXPECT_EQ(physics->Type(), _physicsEngine);
>>>>>>> 511b8693

  // Spawn an altimeter sensor at a height of 10m
  std::string modelName = "altModel";
  std::string altSensorName = "altSensor";
  ignition::math::Pose3d modelPose(0, 0, 10, 0, 0, 0);
  std::string topic = "~/" + altSensorName + "_" + _physicsEngine;
  SpawnUnitAltimeterSensor(modelName, altSensorName,
      "box", topic, modelPose.Pos(), modelPose.Rot().Euler());

  sensors::SensorPtr sensor = sensors::get_sensor(altSensorName);
  sensors::AltimeterSensorPtr altSensor =
      std::dynamic_pointer_cast<sensors::AltimeterSensor>(sensor);

  ASSERT_TRUE(altSensor != nullptr);

  sensors::SensorManager::Instance()->Init();
  altSensor->SetActive(true);

  // Check for match
  EXPECT_DOUBLE_EQ(altSensor->ReferenceAltitude(), 10.0);
  EXPECT_DOUBLE_EQ(altSensor->Altitude(), 0.0);
  EXPECT_DOUBLE_EQ(altSensor->VerticalVelocity(), 0.0);
}

/////////////////////////////////////////////////
TEST_P(AltimeterSensor_TEST, BasicAltimeterSensorCheck)
{
  BasicAltimeterSensorCheck(GetParam());
}

/////////////////////////////////////////////////
TEST_P(AltimeterSensor_TEST, LinearAltimeterSensorCheck)
{
  LinearAltimeterSensorCheck(GetParam());
}

/////////////////////////////////////////////////
TEST_P(AltimeterSensor_TEST, AngularAltimeterSensorCheck)
{
  AngularAltimeterSensorCheck(GetParam());
}

/////////////////////////////////////////////////
TEST_P(AltimeterSensor_TEST, LinearAngularAltimeterSensorCheck)
{
  LinearAngularAltimeterSensorCheck(GetParam());
}

/////////////////////////////////////////////////
TEST_P(AltimeterSensor_TEST, NonzeroAltimeterSensorCheck)
{
  NonzeroAltimeterSensorCheck(GetParam());
}

INSTANTIATE_TEST_CASE_P(PhysicsEngines, AltimeterSensor_TEST,
                        PHYSICS_ENGINE_VALUES);

/////////////////////////////////////////////////
int main(int argc, char **argv)
{
  ::testing::InitGoogleTest(&argc, argv);
  return RUN_ALL_TESTS();
}<|MERGE_RESOLUTION|>--- conflicted
+++ resolved
@@ -111,15 +111,9 @@
   ASSERT_TRUE(world != nullptr);
 
   // Verify physics engine type
-<<<<<<< HEAD
-  physics::PhysicsEnginePtr physics = world->GetPhysicsEngine();
+  physics::PhysicsEnginePtr physics = world->Physics();
   ASSERT_TRUE(physics != nullptr);
-  EXPECT_EQ(physics->GetType(), _physicsEngine);
-=======
-  physics::PhysicsEnginePtr physics = world->Physics();
-  ASSERT_TRUE(physics != NULL);
   EXPECT_EQ(physics->Type(), _physicsEngine);
->>>>>>> 511b8693
 
   // Spawn an altimeter
   std::string modelName = "altModel";
@@ -144,11 +138,7 @@
 
   // The altimeter should have a velocity of v = g * dt
   EXPECT_FLOAT_EQ(altSensor->VerticalVelocity(),
-<<<<<<< HEAD
       world->Gravity().Z() * (physics->GetMaxStepSize()*steps));
-=======
-      physics->Gravity().Z() * (physics->MaxStepSize()*steps));
->>>>>>> 511b8693
 }
 
 /////////////////////////////////////////////////
@@ -161,27 +151,15 @@
   ASSERT_TRUE(world != nullptr);
 
   // Verify physics engine type
-<<<<<<< HEAD
-  physics::PhysicsEnginePtr physics = world->GetPhysicsEngine();
+  physics::PhysicsEnginePtr physics = world->Physics();
   ASSERT_TRUE(physics != nullptr);
-  EXPECT_EQ(physics->GetType(), _physicsEngine);
-
-  physics::ModelPtr model = world->GetModel("model");
+  EXPECT_EQ(physics->Type(), _physicsEngine);
+
+  physics::ModelPtr model = world->ModelByName("model");
   ASSERT_TRUE(model != nullptr);
 
-  physics::JointPtr joint = model->GetJoint("joint");
+  physics::JointPtr joint = model->JointByName("joint");
   ASSERT_TRUE(joint != nullptr);
-=======
-  physics::PhysicsEnginePtr physics = world->Physics();
-  ASSERT_TRUE(physics != NULL);
-  EXPECT_EQ(physics->Type(), _physicsEngine);
-
-  physics::ModelPtr model = world->ModelByName("model");
-  ASSERT_TRUE(model != NULL);
-
-  physics::JointPtr joint = model->JointByName("joint");
-  ASSERT_TRUE(joint != NULL);
->>>>>>> 511b8693
 
   sensors::SensorPtr sensor = sensors::get_sensor("altimeter");
   sensors::AltimeterSensorPtr altSensor =
@@ -215,27 +193,15 @@
   ASSERT_TRUE(world != nullptr);
 
   // Verify physics engine type
-<<<<<<< HEAD
-  physics::PhysicsEnginePtr physics = world->GetPhysicsEngine();
+  physics::PhysicsEnginePtr physics = world->Physics();
   ASSERT_TRUE(physics != nullptr);
-  EXPECT_EQ(physics->GetType(), _physicsEngine);
-
-  physics::ModelPtr model = world->GetModel("model");
+  EXPECT_EQ(physics->Type(), _physicsEngine);
+
+  physics::ModelPtr model = world->ModelByName("model");
   ASSERT_TRUE(model != nullptr);
 
-  physics::JointPtr joint = model->GetJoint("joint");
+  physics::JointPtr joint = model->JointByName("joint");
   ASSERT_TRUE(joint != nullptr);
-=======
-  physics::PhysicsEnginePtr physics = world->Physics();
-  ASSERT_TRUE(physics != NULL);
-  EXPECT_EQ(physics->Type(), _physicsEngine);
-
-  physics::ModelPtr model = world->ModelByName("model");
-  ASSERT_TRUE(model != NULL);
-
-  physics::JointPtr joint = model->JointByName("joint");
-  ASSERT_TRUE(joint != NULL);
->>>>>>> 511b8693
 
   sensors::SensorPtr sensor = sensors::get_sensor("altimeter");
   sensors::AltimeterSensorPtr altSensor =
@@ -276,15 +242,9 @@
   ASSERT_TRUE(world != nullptr);
 
   // Verify physics engine type
-<<<<<<< HEAD
-  physics::PhysicsEnginePtr physics = world->GetPhysicsEngine();
+  physics::PhysicsEnginePtr physics = world->Physics();
   ASSERT_TRUE(physics != nullptr);
-  EXPECT_EQ(physics->GetType(), _physicsEngine);
-=======
-  physics::PhysicsEnginePtr physics = world->Physics();
-  ASSERT_TRUE(physics != NULL);
   EXPECT_EQ(physics->Type(), _physicsEngine);
->>>>>>> 511b8693
 
   // Spawn an altimeter sensor at a height of 10m
   std::string modelName = "altModel";
