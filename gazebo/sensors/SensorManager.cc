--- conflicted
+++ resolved
@@ -19,15 +19,6 @@
  * Author: Nate Koenig
  * Date: 18 Dec 2009
  */
-<<<<<<< HEAD
-
-#include "common/Console.hh"
-
-#include "rendering/RenderEngine.hh"
-#include "sensors/Sensor.hh"
-#include "sensors/SensorFactory.hh"
-#include "sensors/SensorManager.hh"
-=======
 #include "gazebo/common/Assert.hh"
 #include "gazebo/common/Time.hh"
 
@@ -37,7 +28,6 @@
 #include "gazebo/sensors/Sensor.hh"
 #include "gazebo/sensors/SensorFactory.hh"
 #include "gazebo/sensors/SensorManager.hh"
->>>>>>> 4ada83f1
 
 using namespace gazebo;
 using namespace sensors;
@@ -200,7 +190,7 @@
                                         const std::string &_worldName,
                                         const std::string &_parentName)
 {
-  std::string type = _elem->Get<std::string>("type");
+  std::string type = _elem->GetValueString("type");
   SensorPtr sensor = sensors::SensorFactory::NewSensor(type);
 
   if (!sensor)
