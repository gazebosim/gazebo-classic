--- conflicted
+++ resolved
@@ -67,7 +67,7 @@
   double sensorSimUpdateRate;
 
   /// \brief Rendering sensor average real time update rate
-  double sensorFPS;
+  double sensorAvgFPS;
 };
 
 /// \brief A map of sensor name to its performance metrics data
@@ -172,26 +172,6 @@
   }
 }
 
-<<<<<<< HEAD
-std::map<std::string, gazebo::common::Time> sensorsLastMeasurementTime;
-std::map<std::string, gazebo::common::Time> worldLastMeasurementTime;
-struct sensorPerformanceMetricsType
-{
-  double sensorRealUpdateRate;
-  double sensorSimUpdateRate;
-  double sensorAvgFPS;
-};
-std::map<std::string, struct sensorPerformanceMetricsType> sensorPerformanceMetrics;
-/// \brief Publisher for run-time simulation performance metrics.
-transport::PublisherPtr performanceMetricsPub;
-transport::NodePtr node = nullptr;
-
-common::Time lastSimTime;
-common::Time lastRealTime;
-
-=======
-//////////////////////////////////////////////////
->>>>>>> fd995c1c
 void PublishPerformanceMetrics()
 {
   if (node == nullptr)
@@ -278,12 +258,8 @@
                 std::dynamic_pointer_cast<sensors::CameraSensor>(sensor);
               if (nullptr != cameraSensor)
               {
-<<<<<<< HEAD
-                sensorPerformanceMetrics[name].sensorAvgFPS = cameraSensor->Camera()->AvgFPS();
-=======
-                sensorPerformanceMetrics[name].sensorFPS =
+                sensorPerformanceMetrics[name].sensorAvgFPS =
                     cameraSensor->Camera()->AvgFPS();
->>>>>>> fd995c1c
               }
               else
               {
