--- conflicted
+++ resolved
@@ -102,12 +102,6 @@
       // Documentation inherited.
       public: virtual bool IsActive() const;
 
-<<<<<<< HEAD
-      /// \brief Sets the current reported pose of the IMU
-      /// \param _orientation current IMU orientation
-      public: void SetOrientation(
-        const ignition::math::Quaterniond &_orientation);
-=======
       /// \brief Sets the transform from world frame to IMU's reference frame.
       /// For example, if this IMU works with respect to NED frame, then
       /// call this function with the transform that transforms world frame
@@ -117,7 +111,6 @@
       /// \param _orientation current IMU orientation in NED
       public: void SetWorldToReferencePose(
         const ignition::math::Pose3d &_pose = ignition::math::Pose3d());
->>>>>>> c9b18fcd
 
       /// \brief Callback when link data is received
       /// \param[in] _msg Message containing link data
