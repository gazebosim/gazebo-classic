/*
 * Copyright (C) 2012-2016 Open Source Robotics Foundation
 *
 * Licensed under the Apache License, Version 2.0 (the "License");
 * you may not use this file except in compliance with the License.
 * You may obtain a copy of the License at
 *
 *     http://www.apache.org/licenses/LICENSE-2.0
 *
 * Unless required by applicable law or agreed to in writing, software
 * distributed under the License is distributed on an "AS IS" BASIS,
 * WITHOUT WARRANTIES OR CONDITIONS OF ANY KIND, either express or implied.
 * See the License for the specific language governing permissions and
 * limitations under the License.
 *
*/
#ifdef _WIN32
  // Ensure that Winsock2.h is included before Windows.h, which can get
  // pulled in by anybody (e.g., Boost).
  #include <Winsock2.h>
#endif

#include <functional>

#include "gazebo/physics/World.hh"

#include "gazebo/rendering/DepthCamera.hh"
#include "gazebo/rendering/RenderingIface.hh"
#include "gazebo/rendering/RenderEngine.hh"
#include "gazebo/rendering/Scene.hh"

#include "gazebo/transport/transport.hh"

#include "gazebo/sensors/SensorFactory.hh"
#include "gazebo/sensors/CameraSensor.hh"
#include "gazebo/sensors/DepthCameraSensorPrivate.hh"
#include "gazebo/sensors/DepthCameraSensor.hh"

using namespace gazebo;
using namespace sensors;

GZ_REGISTER_STATIC_SENSOR("depth", DepthCameraSensor)

//////////////////////////////////////////////////
DepthCameraSensor::DepthCameraSensor()
    : CameraSensor(),
      dataPtr(new DepthCameraSensorPrivate)
{
}

//////////////////////////////////////////////////
DepthCameraSensor::~DepthCameraSensor()
{
  if (this->dataPtr->depthBuffer)
    delete [] this->dataPtr->depthBuffer;
}

//////////////////////////////////////////////////
void DepthCameraSensor::Load(const std::string &_worldName)
{
  CameraSensor::Load(_worldName);
}

//////////////////////////////////////////////////
void DepthCameraSensor::Init()
{
  if (rendering::RenderEngine::Instance()->GetRenderPathType() ==
      rendering::RenderEngine::NONE)
  {
    gzerr << "Unable to create DepthCameraSensor. Rendering is disabled."
        << std::endl;
    return;
  }

  std::string worldName = this->world->GetName();

  if (!worldName.empty())
  {
    this->scene = rendering::get_scene(worldName);

    if (!this->scene)
      this->scene = rendering::create_scene(worldName, false, true);

    this->dataPtr->depthCamera = this->scene->CreateDepthCamera(
        this->sdf->Get<std::string>("name"), false);

    if (!this->dataPtr->depthCamera)
    {
      gzerr << "Unable to create depth camera sensor" << std::endl;
      return;
    }
    this->dataPtr->depthCamera->SetCaptureData(true);

    sdf::ElementPtr cameraSdf = this->sdf->GetElement("camera");
    this->dataPtr->depthCamera->Load(cameraSdf);

    // Do some sanity checks
    if (this->dataPtr->depthCamera->ImageWidth() == 0u ||
        this->dataPtr->depthCamera->ImageHeight() == 0u)
    {
      gzerr << "image has zero size" << std::endl;
    }

    this->dataPtr->depthCamera->Init();
    this->dataPtr->depthCamera->CreateRenderTexture(
        this->Name() + "_RttTex_Image");
    this->dataPtr->depthCamera->CreateDepthTexture(
        this->Name() + "_RttTex_Depth");
    ignition::math::Pose3d cameraPose = this->pose;
    if (cameraSdf->HasElement("pose"))
      cameraPose = cameraSdf->Get<ignition::math::Pose3d>("pose") + cameraPose;

    this->dataPtr->depthCamera->SetWorldPose(cameraPose);
<<<<<<< HEAD
    this->dataPtr->depthCamera->AttachToVisual(this->parentId, true);
=======
    this->dataPtr->depthCamera->AttachToVisual(this->parentId, true, 0, 0);
>>>>>>> 81c70230

    this->camera = boost::dynamic_pointer_cast<rendering::Camera>(
        this->dataPtr->depthCamera);

    GZ_ASSERT(this->camera, "Unable to cast depth camera to camera");
  }
  else
  {
    gzerr << "No world name" << std::endl;
  }

  // Disable clouds and moon on server side until fixed and also to improve
  // performance
  this->scene->SetSkyXMode(rendering::Scene::GZ_SKYX_ALL &
      ~rendering::Scene::GZ_SKYX_CLOUDS &
      ~rendering::Scene::GZ_SKYX_MOON);

  Sensor::Init();
}

//////////////////////////////////////////////////
bool DepthCameraSensor::UpdateImpl(const bool /*_force*/)
{
  if (!this->Rendered())
    return false;

  this->camera->PostRender();

  if (this->imagePub && this->imagePub->HasConnections())
  {
    msgs::ImageStamped msg;
    msgs::Set(msg.mutable_time(), this->scene->SimTime());
    msg.mutable_image()->set_width(this->camera->ImageWidth());
    msg.mutable_image()->set_height(this->camera->ImageHeight());
    msg.mutable_image()->set_pixel_format(common::Image::R_FLOAT32);


    msg.mutable_image()->set_step(this->camera->ImageWidth() *
        this->camera->ImageDepth());

    unsigned int depthSamples = msg.image().width() * msg.image().height();
    float f;
    // cppchecker recommends using sizeof(varname)
    unsigned int depthBufferSize = depthSamples * sizeof(f);

    if (!this->dataPtr->depthBuffer)
      this->dataPtr->depthBuffer = new float[depthSamples];

    memcpy(this->dataPtr->depthBuffer, this->dataPtr->depthCamera->DepthData(),
        depthBufferSize);

    for (unsigned int i = 0; i < depthSamples; ++i)
    {
      // Mask ranges outside of min/max to +/- inf, as per REP 117
      if (this->dataPtr->depthBuffer[i] >= this->camera->FarClip())
      {
        this->dataPtr->depthBuffer[i] = IGN_DBL_INF;
      }
      else if (this->dataPtr->depthBuffer[i] <= this->camera->NearClip())
      {
        this->dataPtr->depthBuffer[i] = -IGN_DBL_INF;
      }
    }
    msg.mutable_image()->set_data(this->dataPtr->depthBuffer, depthBufferSize);
    this->imagePub->Publish(msg);
  }

  this->SetRendered(false);
  return true;
}

//////////////////////////////////////////////////
const float *DepthCameraSensor::DepthData() const
{
  return this->dataPtr->depthBuffer;
}

//////////////////////////////////////////////////
rendering::DepthCameraPtr DepthCameraSensor::GetDepthCamera() const
{
  return this->DepthCamera();
}

//////////////////////////////////////////////////
rendering::DepthCameraPtr DepthCameraSensor::DepthCamera() const
{
  return this->dataPtr->depthCamera;
}<|MERGE_RESOLUTION|>--- conflicted
+++ resolved
@@ -111,11 +111,7 @@
       cameraPose = cameraSdf->Get<ignition::math::Pose3d>("pose") + cameraPose;
 
     this->dataPtr->depthCamera->SetWorldPose(cameraPose);
-<<<<<<< HEAD
-    this->dataPtr->depthCamera->AttachToVisual(this->parentId, true);
-=======
     this->dataPtr->depthCamera->AttachToVisual(this->parentId, true, 0, 0);
->>>>>>> 81c70230
 
     this->camera = boost::dynamic_pointer_cast<rendering::Camera>(
         this->dataPtr->depthCamera);
