--- conflicted
+++ resolved
@@ -160,13 +160,8 @@
       ignition::math::Pose3d(0, 0, 1, 0, 0, 0), 0, 2, 0.2);
   ASSERT_TRUE(sonar != nullptr);
 
-<<<<<<< HEAD
-  physics::ModelPtr model = world->GetModel("sonar");
+  physics::ModelPtr model = world->ModelByName("sonar");
   ASSERT_TRUE(model != nullptr);
-=======
-  physics::ModelPtr model = world->ModelByName("sonar");
-  ASSERT_TRUE(model != NULL);
->>>>>>> 511b8693
 
   // Wait for collision engine to turn over
   common::Time::MSleep(1000);
