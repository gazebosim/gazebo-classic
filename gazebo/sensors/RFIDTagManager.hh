/* Copyright (C) 2012
 *     Jonas Mellin & Zakiruz Zaman
 *
 * Licensed under the Apache License, Version 2.0 (the "License");
 * you may not use this file except in compliance with the License.
 * You may obtain a copy of the License at
 *
 *     http://www.apache.org/licenses/LICENSE-2.0
 *
 * Unless required by applicable law or agreed to in writing, software
 * distributed under the License is distributed on an "AS IS" BASIS,
 * WITHOUT WARRANTIES OR CONDITIONS OF ANY KIND, either express or implied.
 * See the License for the specific language governing permissions and
 * limitations under the License.
 */
/* Desc: RFID Tag Manager
 * Author: Jonas Mellin & Zakiruz Zaman
 * Date: 6th December 2011
 */

#ifndef _RFID_TAG_MANAGER_
#define _RFID_TAG_MANAGER_

#include <vector>
#include "common/SingletonT.hh"
#include "RFIDTag.hh"

namespace gazebo
{
  /// \ingroup gazebo_sensors
  /// \brief Sensors namespace
  namespace sensors
  {
    /// \addtogroup gazebo_sensors
    /// \{
<<<<<<< HEAD
    /// \class RFIDTagManager RFIDTagManager.hh sensors/sensors.hh
    /// \brief 
    /// \TODO Nate fill in
=======

    /// \class RFIDTagManager RFIDTagManager.hh sensors/sensors.hh
    /// \brief \TODO Nate fill in
>>>>>>> db0608e9
    class RFIDTagManager : public SingletonT<RFIDTagManager>
    {
      /// \brief Adds tag model
      /// \param _model Tagged model to add
      /// \TODO Nate check
      public: void AddTaggedModel(RFIDTag *_model);

      /// \brief Gets vector of tagged models
      /// \return vector of RFIDTag, the tagged models
      /// \TODO Nate check
      public: std::vector<RFIDTag*> GetTags()
              {return this->taggedModels;}

      private: std::vector<RFIDTag*> taggedModels;

      private: friend class SingletonT<RFIDTagManager>;
    };
    /// \}
  }
}
#endif<|MERGE_RESOLUTION|>--- conflicted
+++ resolved
@@ -33,15 +33,9 @@
   {
     /// \addtogroup gazebo_sensors
     /// \{
-<<<<<<< HEAD
-    /// \class RFIDTagManager RFIDTagManager.hh sensors/sensors.hh
-    /// \brief 
-    /// \TODO Nate fill in
-=======
 
     /// \class RFIDTagManager RFIDTagManager.hh sensors/sensors.hh
     /// \brief \TODO Nate fill in
->>>>>>> db0608e9
     class RFIDTagManager : public SingletonT<RFIDTagManager>
     {
       /// \brief Adds tag model
