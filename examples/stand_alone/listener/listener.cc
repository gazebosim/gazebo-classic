/*
 * Copyright 2012 Open Source Robotics Foundation
 *
 * Licensed under the Apache License, Version 2.0 (the "License");
 * you may not use this file except in compliance with the License.
 * You may obtain a copy of the License at
 *
 *     http://www.apache.org/licenses/LICENSE-2.0
 *
 * Unless required by applicable law or agreed to in writing, software
 * distributed under the License is distributed on an "AS IS" BASIS,
 * WITHOUT WARRANTIES OR CONDITIONS OF ANY KIND, either express or implied.
 * See the License for the specific language governing permissions and
 * limitations under the License.
 *
*/

#include <gazebo/gazebo.hh>
#include <gazebo/transport/transport.hh>
#include <gazebo/msgs/msgs.hh>
#include <gazebo/gazebo.hh>


#include <iostream>

/////////////////////////////////////////////////
// Function is called everytime a message is received.
void cb(ConstWorldStatisticsPtr &_msg)
{
  // Dump the message contents to stdout.
  std::cout << _msg->DebugString();
}

/////////////////////////////////////////////////
int main(int _argc, char **_argv)
{
  // Load gazebo
  gazebo::load(_argc, _argv);
<<<<<<< HEAD
=======

  gazebo::run();
>>>>>>> 20d3bd46

  // Create our node for communication
  gazebo::transport::NodePtr node(new gazebo::transport::Node());
  node->Init();

  // Listen to Gazebo world_stats topic
  gazebo::transport::SubscriberPtr sub = node->Subscribe("~/world_stats", cb);

  // Busy wait loop...replace with your own code as needed.
  while (true)
    gazebo::common::Time::MSleep(10);

  // Make sure to shut everything down.
  gazebo::transport::fini();
}<|MERGE_RESOLUTION|>--- conflicted
+++ resolved
@@ -15,11 +15,9 @@
  *
 */
 
-#include <gazebo/gazebo.hh>
 #include <gazebo/transport/transport.hh>
 #include <gazebo/msgs/msgs.hh>
 #include <gazebo/gazebo.hh>
-
 
 #include <iostream>
 
@@ -36,11 +34,8 @@
 {
   // Load gazebo
   gazebo::load(_argc, _argv);
-<<<<<<< HEAD
-=======
 
   gazebo::run();
->>>>>>> 20d3bd46
 
   // Create our node for communication
   gazebo::transport::NodePtr node(new gazebo::transport::Node());
