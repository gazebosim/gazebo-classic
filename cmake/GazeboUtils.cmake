--- conflicted
+++ resolved
@@ -165,7 +165,7 @@
       gazebo_transport
       )
 
-    # Remove in Gazebo 1.8
+    # Remove in Gazebo 2.0
     if (HAVE_SDF)
       target_link_libraries(${BINARY_NAME}
         libgtest.a
@@ -250,8 +250,7 @@
       gazebo_transport
       )
 
-<<<<<<< HEAD
-    # Remove in Gazebo 1.8
+    # Remove in Gazebo 2.0
     if (HAVE_SDF)
       target_link_libraries(${BINARY_NAME}
         gazebo_gui
@@ -286,12 +285,9 @@
         )
     endif()
 
-=======
->>>>>>> a73206f7
     # QTest need and extra -o parameter to write logging information to a file
     add_test(${BINARY_NAME} ${CMAKE_CURRENT_BINARY_DIR}/${BINARY_NAME}
 	-xml -o ${CMAKE_BINARY_DIR}/test_results/${TEST_TYPE}_${BINARY_NAME}.xml)
-
 
     set_tests_properties(${BINARY_NAME} PROPERTIES TIMEOUT 240)
 
