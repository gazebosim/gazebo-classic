--- conflicted
+++ resolved
@@ -674,19 +674,8 @@
 # In Windows we expect a call from configure.bat script with the paths
 if (NOT WIN32)
   find_package(ignition-transport1 QUIET)
-<<<<<<< HEAD
   if (NOT ignition-transport1_FOUND)
     BUILD_ERROR ("Missing: Ignition Transport (libignition-transport1-dev)")
-=======
-
-  if (NOT ignition-transport1_FOUND)
-
-    find_package(ignition-transport0 QUIET)
-    if (NOT ignition-transport0_FOUND)
-      BUILD_WARNING ("Missing: Ignition Transport (libignition-transport1-dev or libignition-transport0-dev)")
-    endif()
-
->>>>>>> 0db70331
   else()
     set (CMAKE_CXX_FLAGS "${CMAKE_CXX_FLAGS} ${IGNITION-TRANSPORT_CXX_FLAGS}")
     include_directories(${IGNITION-TRANSPORT_INCLUDE_DIRS})
