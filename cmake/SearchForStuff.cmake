include (${gazebo_cmake_dir}/GazeboUtils.cmake)
include (CheckCXXSourceCompiles)

include (${gazebo_cmake_dir}/FindOS.cmake)
include (FindPkgConfig)
include (${gazebo_cmake_dir}/FindFreeimage.cmake)

execute_process(COMMAND pkg-config --modversion protobuf
  OUTPUT_VARIABLE PROTOBUF_VERSION
  RESULT_VARIABLE protobuf_modversion_failed)

########################################
# 1. can not use BUILD_TYPE_PROFILE is defined after include this module
# 2. TODO: TOUPPER is a hack until we fix the build system to support standard build names
if (CMAKE_BUILD_TYPE)
  string(TOUPPER ${CMAKE_BUILD_TYPE} TMP_CMAKE_BUILD_TYPE)
  if ("${TMP_CMAKE_BUILD_TYPE}" STREQUAL "PROFILE")
    include (${gazebo_cmake_dir}/FindGooglePerfTools.cmake)
    if (GOOGLE_PERFTOOLS_FOUND)
      message(STATUS "Include google-perftools")
    else()
      BUILD_ERROR("Need google/heap-profiler.h (libgoogle-perftools-dev) tools to compile in Profile mode")
    endif()
  endif()
endif()

########################################
if (PROTOBUF_VERSION LESS 2.3.0)
  BUILD_ERROR("Incorrect version: Gazebo requires protobuf version 2.3.0 or greater")
endif()

########################################
# The Google Protobuf library for message generation + serialization
find_package(Protobuf REQUIRED)
if (NOT PROTOBUF_FOUND)
  BUILD_ERROR ("Missing: Google Protobuf (libprotobuf-dev)")
endif()
if (NOT PROTOBUF_PROTOC_EXECUTABLE)
  BUILD_ERROR ("Missing: Google Protobuf Compiler (protobuf-compiler)")
endif()
if (NOT PROTOBUF_PROTOC_LIBRARY)
  BUILD_ERROR ("Missing: Google Protobuf Compiler Library (libprotoc-dev)")
endif()

########################################
include (FindOpenGL)
if (NOT OPENGL_FOUND)
  BUILD_ERROR ("Missing: OpenGL")
else ()
 APPEND_TO_CACHED_LIST(gazeboserver_include_dirs
                       ${gazeboserver_include_dirs_desc}
                       ${OPENGL_INCLUDE_DIR})
 APPEND_TO_CACHED_LIST(gazeboserver_link_libs
                       ${gazeboserver_link_libs_desc}
                       ${OPENGL_LIBRARIES})
endif ()

########################################
include (FindOpenAL)
if (NOT OPENAL_FOUND)
  BUILD_WARNING ("OpenAL not found, audio support will be disabled.")
  set (HAVE_OPENAL OFF CACHE BOOL "HAVE OpenAL" FORCE)
else ()
  set (HAVE_OPENAL ON CACHE BOOL "HAVE OpenAL" FORCE)
endif ()

########################################
find_package(ignition_math QUIET)
if (NOT ignition_math_FOUND)
  BUILD_WARNING ("Missing: Ignition math library. Using deprecated interal math library.")
  message(STATUS "Looking for ignition_math-config.cmake - not found")
  set (HAVE_IGN_MATH OFF CACHE BOOL "Have Ignition Math" FORCE)
else()
  set (HAVE_IGN_MATH ON CACHE BOOL "Have Ignition Math" FORCE)
  message(STATUS "Looking for ignition_math-config.cmake - found")
endif()

########################################
# Find packages
if (PKG_CONFIG_FOUND)

  pkg_check_modules(SDF sdformat>=2.0.0)
  if (NOT SDF_FOUND)
    BUILD_ERROR ("Missing: SDF. Required for reading and writing SDF files.")
  endif()

  pkg_check_modules(CURL libcurl)
  if (NOT CURL_FOUND)
    BUILD_ERROR ("Missing: libcurl. Required for connection to model database.")
  endif()

  pkg_check_modules(PROFILER libprofiler)
  if (PROFILER_FOUND)
    set (CMAKE_LINK_FLAGS_PROFILE "-Wl,--no-as-needed -lprofiler -Wl,--as-needed ${CMAKE_LINK_FLAGS_PROFILE}" CACHE INTERNAL "Link flags for profile")
  else ()
    find_library(PROFILER profiler)
    if (PROFILER)
      message (STATUS "Looking for libprofiler - found")
      set (CMAKE_LINK_FLAGS_PROFILE "-Wl,--no-as-needed -lprofiler -Wl,--as-needed ${CMAKE_LINK_FLAGS_PROFILE}" CACHE INTERNAL "Link flags for profile")
    else()
      message (STATUS "Looking for libprofiler - not found")
    endif()
  endif()

  pkg_check_modules(TCMALLOC libtcmalloc)
  if (TCMALLOC_FOUND)
    set (CMAKE_LINK_FLAGS_PROFILE "${CMAKE_LINK_FLAGS_PROFILE} -Wl,--no-as-needed -ltcmalloc -Wl,--no-as-needed"
      CACHE INTERNAL "Link flags for profile" FORCE)
  else ()
    find_library(TCMALLOC tcmalloc)
    if (TCMALLOC)
      message (STATUS "Looking for libtcmalloc - found")
      set (CMAKE_LINK_FLAGS_PROFILE "${CMAKE_LINK_FLAGS_PROFILE} -ltcmalloc"
        CACHE INTERNAL "Link flags for profile" FORCE)
    else ()
      message (STATUS "Looking for libtcmalloc - not found")
    endif()
  endif ()

  pkg_check_modules(CEGUI CEGUI)
  pkg_check_modules(CEGUI_OGRE CEGUI-OGRE)
  if (NOT CEGUI_FOUND)
    BUILD_WARNING ("CEGUI not found, opengl GUI will be disabled.")
    set (HAVE_CEGUI OFF CACHE BOOL "HAVE CEGUI" FORCE)
  else()
    message (STATUS "Looking for CEGUI, found")
    if (NOT CEGUI_OGRE_FOUND)
      BUILD_WARNING ("CEGUI-OGRE not found, opengl GUI will be disabled.")
      set (HAVE_CEGUI OFF CACHE BOOL "HAVE CEGUI" FORCE)
    else()
      set (HAVE_CEGUI ON CACHE BOOL "HAVE CEGUI")
      set (CEGUI_LIBRARIES "CEGUIBase;CEGUIOgreRenderer")
      message (STATUS "Looking for CEGUI-OGRE, found")
    endif()
  endif()

  #################################################
  # Find Simbody
  set(SimTK_INSTALL_DIR ${SimTK_INSTALL_PREFIX})
<<<<<<< HEAD
  #list(APPEND CMAKE_MODULE_PATH ${SimTK_INSTALL_PREFIX}/share/cmake) 
  find_package(Simbody QUIET)
=======
  #list(APPEND CMAKE_MODULE_PATH ${SimTK_INSTALL_PREFIX}/share/cmake)
  find_package(Simbody)
>>>>>>> ad87c7b3
  if (SIMBODY_FOUND)
    set (HAVE_SIMBODY TRUE)
  else()
    BUILD_WARNING ("Simbody not found, for simbody physics engine option, please install libsimbody-dev.")
    set (HAVE_SIMBODY FALSE)
  endif()

  #################################################
  # Find DART
<<<<<<< HEAD
  find_package(DARTCore QUIET)
=======
  find_package(DARTCore 4.1 QUIET)
>>>>>>> ad87c7b3
  if (DARTCore_FOUND)
    message (STATUS "Looking for DARTCore - found")
    set (HAVE_DART TRUE)
  else()
    message (STATUS "Looking for DARTCore - not found")
    BUILD_WARNING ("DART not found, for dart physics engine option, please install libdart-core4-dev.")
    set (HAVE_DART FALSE)
  endif()

  #################################################
  # Find tinyxml. Only debian distributions package tinyxml with a pkg-config
  # Use pkg_check_modules and fallback to manual detection (needed, at least, for MacOS)
  pkg_check_modules(tinyxml tinyxml)
  if (NOT tinyxml_FOUND)
      find_path (tinyxml_INCLUDE_DIRS tinyxml.h ${tinyxml_INCLUDE_DIRS} ENV CPATH)
      find_library(tinyxml_LIBRARIES NAMES tinyxml)
      set (tinyxml_FAIL False)
      if (NOT tinyxml_INCLUDE_DIRS)
        message (STATUS "Looking for tinyxml headers - not found")
        set (tinyxml_FAIL True)
      endif()
      if (NOT tinyxml_LIBRARIES)
        message (STATUS "Looking for tinyxml library - not found")
        set (tinyxml_FAIL True)
      endif()
  endif()

  if (tinyxml_FAIL)
    message (STATUS "Looking for tinyxml.h - not found")
    BUILD_ERROR("Missing: tinyxml")
  endif()

  #################################################
  # Find libtar.
  find_path (libtar_INCLUDE_DIRS libtar.h)
  find_library(libtar_LIBRARIES tar)
  set (LIBTAR_FOUND True)

  if (NOT libtar_INCLUDE_DIRS)
    message (STATUS "Looking for libtar.h - not found")
    set (LIBTAR_FOUND False)
  else ()
    message (STATUS "Looking for libtar.h - found")
    include_directories(${libtar_INCLUDE_DIRS})
  endif ()
  if (NOT libtar_LIBRARIES)
    message (STATUS "Looking for libtar.so - not found")
    set (LIBTAR_FOUND False)
  else ()
    message (STATUS "Looking for libtar.so - found")
  endif ()

  if (NOT LIBTAR_FOUND)
     BUILD_ERROR("Missing: libtar")
  endif()

  #################################################
  # Find TBB
  pkg_check_modules(TBB tbb)
  if (NOT TBB_FOUND)
    message(STATUS "TBB not found, attempting to detect manually")

    find_library(tbb_library tbb ENV LD_LIBRARY_PATH)
    if (tbb_library)
      set(TBB_FOUND true)
      set(TBB_LIBRARIES ${tbb_library})
    else (tbb_library)
      BUILD_ERROR ("Missing: TBB - Threading Building Blocks")
    endif(tbb_library)
  endif (NOT TBB_FOUND)

  #################################################
  # Find OGRE
  execute_process(COMMAND pkg-config --modversion OGRE
                  OUTPUT_VARIABLE OGRE_VERSION)
  string(REPLACE "\n" "" OGRE_VERSION ${OGRE_VERSION})

  pkg_check_modules(OGRE-RTShaderSystem
                    OGRE-RTShaderSystem>=${MIN_OGRE_VERSION})

  if (OGRE-RTShaderSystem_FOUND)
    set(ogre_ldflags ${OGRE-RTShaderSystem_LDFLAGS})
    set(ogre_include_dirs ${OGRE-RTShaderSystem_INCLUDE_DIRS})
    set(ogre_libraries ${OGRE-RTShaderSystem_LIBRARIES})
    set(ogre_library_dirs ${OGRE-RTShaderSystem_LIBRARY_DIRS})
    set(ogre_cflags ${OGRE-RTShaderSystem_CFLAGS})

    set (INCLUDE_RTSHADER ON CACHE BOOL "Enable GPU shaders")
  else ()
    set (INCLUDE_RTSHADER OFF CACHE BOOL "Enable GPU shaders")
  endif ()

  pkg_check_modules(OGRE OGRE>=${MIN_OGRE_VERSION})
  # There are some runtime problems to solve with ogre-1.9.
  # Please read gazebo issues: 994, 995
  if (NOT OGRE_FOUND)
    BUILD_ERROR("Missing: Ogre3d version >=${MIN_OGRE_VERSION}(http://www.orge3d.org)")
  else ()
    set(ogre_ldflags ${ogre_ldflags} ${OGRE_LDFLAGS})
    set(ogre_include_dirs ${ogre_include_dirs} ${OGRE_INCLUDE_DIRS})
    set(ogre_libraries ${ogre_libraries};${OGRE_LIBRARIES})
    set(ogre_library_dirs ${ogre_library_dirs} ${OGRE_LIBRARY_DIRS})
    set(ogre_cflags ${ogre_cflags} ${OGRE_CFLAGS})
  endif ()

  pkg_check_modules(OGRE-Terrain OGRE-Terrain)
  if (OGRE-Terrain_FOUND)
    set(ogre_ldflags ${ogre_ldflags} ${OGRE-Terrain_LDFLAGS})
    set(ogre_include_dirs ${ogre_include_dirs} ${OGRE-Terrain_INCLUDE_DIRS})
    set(ogre_libraries ${ogre_libraries};${OGRE-Terrain_LIBRARIES})
    set(ogre_library_dirs ${ogre_library_dirs} ${OGRE-Terrain_LIBRARY_DIRS})
    set(ogre_cflags ${ogre_cflags} ${OGRE-Terrain_CFLAGS})
  endif()

  pkg_check_modules(OGRE-Overlay OGRE-Overlay)
  if (OGRE-Overlay_FOUND)
    set(ogre_ldflags ${ogre_ldflags} ${OGRE-Overlay_LDFLAGS})
    set(ogre_include_dirs ${ogre_include_dirs} ${OGRE-Overlay_INCLUDE_DIRS})
    set(ogre_libraries ${ogre_libraries};${OGRE-Overlay_LIBRARIES})
    set(ogre_library_dirs ${ogre_library_dirs} ${OGRE-Overlay_LIBRARY_DIRS})
    set(ogre_cflags ${ogre_cflags} ${OGRE-Overlay_CFLAGS})
  endif()


  set (OGRE_INCLUDE_DIRS ${ogre_include_dirs}
       CACHE INTERNAL "Ogre include path")

  # Also find OGRE's plugin directory, which is provided in its .pc file as the
  # `plugindir` variable.  We have to call pkg-config manually to get it.
  execute_process(COMMAND pkg-config --variable=plugindir OGRE
                  OUTPUT_VARIABLE _pkgconfig_invoke_result
                  RESULT_VARIABLE _pkgconfig_failed)
  if(_pkgconfig_failed)
    BUILD_WARNING ("Failed to find OGRE's plugin directory.  The build will succeed, but gazebo will likely fail to run.")
  else()
    # This variable will be substituted into cmake/setup.sh.in
    set (OGRE_PLUGINDIR ${_pkgconfig_invoke_result})
  endif()

  ########################################
  # Check and find libccd (if needed)
  pkg_check_modules(CCD ccd>=1.4)
  if (NOT CCD_FOUND)
    message(STATUS "Using internal copy of libccd")
    set(CCD_INCLUDE_DIRS "${CMAKE_SOURCE_DIR}/deps/libccd/include")
    set(CCD_LIBRARIES gazebo_ccd)
  endif()

  ########################################
  # Find OpenAL
  # pkg_check_modules(OAL openal)
  # if (NOT OAL_FOUND)
  #   BUILD_WARNING ("Openal not found. Audio capabilities will be disabled.")
  #   set (HAVE_OPENAL FALSE)
  # else (NOT OAL_FOUND)
  #   set (HAVE_OPENAL TRUE)
  # endif ()

  ########################################
  # Find libswscale format
  pkg_check_modules(libswscale libswscale)
  if (NOT libswscale_FOUND)
    BUILD_WARNING ("libswscale not found. Audio-video capabilities will be disabled.")
  else()
    include_directories(${libswscale_INCLUDE_DIRS})
    link_directories(${libswscale_LIBRARY_DIRS})
  endif ()

  ########################################
  # Find AV format
  pkg_check_modules(libavformat libavformat)
  if (NOT libavformat_FOUND)
    BUILD_WARNING ("libavformat not found. Audio-video capabilities will be disabled.")
  else()
    include_directories(${libavformat_INCLUDE_DIRS})
    link_directories(${libavformat_LIBRARY_DIRS})
  endif ()

  ########################################
  # Find avcodec
  pkg_check_modules(libavcodec libavcodec)
  if (NOT libavcodec_FOUND)
    BUILD_WARNING ("libavcodec not found. Audio-video capabilities will be disabled.")
  else()
    include_directories(${libavcodec_INCLUDE_DIRS})
    link_directories(${libavcodec_LIBRARY_DIRS})
  endif ()

  ########################################
  # Find avutil
  pkg_check_modules(libavutil libavutil)
  if (NOT libavutil_FOUND)
    BUILD_WARNING ("libavutil not found. Audio-video capabilities will be disabled.")
  endif ()


  if (libavutil_FOUND AND libavformat_FOUND AND libavcodec_FOUND AND libswscale_FOUND)
    set (HAVE_FFMPEG TRUE)
  else ()
    set (HAVE_FFMPEG FALSE)
  endif ()

  ########################################
  # Find Player
  pkg_check_modules(PLAYER playercore>=3.0 playerc++ playerwkb)
  if (NOT PLAYER_FOUND)
    set (INCLUDE_PLAYER OFF CACHE BOOL "Build gazebo plugin for player")
    BUILD_WARNING ("Player not found, gazebo plugin for player will not be built.")
  else (NOT PLAYER_FOUND)
    set (INCLUDE_PLAYER ON CACHE BOOL "Build gazebo plugin for player")
    set (PLAYER_INCLUDE_DIRS ${PLAYER_INCLUDE_DIRS} CACHE INTERNAL
         "Player include directory")
    set (PLAYER_LINK_DIRS ${PLAYER_LINK_DIRS} CACHE INTERNAL
         "Player link directory")
    set (PLAYER_LINK_LIBS ${PLAYER_LIBRARIES} CACHE INTERNAL
         "Player libraries")
  endif ()

  ########################################
  # Find GNU Triangulation Surface Library
  pkg_check_modules(gts gts)
  if (gts_FOUND)
    message (STATUS "Looking for GTS - found")
    set (HAVE_GTS TRUE)
  else ()
    set (HAVE_GTS FALSE)
    BUILD_WARNING ("GNU Triangulation Surface library not found - Gazebo will not have CSG support.")
  endif ()

  #################################################
  # Find bullet
  # First and preferred option is to look for bullet standard pkgconfig,
  # so check it first. if it is not present, check for the OSRF
  # custom bullet2.82.pc file
  pkg_check_modules(BULLET bullet>=2.82)
  if (NOT BULLET_FOUND)
     pkg_check_modules(BULLET bullet2.82>=2.82)
  endif()

  if (BULLET_FOUND)
    set (HAVE_BULLET TRUE)
    add_definitions( -DLIBBULLET_VERSION=${BULLET_VERSION} )
  else()
    set (HAVE_BULLET FALSE)
    add_definitions( -DLIBBULLET_VERSION=0.0 )
    BUILD_WARNING ("Bullet > 2.82 not found, for bullet physics engine option, please install libbullet2.82-dev.")
  endif()

else (PKG_CONFIG_FOUND)
  set (BUILD_GAZEBO OFF CACHE INTERNAL "Build Gazebo" FORCE)
  BUILD_ERROR ("Error: pkg-config not found")
endif ()

find_package (Qt4)
if (NOT QT4_FOUND)
  BUILD_ERROR("Missing: Qt4")
endif()

########################################
# Find Boost, if not specified manually
include(FindBoost)
find_package(Boost ${MIN_BOOST_VERSION} REQUIRED thread signals system filesystem program_options regex iostreams date_time)

if (NOT Boost_FOUND)
  set (BUILD_GAZEBO OFF CACHE INTERNAL "Build Gazebo" FORCE)
  BUILD_ERROR ("Boost not found. Please install thread signals system filesystem program_options regex date_time boost version ${MIN_BOOST_VERSION} or higher.")
endif()

########################################
# Find libdl
find_path(libdl_include_dir dlfcn.h /usr/include /usr/local/include)
if (NOT libdl_include_dir)
  message (STATUS "Looking for dlfcn.h - not found")
  BUILD_ERROR ("Missing libdl: Required for plugins.")
  set (libdl_include_dir /usr/include)
else (NOT libdl_include_dir)
  message (STATUS "Looking for dlfcn.h - found")
endif ()

find_library(libdl_library dl /usr/lib /usr/local/lib)
if (NOT libdl_library)
  message (STATUS "Looking for libdl - not found")
  BUILD_ERROR ("Missing libdl: Required for plugins.")
else (NOT libdl_library)
  message (STATUS "Looking for libdl - found")
endif ()

########################################
# Find gdal
include (FindGDAL)
if (NOT GDAL_FOUND)
  message (STATUS "Looking for libgdal - not found")
  BUILD_WARNING ("GDAL not found, Digital elevation terrains support will be disabled.")
  set (HAVE_GDAL OFF CACHE BOOL "HAVE GDAL" FORCE)
else ()
  message (STATUS "Looking for libgdal - found")
  set (HAVE_GDAL ON CACHE BOOL "HAVE GDAL" FORCE)
endif ()

########################################
# Find libusb
pkg_check_modules(libusb-1.0 libusb-1.0)
if (NOT libusb-1.0_FOUND)
  BUILD_WARNING ("libusb-1.0 not found. USB peripherals support will be disabled.")
  set (HAVE_USB OFF CACHE BOOL "HAVE USB" FORCE)
else()
  message (STATUS "Looking for libusb-1.0 - found. USB peripherals support enabled.")
  set (HAVE_USB ON CACHE BOOL "HAVE USB" FORCE)
  include_directories(${libusb-1.0_INCLUDE_DIRS})
  link_directories(${libusb-1.0_LIBRARY_DIRS})
endif ()

#################################################
# Find Oculus SDK.
pkg_check_modules(OculusVR OculusVR)

if (HAVE_USB AND OculusVR_FOUND)
  message (STATUS "Oculus Rift support enabled.")
  set (HAVE_OCULUS ON CACHE BOOL "HAVE OCULUS" FORCE)
  include_directories(SYSTEM ${OculusVR_INCLUDE_DIRS})
  link_directories(${OculusVR_LIBRARY_DIRS})
else ()
  BUILD_WARNING ("Oculus Rift support will be disabled.")
  set (HAVE_OCULUS OFF CACHE BOOL "HAVE OCULUS" FORCE)
endif()

########################################
# Include man pages stuff
include (${gazebo_cmake_dir}/Ronn2Man.cmake)
include (${gazebo_cmake_dir}/Man.cmake)
add_manpage_target()

########################################
# Find QWT (QT graphing library)
#find_path(QWT_INCLUDE_DIR NAMES qwt.h PATHS
#  /usr/include
#  /usr/local/include
#  "$ENV{LIB_DIR}/include"
#  "$ENV{INCLUDE}"
#  PATH_SUFFIXES qwt-qt4 qwt qwt5
#  )
#
#find_library(QWT_LIBRARY NAMES qwt qwt6 qwt5 PATHS
#  /usr/lib
#  /usr/local/lib
#  "$ENV{LIB_DIR}/lib"
#  "$ENV{LIB}/lib"
#  )
#
#if (QWT_INCLUDE_DIR AND QWT_LIBRARY)
#  set(HAVE_QWT TRUE)
#endif (QWT_INCLUDE_DIR AND QWT_LIBRARY)
#
#if (HAVE_QWT)
#  if (NOT QWT_FIND_QUIETLY)
#    message(STATUS "Found Qwt: ${QWT_LIBRARY}")
#  endif (NOT QWT_FIND_QUIETLY)
#else ()
#  if (QWT_FIND_REQUIRED)
#    BUILD_WARNING ("Could not find libqwt-dev. Plotting features will be disabled.")
#  endif (QWT_FIND_REQUIRED)
#endif ()<|MERGE_RESOLUTION|>--- conflicted
+++ resolved
@@ -137,13 +137,8 @@
   #################################################
   # Find Simbody
   set(SimTK_INSTALL_DIR ${SimTK_INSTALL_PREFIX})
-<<<<<<< HEAD
-  #list(APPEND CMAKE_MODULE_PATH ${SimTK_INSTALL_PREFIX}/share/cmake) 
+  #list(APPEND CMAKE_MODULE_PATH ${SimTK_INSTALL_PREFIX}/share/cmake)
   find_package(Simbody QUIET)
-=======
-  #list(APPEND CMAKE_MODULE_PATH ${SimTK_INSTALL_PREFIX}/share/cmake)
-  find_package(Simbody)
->>>>>>> ad87c7b3
   if (SIMBODY_FOUND)
     set (HAVE_SIMBODY TRUE)
   else()
@@ -153,11 +148,7 @@
 
   #################################################
   # Find DART
-<<<<<<< HEAD
-  find_package(DARTCore QUIET)
-=======
   find_package(DARTCore 4.1 QUIET)
->>>>>>> ad87c7b3
   if (DARTCore_FOUND)
     message (STATUS "Looking for DARTCore - found")
     set (HAVE_DART TRUE)
